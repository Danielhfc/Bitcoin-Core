--- conflicted
+++ resolved
@@ -29,13 +29,8 @@
   <string>????</string>
 
   <key>CFBundleExecutable</key>
-<<<<<<< HEAD
-  <string>NdovuCoin-Qt</string>
-  
-=======
   <string>Bitcoin-Qt</string>
 
->>>>>>> a284bbbe
   <key>CFBundleName</key>
   <string>NdovuCoin-Qt</string>
 
