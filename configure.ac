AC_PREREQ([2.69])
define(_CLIENT_VERSION_MAJOR, 24)
define(_CLIENT_VERSION_MINOR, 99)
define(_CLIENT_VERSION_BUILD, 0)
define(_CLIENT_VERSION_RC, 0)
define(_CLIENT_VERSION_IS_RELEASE, false)
define(_COPYRIGHT_YEAR, 2023)
define(_COPYRIGHT_HOLDERS,[The %s developers])
define(_COPYRIGHT_HOLDERS_SUBSTITUTION,[[Bitcoin Core]])
AC_INIT([Navcoin Core],m4_join([.], _CLIENT_VERSION_MAJOR, _CLIENT_VERSION_MINOR, _CLIENT_VERSION_BUILD)m4_if(_CLIENT_VERSION_RC, [0], [], [rc]_CLIENT_VERSION_RC),[https://github.com/navcoin/navcoin/issues],[navcoin],[https://navcoin.org/])
AC_CONFIG_SRCDIR([src/validation.cpp])
AC_CONFIG_HEADERS([src/config/bitcoin-config.h])
AC_CONFIG_AUX_DIR([build-aux])
AC_CONFIG_MACRO_DIR([build-aux/m4])

m4_ifndef([PKG_PROG_PKG_CONFIG], [m4_fatal([PKG_PROG_PKG_CONFIG macro not found. Please install pkg-config and re-run autogen.sh])])
PKG_PROG_PKG_CONFIG
if test "$PKG_CONFIG" = ""; then
  AC_MSG_ERROR([pkg-config not found])
fi

# When compiling with depends, the `PKG_CONFIG_PATH` and `PKG_CONFIG_LIBDIR` variables,
# being set in a `config.site` file, are not exported to let the `--config-cache` option
# work properly.
if test -n "$PKG_CONFIG_PATH"; then
  PKG_CONFIG="env PKG_CONFIG_PATH=$PKG_CONFIG_PATH $PKG_CONFIG"
fi
if test -n "$PKG_CONFIG_LIBDIR"; then
  PKG_CONFIG="env PKG_CONFIG_LIBDIR=$PKG_CONFIG_LIBDIR $PKG_CONFIG"
fi

BITCOIN_DAEMON_NAME=navcoind
BITCOIN_TEST_NAME=test_navcoin
BITCOIN_CLI_NAME=navcoin-cli
BITCOIN_TX_NAME=navcoin-tx
BITCOIN_UTIL_NAME=navcoin-util
BITCOIN_CHAINSTATE_NAME=navcoin-chainstate
BITCOIN_WALLET_TOOL_NAME=navcoin-wallet
dnl Multi Process
BITCOIN_MP_NODE_NAME=navcoin-node

dnl Unless the user specified ARFLAGS, force it to be cr
dnl This is also the default as-of libtool 2.4.7
AC_ARG_VAR([ARFLAGS], [Flags for the archiver, defaults to <cr> if not set])
if test "${ARFLAGS+set}" != "set"; then
  ARFLAGS="cr"
fi

AC_CANONICAL_HOST

AH_TOP([#ifndef BITCOIN_CONFIG_H])
AH_TOP([#define BITCOIN_CONFIG_H])
AH_BOTTOM([#endif //BITCOIN_CONFIG_H])

dnl Automake init set-up and checks
AM_INIT_AUTOMAKE([1.13 no-define subdir-objects foreign])

AM_MAINTAINER_MODE([enable])

dnl make the compilation flags quiet unless V=1 is used
AM_SILENT_RULES([yes])

dnl Compiler checks (here before libtool).
if test "${CXXFLAGS+set}" = "set"; then
  CXXFLAGS_overridden=yes
else
  CXXFLAGS_overridden=no
fi
AC_PROG_CXX

dnl By default, libtool for mingw refuses to link static libs into a dll for
dnl fear of mixing pic/non-pic objects, and import/export complications. Since
dnl we have those under control, re-enable that functionality.
case $host in
  *mingw*)
     lt_cv_deplibs_check_method="pass_all"
  ;;
esac

AC_ARG_WITH([seccomp],
  [AS_HELP_STRING([--with-seccomp],
  [enable experimental syscall sandbox feature (-sandbox), default is yes if seccomp-bpf is detected under Linux x86_64])],
  [seccomp_found=$withval],
  [seccomp_found=auto])

AC_ARG_ENABLE([c++20],
  [AS_HELP_STRING([--enable-c++20],
  [enable compilation in c++20 mode (disabled by default)])],
  [use_cxx20=$enableval],
  [use_cxx20=no])

dnl Require C++17 compiler (no GNU extensions)
if test "$use_cxx20" = "no"; then
AX_CXX_COMPILE_STDCXX([17], [noext], [mandatory])
else
AX_CXX_COMPILE_STDCXX([20], [noext], [mandatory])
fi

dnl check if additional link flags are required for std::filesystem
CHECK_FILESYSTEM

dnl Unless the user specified OBJCXX, force it to be the same as CXX. This ensures
dnl that we get the same -std flags for both.
m4_ifdef([AC_PROG_OBJCXX],[
if test "${OBJCXX+set}" = ""; then
  OBJCXX="${CXX}"
fi
AC_PROG_OBJCXX
])

dnl OpenBSD ships with 2.4.2
LT_PREREQ([2.4.2])
dnl Libtool init checks.
LT_INIT([pic-only win32-dll])

dnl Check/return PATH for base programs.
AC_PATH_TOOL([AR], [ar])
AC_PATH_TOOL([GCOV], [gcov])
AC_PATH_TOOL([LLVM_COV], [llvm-cov])
AC_PATH_PROG([LCOV], [lcov])
dnl Python 3.7 is specified in .python-version and should be used if available, see doc/dependencies.md
AC_PATH_PROGS([PYTHON], [python3.7 python3.8 python3.9 python3.10 python3.11 python3.12 python3 python])
AC_PATH_PROG([GENHTML], [genhtml])
AC_PATH_PROG([GIT], [git])
AC_PATH_PROG([CCACHE], [ccache])
AC_PATH_PROG([XGETTEXT], [xgettext])
AC_PATH_PROG([HEXDUMP], [hexdump])
AC_PATH_TOOL([OBJCOPY], [objcopy])
AC_PATH_PROG([DOXYGEN], [doxygen])
AM_CONDITIONAL([HAVE_DOXYGEN], [test -n "$DOXYGEN"])

AC_ARG_VAR([PYTHONPATH], [Augments the default search path for python module files])

AC_ARG_ENABLE([wallet],
  [AS_HELP_STRING([--disable-wallet],
  [disable wallet (enabled by default)])],
  [enable_wallet=$enableval],
  [enable_wallet=auto])

AC_ARG_WITH([sqlite],
  [AS_HELP_STRING([--with-sqlite=yes|no|auto],
  [enable sqlite wallet support (default: auto, i.e., enabled if wallet is enabled and sqlite is found)])],
  [use_sqlite=$withval],
  [use_sqlite=auto])

AC_ARG_WITH([bdb],
  [AS_HELP_STRING([--without-bdb],
  [disable bdb wallet support (default is enabled if wallet is enabled)])],
  [use_bdb=$withval],
  [use_bdb=auto])

AC_ARG_ENABLE([usdt],
  [AS_HELP_STRING([--enable-usdt],
  [enable tracepoints for Userspace, Statically Defined Tracing (default is yes if sys/sdt.h is found)])],
  [use_usdt=$enableval],
  [use_usdt=yes])

AC_ARG_WITH([miniupnpc],
  [AS_HELP_STRING([--with-miniupnpc],
  [enable UPNP (default is yes if libminiupnpc is found)])],
  [use_upnp=$withval],
  [use_upnp=auto])

AC_ARG_ENABLE([upnp-default],
  [AS_HELP_STRING([--enable-upnp-default],
  [if UPNP is enabled, turn it on at startup (default is no)])],
  [use_upnp_default=$enableval],
  [use_upnp_default=no])

AC_ARG_WITH([natpmp],
            [AS_HELP_STRING([--with-natpmp],
                            [enable NAT-PMP (default is yes if libnatpmp is found)])],
            [use_natpmp=$withval],
            [use_natpmp=auto])

AC_ARG_ENABLE([natpmp-default],
              [AS_HELP_STRING([--enable-natpmp-default],
                              [if NAT-PMP is enabled, turn it on at startup (default is no)])],
              [use_natpmp_default=$enableval],
              [use_natpmp_default=no])

AC_ARG_ENABLE(tests,
    AS_HELP_STRING([--disable-tests],[do not compile tests (default is to compile)]),
    [use_tests=$enableval],
    [use_tests=yes])

AC_ARG_ENABLE(bench,
    AS_HELP_STRING([--disable-bench],[do not compile benchmarks (default is to compile)]),
    [use_bench=$enableval],
    [use_bench=yes])

AC_ARG_ENABLE([extended-functional-tests],
    AS_HELP_STRING([--enable-extended-functional-tests],[enable expensive functional tests when using lcov (default no)]),
    [use_extended_functional_tests=$enableval],
    [use_extended_functional_tests=no])

AC_ARG_ENABLE([fuzz],
    AS_HELP_STRING([--enable-fuzz],
    [build for fuzzing (default no). enabling this will disable all other targets and override --{enable,disable}-fuzz-binary]),
    [enable_fuzz=$enableval],
    [enable_fuzz=no])

AC_ARG_ENABLE([fuzz-binary],
    AS_HELP_STRING([--enable-fuzz-binary],
    [enable building of fuzz binary (default yes).]),
    [enable_fuzz_binary=$enableval],
    [enable_fuzz_binary=yes])

AC_ARG_ENABLE([hardening],
  [AS_HELP_STRING([--disable-hardening],
  [do not attempt to harden the resulting executables (default is to harden when possible)])],
  [use_hardening=$enableval],
  [use_hardening=auto])

AC_ARG_ENABLE([reduce-exports],
  [AS_HELP_STRING([--enable-reduce-exports],
  [attempt to reduce exported symbols in the resulting executables (default is no)])],
  [use_reduce_exports=$enableval],
  [use_reduce_exports=no])

AC_ARG_ENABLE([ccache],
  [AS_HELP_STRING([--disable-ccache],
  [do not use ccache for building (default is to use if found)])],
  [use_ccache=$enableval],
  [use_ccache=auto])

dnl Suppress warnings from external headers (e.g. Boost).
dnl May be useful if warnings from external headers clutter the build output
dnl too much, so that it becomes difficult to spot Navcoin Core warnings
dnl or if they cause a build failure with --enable-werror.
AC_ARG_ENABLE([suppress-external-warnings],
  [AS_HELP_STRING([--enable-suppress-external-warnings],
                  [Suppress warnings from external headers (default is no)])],
  [suppress_external_warnings=$enableval],
  [suppress_external_warnings=no])

AC_ARG_ENABLE([lcov],
  [AS_HELP_STRING([--enable-lcov],
  [enable lcov testing (default is no)])],
  [use_lcov=$enableval],
  [use_lcov=no])

AC_ARG_ENABLE([lcov-branch-coverage],
  [AS_HELP_STRING([--enable-lcov-branch-coverage],
  [enable lcov testing branch coverage (default is no)])],
  [use_lcov_branch=yes],
  [use_lcov_branch=no])

AC_ARG_ENABLE([threadlocal],
  [AS_HELP_STRING([--enable-threadlocal],
  [enable features that depend on the c++ thread_local keyword (currently just thread names in debug logs). (default is to enable if there is platform support)])],
  [use_thread_local=$enableval],
  [use_thread_local=auto])

AC_ARG_ENABLE([asm],
  [AS_HELP_STRING([--disable-asm],
  [disable assembly routines (enabled by default)])],
  [use_asm=$enableval],
  [use_asm=yes])

if test "$use_asm" = "yes"; then
  AC_DEFINE([USE_ASM], [1], [Define this symbol to build in assembly routines])
fi

AC_ARG_ENABLE([zmq],
  [AS_HELP_STRING([--disable-zmq],
  [disable ZMQ notifications])],
  [use_zmq=$enableval],
  [use_zmq=yes])

AC_ARG_WITH([libmultiprocess],
  [AS_HELP_STRING([--with-libmultiprocess=yes|no|auto],
  [Build with libmultiprocess library. (default: auto, i.e. detect with pkg-config)])],
  [with_libmultiprocess=$withval],
  [with_libmultiprocess=auto])

AC_ARG_WITH([mpgen],
  [AS_HELP_STRING([--with-mpgen=yes|no|auto|PREFIX],
  [Build with libmultiprocess codegen tool. Useful to specify different libmultiprocess host system library and build system codegen tool prefixes when cross-compiling (default is host system libmultiprocess prefix)])],
  [with_mpgen=$withval],
  [with_mpgen=auto])

AC_ARG_ENABLE([multiprocess],
  [AS_HELP_STRING([--enable-multiprocess],
  [build multiprocess navcoin-node, and navcoin-wallet executables in addition to monolithic navcoind executable. Requires libmultiprocess library. Experimental (default is no)])],
  [enable_multiprocess=$enableval],
  [enable_multiprocess=no])

AC_ARG_ENABLE(man,
    [AS_HELP_STRING([--disable-man],
                    [do not install man pages (default is to install)])],,
    enable_man=yes)
AM_CONDITIONAL([ENABLE_MAN], [test "$enable_man" != "no"])

dnl Enable debug
AC_ARG_ENABLE([debug],
    [AS_HELP_STRING([--enable-debug],
                    [use compiler flags and macros suited for debugging (default is no)])],
    [enable_debug=$enableval],
    [enable_debug=no])

dnl Enable different -fsanitize options
AC_ARG_WITH([sanitizers],
    [AS_HELP_STRING([--with-sanitizers],
                    [comma separated list of extra sanitizers to build with (default is none enabled)])],
    [use_sanitizers=$withval])

dnl Enable gprof profiling
AC_ARG_ENABLE([gprof],
    [AS_HELP_STRING([--enable-gprof],
                    [use gprof profiling compiler flags (default is no)])],
    [enable_gprof=$enableval],
    [enable_gprof=no])

dnl Turn warnings into errors
AC_ARG_ENABLE([werror],
    [AS_HELP_STRING([--enable-werror],
                    [Treat compiler warnings as errors (default is no)])],
    [enable_werror=$enableval],
    [enable_werror=no])

AC_ARG_ENABLE([external-signer],
    [AS_HELP_STRING([--enable-external-signer],[compile external signer support (default is auto, requires Boost::Process)])],
    [use_external_signer=$enableval],
    [use_external_signer=auto])

AC_ARG_ENABLE([lto],
    [AS_HELP_STRING([--enable-lto],[build using LTO (default is no)])],
    [enable_lto=$enableval],
    [enable_lto=no])

AC_LANG_PUSH([C++])

dnl Check for a flag to turn compiler warnings into errors. This is helpful for checks which may
dnl appear to succeed because by default they merely emit warnings when they fail.
dnl
dnl Note that this is not necessarily a check to see if -Werror is supported, but rather to see if
dnl a compile with -Werror can succeed. This is important because the compiler may already be
dnl warning about something unrelated, for example about some path issue. If that is the case,
dnl -Werror cannot be used because all of those warnings would be turned into errors.
AX_CHECK_COMPILE_FLAG([-Werror], [CXXFLAG_WERROR="-Werror"], [CXXFLAG_WERROR=""])

dnl Check for a flag to turn linker warnings into errors. When flags are passed to linkers via the
dnl compiler driver using a -Wl,-foo flag, linker warnings may be swallowed rather than bubbling up.
dnl See note above, the same applies here as well.
dnl
dnl LDFLAG_WERROR Should only be used when testing -Wl,*
case $host in
 *darwin*)
    AX_CHECK_LINK_FLAG([-Wl,-fatal_warnings], [LDFLAG_WERROR="-Wl,-fatal_warnings"], [LDFLAG_WERROR=""])
    ;;
  *)
    AX_CHECK_LINK_FLAG([-Wl,--fatal-warnings], [LDFLAG_WERROR="-Wl,--fatal-warnings"], [LDFLAG_WERROR=""])
    ;;
esac

if test "$enable_debug" = "yes"; then
  dnl If debugging is enabled, and the user hasn't overridden CXXFLAGS, clear
  dnl them, to prevent autoconfs "-g -O2" being added. Otherwise we'd end up
  dnl with "-O0 -g3 -g -O2".
  if test "$CXXFLAGS_overridden" = "no"; then
  CXXFLAGS=""
  fi

  dnl Disable all optimizations
  AX_CHECK_COMPILE_FLAG([-O0], [DEBUG_CXXFLAGS="$DEBUG_CXXFLAGS -O0"], [], [$CXXFLAG_WERROR])

  dnl Prefer -g3, fall back to -g if that is unavailable.
  AX_CHECK_COMPILE_FLAG(
    [-g3],
    [DEBUG_CXXFLAGS="$DEBUG_CXXFLAGS -g3"],
    [AX_CHECK_COMPILE_FLAG([-g], [DEBUG_CXXFLAGS="$DEBUG_CXXFLAGS -g"], [], [$CXXFLAG_WERROR])],
    [$CXXFLAG_WERROR])

  AX_CHECK_PREPROC_FLAG([-DDEBUG], [DEBUG_CPPFLAGS="$DEBUG_CPPFLAGS -DDEBUG"], [], [$CXXFLAG_WERROR])
  AX_CHECK_PREPROC_FLAG([-DDEBUG_LOCKORDER], [DEBUG_CPPFLAGS="$DEBUG_CPPFLAGS -DDEBUG_LOCKORDER"], [], [$CXXFLAG_WERROR])
  AX_CHECK_PREPROC_FLAG([-DDEBUG_LOCKCONTENTION], [DEBUG_CPPFLAGS="$DEBUG_CPPFLAGS -DDEBUG_LOCKCONTENTION"], [], [$CXXFLAG_WERROR])
  AX_CHECK_PREPROC_FLAG([-DRPC_DOC_CHECK], [DEBUG_CPPFLAGS="$DEBUG_CPPFLAGS -DRPC_DOC_CHECK"], [], [$CXXFLAG_WERROR])
  AX_CHECK_PREPROC_FLAG([-DABORT_ON_FAILED_ASSUME], [DEBUG_CPPFLAGS="$DEBUG_CPPFLAGS -DABORT_ON_FAILED_ASSUME"], [], [$CXXFLAG_WERROR])
  AX_CHECK_COMPILE_FLAG([-ftrapv], [DEBUG_CXXFLAGS="$DEBUG_CXXFLAGS -ftrapv"], [], [$CXXFLAG_WERROR])
fi

if test "$enable_lto" = "yes"; then
  AX_CHECK_COMPILE_FLAG([-flto], [LTO_CXXFLAGS="$LTO_CXXFLAGS -flto"], [AC_MSG_ERROR([compile failed with -flto])], [$CXXFLAG_WERROR])
  AX_CHECK_LINK_FLAG([-flto], [LTO_LDFLAGS="$LTO_LDFLAGS -flto"], [AC_MSG_ERROR([link failed with -flto])], [$CXXFLAG_WERROR])
fi

if test "$use_sanitizers" != ""; then
  dnl First check if the compiler accepts flags. If an incompatible pair like
  dnl -fsanitize=address,thread is used here, this check will fail. This will also
  dnl fail if a bad argument is passed, e.g. -fsanitize=undfeined
  AX_CHECK_COMPILE_FLAG(
    [-fsanitize=$use_sanitizers],
    [SANITIZER_CXXFLAGS="-fsanitize=$use_sanitizers"],
    [AC_MSG_ERROR([compiler did not accept requested flags])])

  dnl Some compilers (e.g. GCC) require additional libraries like libasan,
  dnl libtsan, libubsan, etc. Make sure linking still works with the sanitize
  dnl flag. This is a separate check so we can give a better error message when
  dnl the sanitize flags are supported by the compiler but the actual sanitizer
  dnl libs are missing.
  AX_CHECK_LINK_FLAG(
    [-fsanitize=$use_sanitizers],
    [SANITIZER_LDFLAGS="-fsanitize=$use_sanitizers"],
    [AC_MSG_ERROR([linker did not accept requested flags, you are missing required libraries])],
    [],
    [AC_LANG_PROGRAM([[
    #include <cstdint>
    #include <cstddef>
    extern "C" int LLVMFuzzerTestOneInput(const uint8_t *data, size_t size) { return 0; }
    __attribute__((weak)) // allow for libFuzzer linking
    ]],[[]])])
fi

ERROR_CXXFLAGS=
if test "$enable_werror" = "yes"; then
  if test "$CXXFLAG_WERROR" = ""; then
    AC_MSG_ERROR([enable-werror set but -Werror is not usable])
  fi
  ERROR_CXXFLAGS=$CXXFLAG_WERROR

  dnl -Wreturn-type is broken in GCC for MinGW-w64.
  dnl https://sourceforge.net/p/mingw-w64/bugs/306/
  AX_CHECK_COMPILE_FLAG([-Werror=return-type], [], [ERROR_CXXFLAGS="$ERROR_CXXFLAGS -Wno-error=return-type"], [$CXXFLAG_WERROR],
                        [AC_LANG_SOURCE([[#include <cassert>
                                          int f(){ assert(false); }]])])
fi

if test "$CXXFLAGS_overridden" = "no"; then
  AX_CHECK_COMPILE_FLAG([-Wall], [WARN_CXXFLAGS="$WARN_CXXFLAGS -Wall"], [], [$CXXFLAG_WERROR])
  AX_CHECK_COMPILE_FLAG([-Wextra], [WARN_CXXFLAGS="$WARN_CXXFLAGS -Wextra"], [], [$CXXFLAG_WERROR])
  AX_CHECK_COMPILE_FLAG([-Wgnu], [WARN_CXXFLAGS="$WARN_CXXFLAGS -Wgnu"], [], [$CXXFLAG_WERROR])
  dnl some compilers will ignore -Wformat-security without -Wformat, so just combine the two here.
  AX_CHECK_COMPILE_FLAG([-Wformat -Wformat-security], [WARN_CXXFLAGS="$WARN_CXXFLAGS -Wformat -Wformat-security"], [], [$CXXFLAG_WERROR])
  AX_CHECK_COMPILE_FLAG([-Wvla], [WARN_CXXFLAGS="$WARN_CXXFLAGS -Wvla"], [], [$CXXFLAG_WERROR])
  AX_CHECK_COMPILE_FLAG([-Wshadow-field], [WARN_CXXFLAGS="$WARN_CXXFLAGS -Wshadow-field"], [], [$CXXFLAG_WERROR])
  AX_CHECK_COMPILE_FLAG([-Wthread-safety], [WARN_CXXFLAGS="$WARN_CXXFLAGS -Wthread-safety"], [], [$CXXFLAG_WERROR])
  AX_CHECK_COMPILE_FLAG([-Wloop-analysis], [WARN_CXXFLAGS="$WARN_CXXFLAGS -Wloop-analysis"], [], [$CXXFLAG_WERROR])
  AX_CHECK_COMPILE_FLAG([-Wredundant-decls], [WARN_CXXFLAGS="$WARN_CXXFLAGS -Wredundant-decls"], [], [$CXXFLAG_WERROR])
  AX_CHECK_COMPILE_FLAG([-Wunused-member-function], [WARN_CXXFLAGS="$WARN_CXXFLAGS -Wunused-member-function"], [], [$CXXFLAG_WERROR])
  AX_CHECK_COMPILE_FLAG([-Wdate-time], [WARN_CXXFLAGS="$WARN_CXXFLAGS -Wdate-time"], [], [$CXXFLAG_WERROR])
  AX_CHECK_COMPILE_FLAG([-Wconditional-uninitialized], [WARN_CXXFLAGS="$WARN_CXXFLAGS -Wconditional-uninitialized"], [], [$CXXFLAG_WERROR])
  AX_CHECK_COMPILE_FLAG([-Wduplicated-branches], [WARN_CXXFLAGS="$WARN_CXXFLAGS -Wduplicated-branches"], [], [$CXXFLAG_WERROR])
  AX_CHECK_COMPILE_FLAG([-Wduplicated-cond], [WARN_CXXFLAGS="$WARN_CXXFLAGS -Wduplicated-cond"], [], [$CXXFLAG_WERROR])
  AX_CHECK_COMPILE_FLAG([-Wlogical-op], [WARN_CXXFLAGS="$WARN_CXXFLAGS -Wlogical-op"], [], [$CXXFLAG_WERROR])
  AX_CHECK_COMPILE_FLAG([-Woverloaded-virtual], [WARN_CXXFLAGS="$WARN_CXXFLAGS -Woverloaded-virtual"], [], [$CXXFLAG_WERROR])
  dnl -Wsuggest-override is broken with GCC before 9.2
  dnl https://gcc.gnu.org/bugzilla/show_bug.cgi?id=78010
  AX_CHECK_COMPILE_FLAG([-Wsuggest-override], [WARN_CXXFLAGS="$WARN_CXXFLAGS -Wsuggest-override"], [], [$CXXFLAG_WERROR],
                        [AC_LANG_SOURCE([[struct A { virtual void f(); }; struct B : A { void f() final; };]])])
  AX_CHECK_COMPILE_FLAG([-Wunreachable-code-loop-increment], [WARN_CXXFLAGS="$WARN_CXXFLAGS -Wunreachable-code-loop-increment"], [], [$CXXFLAG_WERROR])
  AX_CHECK_COMPILE_FLAG([-Wimplicit-fallthrough], [WARN_CXXFLAGS="$WARN_CXXFLAGS -Wimplicit-fallthrough"], [], [$CXXFLAG_WERROR])

  if test "$suppress_external_warnings" != "no" ; then
    AX_CHECK_COMPILE_FLAG([-Wdocumentation], [WARN_CXXFLAGS="$WARN_CXXFLAGS -Wdocumentation"], [], [$CXXFLAG_WERROR])
  fi

  dnl Some compilers (gcc) ignore unknown -Wno-* options, but warn about all
  dnl unknown options if any other warning is produced. Test the -Wfoo case, and
  dnl set the -Wno-foo case if it works.
  AX_CHECK_COMPILE_FLAG([-Wunused-parameter], [NOWARN_CXXFLAGS="$NOWARN_CXXFLAGS -Wno-unused-parameter"], [], [$CXXFLAG_WERROR])
  AX_CHECK_COMPILE_FLAG([-Wself-assign], [NOWARN_CXXFLAGS="$NOWARN_CXXFLAGS -Wno-self-assign"], [], [$CXXFLAG_WERROR])
  if test "$suppress_external_warnings" != "yes" ; then
    AX_CHECK_COMPILE_FLAG([-Wdeprecated-copy], [NOWARN_CXXFLAGS="$NOWARN_CXXFLAGS -Wno-deprecated-copy"], [], [$CXXFLAG_WERROR])
  fi
fi

dnl Don't allow extended (non-ASCII) symbols in identifiers. This is easier for code review.
AX_CHECK_COMPILE_FLAG([-fno-extended-identifiers], [CORE_CXXFLAGS="$CORE_CXXFLAGS -fno-extended-identifiers"], [], [$CXXFLAG_WERROR])

enable_arm_crc=no
enable_arm_shani=no
enable_sse42=no
enable_sse41=no
enable_avx2=no
enable_x86_shani=no

if test "$use_asm" = "yes"; then

dnl Check for optional instruction set support. Enabling these does _not_ imply that all code will
dnl be compiled with them, rather that specific objects/libs may use them after checking for runtime
dnl compatibility.

dnl x86
AX_CHECK_COMPILE_FLAG([-msse4.2], [SSE42_CXXFLAGS="-msse4.2"], [], [$CXXFLAG_WERROR])
AX_CHECK_COMPILE_FLAG([-msse4.1], [SSE41_CXXFLAGS="-msse4.1"], [], [$CXXFLAG_WERROR])
AX_CHECK_COMPILE_FLAG([-mavx -mavx2], [AVX2_CXXFLAGS="-mavx -mavx2"], [], [$CXXFLAG_WERROR])
AX_CHECK_COMPILE_FLAG([-msse4 -msha], [X86_SHANI_CXXFLAGS="-msse4 -msha"], [], [$CXXFLAG_WERROR])

enable_clmul=
AX_CHECK_COMPILE_FLAG([-mpclmul], [enable_clmul=yes], [], [$CXXFLAG_WERROR], [AC_LANG_PROGRAM([
  #include <stdint.h>
  #include <x86intrin.h>
], [
  __m128i a = _mm_cvtsi64_si128((uint64_t)7);
  __m128i b = _mm_clmulepi64_si128(a, a, 37);
  __m128i c = _mm_srli_epi64(b, 41);
  __m128i d = _mm_xor_si128(b, c);
  uint64_t e = _mm_cvtsi128_si64(d);
  return e == 0;
])])

if test "$enable_clmul" = "yes"; then
  CLMUL_CXXFLAGS="-mpclmul"
  AC_DEFINE([HAVE_CLMUL], [1], [Define this symbol if clmul instructions can be used])
fi

TEMP_CXXFLAGS="$CXXFLAGS"
CXXFLAGS="$SSE42_CXXFLAGS $CXXFLAGS"
AC_MSG_CHECKING([for SSE4.2 intrinsics])
AC_COMPILE_IFELSE([AC_LANG_PROGRAM([[
    #include <stdint.h>
    #if defined(_MSC_VER)
    #include <intrin.h>
    #elif defined(__GNUC__) && defined(__SSE4_2__)
    #include <nmmintrin.h>
    #endif
  ]],[[
    uint64_t l = 0;
    l = _mm_crc32_u8(l, 0);
    l = _mm_crc32_u32(l, 0);
    l = _mm_crc32_u64(l, 0);
    return l;
  ]])],
 [ AC_MSG_RESULT([yes]); enable_sse42=yes],
 [ AC_MSG_RESULT([no])]
)
CXXFLAGS="$TEMP_CXXFLAGS"

TEMP_CXXFLAGS="$CXXFLAGS"
CXXFLAGS="$SSE41_CXXFLAGS $CXXFLAGS"
AC_MSG_CHECKING([for SSE4.1 intrinsics])
AC_COMPILE_IFELSE([AC_LANG_PROGRAM([[
    #include <stdint.h>
    #include <immintrin.h>
  ]],[[
    __m128i l = _mm_set1_epi32(0);
    return _mm_extract_epi32(l, 3);
  ]])],
 [ AC_MSG_RESULT([yes]); enable_sse41=yes; AC_DEFINE([ENABLE_SSE41], [1], [Define this symbol to build code that uses SSE4.1 intrinsics]) ],
 [ AC_MSG_RESULT([no])]
)
CXXFLAGS="$TEMP_CXXFLAGS"

TEMP_CXXFLAGS="$CXXFLAGS"
CXXFLAGS="$AVX2_CXXFLAGS $CXXFLAGS"
AC_MSG_CHECKING([for AVX2 intrinsics])
AC_COMPILE_IFELSE([AC_LANG_PROGRAM([[
    #include <stdint.h>
    #include <immintrin.h>
  ]],[[
    __m256i l = _mm256_set1_epi32(0);
    return _mm256_extract_epi32(l, 7);
  ]])],
 [ AC_MSG_RESULT([yes]); enable_avx2=yes; AC_DEFINE([ENABLE_AVX2], [1], [Define this symbol to build code that uses AVX2 intrinsics]) ],
 [ AC_MSG_RESULT([no])]
)
CXXFLAGS="$TEMP_CXXFLAGS"

TEMP_CXXFLAGS="$CXXFLAGS"
CXXFLAGS="$X86_SHANI_CXXFLAGS $CXXFLAGS"
AC_MSG_CHECKING([for x86 SHA-NI intrinsics])
AC_COMPILE_IFELSE([AC_LANG_PROGRAM([[
    #include <stdint.h>
    #include <immintrin.h>
  ]],[[
    __m128i i = _mm_set1_epi32(0);
    __m128i j = _mm_set1_epi32(1);
    __m128i k = _mm_set1_epi32(2);
    return _mm_extract_epi32(_mm_sha256rnds2_epu32(i, i, k), 0);
  ]])],
 [ AC_MSG_RESULT([yes]); enable_x86_shani=yes; AC_DEFINE([ENABLE_X86_SHANI], [1], [Define this symbol to build code that uses x86 SHA-NI intrinsics]) ],
 [ AC_MSG_RESULT([no])]
)
CXXFLAGS="$TEMP_CXXFLAGS"

# ARM
AX_CHECK_COMPILE_FLAG([-march=armv8-a+crc], [ARM_CRC_CXXFLAGS="-march=armv8-a+crc"], [], [$CXXFLAG_WERROR])
AX_CHECK_COMPILE_FLAG([-march=armv8-a+crypto], [ARM_SHANI_CXXFLAGS="-march=armv8-a+crypto"], [], [$CXXFLAG_WERROR])

TEMP_CXXFLAGS="$CXXFLAGS"
CXXFLAGS="$ARM_CRC_CXXFLAGS $CXXFLAGS"
AC_MSG_CHECKING([for ARMv8 CRC32 intrinsics])
AC_COMPILE_IFELSE([AC_LANG_PROGRAM([[
    #include <arm_acle.h>
    #include <arm_neon.h>
  ]],[[
#ifdef __aarch64__
    __crc32cb(0, 0); __crc32ch(0, 0); __crc32cw(0, 0); __crc32cd(0, 0);
    vmull_p64(0, 0);
#else
#error "crc32c library does not support hardware acceleration on 32-bit ARM"
#endif
  ]])],
 [ AC_MSG_RESULT([yes]); enable_arm_crc=yes; ],
 [ AC_MSG_RESULT([no])]
)
CXXFLAGS="$TEMP_CXXFLAGS"

TEMP_CXXFLAGS="$CXXFLAGS"
CXXFLAGS="$ARM_SHANI_CXXFLAGS $CXXFLAGS"
AC_MSG_CHECKING([for ARMv8 SHA-NI intrinsics])
AC_COMPILE_IFELSE([AC_LANG_PROGRAM([[
    #include <arm_acle.h>
    #include <arm_neon.h>
  ]],[[
    uint32x4_t a, b, c;
    vsha256h2q_u32(a, b, c);
    vsha256hq_u32(a, b, c);
    vsha256su0q_u32(a, b);
    vsha256su1q_u32(a, b, c);
  ]])],
 [ AC_MSG_RESULT([yes]); enable_arm_shani=yes; AC_DEFINE([ENABLE_ARM_SHANI], [1], [Define this symbol to build code that uses ARMv8 SHA-NI intrinsics]) ],
 [ AC_MSG_RESULT([no])]
)
CXXFLAGS="$TEMP_CXXFLAGS"

fi

CORE_CPPFLAGS="$CORE_CPPFLAGS -DHAVE_BUILD_INFO"

AC_ARG_WITH([utils],
  [AS_HELP_STRING([--with-utils],
  [build navcoin-cli navcoin-tx navcoin-util navcoin-wallet (default=yes)])],
  [build_bitcoin_utils=$withval],
  [build_bitcoin_utils=yes])

AC_ARG_ENABLE([util-cli],
  [AS_HELP_STRING([--enable-util-cli],
  [build navcoin-cli])],
  [build_bitcoin_cli=$enableval],
  [build_bitcoin_cli=$build_bitcoin_utils])

AC_ARG_ENABLE([util-tx],
  [AS_HELP_STRING([--enable-util-tx],
  [build navcoin-tx])],
  [build_bitcoin_tx=$enableval],
  [build_bitcoin_tx=$build_bitcoin_utils])

AC_ARG_ENABLE([util-wallet],
  [AS_HELP_STRING([--enable-util-wallet],
  [build navcoin-wallet])],
  [build_bitcoin_wallet=$enableval],
  [build_bitcoin_wallet=$build_bitcoin_utils])

AC_ARG_ENABLE([util-util],
  [AS_HELP_STRING([--enable-util-util],
  [build navcoin-util])],
  [build_bitcoin_util=$enableval],
  [build_bitcoin_util=$build_bitcoin_utils])

AC_ARG_ENABLE([experimental-util-chainstate],
  [AS_HELP_STRING([--enable-experimental-util-chainstate],
  [build experimental navcoin-chainstate executable (default=no)])],
  [build_bitcoin_chainstate=$enableval],
  [build_bitcoin_chainstate=no])

AC_ARG_WITH([libs],
  [AS_HELP_STRING([--with-libs],
  [build libraries (default=yes)])],
  [build_bitcoin_libs=$withval],
  [build_bitcoin_libs=yes])

AC_ARG_WITH([experimental-kernel-lib],
  [AS_HELP_STRING([--with-experimental-kernel-lib],
  [build experimental bitcoinkernel library (default is to build if we're building libraries and the experimental build-chainstate executable)])],
  [build_experimental_kernel_lib=$withval],
  [build_experimental_kernel_lib=auto])

AC_ARG_WITH([daemon],
  [AS_HELP_STRING([--with-daemon],
  [build navcoind daemon (default=yes)])],
  [build_bitcoind=$withval],
  [build_bitcoind=yes])

case $host in
  *mingw*)
     TARGET_OS=windows
     AC_CHECK_LIB([kernel32], [GetModuleFileNameA],      [], [AC_MSG_ERROR([libkernel32 missing])])
     AC_CHECK_LIB([user32],   [main],                    [], [AC_MSG_ERROR([libuser32 missing])])
     AC_CHECK_LIB([gdi32],    [main],                    [], [AC_MSG_ERROR([libgdi32 missing])])
     AC_CHECK_LIB([comdlg32], [main],                    [], [AC_MSG_ERROR([libcomdlg32 missing])])
     AC_CHECK_LIB([winmm],    [main],                    [], [AC_MSG_ERROR([libwinmm missing])])
     AC_CHECK_LIB([shell32],  [SHGetSpecialFolderPathW], [], [AC_MSG_ERROR([libshell32 missing])])
     AC_CHECK_LIB([comctl32], [main],                    [], [AC_MSG_ERROR([libcomctl32 missing])])
     AC_CHECK_LIB([ole32],    [CoCreateInstance],        [], [AC_MSG_ERROR([libole32 missing])])
     AC_CHECK_LIB([oleaut32], [main],                    [], [AC_MSG_ERROR([liboleaut32 missing])])
     AC_CHECK_LIB([uuid],     [main],                    [], [AC_MSG_ERROR([libuuid missing])])
     AC_CHECK_LIB([advapi32], [CryptAcquireContextW],    [], [AC_MSG_ERROR([libadvapi32 missing])])
     AC_CHECK_LIB([ws2_32],   [WSAStartup],              [], [AC_MSG_ERROR([libws2_32 missing])])
     AC_CHECK_LIB([shlwapi],  [PathRemoveFileSpecW],     [], [AC_MSG_ERROR([libshlwapi missing])])
     AC_CHECK_LIB([iphlpapi], [GetAdaptersAddresses],    [], [AC_MSG_ERROR([libiphlpapi missing])])

     dnl -static is interpreted by libtool, where it has a different meaning.
     dnl In libtool-speak, it's -all-static.
     AX_CHECK_LINK_FLAG([-static], [LIBTOOL_APP_LDFLAGS="$LIBTOOL_APP_LDFLAGS -all-static"])

     AC_PATH_PROG([MAKENSIS], [makensis], [none])
     if test "$MAKENSIS" = "none"; then
       AC_MSG_WARN([makensis not found. Cannot create installer.])
     fi

     AC_PATH_TOOL([WINDRES], [windres], [none])
     if test "$WINDRES" = "none"; then
       AC_MSG_ERROR([windres not found])
     fi

     CORE_CPPFLAGS="$CORE_CPPFLAGS -D_MT -DWIN32 -D_WINDOWS -D_WIN32_WINNT=0x0601 -D_WIN32_IE=0x0501 -DWIN32_LEAN_AND_MEAN"
     dnl Prevent the definition of min/max macros.
     dnl We always want to use the standard library.
     CORE_CPPFLAGS="$CORE_CPPFLAGS -DNOMINMAX"

     dnl libtool insists upon adding -nostdlib and a list of objects/libs to link against.
     dnl That breaks our ability to build dll's with static libgcc/libstdc++/libssp. Override
     dnl its command here, with the predeps/postdeps removed, and -static inserted. Postdeps are
     dnl also overridden to prevent their insertion later.
     dnl This should only affect dll's.
     archive_cmds_CXX="\$CC -shared \$libobjs \$deplibs \$compiler_flags -static -o \$output_objdir/\$soname \${wl}--enable-auto-image-base -Xlinker --out-implib -Xlinker \$lib"
     postdeps_CXX=

     dnl We require Windows 7 (NT 6.1) or later
     AX_CHECK_LINK_FLAG([-Wl,--major-subsystem-version -Wl,6 -Wl,--minor-subsystem-version -Wl,1], [CORE_LDFLAGS="$CORE_LDFLAGS -Wl,--major-subsystem-version -Wl,6 -Wl,--minor-subsystem-version -Wl,1"], [], [$LDFLAG_WERROR])
     ;;
  *darwin*)
     TARGET_OS=darwin
     if  test $cross_compiling != "yes"; then
       BUILD_OS=darwin
       AC_CHECK_PROG([BREW], [brew], [brew])
       if test "$BREW" = "brew"; then
         dnl These Homebrew packages may be keg-only, meaning that they won't be found
         dnl in expected paths because they may conflict with system files. Ask
         dnl Homebrew where each one is located, then adjust paths accordingly.
         dnl It's safe to add these paths even if the functionality is disabled by
         dnl the user (--without-wallet for example).

         dnl Homebrew may create symlinks in /usr/local/include for some packages.
         dnl Because MacOS's clang internally adds "-I /usr/local/include" to its search
         dnl paths, this will negate efforts to use -isystem for those packages, as they
         dnl will be found first in /usr/local. Use the internal "-internal-isystem"
         dnl option to system-ify all /usr/local/include paths without adding it to the list
         dnl of search paths in case it's not already there.
         if test "$suppress_external_warnings" != "no"; then
           AX_CHECK_PREPROC_FLAG([-Xclang -internal-isystem/usr/local/include], [CORE_CPPFLAGS="$CORE_CPPFLAGS -Xclang -internal-isystem/usr/local/include"], [], [$CXXFLAG_WERROR])
         fi

         if test "$use_bdb" != "no" && $BREW list --versions berkeley-db@4 >/dev/null && test "$BDB_CFLAGS" = "" && test "$BDB_LIBS" = ""; then
           bdb_prefix=$($BREW --prefix berkeley-db@4 2>/dev/null)
           dnl This must precede the call to BITCOIN_FIND_BDB48 below.
           BDB_CFLAGS="-I$bdb_prefix/include"
           BDB_LIBS="-L$bdb_prefix/lib -ldb_cxx-4.8"
         fi

<<<<<<< HEAD
         if $BREW list --versions qt@5 >/dev/null; then
           export PKG_CONFIG_PATH="$($BREW --prefix qt@5 2>/dev/null)/lib/pkgconfig:$PKG_CONFIG_PATH"
=======
         if test "$use_sqlite" != "no" && $BREW list --versions sqlite3 >/dev/null; then
           export PKG_CONFIG_PATH="$($BREW --prefix sqlite3 2>/dev/null)/lib/pkgconfig:$PKG_CONFIG_PATH"
>>>>>>> 2f61f6b4
         fi

         case $host in
           *aarch64*)
             dnl The preferred Homebrew prefix for Apple Silicon is /opt/homebrew.
             dnl Therefore, as we do not use pkg-config to detect miniupnpc and libnatpmp
             dnl packages, we should set the CPPFLAGS and LDFLAGS variables for them
             dnl explicitly.
             if test "$use_upnp" != "no" && $BREW list --versions miniupnpc >/dev/null; then
               miniupnpc_prefix=$($BREW --prefix miniupnpc 2>/dev/null)
               if test "$suppress_external_warnings" != "no"; then
                 MINIUPNPC_CPPFLAGS="-isystem $miniupnpc_prefix/include"
               else
                 MINIUPNPC_CPPFLAGS="-I$miniupnpc_prefix/include"
               fi
               MINIUPNPC_LIBS="-L$miniupnpc_prefix/lib"
             fi
             if test "$use_natpmp" != "no" && $BREW list --versions libnatpmp >/dev/null; then
               libnatpmp_prefix=$($BREW --prefix libnatpmp 2>/dev/null)
               if test "$suppress_external_warnings" != "no"; then
                 NATPMP_CPPFLAGS="-isystem $libnatpmp_prefix/include"
               else
                 NATPMP_CPPFLAGS="-I$libnatpmp_prefix/include"
               fi
               NATPMP_LIBS="-L$libnatpmp_prefix/lib"
             fi
             ;;
         esac
       fi
     else
       case $build_os in
         *darwin*)
           BUILD_OS=darwin
           ;;
         *)
           AC_PATH_TOOL([DSYMUTIL], [dsymutil], [dsymutil])
           AC_PATH_TOOL([INSTALL_NAME_TOOL], [install_name_tool], [install_name_tool])
           AC_PATH_TOOL([OTOOL], [otool], [otool])
           AC_PATH_PROGS([XORRISOFS], [xorrisofs], [xorrisofs])

           dnl libtool will try to strip the static lib, which is a problem for
           dnl cross-builds because strip attempts to call a hard-coded ld,
           dnl which may not exist in the path. Stripping the .a is not
           dnl necessary, so just disable it.
           old_striplib=
           ;;
       esac
     fi

     AX_CHECK_LINK_FLAG([-Wl,-headerpad_max_install_names], [CORE_LDFLAGS="$CORE_LDFLAGS -Wl,-headerpad_max_install_names"], [], [$LDFLAG_WERROR])
     CORE_CPPFLAGS="$CORE_CPPFLAGS -DMAC_OSX -DOBJC_OLD_DISPATCH_PROTOTYPES=0"
     OBJCXXFLAGS="$CXXFLAGS"
     ;;
   *android*)
     dnl make sure android stays above linux for hosts like *linux-android*
     TARGET_OS=android
     case $host in
       *x86_64*)
          ANDROID_ARCH=x86_64
          ;;
        *aarch64*)
          ANDROID_ARCH=arm64-v8a
          ;;
        *armv7a*)
          ANDROID_ARCH=armeabi-v7a
          ;;
        *) AC_MSG_ERROR([Could not determine Android arch, or it is unsupported]) ;;
      esac
     ;;
   *linux*)
     TARGET_OS=linux
     ;;
esac

if test "$use_extended_functional_tests" != "no"; then
  AC_SUBST(EXTENDED_FUNCTIONAL_TESTS, --extended)
fi

if test "$use_lcov" = "yes"; then
  if test "$LCOV" = ""; then
    AC_MSG_ERROR([lcov testing requested but lcov not found])
  fi
  if test "$PYTHON" = ""; then
    AC_MSG_ERROR([lcov testing requested but python not found])
  fi
  if test "$GENHTML" = ""; then
    AC_MSG_ERROR([lcov testing requested but genhtml not found])
  fi

  AC_MSG_CHECKING([whether compiler is Clang])
  AC_PREPROC_IFELSE([AC_LANG_SOURCE([[
      #if defined(__clang__) && defined(__llvm__)
      // Compiler is Clang
      #else
      #  error Compiler is not Clang
      #endif
    ]])],[
      AC_MSG_RESULT([yes])
      if test "$LLVM_COV" = ""; then
        AC_MSG_ERROR([lcov testing requested but llvm-cov not found])
      fi
      COV_TOOL="$LLVM_COV gcov"
    ],[
      AC_MSG_RESULT([no])
      if test "$GCOV" = "x"; then
        AC_MSG_ERROR([lcov testing requested but gcov not found])
      fi
      COV_TOOL="$GCOV"
  ])
  AC_SUBST(COV_TOOL)
  AC_SUBST(COV_TOOL_WRAPPER, "cov_tool_wrapper.sh")
  LCOV="$LCOV --gcov-tool $(pwd)/$COV_TOOL_WRAPPER"

  AX_CHECK_LINK_FLAG([--coverage], [CORE_LDFLAGS="$CORE_LDFLAGS --coverage"],
    [AC_MSG_ERROR([lcov testing requested but --coverage linker flag does not work])])
  AX_CHECK_COMPILE_FLAG([--coverage],[CORE_CXXFLAGS="$CORE_CXXFLAGS --coverage"],
    [AC_MSG_ERROR([lcov testing requested but --coverage flag does not work])])
  dnl If coverage is enabled, and the user hasn't overridden CXXFLAGS, clear
  dnl them, to prevent autoconfs "-g -O2" being added. Otherwise we'd end up
  dnl with "--coverage -Og -O0 -g -O2".
  if test "$CXXFLAGS_overridden" = "no"; then
  CXXFLAGS=""
  fi
  CORE_CXXFLAGS="$CORE_CXXFLAGS -Og -O0"
fi

if test "$use_lcov_branch" != "no"; then
  AC_SUBST(LCOV_OPTS, "$LCOV_OPTS --rc lcov_branch_coverage=1")
fi

dnl Check for endianness
AC_C_BIGENDIAN

dnl Check for pthread compile/link requirements
AX_PTHREAD

dnl Check if -latomic is required for <std::atomic>
CHECK_ATOMIC

dnl The following macro will add the necessary defines to bitcoin-config.h, but
dnl they also need to be passed down to any subprojects. Pull the results out of
dnl the cache and add them to CPPFLAGS.
AC_SYS_LARGEFILE
dnl detect POSIX or GNU variant of strerror_r
AC_FUNC_STRERROR_R

if test "$ac_cv_sys_file_offset_bits" != "" &&
   test "$ac_cv_sys_file_offset_bits" != "no" &&
   test "$ac_cv_sys_file_offset_bits" != "unknown"; then
  CORE_CPPFLAGS="$CORE_CPPFLAGS -D_FILE_OFFSET_BITS=$ac_cv_sys_file_offset_bits"
fi

if test "$ac_cv_sys_large_files" != "" &&
   test "$ac_cv_sys_large_files" != "no" &&
   test "$ac_cv_sys_large_files" != "unknown"; then
  CORE_CPPFLAGS="$CORE_CPPFLAGS -D_LARGE_FILES=$ac_cv_sys_large_files"
fi

AC_SEARCH_LIBS([clock_gettime],[rt])

if test "$enable_gprof" = "yes"; then
    dnl -pg is incompatible with -pie. Since hardening and profiling together doesn't make sense,
    dnl we simply make them mutually exclusive here. Additionally, hardened toolchains may force
    dnl -pie by default, in which case it needs to be turned off with -no-pie.

    if test "$use_hardening" = "yes"; then
        AC_MSG_ERROR([gprof profiling is not compatible with hardening. Reconfigure with --disable-hardening or --disable-gprof])
    fi
    use_hardening=no
    AX_CHECK_COMPILE_FLAG([-pg],[GPROF_CXXFLAGS="-pg"],
        [AC_MSG_ERROR([gprof profiling requested but not available])], [$CXXFLAG_WERROR])

    AX_CHECK_LINK_FLAG([-no-pie], [GPROF_LDFLAGS="-no-pie"])
    AX_CHECK_LINK_FLAG([-pg], [GPROF_LDFLAGS="$GPROF_LDFLAGS -pg"],
        [AC_MSG_ERROR([gprof profiling requested but not available])], [$GPROF_LDFLAGS])
fi

if test "$TARGET_OS" != "windows"; then
  dnl All windows code is PIC, forcing it on just adds useless compile warnings
  AX_CHECK_COMPILE_FLAG([-fPIC], [PIC_FLAGS="-fPIC"])
fi

dnl All versions of gcc that we commonly use for building are subject to bug
dnl https://gcc.gnu.org/bugzilla/show_bug.cgi?id=90348. To work around that, set
dnl -fstack-reuse=none for all gcc builds. (Only gcc understands this flag)
AX_CHECK_COMPILE_FLAG([-fstack-reuse=none], [HARDENED_CXXFLAGS="$HARDENED_CXXFLAGS -fstack-reuse=none"])
if test "$use_hardening" != "no"; then
  use_hardening=yes
  AX_CHECK_COMPILE_FLAG([-Wstack-protector], [HARDENED_CXXFLAGS="$HARDENED_CXXFLAGS -Wstack-protector"])
  AX_CHECK_COMPILE_FLAG([-fstack-protector-all], [HARDENED_CXXFLAGS="$HARDENED_CXXFLAGS -fstack-protector-all"])

  AX_CHECK_COMPILE_FLAG([-fcf-protection=full], [HARDENED_CXXFLAGS="$HARDENED_CXXFLAGS -fcf-protection=full"])

  case $host in
    *mingw*)
      dnl stack-clash-protection doesn't currently work, and likely should just be skipped for Windows.
      dnl See https://gcc.gnu.org/bugzilla/show_bug.cgi?id=90458 for more details.
      ;;
    *)
      AX_CHECK_COMPILE_FLAG([-fstack-clash-protection], [HARDENED_CXXFLAGS="$HARDENED_CXXFLAGS -fstack-clash-protection"], [], [$CXXFLAG_WERROR])
      ;;
  esac


  dnl When enable_debug is yes, all optimizations are disabled.
  dnl However, FORTIFY_SOURCE requires that there is some level of optimization, otherwise it does nothing and just creates a compiler warning.
  dnl Since FORTIFY_SOURCE is a no-op without optimizations, do not enable it when enable_debug is yes.
  if test "$enable_debug" != "yes"; then
    AX_CHECK_PREPROC_FLAG([-D_FORTIFY_SOURCE=2],[
      AX_CHECK_PREPROC_FLAG([-U_FORTIFY_SOURCE],[
        HARDENED_CPPFLAGS="$HARDENED_CPPFLAGS -U_FORTIFY_SOURCE"
      ])
      HARDENED_CPPFLAGS="$HARDENED_CPPFLAGS -D_FORTIFY_SOURCE=2"
    ])
  fi

  AX_CHECK_LINK_FLAG([-Wl,--enable-reloc-section], [HARDENED_LDFLAGS="$HARDENED_LDFLAGS -Wl,--enable-reloc-section"], [], [$LDFLAG_WERROR])
  AX_CHECK_LINK_FLAG([-Wl,--dynamicbase], [HARDENED_LDFLAGS="$HARDENED_LDFLAGS -Wl,--dynamicbase"], [], [$LDFLAG_WERROR])
  AX_CHECK_LINK_FLAG([-Wl,--nxcompat], [HARDENED_LDFLAGS="$HARDENED_LDFLAGS -Wl,--nxcompat"], [], [$LDFLAG_WERROR])
  AX_CHECK_LINK_FLAG([-Wl,--high-entropy-va], [HARDENED_LDFLAGS="$HARDENED_LDFLAGS -Wl,--high-entropy-va"], [], [$LDFLAG_WERROR])
  AX_CHECK_LINK_FLAG([-Wl,-z,relro], [HARDENED_LDFLAGS="$HARDENED_LDFLAGS -Wl,-z,relro"], [], [$LDFLAG_WERROR])
  AX_CHECK_LINK_FLAG([-Wl,-z,now], [HARDENED_LDFLAGS="$HARDENED_LDFLAGS -Wl,-z,now"], [], [$LDFLAG_WERROR])
  AX_CHECK_LINK_FLAG([-Wl,-z,separate-code], [HARDENED_LDFLAGS="$HARDENED_LDFLAGS -Wl,-z,separate-code"], [], [$LDFLAG_WERROR])
  AX_CHECK_LINK_FLAG([-fPIE -pie], [PIE_FLAGS="-fPIE"; HARDENED_LDFLAGS="$HARDENED_LDFLAGS -pie"], [], [$CXXFLAG_WERROR])

  case $host in
    *mingw*)
       AC_CHECK_LIB([ssp], [main], [], [AC_MSG_ERROR([libssp missing])])
    ;;
  esac
fi

dnl These flags are specific to ld64, and may cause issues with other linkers.
dnl For example: GNU ld will interpret -dead_strip as -de and then try and use
dnl "ad_strip" as the symbol for the entry point.
if test "$TARGET_OS" = "darwin"; then
  AX_CHECK_LINK_FLAG([-Wl,-dead_strip], [CORE_LDFLAGS="$CORE_LDFLAGS -Wl,-dead_strip"], [], [$LDFLAG_WERROR])
  AX_CHECK_LINK_FLAG([-Wl,-dead_strip_dylibs], [CORE_LDFLAGS="$CORE_LDFLAGS -Wl,-dead_strip_dylibs"], [], [$LDFLAG_WERROR])
  AX_CHECK_LINK_FLAG([-Wl,-bind_at_load], [HARDENED_LDFLAGS="$HARDENED_LDFLAGS -Wl,-bind_at_load"], [], [$LDFLAG_WERROR])
fi

AC_CHECK_HEADERS([endian.h sys/endian.h byteswap.h sys/select.h sys/prctl.h sys/sysctl.h vm/vm_param.h sys/vmmeter.h sys/resources.h])

AC_CHECK_DECLS([getifaddrs, freeifaddrs],[CHECK_SOCKET],,
    [#include <sys/types.h>
    #include <ifaddrs.h>]
)

dnl These are used for daemonization in navcoind
AC_CHECK_DECLS([fork])
AC_CHECK_DECLS([setsid])

AC_CHECK_DECLS([pipe2])

AC_CHECK_FUNCS([timingsafe_bcmp])

AC_CHECK_DECLS([le16toh, le32toh, le64toh, htole16, htole32, htole64, be16toh, be32toh, be64toh, htobe16, htobe32, htobe64],,,
    [#if HAVE_ENDIAN_H
                 #include <endian.h>
                 #elif HAVE_SYS_ENDIAN_H
                 #include <sys/endian.h>
                 #endif])

AC_CHECK_DECLS([bswap_16, bswap_32, bswap_64],,,
    [#if HAVE_BYTESWAP_H
                 #include <byteswap.h>
                 #endif])

AC_MSG_CHECKING([for __builtin_clzl])
AC_COMPILE_IFELSE([AC_LANG_PROGRAM([[ ]], [[
 (void) __builtin_clzl(0);
  ]])],
 [ AC_MSG_RESULT([yes]); have_clzl=yes; AC_DEFINE([HAVE_BUILTIN_CLZL], [1], [Define this symbol if you have __builtin_clzl])],
 [ AC_MSG_RESULT([no]); have_clzl=no;]
)

AC_MSG_CHECKING([for __builtin_clzll])
AC_COMPILE_IFELSE([AC_LANG_PROGRAM([[ ]], [[
  (void) __builtin_clzll(0);
  ]])],
 [ AC_MSG_RESULT([yes]); have_clzll=yes; AC_DEFINE([HAVE_BUILTIN_CLZLL], [1], [Define this symbol if you have __builtin_clzll])],
 [ AC_MSG_RESULT([no]); have_clzll=no;]
)

dnl Check for malloc_info (for memory statistics information in getmemoryinfo)
AC_MSG_CHECKING([for getmemoryinfo])
AC_COMPILE_IFELSE([AC_LANG_PROGRAM([[#include <malloc.h>]],
 [[ int f = malloc_info(0, NULL); ]])],
 [ AC_MSG_RESULT([yes]); AC_DEFINE([HAVE_MALLOC_INFO], [1], [Define this symbol if you have malloc_info]) ],
 [ AC_MSG_RESULT([no])]
)

dnl Check for mallopt(M_ARENA_MAX) (to set glibc arenas)
AC_MSG_CHECKING([for mallopt M_ARENA_MAX])
AC_COMPILE_IFELSE([AC_LANG_PROGRAM([[#include <malloc.h>]],
 [[ mallopt(M_ARENA_MAX, 1); ]])],
 [ AC_MSG_RESULT([yes]); AC_DEFINE([HAVE_MALLOPT_ARENA_MAX], [1], [Define this symbol if you have mallopt with M_ARENA_MAX]) ],
 [ AC_MSG_RESULT([no])]
)

dnl Check for posix_fallocate
AC_MSG_CHECKING([for posix_fallocate])
AC_COMPILE_IFELSE([AC_LANG_PROGRAM([[
                   // same as in src/util/system.cpp
                   #ifdef __linux__
                   #ifdef _POSIX_C_SOURCE
                   #undef _POSIX_C_SOURCE
                   #endif
                   #define _POSIX_C_SOURCE 200112L
                   #endif // __linux__
                   #include <fcntl.h>]],
                   [[ int f = posix_fallocate(0, 0, 0); ]])],
 [ AC_MSG_RESULT([yes]); AC_DEFINE([HAVE_POSIX_FALLOCATE], [1], [Define this symbol if you have posix_fallocate]) ],
 [ AC_MSG_RESULT([no])]
)

AC_MSG_CHECKING([for default visibility attribute])
AC_COMPILE_IFELSE([AC_LANG_SOURCE([
  int foo(void) __attribute__((visibility("default")));
  int main(){}
  ])],
  [
    AC_DEFINE([HAVE_DEFAULT_VISIBILITY_ATTRIBUTE], [1], [Define if the visibility attribute is supported.])
    AC_MSG_RESULT([yes])
  ],
  [
    AC_MSG_RESULT([no])
    if test "$use_reduce_exports" = "yes"; then
      AC_MSG_ERROR([Cannot find a working visibility attribute. Use --disable-reduce-exports.])
    fi
  ]
)

AC_MSG_CHECKING([for dllexport attribute])
AC_COMPILE_IFELSE([AC_LANG_SOURCE([
  __declspec(dllexport) int foo(void);
  int main(){}
  ])],
  [
    AC_DEFINE([HAVE_DLLEXPORT_ATTRIBUTE], [1], [Define if the dllexport attribute is supported.])
    AC_MSG_RESULT([yes])
  ],
  [AC_MSG_RESULT([no])]
)

if test "$use_thread_local" = "yes" || test "$use_thread_local" = "auto"; then
  TEMP_LDFLAGS="$LDFLAGS"
  LDFLAGS="$TEMP_LDFLAGS $PTHREAD_CFLAGS"
  AC_MSG_CHECKING([for thread_local support])
  AC_LINK_IFELSE([AC_LANG_SOURCE([
    #include <thread>
    static thread_local int foo = 0;
    static void run_thread() { foo++;}
    int main(){
    for(int i = 0; i < 10; i++) { std::thread(run_thread).detach();}
    return foo;
    }
    ])],
    [
     case $host in
       *mingw*)
          dnl mingw32's implementation of thread_local has also been shown to behave
          dnl erroneously under concurrent usage; see:
          dnl https://gist.github.com/jamesob/fe9a872051a88b2025b1aa37bfa98605
          AC_MSG_RESULT([no])
          ;;
        *freebsd*)
          dnl FreeBSD's implementation of thread_local is also buggy (per
          dnl https://groups.google.com/d/msg/bsdmailinglist/22ncTZAbDp4/Dii_pII5AwAJ)
          AC_MSG_RESULT([no])
          ;;
        *)
          AC_DEFINE([HAVE_THREAD_LOCAL], [1], [Define if thread_local is supported.])
          AC_MSG_RESULT([yes])
          ;;
      esac
    ],
    [
      AC_MSG_RESULT([no])
    ]
  )
  LDFLAGS="$TEMP_LDFLAGS"
fi

dnl check for gmtime_r(), fallback to gmtime_s() if that is unavailable
dnl fail if neither are available.
AC_MSG_CHECKING([for gmtime_r])
AC_COMPILE_IFELSE([AC_LANG_PROGRAM([[#include <ctime>]],
  [[ gmtime_r((const time_t *) nullptr, (struct tm *) nullptr); ]])],
  [ AC_MSG_RESULT([yes]); AC_DEFINE([HAVE_GMTIME_R], [1], [Define this symbol if gmtime_r is available]) ],
  [ AC_MSG_RESULT([no]);
    AC_MSG_CHECKING([for gmtime_s]);
    AC_COMPILE_IFELSE([AC_LANG_PROGRAM([[#include <ctime>]],
       [[ gmtime_s((struct tm *) nullptr, (const time_t *) nullptr); ]])],
       [ AC_MSG_RESULT([yes])],
       [ AC_MSG_RESULT([no]); AC_MSG_ERROR([Both gmtime_r and gmtime_s are unavailable]) ]
    )
  ]
)

dnl Check for different ways of gathering OS randomness
AC_MSG_CHECKING([for Linux getrandom syscall])
AC_COMPILE_IFELSE([AC_LANG_PROGRAM([[#include <unistd.h>
  #include <sys/syscall.h>
  #include <linux/random.h>]],
 [[ syscall(SYS_getrandom, nullptr, 32, 0); ]])],
 [ AC_MSG_RESULT([yes]); AC_DEFINE([HAVE_SYS_GETRANDOM], [1], [Define this symbol if the Linux getrandom system call is available]) ],
 [ AC_MSG_RESULT([no])]
)

AC_MSG_CHECKING([for getentropy via random.h])
AC_COMPILE_IFELSE([AC_LANG_PROGRAM([[#include <unistd.h>
 #include <sys/random.h>]],
 [[ getentropy(nullptr, 32) ]])],
 [ AC_MSG_RESULT([yes]); AC_DEFINE([HAVE_GETENTROPY_RAND], [1], [Define this symbol if the BSD getentropy system call is available with sys/random.h]) ],
 [ AC_MSG_RESULT([no])]
)

AC_MSG_CHECKING([for sysctl])
AC_COMPILE_IFELSE([AC_LANG_PROGRAM([[#include <sys/types.h>
  #include <sys/sysctl.h>]],
 [[ #ifdef __linux__
    #error "Don't use sysctl on Linux, it's deprecated even when it works"
    #endif
    sysctl(nullptr, 2, nullptr, nullptr, nullptr, 0); ]])],
 [ AC_MSG_RESULT([yes]); AC_DEFINE([HAVE_SYSCTL], [1], [Define this symbol if the BSD sysctl() is available]) ],
 [ AC_MSG_RESULT([no])]
)

AC_MSG_CHECKING([for sysctl KERN_ARND])
AC_COMPILE_IFELSE([AC_LANG_PROGRAM([[#include <sys/types.h>
  #include <sys/sysctl.h>]],
 [[ #ifdef __linux__
    #error "Don't use sysctl on Linux, it's deprecated even when it works"
    #endif
    static int name[2] = {CTL_KERN, KERN_ARND};
    sysctl(name, 2, nullptr, nullptr, nullptr, 0); ]])],
 [ AC_MSG_RESULT([yes]); AC_DEFINE([HAVE_SYSCTL_ARND], [1], [Define this symbol if the BSD sysctl(KERN_ARND) is available]) ],
 [ AC_MSG_RESULT([no])]
)

AC_MSG_CHECKING([for if type char equals int8_t])
AC_COMPILE_IFELSE([AC_LANG_PROGRAM([[#include <stdint.h>
  #include <type_traits>]],
 [[ static_assert(std::is_same<int8_t, char>::value, ""); ]])],
 [ AC_MSG_RESULT([yes]); AC_DEFINE([CHAR_EQUALS_INT8], [1], [Define this symbol if type char equals int8_t]) ],
 [ AC_MSG_RESULT([no])]
)

AC_MSG_CHECKING([for fdatasync])
AC_COMPILE_IFELSE([AC_LANG_PROGRAM([[#include <unistd.h>]],
 [[ fdatasync(0); ]])],
 [ AC_MSG_RESULT([yes]); HAVE_FDATASYNC=1 ],
 [ AC_MSG_RESULT([no]); HAVE_FDATASYNC=0 ]
)
AC_DEFINE_UNQUOTED([HAVE_FDATASYNC], [$HAVE_FDATASYNC], [Define to 1 if fdatasync is available.])

AC_MSG_CHECKING([for F_FULLFSYNC])
AC_COMPILE_IFELSE([AC_LANG_PROGRAM([[#include <fcntl.h>]],
 [[ fcntl(0, F_FULLFSYNC, 0); ]])],
 [ AC_MSG_RESULT([yes]); HAVE_FULLFSYNC=1 ],
 [ AC_MSG_RESULT([no]); HAVE_FULLFSYNC=0 ]
)

AC_MSG_CHECKING([for O_CLOEXEC])
AC_COMPILE_IFELSE([AC_LANG_PROGRAM([[#include <fcntl.h>]],
 [[ open("", O_CLOEXEC); ]])],
 [ AC_MSG_RESULT([yes]); HAVE_O_CLOEXEC=1 ],
 [ AC_MSG_RESULT([no]); HAVE_O_CLOEXEC=0 ]
)
AC_DEFINE_UNQUOTED([HAVE_O_CLOEXEC], [$HAVE_O_CLOEXEC], [Define to 1 if O_CLOEXEC flag is available.])

dnl crc32c platform checks
AC_MSG_CHECKING([for __builtin_prefetch])
AC_COMPILE_IFELSE([AC_LANG_PROGRAM([[ ]], [[
  char data = 0;
  const char* address = &data;
  __builtin_prefetch(address, 0, 0);
  ]])],
 [ AC_MSG_RESULT([yes]); HAVE_BUILTIN_PREFETCH=1 ],
 [ AC_MSG_RESULT([no]); HAVE_BUILTIN_PREFETCH=0 ]
)

AC_MSG_CHECKING([for _mm_prefetch])
AC_COMPILE_IFELSE([AC_LANG_PROGRAM([[#include <xmmintrin.h>]], [[
  char data = 0;
  const char* address = &data;
  _mm_prefetch(address, _MM_HINT_NTA);
  ]])],
 [ AC_MSG_RESULT([yes]); HAVE_MM_PREFETCH=1 ],
 [ AC_MSG_RESULT([no]); HAVE_MM_PREFETCH=0 ]
)

AC_MSG_CHECKING([for strong getauxval support in the system headers])
AC_COMPILE_IFELSE([AC_LANG_PROGRAM([[
    #include <sys/auxv.h>
  ]], [[
    getauxval(AT_HWCAP);
  ]])],
 [ AC_MSG_RESULT([yes]); HAVE_STRONG_GETAUXVAL=1; AC_DEFINE([HAVE_STRONG_GETAUXVAL], [1], [Define this symbol to build code that uses getauxval)]) ],
 [ AC_MSG_RESULT([no]); HAVE_STRONG_GETAUXVAL=0 ]
)

have_any_system=no
AC_MSG_CHECKING([for std::system])
AC_LINK_IFELSE(
    [ AC_LANG_PROGRAM(
        [[ #include <cstdlib> ]],
        [[ int nErr = std::system(""); ]]
    )],
    [ AC_MSG_RESULT([yes]); have_any_system=yes],
    [ AC_MSG_RESULT([no]) ]
)

AC_MSG_CHECKING([for ::_wsystem])
AC_LINK_IFELSE(
    [ AC_LANG_PROGRAM(
        [[ #include <stdlib.h> ]],
        [[ int nErr = ::_wsystem(NULL); ]]
    )],
    [ AC_MSG_RESULT([yes]); have_any_system=yes],
    [ AC_MSG_RESULT([no]) ]
)

if test "$have_any_system" != "no"; then
  AC_DEFINE([HAVE_SYSTEM], [1], [Define to 1 if std::system or ::wsystem is available.])
fi

dnl SUPPRESSED_CPPFLAGS=SUPPRESS_WARNINGS([$SOME_CPPFLAGS])
dnl Replace -I with -isystem in $SOME_CPPFLAGS to suppress warnings from
dnl headers from its include directories and return the result.
dnl See -isystem documentation:
dnl https://gcc.gnu.org/onlinedocs/gcc/Directory-Options.html
dnl https://clang.llvm.org/docs/ClangCommandLineReference.html#cmdoption-clang-isystem-directory
dnl Do not change "-I/usr/include" to "-isystem /usr/include" because that
dnl is not necessary (/usr/include is already a system directory) and because
dnl it would break GCC's #include_next.
AC_DEFUN([SUPPRESS_WARNINGS],
         [[$(echo $1 |${SED} -E -e 's/(^| )-I/\1-isystem /g' -e 's;-isystem /usr/include/*( |$);-I/usr/include\1;g')]])

dnl enable-fuzz should disable all other targets
if test "$enable_fuzz" = "yes"; then
  AC_MSG_WARN([enable-fuzz will disable all other targets and force --enable-fuzz-binary=yes])
  build_bitcoin_utils=no
  build_bitcoin_cli=no
  build_bitcoin_tx=no
  build_bitcoin_util=no
  build_bitcoin_chainstate=no
  build_bitcoin_wallet=no
  build_bitcoind=no
  build_bitcoin_libs=no
  use_bench=no
  use_tests=no
  use_external_signer=no
  use_upnp=no
  use_natpmp=no
  use_zmq=no
  enable_fuzz_binary=yes

  AX_CHECK_PREPROC_FLAG([-DABORT_ON_FAILED_ASSUME], [DEBUG_CPPFLAGS="$DEBUG_CPPFLAGS -DABORT_ON_FAILED_ASSUME"], [], [$CXXFLAG_WERROR])
fi

if test "$enable_fuzz_binary" = "yes"; then
  AC_MSG_CHECKING([whether main function is needed for fuzz binary])
  AX_CHECK_LINK_FLAG(
    [],
    [AC_MSG_RESULT([no])],
    [AC_MSG_RESULT([yes]); CORE_CPPFLAGS="$CORE_CPPFLAGS -DPROVIDE_FUZZ_MAIN_FUNCTION"],
    [$SANITIZER_LDFLAGS],
    [AC_LANG_PROGRAM([[
      #include <cstdint>
      #include <cstddef>
      extern "C" int LLVMFuzzerTestOneInput(const uint8_t* data, size_t size) { return 0; }
      /* comment to remove the main function ...
     ]],[[
      */ int not_main() {
     ]])])

  CHECK_RUNTIME_LIB
fi

if test "$enable_wallet" != "no"; then
    dnl Check for libdb_cxx only if wallet enabled
    if test "$use_bdb" != "no"; then
      BITCOIN_FIND_BDB48
      if test "$suppress_external_warnings" != "no" ; then
        BDB_CPPFLAGS=SUPPRESS_WARNINGS($BDB_CPPFLAGS)
      fi
    fi

    dnl Check for sqlite3
    if test "$use_sqlite" != "no"; then
      PKG_CHECK_MODULES([SQLITE], [sqlite3 >= 3.7.17], [have_sqlite=yes], [have_sqlite=no])
    fi
    AC_MSG_CHECKING([whether to build wallet with support for sqlite])
    if test "$use_sqlite" = "no"; then
      use_sqlite=no
    elif test "$have_sqlite" = "no"; then
      if test "$use_sqlite" = "yes"; then
        AC_MSG_ERROR([sqlite support requested but cannot be built. Use --without-sqlite])
      fi
      use_sqlite=no
    else
      if test "$use_sqlite" != "no"; then
        AC_DEFINE([USE_SQLITE],[1],[Define if sqlite support should be compiled in])
        use_sqlite=yes
      fi
    fi
    AC_MSG_RESULT([$use_sqlite])

    dnl Disable wallet if both --without-bdb and --without-sqlite
    if test "$use_bdb$use_sqlite" = "nono"; then
        if test "$enable_wallet" = "yes"; then
            AC_MSG_ERROR([wallet functionality requested but no BDB or SQLite support available.])
        fi
        enable_wallet=no
    fi
fi

if test "$use_usdt" != "no"; then
  AC_MSG_CHECKING([whether Userspace, Statically Defined Tracing tracepoints are supported])
  AC_COMPILE_IFELSE([
    AC_LANG_PROGRAM(
      [#include <sys/sdt.h>],
      [DTRACE_PROBE("context", "event");]
    )],
    [AC_MSG_RESULT([yes]); AC_DEFINE([ENABLE_TRACING], [1], [Define to 1 to enable tracepoints for Userspace, Statically Defined Tracing])],
    [AC_MSG_RESULT([no]); use_usdt=no;]
  )
fi
AM_CONDITIONAL([ENABLE_USDT_TRACEPOINTS], [test "$use_usdt" = "yes"])

<<<<<<< HEAD
if test "$build_bitcoind$bitcoin_enable_qt$use_bench$use_tests" = "nononono"; then
=======
if test "$build_bitcoin_cli$build_bitcoin_tx$build_bitcoin_util$build_bitcoind$use_bench$use_tests" = "nononononono"; then
>>>>>>> 2f61f6b4
  use_upnp=no
  use_natpmp=no
  use_zmq=no
fi

dnl Check for libminiupnpc (optional)
if test "$use_upnp" != "no"; then
  TEMP_CPPFLAGS="$CPPFLAGS"
  CPPFLAGS="$CPPFLAGS $MINIUPNPC_CPPFLAGS"
  AC_CHECK_HEADERS(
    [miniupnpc/miniupnpc.h miniupnpc/upnpcommands.h miniupnpc/upnperrors.h],
    [AC_CHECK_LIB([miniupnpc], [upnpDiscover], [MINIUPNPC_LIBS="$MINIUPNPC_LIBS -lminiupnpc"], [have_miniupnpc=no], [$MINIUPNPC_LIBS])],
    [have_miniupnpc=no]
  )
  dnl The minimum supported miniUPnPc API version is set to 10. This keeps compatibility
  dnl with Ubuntu 16.04 LTS and Debian 8 libminiupnpc-dev packages.
  if test "$have_miniupnpc" != "no"; then
    AC_MSG_CHECKING([whether miniUPnPc API version is supported])
    AC_PREPROC_IFELSE([AC_LANG_PROGRAM([[
        @%:@include <miniupnpc/miniupnpc.h>
      ]], [[
        #if MINIUPNPC_API_VERSION >= 10
        // Everything is okay
        #else
        #  error miniUPnPc API version is too old
        #endif
      ]])],[
        AC_MSG_RESULT([yes])
      ],[
      AC_MSG_RESULT([no])
      AC_MSG_WARN([miniUPnPc API version < 10 is unsupported, disabling UPnP support.])
      have_miniupnpc=no
    ])
  fi
  CPPFLAGS="$TEMP_CPPFLAGS"
fi

dnl Check for libnatpmp (optional).
if test "$use_natpmp" != "no"; then
  TEMP_CPPFLAGS="$CPPFLAGS"
  CPPFLAGS="$CPPFLAGS $NATPMP_CPPFLAGS"
  AC_CHECK_HEADERS([natpmp.h],
                   [AC_CHECK_LIB([natpmp], [initnatpmp], [NATPMP_LIBS="$NATPMP_LIBS -lnatpmp"], [have_natpmp=no], [$NATPMP_LIBS])],
                   [have_natpmp=no])
  CPPFLAGS="$TEMP_CPPFLAGS"
fi

<<<<<<< HEAD
if test "$build_bitcoin_wallet$build_bitcoin_cli$build_bitcoin_tx$build_bitcoin_util$build_bitcoind$bitcoin_enable_qt$use_tests$use_bench" = "nononononononono"; then
=======
if test "$build_bitcoin_wallet$build_bitcoin_cli$build_bitcoin_tx$build_bitcoind$use_tests$use_bench" = "nononononono"; then
>>>>>>> 2f61f6b4
  use_boost=no
else
  use_boost=yes
fi

if test "$use_boost" = "yes"; then

  dnl Check for Boost headers
  AX_BOOST_BASE([1.64.0],[],[AC_MSG_ERROR([Boost is not available!])])
  if test "$want_boost" = "no"; then
    AC_MSG_ERROR([only libbitcoinconsensus can be built without Boost])
  fi

  dnl we don't use multi_index serialization
  BOOST_CPPFLAGS="$BOOST_CPPFLAGS -DBOOST_MULTI_INDEX_DISABLE_SERIALIZATION"

  dnl Prevent use of std::unary_function, which was removed in C++17,
  dnl and will generate warnings with newer compilers.
  dnl See: https://github.com/boostorg/container_hash/issues/22.
  BOOST_CPPFLAGS="$BOOST_CPPFLAGS -DBOOST_NO_CXX98_FUNCTION_BASE"

  if test "$enable_debug" = "yes" || test "$enable_fuzz" = "yes"; then
    BOOST_CPPFLAGS="$BOOST_CPPFLAGS -DBOOST_MULTI_INDEX_ENABLE_SAFE_MODE"
  fi

  if test "$suppress_external_warnings" != "no"; then
    BOOST_CPPFLAGS=SUPPRESS_WARNINGS($BOOST_CPPFLAGS)
  fi
fi

if test "$use_external_signer" != "no"; then
  case $host in
    *mingw*)
      dnl Boost Process uses Boost Filesystem when targeting Windows. Also,
      dnl since Boost 1.71.0, Process does not work with mingw-w64 without
      dnl workarounds. See 67669ab425b52a2b6be3d2f3b3b7e3939b676a2c.
      if test "$use_external_signer" = "yes"; then
        AC_MSG_ERROR([External signing is not supported on Windows])
      fi
      use_external_signer="no";
    ;;
    *)
      AC_MSG_CHECKING([whether Boost.Process can be used])
      TEMP_CXXFLAGS="$CXXFLAGS"
      dnl Boost 1.78 requires the following workaround.
      dnl See: https://github.com/boostorg/process/issues/235
      CXXFLAGS="$CXXFLAGS -Wno-error=narrowing"
      TEMP_CPPFLAGS="$CPPFLAGS"
      CPPFLAGS="$CPPFLAGS $BOOST_CPPFLAGS"
      TEMP_LDFLAGS="$LDFLAGS"
      dnl Boost 1.73 and older require the following workaround.
      LDFLAGS="$LDFLAGS $PTHREAD_CFLAGS"
      AC_LINK_IFELSE([AC_LANG_PROGRAM([[#include <boost/process.hpp>]])],
        [have_boost_process="yes"],
        [have_boost_process="no"])
      LDFLAGS="$TEMP_LDFLAGS"
      CPPFLAGS="$TEMP_CPPFLAGS"
      CXXFLAGS="$TEMP_CXXFLAGS"
      AC_MSG_RESULT([$have_boost_process])
      if test "$have_boost_process" = "yes"; then
        use_external_signer="yes"
        AC_DEFINE([ENABLE_EXTERNAL_SIGNER], [1], [Define if external signer support is enabled])
      else
        if test "$use_external_signer" = "yes"; then
          AC_MSG_ERROR([External signing is not supported for this Boost version])
        fi
        use_external_signer="no";
      fi
    ;;
  esac
fi
AM_CONDITIONAL([ENABLE_EXTERNAL_SIGNER], [test "$use_external_signer" = "yes"])

dnl Do not compile with syscall sandbox support when compiling under the sanitizers.
dnl The sanitizers introduce use of syscalls that are not typically used in navcoind
dnl (such as execve when the sanitizers execute llvm-symbolizer).
if test "$use_sanitizers" != ""; then
  AC_MSG_WARN([Specifying --with-sanitizers forces --without-seccomp since the sanitizers introduce use of syscalls not allowed by the navcoind syscall sandbox (-sandbox=<mode>).])
  seccomp_found=no
fi
if test "$seccomp_found" != "no"; then
  AC_MSG_CHECKING([for seccomp-bpf (Linux x86-64)])
  AC_PREPROC_IFELSE([AC_LANG_PROGRAM([[
      @%:@include <linux/seccomp.h>
    ]], [[
      #if !defined(__x86_64__)
      #  error Syscall sandbox is an experimental feature currently available only under Linux x86-64.
      #endif
    ]])],[
      AC_MSG_RESULT([yes])
      seccomp_found="yes"
      AC_DEFINE([USE_SYSCALL_SANDBOX], [1], [Define this symbol to build with syscall sandbox support.])
    ],[
      AC_MSG_RESULT([no])
      seccomp_found="no"
  ])
fi
dnl Currently only enable -sandbox=<mode> feature if seccomp is found.
dnl In the future, sandboxing could be also be supported with other
dnl sandboxing mechanisms besides seccomp.
use_syscall_sandbox=$seccomp_found
AM_CONDITIONAL([ENABLE_SYSCALL_SANDBOX], [test "$use_syscall_sandbox" != "no"])

dnl Check for reduced exports
if test "$use_reduce_exports" = "yes"; then
  AX_CHECK_COMPILE_FLAG([-fvisibility=hidden], [CORE_CXXFLAGS="$CORE_CXXFLAGS -fvisibility=hidden"],
  [AC_MSG_ERROR([Cannot set hidden symbol visibility. Use --disable-reduce-exports.])], [$CXXFLAG_WERROR])
  AX_CHECK_LINK_FLAG([-Wl,--exclude-libs,ALL], [RELDFLAGS="-Wl,--exclude-libs,ALL"], [], [$LDFLAG_WERROR])
fi

if test "$use_tests" = "yes"; then

  if test "$HEXDUMP" = ""; then
    AC_MSG_ERROR([hexdump is required for tests])
  fi
fi

dnl libevent check

use_libevent=no
if test "$build_bitcoin_cli$build_bitcoind$enable_fuzz_binary$use_tests$use_bench" != "nonononono"; then
  PKG_CHECK_MODULES([EVENT], [libevent >= 2.1.8], [use_libevent=yes], [AC_MSG_ERROR([libevent version 2.1.8 or greater not found.])])
  if test "$TARGET_OS" != "windows"; then
    PKG_CHECK_MODULES([EVENT_PTHREADS], [libevent_pthreads >= 2.1.8], [], [AC_MSG_ERROR([libevent_pthreads version 2.1.8 or greater not found.])])
  fi

  if test "$suppress_external_warnings" != "no"; then
    EVENT_CFLAGS=SUPPRESS_WARNINGS($EVENT_CFLAGS)
  fi
fi

if test x$use_libevent = xyes; then
  TEMP_CXXFLAGS="$CXXFLAGS"
  CXXFLAGS="$CXXFLAGS $EVENT_CFLAGS"
  AC_MSG_CHECKING([if evhttp_connection_get_peer expects const char**])
  AC_COMPILE_IFELSE([AC_LANG_PROGRAM([[
      #include <cstdint>
      #include <event2/http.h>
    ]], [[
      evhttp_connection *conn = (evhttp_connection *)1;
      const char *host;
      uint16_t port;

      evhttp_connection_get_peer(conn, &host, &port);
    ]])],
    [ AC_MSG_RESULT([yes]); AC_DEFINE([HAVE_EVHTTP_CONNECTION_GET_PEER_CONST_CHAR], [1], [Define this symbol if evhttp_connection_get_peer expects const char**]) ],
    [ AC_MSG_RESULT([no]) ]
  )
  CXXFLAGS="$TEMP_CXXFLAGS"
fi

dnl ZMQ check

if test "$use_zmq" = "yes"; then
  PKG_CHECK_MODULES([ZMQ], [libzmq >= 4],
    AC_DEFINE([ENABLE_ZMQ], [1], [Define to 1 to enable ZMQ functions]),
    [AC_DEFINE([ENABLE_ZMQ], [0], [Define to 1 to enable ZMQ functions])
    AC_MSG_WARN([libzmq version 4.x or greater not found, disabling])
    use_zmq=no])
else
  AC_DEFINE_UNQUOTED([ENABLE_ZMQ], [0], [Define to 1 to enable ZMQ functions])
fi

if test "$use_zmq" = "yes"; then
  dnl Assume libzmq was built for static linking
  case $host in
    *mingw*)
      ZMQ_CFLAGS="$ZMQ_CFLAGS -DZMQ_STATIC"
    ;;
  esac
fi

dnl libmultiprocess library check

libmultiprocess_found=no
if test "$with_libmultiprocess" = "yes" || test "$with_libmultiprocess" = "auto"; then
  PKG_CHECK_MODULES([LIBMULTIPROCESS], [libmultiprocess], [
     libmultiprocess_found=yes;
     libmultiprocess_prefix=`$PKG_CONFIG --variable=prefix libmultiprocess`;
  ], [true])
elif test "$with_libmultiprocess" != "no"; then
  AC_MSG_ERROR([--with-libmultiprocess=$with_libmultiprocess value is not yes, auto, or no])
fi

dnl Enable multiprocess check

if test "$enable_multiprocess" = "yes"; then
  if test "$libmultiprocess_found" != "yes"; then
    AC_MSG_ERROR([--enable-multiprocess=yes option specified but libmultiprocess library was not found. May need to install libmultiprocess library, or specify install path with PKG_CONFIG_PATH environment variable. Running 'pkg-config --debug libmultiprocess' may be helpful for debugging.])
  fi
  build_multiprocess=yes
elif test "$enable_multiprocess" = "auto"; then
  build_multiprocess=$libmultiprocess_found
else
  build_multiprocess=no
fi

AM_CONDITIONAL([BUILD_MULTIPROCESS], [test "$build_multiprocess" = "yes"])
AM_CONDITIONAL([BUILD_BITCOIN_NODE], [test "$build_multiprocess" = "yes"])

dnl codegen tools check

if test "$build_multiprocess" != "no"; then
  if test "$with_mpgen" = "yes" || test "$with_mpgen" = "auto"; then
    MPGEN_PREFIX="$libmultiprocess_prefix"
  elif test "$with_mpgen" != "no"; then
    MPGEN_PREFIX="$with_mpgen";
  fi
  AC_SUBST(MPGEN_PREFIX)
fi

AC_MSG_CHECKING([whether to build bitcoind])
AM_CONDITIONAL([BUILD_BITCOIND], [test $build_bitcoind = "yes"])
AC_MSG_RESULT($build_bitcoind)

AC_MSG_CHECKING([whether to build bitcoin-cli])
AM_CONDITIONAL([BUILD_BITCOIN_CLI], [test $build_bitcoin_cli = "yes"])
AC_MSG_RESULT($build_bitcoin_cli)

AC_MSG_CHECKING([whether to build bitcoin-tx])
AM_CONDITIONAL([BUILD_BITCOIN_TX], [test $build_bitcoin_tx = "yes"])
AC_MSG_RESULT($build_bitcoin_tx)

AC_MSG_CHECKING([whether to build bitcoin-wallet])
AM_CONDITIONAL([BUILD_BITCOIN_WALLET], [test $build_bitcoin_wallet = "yes"])
AC_MSG_RESULT($build_bitcoin_wallet)

AC_MSG_CHECKING([whether to build bitcoin-util])
AM_CONDITIONAL([BUILD_BITCOIN_UTIL], [test $build_bitcoin_util = "yes"])
AC_MSG_RESULT($build_bitcoin_util)

AC_MSG_CHECKING([whether to build experimental bitcoin-chainstate])
if test "$build_bitcoin_chainstate" = "yes"; then
  if test "$build_experimental_kernel_lib" = "no"; then
    AC_MSG_ERROR([experimental bitcoin-chainstate cannot be built without the experimental bitcoinkernel library. Use --with-experimental-kernel-lib]);
  fi
fi
AM_CONDITIONAL([BUILD_BITCOIN_CHAINSTATE], [test $build_bitcoin_chainstate = "yes"])
AC_MSG_RESULT($build_bitcoin_chainstate)

AC_MSG_CHECKING([whether to build libraries])
AM_CONDITIONAL([BUILD_BITCOIN_LIBS], [test $build_bitcoin_libs = "yes"])

if test "$build_bitcoin_libs" = "yes"; then
  AC_DEFINE([HAVE_CONSENSUS_LIB], [1], [Define this symbol if the consensus lib has been built])
  AC_CONFIG_FILES([libbitcoinconsensus.pc:libbitcoinconsensus.pc.in])
fi

AM_CONDITIONAL([BUILD_BITCOIN_KERNEL_LIB], [test "$build_experimental_kernel_lib" != "no" && ( test "$build_experimental_kernel_lib" = "yes" || test "$build_bitcoin_chainstate" = "yes" )])

AC_MSG_RESULT($build_bitcoin_libs)

AC_LANG_POP

if test "$use_ccache" != "no"; then
  AC_MSG_CHECKING([if ccache should be used])
  if test "$CCACHE" = ""; then
    if test "$use_ccache" = "yes"; then
      AC_MSG_ERROR([ccache not found.]);
    else
      use_ccache=no
    fi
  else
    use_ccache=yes
    CC="$ac_cv_path_CCACHE $CC"
    CXX="$ac_cv_path_CCACHE $CXX"
  fi
  AC_MSG_RESULT($use_ccache)
  if test "$use_ccache" = "yes"; then
    AX_CHECK_COMPILE_FLAG([-fdebug-prefix-map=A=B], [DEBUG_CXXFLAGS="$DEBUG_CXXFLAGS -fdebug-prefix-map=\$(abs_top_srcdir)=."], [], [$CXXFLAG_WERROR])
    AX_CHECK_PREPROC_FLAG([-fmacro-prefix-map=A=B], [DEBUG_CPPFLAGS="$DEBUG_CPPFLAGS -fmacro-prefix-map=\$(abs_top_srcdir)=."], [], [$CXXFLAG_WERROR])
  fi
fi

dnl enable wallet
AC_MSG_CHECKING([if wallet should be enabled])
if test "$enable_wallet" != "no"; then
  AC_MSG_RESULT([yes])
  AC_DEFINE_UNQUOTED([ENABLE_WALLET],[1],[Define to 1 to enable wallet functions])
  enable_wallet=yes

else
  AC_MSG_RESULT([no])
fi

dnl enable upnp support
AC_MSG_CHECKING([whether to build with support for UPnP])
if test "$have_miniupnpc" = "no"; then
  if test "$use_upnp" = "yes"; then
     AC_MSG_ERROR([UPnP requested but cannot be built. Use --without-miniupnpc])
  fi
  AC_MSG_RESULT([no])
  use_upnp=no
else
  if test "$use_upnp" != "no"; then
    AC_MSG_RESULT([yes])
    AC_MSG_CHECKING([whether to build with UPnP enabled by default])
    use_upnp=yes
    upnp_setting=0
    if test "$use_upnp_default" != "no"; then
      use_upnp_default=yes
      upnp_setting=1
    fi
    AC_MSG_RESULT([$use_upnp_default])
    AC_DEFINE_UNQUOTED([USE_UPNP],[$upnp_setting],[UPnP support not compiled if undefined, otherwise value (0 or 1) determines default state])
    if test "$TARGET_OS" = "windows"; then
      MINIUPNPC_CPPFLAGS="$MINIUPNPC_CPPFLAGS -DSTATICLIB -DMINIUPNP_STATICLIB"
    fi
  else
    AC_MSG_RESULT([no])
  fi
fi

dnl Enable NAT-PMP support.
AC_MSG_CHECKING([whether to build with support for NAT-PMP])
if test "$have_natpmp" = "no"; then
  if test "$use_natpmp" = "yes"; then
     AC_MSG_ERROR([NAT-PMP requested but cannot be built. Use --without-natpmp])
  fi
  AC_MSG_RESULT([no])
  use_natpmp=no
else
  if test "$use_natpmp" != "no"; then
    AC_MSG_RESULT([yes])
    AC_MSG_CHECKING([whether to build with NAT-PMP enabled by default])
    use_natpmp=yes
    natpmp_setting=0
    if test "$use_natpmp_default" != "no"; then
      use_natpmp_default=yes
      natpmp_setting=1
    fi
    AC_MSG_RESULT($use_natpmp_default)
    AC_DEFINE_UNQUOTED([USE_NATPMP], [$natpmp_setting], [NAT-PMP support not compiled if undefined, otherwise value (0 or 1) determines default state])
    if test "$TARGET_OS" = "windows"; then
      NATPMP_CPPFLAGS="$NATPMP_CPPFLAGS -DSTATICLIB -DNATPMP_STATICLIB"
    fi
  else
    AC_MSG_RESULT([no])
  fi
fi

AM_CONDITIONAL([ENABLE_ZMQ], [test "$use_zmq" = "yes"])

AC_MSG_CHECKING([whether to build test_navcoin])
if test "$use_tests" = "yes"; then
  if test "$enable_fuzz" = "yes"; then
    AC_MSG_RESULT([no, because fuzzing is enabled])
  else
    AC_MSG_RESULT([yes])
  fi
  BUILD_TEST="yes"
else
  AC_MSG_RESULT([no])
  BUILD_TEST=""
fi

AC_MSG_CHECKING([whether to reduce exports])
if test "$use_reduce_exports" = "yes"; then
  AC_MSG_RESULT([yes])
else
  AC_MSG_RESULT([no])
fi

<<<<<<< HEAD
if test "$build_bitcoin_wallet$build_bitcoin_cli$build_bitcoin_tx$build_bitcoin_util$build_bitcoin_libs$build_bitcoind$bitcoin_enable_qt$enable_fuzz_binary$use_bench$use_tests" = "nononononononononono"; then
  AC_MSG_ERROR([No targets! Please specify at least one of: --with-utils --with-libs --with-daemon --with-gui --enable-fuzz(-binary) --enable-bench or --enable-tests])
=======
if test "$build_bitcoin_wallet$build_bitcoin_cli$build_bitcoin_tx$build_bitcoin_libs$build_bitcoind$enable_fuzz_binary$use_bench$use_tests" = "nonononononononono"; then
  AC_MSG_ERROR([No targets! Please specify at least one of: --with-utils --with-libs --with-daemon --enable-fuzz(-binary) --enable-bench or --enable-tests])
>>>>>>> 2f61f6b4
fi

AM_CONDITIONAL([TARGET_DARWIN], [test "$TARGET_OS" = "darwin"])
AM_CONDITIONAL([BUILD_DARWIN], [test "$BUILD_OS" = "darwin"])
AM_CONDITIONAL([TARGET_LINUX], [test "$TARGET_OS" = "linux"])
AM_CONDITIONAL([TARGET_WINDOWS], [test "$TARGET_OS" = "windows"])
AM_CONDITIONAL([ENABLE_WALLET], [test "$enable_wallet" = "yes"])
AM_CONDITIONAL([USE_SQLITE], [test "$use_sqlite" = "yes"])
AM_CONDITIONAL([USE_BDB], [test "$use_bdb" = "yes"])
AM_CONDITIONAL([ENABLE_TESTS], [test "$BUILD_TEST" = "yes"])
AM_CONDITIONAL([ENABLE_FUZZ], [test "$enable_fuzz" = "yes"])
AM_CONDITIONAL([ENABLE_FUZZ_BINARY], [test "$enable_fuzz_binary" = "yes"])
AM_CONDITIONAL([ENABLE_BENCH], [test "$use_bench" = "yes"])
AM_CONDITIONAL([USE_LCOV], [test "$use_lcov" = "yes"])
AM_CONDITIONAL([USE_LIBEVENT], [test "$use_libevent" = "yes"])
AM_CONDITIONAL([HARDEN], [test "$use_hardening" = "yes"])
AM_CONDITIONAL([ENABLE_SSE42], [test "$enable_sse42" = "yes"])
AM_CONDITIONAL([ENABLE_SSE41], [test "$enable_sse41" = "yes"])
AM_CONDITIONAL([ENABLE_AVX2], [test "$enable_avx2" = "yes"])
AM_CONDITIONAL([ENABLE_X86_SHANI], [test "$enable_x86_shani" = "yes"])
AM_CONDITIONAL([ENABLE_ARM_CRC], [test "$enable_arm_crc" = "yes"])
AM_CONDITIONAL([ENABLE_ARM_SHANI], [test "$enable_arm_shani" = "yes"])
AM_CONDITIONAL([USE_ASM], [test "$use_asm" = "yes"])
AM_CONDITIONAL([WORDS_BIGENDIAN], [test "$ac_cv_c_bigendian" = "yes"])
AM_CONDITIONAL([USE_NATPMP], [test "$use_natpmp" = "yes"])
AM_CONDITIONAL([USE_UPNP], [test "$use_upnp" = "yes"])

dnl for minisketch
AM_CONDITIONAL([ENABLE_CLMUL], [test "$enable_clmul" = "yes"])
AM_CONDITIONAL([HAVE_CLZ], [test "$have_clzl$have_clzll" = "yesyes"])

AC_DEFINE([CLIENT_VERSION_MAJOR], [_CLIENT_VERSION_MAJOR], [Major version])
AC_DEFINE([CLIENT_VERSION_MINOR], [_CLIENT_VERSION_MINOR], [Minor version])
AC_DEFINE([CLIENT_VERSION_BUILD], [_CLIENT_VERSION_BUILD], [Version Build])
AC_DEFINE([CLIENT_VERSION_IS_RELEASE], [_CLIENT_VERSION_IS_RELEASE], [Version is release])
AC_DEFINE([COPYRIGHT_YEAR], [_COPYRIGHT_YEAR], [Copyright year])
AC_DEFINE([COPYRIGHT_HOLDERS], ["_COPYRIGHT_HOLDERS"], [Copyright holder(s) before %s replacement])
AC_DEFINE([COPYRIGHT_HOLDERS_SUBSTITUTION], ["_COPYRIGHT_HOLDERS_SUBSTITUTION"], [Replacement for %s in copyright holders string])
define(_COPYRIGHT_HOLDERS_FINAL, [patsubst(_COPYRIGHT_HOLDERS, [%s], [_COPYRIGHT_HOLDERS_SUBSTITUTION])])
AC_DEFINE([COPYRIGHT_HOLDERS_FINAL], ["_COPYRIGHT_HOLDERS_FINAL"], [Copyright holder(s)])
AC_SUBST(CLIENT_VERSION_MAJOR, _CLIENT_VERSION_MAJOR)
AC_SUBST(CLIENT_VERSION_MINOR, _CLIENT_VERSION_MINOR)
AC_SUBST(CLIENT_VERSION_BUILD, _CLIENT_VERSION_BUILD)
AC_SUBST(CLIENT_VERSION_IS_RELEASE, _CLIENT_VERSION_IS_RELEASE)
AC_SUBST(COPYRIGHT_YEAR, _COPYRIGHT_YEAR)
AC_SUBST(COPYRIGHT_HOLDERS, "_COPYRIGHT_HOLDERS")
AC_SUBST(COPYRIGHT_HOLDERS_SUBSTITUTION, "_COPYRIGHT_HOLDERS_SUBSTITUTION")
AC_SUBST(COPYRIGHT_HOLDERS_FINAL, "_COPYRIGHT_HOLDERS_FINAL")
AC_SUBST(BITCOIN_DAEMON_NAME)
AC_SUBST(BITCOIN_TEST_NAME)
AC_SUBST(BITCOIN_CLI_NAME)
AC_SUBST(BITCOIN_TX_NAME)
AC_SUBST(BITCOIN_UTIL_NAME)
AC_SUBST(BITCOIN_CHAINSTATE_NAME)
AC_SUBST(BITCOIN_WALLET_TOOL_NAME)
AC_SUBST(BITCOIN_MP_NODE_NAME)

AC_SUBST(RELDFLAGS)
AC_SUBST(CORE_LDFLAGS)
AC_SUBST(CORE_CPPFLAGS)
AC_SUBST(CORE_CXXFLAGS)
AC_SUBST(DEBUG_CPPFLAGS)
AC_SUBST(WARN_CXXFLAGS)
AC_SUBST(NOWARN_CXXFLAGS)
AC_SUBST(DEBUG_CXXFLAGS)
AC_SUBST(ERROR_CXXFLAGS)
AC_SUBST(GPROF_CXXFLAGS)
AC_SUBST(GPROF_LDFLAGS)
AC_SUBST(HARDENED_CXXFLAGS)
AC_SUBST(HARDENED_CPPFLAGS)
AC_SUBST(HARDENED_LDFLAGS)
AC_SUBST(LTO_CXXFLAGS)
AC_SUBST(LTO_LDFLAGS)
AC_SUBST(PIC_FLAGS)
AC_SUBST(PIE_FLAGS)
AC_SUBST(SANITIZER_CXXFLAGS)
AC_SUBST(SANITIZER_LDFLAGS)
AC_SUBST(SSE42_CXXFLAGS)
AC_SUBST(SSE41_CXXFLAGS)
AC_SUBST(CLMUL_CXXFLAGS)
AC_SUBST(AVX2_CXXFLAGS)
AC_SUBST(X86_SHANI_CXXFLAGS)
AC_SUBST(ARM_CRC_CXXFLAGS)
AC_SUBST(ARM_SHANI_CXXFLAGS)
AC_SUBST(LIBTOOL_APP_LDFLAGS)
AC_SUBST(USE_SQLITE)
AC_SUBST(USE_BDB)
AC_SUBST(ENABLE_EXTERNAL_SIGNER)
AC_SUBST(USE_UPNP)
AC_SUBST(TESTDEFS)
AC_SUBST(MINIUPNPC_CPPFLAGS)
AC_SUBST(MINIUPNPC_LIBS)
AC_SUBST(NATPMP_CPPFLAGS)
AC_SUBST(NATPMP_LIBS)
AC_SUBST(HAVE_GMTIME_R)
AC_SUBST(HAVE_FDATASYNC)
AC_SUBST(HAVE_FULLFSYNC)
AC_SUBST(HAVE_O_CLOEXEC)
AC_SUBST(HAVE_BUILTIN_PREFETCH)
AC_SUBST(HAVE_MM_PREFETCH)
AC_SUBST(HAVE_STRONG_GETAUXVAL)
AC_SUBST(ANDROID_ARCH)
AC_SUBST(HAVE_EVHTTP_CONNECTION_GET_PEER_CONST_CHAR)
AC_CONFIG_FILES([Makefile src/Makefile doc/man/Makefile test/config.ini])
AC_CONFIG_FILES([contrib/devtools/split-debug.sh],[chmod +x contrib/devtools/split-debug.sh])
AM_COND_IF([HAVE_DOXYGEN], [AC_CONFIG_FILES([doc/Doxyfile])])
AC_CONFIG_LINKS([contrib/devtools/iwyu/bitcoin.core.imp:contrib/devtools/iwyu/bitcoin.core.imp])
AC_CONFIG_LINKS([contrib/filter-lcov.py:contrib/filter-lcov.py])
AC_CONFIG_LINKS([src/.bear-tidy-config:src/.bear-tidy-config])
AC_CONFIG_LINKS([src/.clang-tidy:src/.clang-tidy])
AC_CONFIG_LINKS([test/functional/test_runner.py:test/functional/test_runner.py])
AC_CONFIG_LINKS([test/fuzz/test_runner.py:test/fuzz/test_runner.py])
AC_CONFIG_LINKS([test/util/test_runner.py:test/util/test_runner.py])
AC_CONFIG_LINKS([test/util/rpcauth-test.py:test/util/rpcauth-test.py])
AC_CONFIG_LINKS([src/test/Makefile:src/test/Makefile])

dnl boost's m4 checks do something really nasty: they export these vars. As a
dnl result, they leak into secp256k1's configure and crazy things happen.
dnl Until this is fixed upstream and we've synced, we'll just un-export them.
CPPFLAGS_TEMP="$CPPFLAGS"
unset CPPFLAGS
CPPFLAGS="$CPPFLAGS_TEMP"

LDFLAGS_TEMP="$LDFLAGS"
unset LDFLAGS
LDFLAGS="$LDFLAGS_TEMP"

LIBS_TEMP="$LIBS"
unset LIBS
LIBS="$LIBS_TEMP"

ac_configure_args="${ac_configure_args} --disable-shared --with-pic --enable-benchmark=no --enable-module-recovery --disable-module-ecdh"
AC_CONFIG_SUBDIRS([src/secp256k1])

AC_OUTPUT

dnl Replace the BUILDDIR path with the correct Windows path if compiling on Native Windows
case ${OS} in
   *Windows*)
     sed  's/BUILDDIR="\/\([[a-z]]\)/BUILDDIR="\1:/'  test/config.ini > test/config-2.ini
     mv test/config-2.ini test/config.ini
   ;;
esac

echo
echo "Options used to compile and link:"
echo "  external signer = $use_external_signer"
echo "  multiprocess    = $build_multiprocess"
echo "  with experimental syscall sandbox support = $use_syscall_sandbox"
echo "  with libs       = $build_bitcoin_libs"
echo "  with wallet     = $enable_wallet"
if test "$enable_wallet" != "no"; then
    echo "    with sqlite   = $use_sqlite"
    echo "    with bdb      = $use_bdb"
fi
echo "  with zmq        = $use_zmq"
if test $enable_fuzz = "no"; then
    echo "  with test       = $use_tests"
else
    echo "  with test       = not building test_navcoin because fuzzing is enabled"
fi
echo "  with fuzz binary = $enable_fuzz_binary"
echo "  with bench      = $use_bench"
echo "  with upnp       = $use_upnp"
echo "  with natpmp     = $use_natpmp"
echo "  use asm         = $use_asm"
echo "  USDT tracing    = $use_usdt"
echo "  sanitizers      = $use_sanitizers"
echo "  debug enabled   = $enable_debug"
echo "  gprof enabled   = $enable_gprof"
echo "  werror          = $enable_werror"
echo "  LTO             = $enable_lto"
echo
echo "  target os       = $host_os"
echo "  build os        = $build_os"
echo
echo "  CC              = $CC"
echo "  CFLAGS          = $PTHREAD_CFLAGS $CFLAGS"
echo "  CPPFLAGS        = $DEBUG_CPPFLAGS $HARDENED_CPPFLAGS $CORE_CPPFLAGS $CPPFLAGS"
echo "  CXX             = $CXX"
echo "  CXXFLAGS        = $LTO_CXXFLAGS $DEBUG_CXXFLAGS $HARDENED_CXXFLAGS $WARN_CXXFLAGS $NOWARN_CXXFLAGS $ERROR_CXXFLAGS $GPROF_CXXFLAGS $CORE_CXXFLAGS $CXXFLAGS"
echo "  LDFLAGS         = $LTO_LDFLAGS $PTHREAD_LIBS $HARDENED_LDFLAGS $GPROF_LDFLAGS $CORE_LDFLAGS $LDFLAGS"
echo "  AR              = $AR"
echo "  ARFLAGS         = $ARFLAGS"
echo<|MERGE_RESOLUTION|>--- conflicted
+++ resolved
@@ -750,13 +750,8 @@
            BDB_LIBS="-L$bdb_prefix/lib -ldb_cxx-4.8"
          fi
 
-<<<<<<< HEAD
-         if $BREW list --versions qt@5 >/dev/null; then
-           export PKG_CONFIG_PATH="$($BREW --prefix qt@5 2>/dev/null)/lib/pkgconfig:$PKG_CONFIG_PATH"
-=======
          if test "$use_sqlite" != "no" && $BREW list --versions sqlite3 >/dev/null; then
            export PKG_CONFIG_PATH="$($BREW --prefix sqlite3 2>/dev/null)/lib/pkgconfig:$PKG_CONFIG_PATH"
->>>>>>> 2f61f6b4
          fi
 
          case $host in
@@ -1389,11 +1384,7 @@
 fi
 AM_CONDITIONAL([ENABLE_USDT_TRACEPOINTS], [test "$use_usdt" = "yes"])
 
-<<<<<<< HEAD
 if test "$build_bitcoind$bitcoin_enable_qt$use_bench$use_tests" = "nononono"; then
-=======
-if test "$build_bitcoin_cli$build_bitcoin_tx$build_bitcoin_util$build_bitcoind$use_bench$use_tests" = "nononononono"; then
->>>>>>> 2f61f6b4
   use_upnp=no
   use_natpmp=no
   use_zmq=no
@@ -1441,11 +1432,7 @@
   CPPFLAGS="$TEMP_CPPFLAGS"
 fi
 
-<<<<<<< HEAD
-if test "$build_bitcoin_wallet$build_bitcoin_cli$build_bitcoin_tx$build_bitcoin_util$build_bitcoind$bitcoin_enable_qt$use_tests$use_bench" = "nononononononono"; then
-=======
-if test "$build_bitcoin_wallet$build_bitcoin_cli$build_bitcoin_tx$build_bitcoind$use_tests$use_bench" = "nononononono"; then
->>>>>>> 2f61f6b4
+if test "$build_bitcoin_wallet$build_bitcoin_cli$build_bitcoin_tx$build_bitcoin_util$build_bitcoind$use_tests$use_bench" = "nononononononono"; then
   use_boost=no
 else
   use_boost=yes
@@ -1809,13 +1796,8 @@
   AC_MSG_RESULT([no])
 fi
 
-<<<<<<< HEAD
-if test "$build_bitcoin_wallet$build_bitcoin_cli$build_bitcoin_tx$build_bitcoin_util$build_bitcoin_libs$build_bitcoind$bitcoin_enable_qt$enable_fuzz_binary$use_bench$use_tests" = "nononononononononono"; then
+if test "$build_bitcoin_wallet$build_bitcoin_cli$build_bitcoin_tx$build_bitcoin_util$build_bitcoin_libs$build_bitcoind$enable_fuzz_binary$use_bench$use_tests" = "nononononononononono"; then
   AC_MSG_ERROR([No targets! Please specify at least one of: --with-utils --with-libs --with-daemon --with-gui --enable-fuzz(-binary) --enable-bench or --enable-tests])
-=======
-if test "$build_bitcoin_wallet$build_bitcoin_cli$build_bitcoin_tx$build_bitcoin_libs$build_bitcoind$enable_fuzz_binary$use_bench$use_tests" = "nonononononononono"; then
-  AC_MSG_ERROR([No targets! Please specify at least one of: --with-utils --with-libs --with-daemon --enable-fuzz(-binary) --enable-bench or --enable-tests])
->>>>>>> 2f61f6b4
 fi
 
 AM_CONDITIONAL([TARGET_DARWIN], [test "$TARGET_OS" = "darwin"])
