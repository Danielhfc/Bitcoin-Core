# The test build matrix (stage: test) is constructed to test a wide range of
# configurations, rather than a single pass/fail. This helps to catch build
# failures and logic errors that present on platforms other than the ones the
# author has tested.
#
# Some builders use the dependency-generator in `./depends`, rather than using
# apt-get to install build dependencies. This guarantees that the tester is
# using the same versions as Gitian, so the build results are nearly identical
# to what would be found in a final release.
#
# In order to avoid rebuilding all dependencies for each build, the binaries
# are cached and re-used when possible. Changes in the dependency-generator
# will trigger cache-invalidation and rebuilds as necessary.
#
# These caches can be manually removed if necessary. This is one of the very
# few manual operations that is possible with Travis, and it can be done by a
# Bitcoin Core GitHub member via the Travis web interface [0].
#
# Travis CI uploads the cache after the script phase of the build [1].
<<<<<<< HEAD
# However, the build is terminated without saving the chache if it takes over
=======
# However, the build is terminated without saving the cache if it takes over
>>>>>>> a284bbbe
# 50 minutes [2]. Thus, if we spent too much time in early build stages, fail
# with an error and save the cache.
#
# [0] https://travis-ci.org/bitcoin/bitcoin/caches
# [1] https://docs.travis-ci.com/user/caching/#build-phases
# [2] https://docs.travis-ci.com/user/customizing-the-build#build-timeouts

dist: xenial
os: linux
language: minimal
cache:
  ccache: true
  directories:
    - $TRAVIS_BUILD_DIR/depends/built
    - $TRAVIS_BUILD_DIR/depends/sdk-sources
    - $TRAVIS_BUILD_DIR/ci/scratch/.ccache
stages:
  - lint
  - test
  - extended-lint
env:
  global:
<<<<<<< HEAD
    - MAKEJOBS=-j3
    - RUN_UNIT_TESTS=true
    - RUN_FUNCTIONAL_TESTS=true
    - RUN_FUZZ_TESTS=false
    - DOCKER_NAME_TAG=ubuntu:18.04
    - BOOST_TEST_RANDOM=1$TRAVIS_BUILD_ID
    - CCACHE_SIZE=100M
    - CCACHE_TEMPDIR=/tmp/.ccache-temp
    - CCACHE_COMPRESS=1
    - CCACHE_DIR=$HOME/.ccache
    - BASE_OUTDIR=$TRAVIS_BUILD_DIR/out
    - SDK_URL=https://bitcoincore.org/depends-sources/sdks
    - WINEDEBUG=fixme-all
    - DOCKER_PACKAGES="build-essential libtool autotools-dev automake pkg-config bsdmainutils curl git ca-certificates ccache"
=======
    - CI_RETRY_EXE="travis_retry"
>>>>>>> a284bbbe
    - CACHE_ERR_MSG="Error! Initial build successful, but not enough time remains to run later build stages and tests. Please manually re-run this job by using the travis restart button or asking a bitcoin maintainer to restart. The next run should not time out because the build cache has been saved."
before_install:
  - set -o errexit; source ./ci/test/00_setup_env.sh
  - set -o errexit; source ./ci/test/03_before_install.sh
install:
  - set -o errexit; source ./ci/test/04_install.sh
before_script:
  - set -o errexit; source ./ci/test/05_before_script.sh
script:
  - export CONTINUE=1
  - if [ $SECONDS -gt 1200 ]; then export CONTINUE=0; fi  # Likely the depends build took very long
  - if [ $TRAVIS_REPO_SLUG = "bitcoin/bitcoin" ]; then export CONTINUE=1; fi  # Whitelisted repo (90 minutes build time)
<<<<<<< HEAD
  - if [ $CONTINUE = "1" ]; then set -o errexit; source .travis/test_06_script_a.sh; else set +o errexit; echo "$CACHE_ERR_MSG"; false; fi
  - if [ $SECONDS -gt 2000 ]; then export CONTINUE=0; fi  # Likely the build took very long; The tests take about 1000s, so we should abort if we have less than 50*60-1000=2000s left
  - if [ $TRAVIS_REPO_SLUG = "bitcoin/bitcoin" ]; then export CONTINUE=1; fi  # Whitelisted repo (90 minutes build time)
  - if [ $CONTINUE = "1" ]; then set -o errexit; source .travis/test_06_script_b.sh; else set +o errexit; echo "$CACHE_ERR_MSG"; false; fi
=======
  - if [ $CONTINUE = "1" ]; then set -o errexit; source ./ci/test/06_script_a.sh; else set +o errexit; echo "$CACHE_ERR_MSG"; false; fi
  - if [ $SECONDS -gt 2000 ]; then export CONTINUE=0; fi  # Likely the build took very long; The tests take about 1000s, so we should abort if we have less than 50*60-1000=2000s left
  - if [ $TRAVIS_REPO_SLUG = "bitcoin/bitcoin" ]; then export CONTINUE=1; fi  # Whitelisted repo (90 minutes build time)
  - if [ $CONTINUE = "1" ]; then set -o errexit; source ./ci/test/06_script_b.sh; else set +o errexit; echo "$CACHE_ERR_MSG"; false; fi
>>>>>>> a284bbbe
after_script:
  - echo $TRAVIS_COMMIT_RANGE
jobs:
  include:

    - stage: lint
      name: 'lint'
      env:
      cache: false
      language: python
      python: '3.5' # Oldest supported version according to doc/dependencies.md
      install:
        - set -o errexit; source ./ci/lint/04_install.sh
      before_script:
        - set -o errexit; source ./ci/lint/05_before_script.sh
      script:
        - set -o errexit; source ./ci/lint/06_script.sh

    - stage: extended-lint
      name: 'extended lint [runtime >= 60 seconds]'
      env:
      cache: false
      language: python
      python: '3.5'
      install:
        - set -o errexit; source ./ci/extended_lint/04_install.sh
      before_script:
        - set -o errexit; source ./ci/lint/05_before_script.sh
      script:
        - set -o errexit; source ./ci/extended_lint/06_script.sh

    - stage: test
      name: 'ARM  [GOAL: install]  [no unit or functional tests]'
      env: >-
        FILE_ENV="./ci/test/00_setup_env_arm.sh"

    - stage: test
      name: 'Win64  [GOAL: deploy]  [no gui or functional tests]'
      env: >-
        FILE_ENV="./ci/test/00_setup_env_win64.sh"

    - stage: test
      name: '32-bit + dash  [GOAL: install]  [GUI: BIP70 enabled]'
      env: >-
        FILE_ENV="./ci/test/00_setup_env_i686.sh"

    - stage: test
      name: 'x86_64 Linux  [GOAL: install]  [bionic]  [uses qt5 dev package instead of depends Qt to speed up build and avoid timeout] [unsigned char]'
      env: >-
        FILE_ENV="./ci/test/00_setup_env_amd64_qt5.sh"

    - stage: test
      name: 'x86_64 Linux  [GOAL: install]  [trusty]  [no functional tests, no depends, only system libs]'
      env: >-
        FILE_ENV="./ci/test/00_setup_env_amd64_trusty.sh"

    - stage: test
      name: 'x86_64 Linux  [GOAL: install]  [xenial]  [no depends, only system libs, sanitizers: thread (TSan), no wallet]'
      env: >-
        FILE_ENV="./ci/test/00_setup_env_amd64_tsan.sh"
        TEST_RUNNER_EXTRA="--exclude feature_block"  # Not enough memory on travis machines

    - stage: test
      name: 'x86_64 Linux  [GOAL: install]  [bionic]  [no depends, only system libs, sanitizers: address/leak (ASan + LSan) + undefined (UBSan) + integer]'
      env: >-
        FILE_ENV="./ci/test/00_setup_env_amd64_asan.sh"

    - stage: test
      name: 'x86_64 Linux  [GOAL: install]  [bionic]  [no depends, only system libs, sanitizers: fuzzer,address,undefined]'
      env: >-
        FILE_ENV="./ci/test/00_setup_env_amd64_fuzz.sh"

    - stage: test
      name: 'x86_64 Linux  [GOAL: install]  [bionic]  [no wallet]'
      env: >-
        FILE_ENV="./ci/test/00_setup_env_amd64_nowallet.sh"

    - stage: test
      name: 'macOS 10.10  [GOAL: deploy] [no functional tests]'
      env: >-
        FILE_ENV="./ci/test/00_setup_env_mac.sh"<|MERGE_RESOLUTION|>--- conflicted
+++ resolved
@@ -17,11 +17,7 @@
 # Bitcoin Core GitHub member via the Travis web interface [0].
 #
 # Travis CI uploads the cache after the script phase of the build [1].
-<<<<<<< HEAD
-# However, the build is terminated without saving the chache if it takes over
-=======
 # However, the build is terminated without saving the cache if it takes over
->>>>>>> a284bbbe
 # 50 minutes [2]. Thus, if we spent too much time in early build stages, fail
 # with an error and save the cache.
 #
@@ -44,24 +40,7 @@
   - extended-lint
 env:
   global:
-<<<<<<< HEAD
-    - MAKEJOBS=-j3
-    - RUN_UNIT_TESTS=true
-    - RUN_FUNCTIONAL_TESTS=true
-    - RUN_FUZZ_TESTS=false
-    - DOCKER_NAME_TAG=ubuntu:18.04
-    - BOOST_TEST_RANDOM=1$TRAVIS_BUILD_ID
-    - CCACHE_SIZE=100M
-    - CCACHE_TEMPDIR=/tmp/.ccache-temp
-    - CCACHE_COMPRESS=1
-    - CCACHE_DIR=$HOME/.ccache
-    - BASE_OUTDIR=$TRAVIS_BUILD_DIR/out
-    - SDK_URL=https://bitcoincore.org/depends-sources/sdks
-    - WINEDEBUG=fixme-all
-    - DOCKER_PACKAGES="build-essential libtool autotools-dev automake pkg-config bsdmainutils curl git ca-certificates ccache"
-=======
     - CI_RETRY_EXE="travis_retry"
->>>>>>> a284bbbe
     - CACHE_ERR_MSG="Error! Initial build successful, but not enough time remains to run later build stages and tests. Please manually re-run this job by using the travis restart button or asking a bitcoin maintainer to restart. The next run should not time out because the build cache has been saved."
 before_install:
   - set -o errexit; source ./ci/test/00_setup_env.sh
@@ -74,17 +53,10 @@
   - export CONTINUE=1
   - if [ $SECONDS -gt 1200 ]; then export CONTINUE=0; fi  # Likely the depends build took very long
   - if [ $TRAVIS_REPO_SLUG = "bitcoin/bitcoin" ]; then export CONTINUE=1; fi  # Whitelisted repo (90 minutes build time)
-<<<<<<< HEAD
-  - if [ $CONTINUE = "1" ]; then set -o errexit; source .travis/test_06_script_a.sh; else set +o errexit; echo "$CACHE_ERR_MSG"; false; fi
-  - if [ $SECONDS -gt 2000 ]; then export CONTINUE=0; fi  # Likely the build took very long; The tests take about 1000s, so we should abort if we have less than 50*60-1000=2000s left
-  - if [ $TRAVIS_REPO_SLUG = "bitcoin/bitcoin" ]; then export CONTINUE=1; fi  # Whitelisted repo (90 minutes build time)
-  - if [ $CONTINUE = "1" ]; then set -o errexit; source .travis/test_06_script_b.sh; else set +o errexit; echo "$CACHE_ERR_MSG"; false; fi
-=======
   - if [ $CONTINUE = "1" ]; then set -o errexit; source ./ci/test/06_script_a.sh; else set +o errexit; echo "$CACHE_ERR_MSG"; false; fi
   - if [ $SECONDS -gt 2000 ]; then export CONTINUE=0; fi  # Likely the build took very long; The tests take about 1000s, so we should abort if we have less than 50*60-1000=2000s left
   - if [ $TRAVIS_REPO_SLUG = "bitcoin/bitcoin" ]; then export CONTINUE=1; fi  # Whitelisted repo (90 minutes build time)
   - if [ $CONTINUE = "1" ]; then set -o errexit; source ./ci/test/06_script_b.sh; else set +o errexit; echo "$CACHE_ERR_MSG"; false; fi
->>>>>>> a284bbbe
 after_script:
   - echo $TRAVIS_COMMIT_RANGE
 jobs:
