#!/usr/bin/env python3
# Copyright (c) 2015-2016 The Bitcoin Core developers
# Distributed under the MIT software license, see the accompanying
# file COPYING or http://www.opensource.org/licenses/mit-license.php.

#
# Test PrioritiseTransaction code
#

from test_framework.test_framework import BitcoinTestFramework
from test_framework.util import *
from test_framework.mininode import COIN, MAX_BLOCK_SIZE

class PrioritiseTransactionTest(BitcoinTestFramework):

    def __init__(self):
<<<<<<< HEAD
        self.txouts = gen_return_txouts()

    def setup_chain(self):
        print("Initializing test directory "+self.options.tmpdir)
        initialize_chain_clean(self.options.tmpdir, 1)
=======
        super().__init__()
        self.setup_clean_chain = True
        self.num_nodes = 1

        self.txouts = gen_return_txouts()
>>>>>>> 0d719145

    def setup_network(self):
        self.nodes = []
        self.is_network_split = False

        self.nodes.append(start_node(0, self.options.tmpdir, ["-debug", "-printpriority=1"]))
        self.relayfee = self.nodes[0].getnetworkinfo()['relayfee']

    def run_test(self):
<<<<<<< HEAD
        utxos = create_confirmed_utxos(self.relayfee, self.nodes[0], 90)
=======
        utxo_count = 90
        utxos = create_confirmed_utxos(self.relayfee, self.nodes[0], utxo_count)
>>>>>>> 0d719145
        base_fee = self.relayfee*100 # our transactions are smaller than 100kb
        txids = []

        # Create 3 batches of transactions at 3 different fee rate levels
        range_size = utxo_count // 3
        for i in range(3):
            txids.append([])
<<<<<<< HEAD
            txids[i] = create_lots_of_big_transactions(self.nodes[0], self.txouts, utxos[30*i:30*i+30], (i+1)*base_fee)
=======
            start_range = i * range_size
            end_range = start_range + range_size
            txids[i] = create_lots_of_big_transactions(self.nodes[0], self.txouts, utxos[start_range:end_range], (i+1)*base_fee)

        # Make sure that the size of each group of transactions exceeds
        # MAX_BLOCK_SIZE -- otherwise the test needs to be revised to create
        # more transactions.
        mempool = self.nodes[0].getrawmempool(True)
        sizes = [0, 0, 0]
        for i in range(3):
            for j in txids[i]:
                assert(j in mempool)
                sizes[i] += mempool[j]['size']
            assert(sizes[i] > MAX_BLOCK_SIZE) # Fail => raise utxo_count
>>>>>>> 0d719145

        # add a fee delta to something in the cheapest bucket and make sure it gets mined
        # also check that a different entry in the cheapest bucket is NOT mined (lower
        # the priority to ensure its not mined due to priority)
        self.nodes[0].prioritisetransaction(txids[0][0], 0, int(3*base_fee*COIN))
        self.nodes[0].prioritisetransaction(txids[0][1], -1e15, 0)

        self.nodes[0].generate(1)

        mempool = self.nodes[0].getrawmempool()
        print("Assert that prioritised transaction was mined")
        assert(txids[0][0] not in mempool)
        assert(txids[0][1] in mempool)

        high_fee_tx = None
        for x in txids[2]:
            if x not in mempool:
                high_fee_tx = x

        # Something high-fee should have been mined!
        assert(high_fee_tx != None)

        # Add a prioritisation before a tx is in the mempool (de-prioritising a
        # high-fee transaction so that it's now low fee).
        self.nodes[0].prioritisetransaction(high_fee_tx, -1e15, -int(2*base_fee*COIN))

        # Add everything back to mempool
        self.nodes[0].invalidateblock(self.nodes[0].getbestblockhash())

        # Check to make sure our high fee rate tx is back in the mempool
        mempool = self.nodes[0].getrawmempool()
        assert(high_fee_tx in mempool)

        # Now verify the modified-high feerate transaction isn't mined before
        # the other high fee transactions. Keep mining until our mempool has
        # decreased by all the high fee size that we calculated above.
        while (self.nodes[0].getmempoolinfo()['bytes'] > sizes[0] + sizes[1]):
            self.nodes[0].generate(1)

        # High fee transaction should not have been mined, but other high fee rate
        # transactions should have been.
        mempool = self.nodes[0].getrawmempool()
        print("Assert that de-prioritised transaction is still in mempool")
        assert(high_fee_tx in mempool)
        for x in txids[2]:
            if (x != high_fee_tx):
                assert(x not in mempool)

        # Create a free, low priority transaction.  Should be rejected.
        utxo_list = self.nodes[0].listunspent()
        assert(len(utxo_list) > 0)
        utxo = utxo_list[0]

        inputs = []
        outputs = {}
        inputs.append({"txid" : utxo["txid"], "vout" : utxo["vout"]})
        outputs[self.nodes[0].getnewaddress()] = utxo["amount"] - self.relayfee
        raw_tx = self.nodes[0].createrawtransaction(inputs, outputs)
        tx_hex = self.nodes[0].signrawtransaction(raw_tx)["hex"]
        txid = self.nodes[0].sendrawtransaction(tx_hex)

        # A tx that spends an in-mempool tx has 0 priority, so we can use it to
        # test the effect of using prioritise transaction for mempool acceptance
        inputs = []
        inputs.append({"txid": txid, "vout": 0})
        outputs = {}
        outputs[self.nodes[0].getnewaddress()] = utxo["amount"] - self.relayfee
        raw_tx2 = self.nodes[0].createrawtransaction(inputs, outputs)
        tx2_hex = self.nodes[0].signrawtransaction(raw_tx2)["hex"]
        tx2_id = self.nodes[0].decoderawtransaction(tx2_hex)["txid"]

        try:
            self.nodes[0].sendrawtransaction(tx2_hex)
        except JSONRPCException as exp:
            assert_equal(exp.error['code'], -26) # insufficient fee
            assert(tx2_id not in self.nodes[0].getrawmempool())
        else:
            assert(False)

        # This is a less than 1000-byte transaction, so just set the fee
        # to be the minimum for a 1000 byte transaction and check that it is
        # accepted.
        self.nodes[0].prioritisetransaction(tx2_id, 0, int(self.relayfee*COIN))

<<<<<<< HEAD
        print "Assert that prioritised free transaction is accepted to mempool"
=======
        print("Assert that prioritised free transaction is accepted to mempool")
>>>>>>> 0d719145
        assert_equal(self.nodes[0].sendrawtransaction(tx2_hex), tx2_id)
        assert(tx2_id in self.nodes[0].getrawmempool())

if __name__ == '__main__':
    PrioritiseTransactionTest().main()<|MERGE_RESOLUTION|>--- conflicted
+++ resolved
@@ -14,19 +14,11 @@
 class PrioritiseTransactionTest(BitcoinTestFramework):
 
     def __init__(self):
-<<<<<<< HEAD
-        self.txouts = gen_return_txouts()
-
-    def setup_chain(self):
-        print("Initializing test directory "+self.options.tmpdir)
-        initialize_chain_clean(self.options.tmpdir, 1)
-=======
         super().__init__()
         self.setup_clean_chain = True
         self.num_nodes = 1
 
         self.txouts = gen_return_txouts()
->>>>>>> 0d719145
 
     def setup_network(self):
         self.nodes = []
@@ -36,12 +28,8 @@
         self.relayfee = self.nodes[0].getnetworkinfo()['relayfee']
 
     def run_test(self):
-<<<<<<< HEAD
-        utxos = create_confirmed_utxos(self.relayfee, self.nodes[0], 90)
-=======
         utxo_count = 90
         utxos = create_confirmed_utxos(self.relayfee, self.nodes[0], utxo_count)
->>>>>>> 0d719145
         base_fee = self.relayfee*100 # our transactions are smaller than 100kb
         txids = []
 
@@ -49,9 +37,6 @@
         range_size = utxo_count // 3
         for i in range(3):
             txids.append([])
-<<<<<<< HEAD
-            txids[i] = create_lots_of_big_transactions(self.nodes[0], self.txouts, utxos[30*i:30*i+30], (i+1)*base_fee)
-=======
             start_range = i * range_size
             end_range = start_range + range_size
             txids[i] = create_lots_of_big_transactions(self.nodes[0], self.txouts, utxos[start_range:end_range], (i+1)*base_fee)
@@ -66,7 +51,6 @@
                 assert(j in mempool)
                 sizes[i] += mempool[j]['size']
             assert(sizes[i] > MAX_BLOCK_SIZE) # Fail => raise utxo_count
->>>>>>> 0d719145
 
         # add a fee delta to something in the cheapest bucket and make sure it gets mined
         # also check that a different entry in the cheapest bucket is NOT mined (lower
@@ -151,11 +135,7 @@
         # accepted.
         self.nodes[0].prioritisetransaction(tx2_id, 0, int(self.relayfee*COIN))
 
-<<<<<<< HEAD
-        print "Assert that prioritised free transaction is accepted to mempool"
-=======
         print("Assert that prioritised free transaction is accepted to mempool")
->>>>>>> 0d719145
         assert_equal(self.nodes[0].sendrawtransaction(tx2_hex), tx2_id)
         assert(tx2_id in self.nodes[0].getrawmempool())
 
