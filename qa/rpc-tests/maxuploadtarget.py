#!/usr/bin/env python3
# Copyright (c) 2015-2016 The Bitcoin Core developers
# Distributed under the MIT software license, see the accompanying
# file COPYING or http://www.opensource.org/licenses/mit-license.php.

from test_framework.mininode import *
from test_framework.test_framework import BitcoinTestFramework
from test_framework.util import *
import time

'''
Test behavior of -maxuploadtarget.

* Verify that getdata requests for old blocks (>1week) are dropped
if uploadtarget has been reached.
* Verify that getdata requests for recent blocks are respecteved even
if uploadtarget has been reached.
* Verify that the upload counters are reset after 24 hours.
'''

# TestNode: bare-bones "peer".  Used mostly as a conduit for a test to sending
# p2p messages to a node, generating the messages in the main testing logic.
class TestNode(NodeConnCB):
    def __init__(self):
        NodeConnCB.__init__(self)
        self.connection = None
        self.ping_counter = 1
        self.last_pong = msg_pong()
        self.block_receive_map = {}

    def add_connection(self, conn):
        self.connection = conn
        self.peer_disconnected = False

    def on_inv(self, conn, message):
        pass

    # Track the last getdata message we receive (used in the test)
    def on_getdata(self, conn, message):
        self.last_getdata = message

    def on_block(self, conn, message):
        message.block.calc_sha256()
        try:
            self.block_receive_map[message.block.sha256] += 1
        except KeyError as e:
            self.block_receive_map[message.block.sha256] = 1

    # Spin until verack message is received from the node.
    # We use this to signal that our test can begin. This
    # is called from the testing thread, so it needs to acquire
    # the global lock.
    def wait_for_verack(self):
        def veracked():
            return self.verack_received
        return wait_until(veracked, timeout=10)

    def wait_for_disconnect(self):
        def disconnected():
            return self.peer_disconnected
        return wait_until(disconnected, timeout=10)

    # Wrapper for the NodeConn's send_message function
    def send_message(self, message):
        self.connection.send_message(message)

    def on_pong(self, conn, message):
        self.last_pong = message

    def on_close(self, conn):
        self.peer_disconnected = True

    # Sync up with the node after delivery of a block
    def sync_with_ping(self, timeout=30):
        def received_pong():
            return (self.last_pong.nonce == self.ping_counter)
        self.connection.send_message(msg_ping(nonce=self.ping_counter))
        success = wait_until(received_pong, timeout=timeout)
        self.ping_counter += 1
        return success

class MaxUploadTest(BitcoinTestFramework):
<<<<<<< HEAD
    def __init__(self):
        self.utxo = []
        self.txouts = gen_return_txouts()
=======
>>>>>>> 0d719145
 
    def add_options(self, parser):
        parser.add_option("--testbinary", dest="testbinary",
                          default=os.getenv("BITCOIND", "bitcoind"),
                          help="bitcoind binary to test")

    def __init__(self):
        super().__init__()
        self.setup_clean_chain = True
        self.num_nodes = 1

        self.utxo = []
        self.txouts = gen_return_txouts()

    def setup_network(self):
        # Start a node with maxuploadtarget of 200 MB (/24h)
        self.nodes = []
        self.nodes.append(start_node(0, self.options.tmpdir, ["-debug", "-maxuploadtarget=800", "-blockmaxsize=999000"]))

    def mine_full_block(self, node, address):
        # Want to create a full block
        # We'll generate a 66k transaction below, and 14 of them is close to the 1MB block limit
        for j in range(14):
            if len(self.utxo) < 14:
                self.utxo = node.listunspent()
            inputs=[]
            outputs = {}
            t = self.utxo.pop()
            inputs.append({ "txid" : t["txid"], "vout" : t["vout"]})
            remchange = t["amount"] - Decimal("0.001000")
            outputs[address]=remchange
            # Create a basic transaction that will send change back to ourself after account for a fee
            # And then insert the 128 generated transaction outs in the middle rawtx[92] is where the #
            # of txouts is stored and is the only thing we overwrite from the original transaction
            rawtx = node.createrawtransaction(inputs, outputs)
            newtx = rawtx[0:92]
            newtx = newtx + self.txouts
            newtx = newtx + rawtx[94:]
            # Appears to be ever so slightly faster to sign with SIGHASH_NONE
            signresult = node.signrawtransaction(newtx,None,None,"NONE")
            txid = node.sendrawtransaction(signresult["hex"], True)
        # Mine a full sized block which will be these transactions we just created
        node.generate(1)

    def run_test(self):
        # Before we connect anything, we first set the time on the node
        # to be in the past, otherwise things break because the CNode
        # time counters can't be reset backward after initialization
        old_time = int(time.time() - 2*60*60*24*7)
        self.nodes[0].setmocktime(old_time)

        # Generate some old blocks
        self.nodes[0].generate(130)

        # test_nodes[0] will only request old blocks
        # test_nodes[1] will only request new blocks
        # test_nodes[2] will test resetting the counters
        test_nodes = []
        connections = []

        for i in range(3):
            test_nodes.append(TestNode())
            connections.append(NodeConn('127.0.0.1', p2p_port(0), self.nodes[0], test_nodes[i]))
            test_nodes[i].add_connection(connections[i])

        NetworkThread().start() # Start up network handling in another thread
        [x.wait_for_verack() for x in test_nodes]

        # Test logic begins here

        # Now mine a big block
        self.mine_full_block(self.nodes[0], self.nodes[0].getnewaddress())

        # Store the hash; we'll request this later
        big_old_block = self.nodes[0].getbestblockhash()
        old_block_size = self.nodes[0].getblock(big_old_block, True)['size']
        big_old_block = int(big_old_block, 16)

        # Advance to two days ago
        self.nodes[0].setmocktime(int(time.time()) - 2*60*60*24)

        # Mine one more block, so that the prior block looks old
        self.mine_full_block(self.nodes[0], self.nodes[0].getnewaddress())

        # We'll be requesting this new block too
        big_new_block = self.nodes[0].getbestblockhash()
        new_block_size = self.nodes[0].getblock(big_new_block)['size']
        big_new_block = int(big_new_block, 16)

        # test_nodes[0] will test what happens if we just keep requesting the
        # the same big old block too many times (expect: disconnect)

        getdata_request = msg_getdata()
        getdata_request.inv.append(CInv(2, big_old_block))

        max_bytes_per_day = 800*1024*1024
        daily_buffer = 144 * 4000000
        max_bytes_available = max_bytes_per_day - daily_buffer
        success_count = max_bytes_available // old_block_size

        # 576MB will be reserved for relaying new blocks, so expect this to
        # succeed for ~235 tries.
        for i in range(success_count):
            test_nodes[0].send_message(getdata_request)
            test_nodes[0].sync_with_ping()
            assert_equal(test_nodes[0].block_receive_map[big_old_block], i+1)

        assert_equal(len(self.nodes[0].getpeerinfo()), 3)
        # At most a couple more tries should succeed (depending on how long 
        # the test has been running so far).
        for i in range(3):
            test_nodes[0].send_message(getdata_request)
        test_nodes[0].wait_for_disconnect()
        assert_equal(len(self.nodes[0].getpeerinfo()), 2)
        print("Peer 0 disconnected after downloading old block too many times")

        # Requesting the current block on test_nodes[1] should succeed indefinitely,
        # even when over the max upload target.
        # We'll try 800 times
        getdata_request.inv = [CInv(2, big_new_block)]
        for i in range(800):
            test_nodes[1].send_message(getdata_request)
            test_nodes[1].sync_with_ping()
            assert_equal(test_nodes[1].block_receive_map[big_new_block], i+1)

        print("Peer 1 able to repeatedly download new block")

        # But if test_nodes[1] tries for an old block, it gets disconnected too.
        getdata_request.inv = [CInv(2, big_old_block)]
        test_nodes[1].send_message(getdata_request)
        test_nodes[1].wait_for_disconnect()
        assert_equal(len(self.nodes[0].getpeerinfo()), 1)

        print("Peer 1 disconnected after trying to download old block")

        print("Advancing system time on node to clear counters...")

        # If we advance the time by 24 hours, then the counters should reset,
        # and test_nodes[2] should be able to retrieve the old block.
        self.nodes[0].setmocktime(int(time.time()))
        test_nodes[2].sync_with_ping()
        test_nodes[2].send_message(getdata_request)
        test_nodes[2].sync_with_ping()
        assert_equal(test_nodes[2].block_receive_map[big_old_block], 1)

        print("Peer 2 able to download old block")

        [c.disconnect_node() for c in connections]

        #stop and start node 0 with 1MB maxuploadtarget, whitelist 127.0.0.1
        print("Restarting nodes with -whitelist=127.0.0.1")
        stop_node(self.nodes[0], 0)
        self.nodes[0] = start_node(0, self.options.tmpdir, ["-debug", "-whitelist=127.0.0.1", "-maxuploadtarget=1", "-blockmaxsize=999000"])

        #recreate/reconnect 3 test nodes
        test_nodes = []
        connections = []

        for i in range(3):
            test_nodes.append(TestNode())
            connections.append(NodeConn('127.0.0.1', p2p_port(0), self.nodes[0], test_nodes[i]))
            test_nodes[i].add_connection(connections[i])

        NetworkThread().start() # Start up network handling in another thread
        [x.wait_for_verack() for x in test_nodes]

        #retrieve 20 blocks which should be enough to break the 1MB limit
        getdata_request.inv = [CInv(2, big_new_block)]
        for i in range(20):
            test_nodes[1].send_message(getdata_request)
            test_nodes[1].sync_with_ping()
            assert_equal(test_nodes[1].block_receive_map[big_new_block], i+1)

        getdata_request.inv = [CInv(2, big_old_block)]
        test_nodes[1].send_message(getdata_request)
        test_nodes[1].wait_for_disconnect()
        assert_equal(len(self.nodes[0].getpeerinfo()), 3) #node is still connected because of the whitelist

        print("Peer 1 still connected after trying to download old block (whitelisted)")

        [c.disconnect_node() for c in connections]

if __name__ == '__main__':
    MaxUploadTest().main()<|MERGE_RESOLUTION|>--- conflicted
+++ resolved
@@ -80,12 +80,6 @@
         return success
 
 class MaxUploadTest(BitcoinTestFramework):
-<<<<<<< HEAD
-    def __init__(self):
-        self.utxo = []
-        self.txouts = gen_return_txouts()
-=======
->>>>>>> 0d719145
  
     def add_options(self, parser):
         parser.add_option("--testbinary", dest="testbinary",
