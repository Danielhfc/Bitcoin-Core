--- conflicted
+++ resolved
@@ -6,16 +6,12 @@
 #include "db.h"
 #include "net.h"
 #include "init.h"
-<<<<<<< HEAD
-=======
-#include "cryptopp/sha.h"
 
 #ifdef __WXMSW__
 #include <fcntl.h>
 #endif
 #include <limits.h>
 
->>>>>>> 59806427
 #include <boost/filesystem.hpp>
 #include <boost/filesystem/fstream.hpp>
 
@@ -2819,7 +2815,7 @@
     return rv;
 }
 
-CBlock* CreateNewBlock(CReserveKey& reservekey)
+CBlock* CreateNewBlock(CReserveKey& reservekey, bool fUseCoinbaser)
 {
     CBlockIndex* pindexPrev = pindexBest;
 
@@ -2956,7 +2952,7 @@
     }
     int64 nBlkValue = GetBlockValue(pindexPrev->nHeight+1, nFees);
     pblock->vtx[0].vout[0].nValue = nBlkValue;
-    if (mapArgs.count("-coinbaser"))
+    if (fUseCoinbaser && mapArgs.count("-coinbaser"))
         DoCoinbaser(&*pblock, nBlkValue);
 
     // Fill in header
