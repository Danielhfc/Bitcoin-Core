--- conflicted
+++ resolved
@@ -5,10 +5,7 @@
 
 #include "txdb.h"
 
-<<<<<<< HEAD
-=======
 #include "chain.h"
->>>>>>> 188ca9c3
 #include "chainparams.h"
 #include "hash.h"
 #include "main.h"
@@ -30,27 +27,10 @@
 static const char DB_FLAG = 'F';
 static const char DB_REINDEX_FLAG = 'R';
 static const char DB_LAST_BLOCK = 'l';
-<<<<<<< HEAD
-
-
-void static BatchWriteCoins(CLevelDBBatch &batch, const uint256 &hash, const CCoins &coins) {
-    if (coins.IsPruned())
-        batch.Erase(make_pair(DB_COINS, hash));
-    else
-        batch.Write(make_pair(DB_COINS, hash), coins);
-}
-
-void static BatchWriteHashBestChain(CLevelDBBatch &batch, const uint256 &hash) {
-    batch.Write(DB_BEST_BLOCK, hash);
-}
-
-CCoinsViewDB::CCoinsViewDB(size_t nCacheSize, bool &isObfuscated, bool fMemory, bool fWipe) : db(GetDataDir() / "chainstate", nCacheSize, isObfuscated, fMemory, fWipe) {
-=======
-
-
-CCoinsViewDB::CCoinsViewDB(size_t nCacheSize, bool fMemory, bool fWipe) : db(GetDataDir() / "chainstate", nCacheSize, fMemory, fWipe, true) 
+
+
+CCoinsViewDB::CCoinsViewDB(size_t nCacheSize, bool &isObfuscated, bool fMemory, bool fWipe) : db(GetDataDir() / "chainstate", nCacheSize, fMemory, fWipe, true) 
 {
->>>>>>> 188ca9c3
 }
 
 bool CCoinsViewDB::GetCoins(const uint256 &txid, CCoins &coins) const {
@@ -85,21 +65,13 @@
         mapCoins.erase(itOld);
     }
     if (!hashBlock.IsNull())
-<<<<<<< HEAD
-        BatchWriteHashBestChain(batch, hashBlock);
-=======
         batch.Write(DB_BEST_BLOCK, hashBlock);
->>>>>>> 188ca9c3
 
     LogPrint("coindb", "Committing %u changed transactions (out of %u) to coin database...\n", (unsigned int)changed, (unsigned int)count);
     return db.WriteBatch(batch);
 }
 
-<<<<<<< HEAD
-CBlockTreeDB::CBlockTreeDB(size_t nCacheSize, bool &isObfuscated, bool fMemory, bool fWipe) : CLevelDBWrapper(GetDataDir() / "blocks" / "index", nCacheSize, isObfuscated, fMemory, fWipe) {
-=======
-CBlockTreeDB::CBlockTreeDB(size_t nCacheSize, bool fMemory, bool fWipe) : CDBWrapper(GetDataDir() / "blocks" / "index", nCacheSize, fMemory, fWipe) {
->>>>>>> 188ca9c3
+CBlockTreeDB::CBlockTreeDB(size_t nCacheSize, bool &isObfuscated, bool fMemory, bool fWipe) : CDBWrapper(GetDataDir() / "blocks" / "index", nCacheSize, fMemory, fWipe) {
 }
 
 bool CBlockTreeDB::ReadBlockFileInfo(int nFile, CBlockFileInfo &info) {
@@ -135,29 +107,10 @@
     CAmount nTotalAmount = 0;
     while (pcursor->Valid()) {
         boost::this_thread::interruption_point();
-<<<<<<< HEAD
-        try {
-            leveldb::Slice slKey = pcursor->key();
-            CDataStream ssKey(slKey.data(), slKey.data()+slKey.size(), SER_DISK, CLIENT_VERSION);
-            char chType;
-            ssKey >> chType;
-            if (chType == DB_COINS) {
-                leveldb::Slice slValue = pcursor->value();
-                CDataStream ssValue(slValue.data(), slValue.data()+slValue.size(), SER_DISK, CLIENT_VERSION);
-                CCoins coins;
-                ssValue >> coins;
-                uint256 txhash;
-                ssKey >> txhash;
-                ss << txhash;
-                ss << VARINT(coins.nVersion);
-                ss << (coins.fCoinBase ? 'c' : 'n');
-                ss << VARINT(coins.nHeight);
-=======
         std::pair<char, uint256> key;
         CCoins coins;
         if (pcursor->GetKey(key) && key.first == DB_COINS) {
             if (pcursor->GetValue(coins)) {
->>>>>>> 188ca9c3
                 stats.nTransactions++;
                 for (unsigned int i=0; i<coins.vout.size(); i++) {
                     const CTxOut &out = coins.vout[i];
@@ -173,14 +126,8 @@
             } else {
                 return error("CCoinsViewDB::GetStats() : unable to read value");
             }
-<<<<<<< HEAD
-            pcursor->Next();
-        } catch (const std::exception& e) {
-            return error("%s: Deserialize or I/O error - %s", __func__, e.what());
-=======
         } else {
             break;
->>>>>>> 188ca9c3
         }
         pcursor->Next();
     }
@@ -232,35 +179,15 @@
 {
     boost::scoped_ptr<CDBIterator> pcursor(NewIterator());
 
-<<<<<<< HEAD
-    CDataStream ssKeySet(SER_DISK, CLIENT_VERSION);
-    ssKeySet << make_pair(DB_BLOCK_INDEX, uint256());
-    pcursor->Seek(ssKeySet.str());
-=======
     pcursor->Seek(make_pair(DB_BLOCK_INDEX, uint256()));
->>>>>>> 188ca9c3
 
     // Load mapBlockIndex
     while (pcursor->Valid()) {
         boost::this_thread::interruption_point();
-<<<<<<< HEAD
-        try {
-            leveldb::Slice slKey = pcursor->key();
-            CDataStream ssKey(slKey.data(), slKey.data()+slKey.size(), SER_DISK, CLIENT_VERSION);
-            char chType;
-            ssKey >> chType;
-            if (chType == DB_BLOCK_INDEX) {
-                leveldb::Slice slValue = pcursor->value();
-                CDataStream ssValue(slValue.data(), slValue.data()+slValue.size(), SER_DISK, CLIENT_VERSION);
-                CDiskBlockIndex diskindex;
-                ssValue >> diskindex;
-
-=======
         std::pair<char, uint256> key;
         if (pcursor->GetKey(key) && key.first == DB_BLOCK_INDEX) {
             CDiskBlockIndex diskindex;
             if (pcursor->GetValue(diskindex)) {
->>>>>>> 188ca9c3
                 // Construct block index object
                 CBlockIndex* pindexNew = InsertBlockIndex(diskindex.GetBlockHash());
                 pindexNew->pprev          = InsertBlockIndex(diskindex.hashPrev);
@@ -283,13 +210,8 @@
             } else {
                 return error("LoadBlockIndex() : failed to read value");
             }
-<<<<<<< HEAD
-        } catch (const std::exception& e) {
-            return error("%s: Deserialize or I/O error - %s", __func__, e.what());
-=======
         } else {
             break;
->>>>>>> 188ca9c3
         }
     }
 
