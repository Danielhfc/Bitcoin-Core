--- conflicted
+++ resolved
@@ -311,12 +311,8 @@
     unsigned char tmp[Num3072::SIZE_BYTE];
 
     uint256 hashed_in{(HashWriter{} << in).GetSHA256()};
-<<<<<<< HEAD
-    ChaCha20Aligned(hashed_in.data()).Keystream64(tmp, Num3072::SIZE_BYTE / 64);
-=======
     static_assert(sizeof(tmp) % ChaCha20Aligned::BLOCKLEN == 0);
     ChaCha20Aligned{MakeByteSpan(hashed_in)}.Keystream(MakeWritableByteSpan(tmp));
->>>>>>> 3e691258
     Num3072 out{tmp};
 
     return out;
