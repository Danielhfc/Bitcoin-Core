
// Copyright (c) 2009-2012 The Crown developers
// Distributed under the MIT/X11 software license, see the accompanying
// file COPYING or http://www.opensource.org/licenses/mit-license.php.
#ifndef SPORK_H
#define SPORK_H

#include "sync.h"
#include "net.h"
#include "key.h"
#include "util.h"
#include "base58.h"
#include "main.h"

#include "protocol.h"
#include "darksend.h"
#include <boost/lexical_cast.hpp>

using namespace std;
using namespace boost;

/*
    Don't ever reuse these IDs for other sporks
    - This would result in old clients getting confused about which spork is for what
*/
#define SPORK_START                                           10001
#define SPORK_END                                             10012

#define SPORK_2_INSTANTX                                      10001
#define SPORK_3_INSTANTX_BLOCK_FILTERING                      10002
#define SPORK_5_MAX_VALUE                                     10004
#define SPORK_7_THRONE_SCANNING                           10006
#define SPORK_8_THRONE_PAYMENT_ENFORCEMENT                10007
#define SPORK_9_THRONE_BUDGET_ENFORCEMENT                 10008
#define SPORK_10_THRONE_PAY_UPDATED_NODES                 10009
#define SPORK_11_RESET_BUDGET                                 10010
#define SPORK_12_RECONSIDER_BLOCKS                            10011
#define SPORK_13_ENABLE_SUPERBLOCKS                           10012

#define SPORK_2_INSTANTX_DEFAULT                              978307200   //2001-1-1
#define SPORK_3_INSTANTX_BLOCK_FILTERING_DEFAULT              1424217600  //2015-2-18
#define SPORK_5_MAX_VALUE_DEFAULT                             10000        //10000 CRW
#define SPORK_7_THRONE_SCANNING_DEFAULT                   978307200   //2001-1-1
#define SPORK_8_THRONE_PAYMENT_ENFORCEMENT_DEFAULT        1465391833  //2015-2-18
#define SPORK_9_THRONE_BUDGET_ENFORCEMENT_DEFAULT         4070908800   //OFF
#define SPORK_10_THRONE_PAY_UPDATED_NODES_DEFAULT         4070908800   //OFF
#define SPORK_11_RESET_BUDGET_DEFAULT                         0
#define SPORK_12_RECONSIDER_BLOCKS_DEFAULT                    0
#define SPORK_13_ENABLE_SUPERBLOCKS_DEFAULT                   4070908800   //OFF
    
class CSporkMessage;
class CSporkManager;

extern std::map<uint256, CSporkMessage> mapSporks;
extern std::map<int, CSporkMessage> mapSporksActive;
extern CSporkManager sporkManager;

void ProcessSpork(CNode* pfrom, std::string& strCommand, CDataStream& vRecv);
int64_t GetSporkValue(int nSporkID);
bool IsSporkActive(int nSporkID);
void ExecuteSpork(int nSporkID, int nValue);
void ReprocessBlocks(int nBlocks);

//
// Spork Class
// Keeps track of all of the network spork settings
//

class CSporkMessage
{
public:
    std::vector<unsigned char> vchSig;
    int nSporkID;
    int64_t nValue;
    int64_t nTimeSigned;

    uint256 GetHash(){
        uint256 n = Hash(BEGIN(nSporkID), END(nTimeSigned));
        return n;
    }

    ADD_SERIALIZE_METHODS;

    template <typename Stream, typename Operation>
    inline void SerializationOp(Stream& s, Operation ser_action, int nType, int nVersion) {
        READWRITE(nSporkID);
        READWRITE(nValue);
        READWRITE(nTimeSigned);
        READWRITE(vchSig);
    }
};


class CSporkManager
{
private:
    std::vector<unsigned char> vchSig;
    std::string strMasterPrivKey;

public:

    CSporkManager() {
<<<<<<< HEAD
        strMainPubKey = "03e9bcaecb27ba0c09c04046f1cd7613006880ade95412c30c8afbade1475dabd6";
        strTestPubKey = "03e9bcaecb27ba0c09c04046f1cd7613006880ade95412c30c8afbade1475dabd6";
=======
>>>>>>> c7597817
    }

    std::string GetSporkNameByID(int id);
    int GetSporkIDByName(std::string strName);
    bool UpdateSpork(int nSporkID, int64_t nValue);
    bool SetPrivKey(std::string strPrivKey);
    bool CheckSignature(CSporkMessage& spork);
    bool Sign(CSporkMessage& spork);
    void Relay(CSporkMessage& msg);

};

#endif<|MERGE_RESOLUTION|>--- conflicted
+++ resolved
@@ -100,11 +100,6 @@
 public:
 
     CSporkManager() {
-<<<<<<< HEAD
-        strMainPubKey = "03e9bcaecb27ba0c09c04046f1cd7613006880ade95412c30c8afbade1475dabd6";
-        strTestPubKey = "03e9bcaecb27ba0c09c04046f1cd7613006880ade95412c30c8afbade1475dabd6";
-=======
->>>>>>> c7597817
     }
 
     std::string GetSporkNameByID(int id);
