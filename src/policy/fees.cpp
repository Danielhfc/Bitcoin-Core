--- conflicted
+++ resolved
@@ -26,42 +26,6 @@
     return horizon_string->second;
 }
 
-<<<<<<< HEAD
-std::string StringForFeeReason(FeeReason reason) {
-    static const std::map<FeeReason, std::string> fee_reason_strings = {
-        {FeeReason::NONE, "None"},
-        {FeeReason::HALF_ESTIMATE, "Half Target 60% Threshold"},
-        {FeeReason::FULL_ESTIMATE, "Target 85% Threshold"},
-        {FeeReason::DOUBLE_ESTIMATE, "Double Target 95% Threshold"},
-        {FeeReason::CONSERVATIVE, "Conservative Double Target longer horizon"},
-        {FeeReason::MEMPOOL_MIN, "Mempool Min Fee"},
-        {FeeReason::PAYTXFEE, "PayTxFee set"},
-        {FeeReason::FALLBACK, "Fallback fee"},
-        {FeeReason::REQUIRED, "Minimum Required Fee"},
-    };
-    auto reason_string = fee_reason_strings.find(reason);
-
-    if (reason_string == fee_reason_strings.end()) return "Unknown";
-
-    return reason_string->second;
-}
-
-bool FeeModeFromString(const std::string& mode_string, FeeEstimateMode& fee_estimate_mode) {
-    static const std::map<std::string, FeeEstimateMode> fee_modes = {
-        {"UNSET", FeeEstimateMode::UNSET},
-        {"ECONOMICAL", FeeEstimateMode::ECONOMICAL},
-        {"CONSERVATIVE", FeeEstimateMode::CONSERVATIVE},
-    };
-    auto mode = fee_modes.find(mode_string);
-
-    if (mode == fee_modes.end()) return false;
-
-    fee_estimate_mode = mode->second;
-    return true;
-}
-
-=======
->>>>>>> a284bbbe
 /**
  * We will instantiate an instance of this class to track transactions that were
  * included in a block. We will lump transactions into a bucket according to their
