--- conflicted
+++ resolved
@@ -253,11 +253,7 @@
             {
                 delete pdb;
                 pdb = NULL;
-<<<<<<< HEAD
-		--bitdb.mapFileUseCount[strFile];
-=======
                 --bitdb.mapFileUseCount[strFile];
->>>>>>> 16d9d61f
                 strFile = "";
                 throw runtime_error(strprintf("CDB() : can't open database file %s, error %d", pszFile, ret));
             }
