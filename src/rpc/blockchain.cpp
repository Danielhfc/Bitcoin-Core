// Copyright (c) 2010 Satoshi Nakamoto
// Copyright (c) 2009-2015 The Bitcoin Core developers
// Distributed under the MIT software license, see the accompanying
// file COPYING or http://www.opensource.org/licenses/mit-license.php.

#include "amount.h"
#include "chain.h"
#include "chainparams.h"
#include "checkpoints.h"
#include "coins.h"
#include "consensus/validation.h"
#include "main.h"
#include "policy/policy.h"
#include "primitives/transaction.h"
#include "rpc/server.h"
#include "streams.h"
#include "sync.h"
#include "txmempool.h"
#include "util.h"
#include "utilstrencodings.h"
#include "hash.h"

#include <stdint.h>

#include <univalue.h>

#include <boost/thread/thread.hpp> // boost::thread::interrupt

#include <mutex>
#include <condition_variable>
using namespace std;

struct CUpdatedBlock
{
    uint256 hash;
    int height;
};

static std::mutex cs_blockchange;
static std::condition_variable cond_blockchange;
static CUpdatedBlock latestblock;

extern void TxToJSON(const CTransaction& tx, const uint256 hashBlock, UniValue& entry);
void ScriptPubKeyToJSON(const CScript& scriptPubKey, UniValue& out, bool fIncludeHex);

double GetDifficulty(const CBlockIndex* blockindex)
{
    // Floating point number that is a multiple of the minimum difficulty,
    // minimum difficulty = 1.0.
    if (blockindex == NULL)
    {
        if (chainActive.Tip() == NULL)
            return 1.0;
        else
            blockindex = chainActive.Tip();
    }

    int nShift = (blockindex->nBits >> 24) & 0xff;

    double dDiff =
        (double)0x0000ffff / (double)(blockindex->nBits & 0x00ffffff);

    while (nShift < 29)
    {
        dDiff *= 256.0;
        nShift++;
    }
    while (nShift > 29)
    {
        dDiff /= 256.0;
        nShift--;
    }

    return dDiff;
}

UniValue blockheaderToJSON(const CBlockIndex* blockindex)
{
    UniValue result(UniValue::VOBJ);
    result.push_back(Pair("hash", blockindex->GetBlockHash().GetHex()));
    int confirmations = -1;
    // Only report confirmations if the block is on the main chain
    if (chainActive.Contains(blockindex))
        confirmations = chainActive.Height() - blockindex->nHeight + 1;
    result.push_back(Pair("confirmations", confirmations));
    result.push_back(Pair("height", blockindex->nHeight));
    result.push_back(Pair("version", blockindex->nVersion));
    result.push_back(Pair("versionHex", strprintf("%08x", blockindex->nVersion)));
    result.push_back(Pair("merkleroot", blockindex->hashMerkleRoot.GetHex()));
    result.push_back(Pair("time", (int64_t)blockindex->nTime));
    result.push_back(Pair("mediantime", (int64_t)blockindex->GetMedianTimePast()));
    result.push_back(Pair("nonce", (uint64_t)blockindex->nNonce));
    result.push_back(Pair("bits", strprintf("%08x", blockindex->nBits)));
    result.push_back(Pair("difficulty", GetDifficulty(blockindex)));
    result.push_back(Pair("chainwork", blockindex->nChainWork.GetHex()));

    if (blockindex->pprev)
        result.push_back(Pair("previousblockhash", blockindex->pprev->GetBlockHash().GetHex()));
    CBlockIndex *pnext = chainActive.Next(blockindex);
    if (pnext)
        result.push_back(Pair("nextblockhash", pnext->GetBlockHash().GetHex()));
    return result;
}

UniValue blockToJSON(const CBlock& block, const CBlockIndex* blockindex, bool txDetails = false)
{
    UniValue result(UniValue::VOBJ);
    result.push_back(Pair("hash", blockindex->GetBlockHash().GetHex()));
    int confirmations = -1;
    // Only report confirmations if the block is on the main chain
    if (chainActive.Contains(blockindex))
        confirmations = chainActive.Height() - blockindex->nHeight + 1;
    result.push_back(Pair("confirmations", confirmations));
    result.push_back(Pair("strippedsize", (int)::GetSerializeSize(block, SER_NETWORK, PROTOCOL_VERSION | SERIALIZE_TRANSACTION_NO_WITNESS)));
    result.push_back(Pair("size", (int)::GetSerializeSize(block, SER_NETWORK, PROTOCOL_VERSION)));
    result.push_back(Pair("weight", (int)::GetBlockWeight(block)));
    result.push_back(Pair("height", blockindex->nHeight));
    result.push_back(Pair("version", block.nVersion));
    result.push_back(Pair("versionHex", strprintf("%08x", block.nVersion)));
    result.push_back(Pair("merkleroot", block.hashMerkleRoot.GetHex()));
    UniValue txs(UniValue::VARR);
    BOOST_FOREACH(const CTransaction&tx, block.vtx)
    {
        if(txDetails)
        {
            UniValue objTx(UniValue::VOBJ);
            TxToJSON(tx, uint256(), objTx);
            txs.push_back(objTx);
        }
        else
            txs.push_back(tx.GetHash().GetHex());
    }
    result.push_back(Pair("tx", txs));
    result.push_back(Pair("time", block.GetBlockTime()));
    result.push_back(Pair("mediantime", (int64_t)blockindex->GetMedianTimePast()));
    result.push_back(Pair("nonce", (uint64_t)block.nNonce));
    result.push_back(Pair("bits", strprintf("%08x", block.nBits)));
    result.push_back(Pair("difficulty", GetDifficulty(blockindex)));
    result.push_back(Pair("chainwork", blockindex->nChainWork.GetHex()));

    if (blockindex->pprev)
        result.push_back(Pair("previousblockhash", blockindex->pprev->GetBlockHash().GetHex()));
    CBlockIndex *pnext = chainActive.Next(blockindex);
    if (pnext)
        result.push_back(Pair("nextblockhash", pnext->GetBlockHash().GetHex()));
    return result;
}

UniValue getblockcount(const JSONRPCRequest& request)
{
    if (request.fHelp || request.params.size() != 0)
        throw runtime_error(
            "getblockcount\n"
            "\nReturns the number of blocks in the longest blockchain.\n"
            "\nResult:\n"
            "n    (numeric) The current block count\n"
            "\nExamples:\n"
            + HelpExampleCli("getblockcount", "")
            + HelpExampleRpc("getblockcount", "")
        );

    LOCK(cs_main);
    return chainActive.Height();
}

UniValue getbestblockhash(const JSONRPCRequest& request)
{
    if (request.fHelp || request.params.size() != 0)
        throw runtime_error(
            "getbestblockhash\n"
            "\nReturns the hash of the best (tip) block in the longest blockchain.\n"
            "\nResult\n"
            "\"hex\"      (string) the block hash hex encoded\n"
            "\nExamples\n"
            + HelpExampleCli("getbestblockhash", "")
            + HelpExampleRpc("getbestblockhash", "")
        );

    LOCK(cs_main);
    return chainActive.Tip()->GetBlockHash().GetHex();
}

void RPCNotifyBlockChange(bool ibd, const CBlockIndex * pindex)
{
    if(pindex) {
        std::lock_guard<std::mutex> lock(cs_blockchange);
        latestblock.hash = pindex->GetBlockHash();
        latestblock.height = pindex->nHeight;
    }
	cond_blockchange.notify_all();
}

UniValue waitfornewblock(const JSONRPCRequest& request)
{
    if (request.fHelp || request.params.size() > 1)
        throw runtime_error(
            "waitfornewblock\n"
            "\nWaits for a specific new block and returns useful info about it.\n"
            "\nReturns the current block on timeout or exit.\n"
            "\nArguments:\n"
            "1. timeout (milliseconds) (int, optional, default=false)\n"
            "\nResult::\n"
            "{                           (json object)\n"
            "  \"hash\" : {       (string) The blockhash\n"
            "  \"height\" : {     (int) Block height\n"
            "}\n"
            "\nExamples\n"
            + HelpExampleCli("waitfornewblock", "1000")
            + HelpExampleRpc("waitfornewblock", "1000")
        );
    int timeout = 0;
    if (request.params.size() > 0)
        timeout = request.params[0].get_int();

    CUpdatedBlock block;
    {
        std::unique_lock<std::mutex> lock(cs_blockchange);
        block = latestblock;
        if(timeout)
            cond_blockchange.wait_for(lock, std::chrono::milliseconds(timeout), [&block]{return latestblock.height != block.height || latestblock.hash != block.hash || !IsRPCRunning(); });
        else
            cond_blockchange.wait(lock, [&block]{return latestblock.height != block.height || latestblock.hash != block.hash || !IsRPCRunning(); });
        block = latestblock;
    }
    UniValue ret(UniValue::VOBJ);
    ret.push_back(Pair("hash", block.hash.GetHex()));
    ret.push_back(Pair("height", block.height));
    return ret;
}

UniValue waitforblock(const JSONRPCRequest& request)
{
    if (request.fHelp || request.params.size() < 1 || request.params.size() > 2)
        throw runtime_error(
            "waitforblock\n"
            "\nWaits for a specific new block and returns useful info about it.\n"
            "\nReturns the current block on timeout or exit.\n"
            "\nArguments:\n"
            "1. blockhash to wait for (string)\n"
            "2. timeout (milliseconds) (int, optional, default=false)\n"
            "\nResult::\n"
            "{                           (json object)\n"
            "  \"hash\" : {       (string) The blockhash\n"
            "  \"height\" : {     (int) Block height\n"
            "}\n"
            "\nExamples\n"
            + HelpExampleCli("waitforblock", "\"0000000000079f8ef3d2c688c244eb7a4570b24c9ed7b4a8c619eb02596f8862\", 1000")
            + HelpExampleRpc("waitforblock", "\"0000000000079f8ef3d2c688c244eb7a4570b24c9ed7b4a8c619eb02596f8862\", 1000")
        );
    int timeout = 0;

    uint256 hash = uint256S(request.params[0].get_str());

    if (request.params.size() > 1)
        timeout = request.params[1].get_int();

    CUpdatedBlock block;
    {
        std::unique_lock<std::mutex> lock(cs_blockchange);
        if(timeout)
            cond_blockchange.wait_for(lock, std::chrono::milliseconds(timeout), [&hash]{return latestblock.hash == hash || !IsRPCRunning();});
        else
            cond_blockchange.wait(lock, [&hash]{return latestblock.hash == hash || !IsRPCRunning(); });
        block = latestblock;
    }

    UniValue ret(UniValue::VOBJ);
    ret.push_back(Pair("hash", block.hash.GetHex()));
    ret.push_back(Pair("height", block.height));
    return ret;
}

UniValue waitforblockheight(const JSONRPCRequest& request)
{
    if (request.fHelp || request.params.size() < 1 || request.params.size() > 2)
        throw runtime_error(
            "waitforblock\n"
            "\nWaits for (at least) block height and returns the height and hash\n"
            "\nof the current tip.\n"
            "\nReturns the current block on timeout or exit.\n"
            "\nArguments:\n"
            "1. block height to wait for (int)\n"
            "2. timeout (milliseconds) (int, optional, default=false)\n"
            "\nResult::\n"
            "{                           (json object)\n"
            "  \"hash\" : {       (string) The blockhash\n"
            "  \"height\" : {     (int) Block height\n"
            "}\n"
            "\nExamples\n"
            + HelpExampleCli("waitforblockheight", "\"100\", 1000")
            + HelpExampleRpc("waitforblockheight", "\"100\", 1000")
        );
    int timeout = 0;

    int height = request.params[0].get_int();

    if (request.params.size() > 1)
        timeout = request.params[1].get_int();

    CUpdatedBlock block;
    {
        std::unique_lock<std::mutex> lock(cs_blockchange);
        if(timeout)
            cond_blockchange.wait_for(lock, std::chrono::milliseconds(timeout), [&height]{return latestblock.height >= height || !IsRPCRunning();});
        else
            cond_blockchange.wait(lock, [&height]{return latestblock.height >= height || !IsRPCRunning(); });
        block = latestblock;
    }
    UniValue ret(UniValue::VOBJ);
    ret.push_back(Pair("hash", block.hash.GetHex()));
    ret.push_back(Pair("height", block.height));
    return ret;
}

UniValue getdifficulty(const JSONRPCRequest& request)
{
    if (request.fHelp || request.params.size() != 0)
        throw runtime_error(
            "getdifficulty\n"
            "\nReturns the proof-of-work difficulty as a multiple of the minimum difficulty.\n"
            "\nResult:\n"
            "n.nnn       (numeric) the proof-of-work difficulty as a multiple of the minimum difficulty.\n"
            "\nExamples:\n"
            + HelpExampleCli("getdifficulty", "")
            + HelpExampleRpc("getdifficulty", "")
        );

    LOCK(cs_main);
    return GetDifficulty();
}

std::string EntryDescriptionString()
{
    return "    \"size\" : n,             (numeric) transaction size in bytes\n"
           "    \"fee\" : n,              (numeric) transaction fee in " + CURRENCY_UNIT + "\n"
           "    \"modifiedfee\" : n,      (numeric) transaction fee with fee deltas used for mining priority\n"
           "    \"time\" : n,             (numeric) local time transaction entered pool in seconds since 1 Jan 1970 GMT\n"
           "    \"height\" : n,           (numeric) block height when transaction entered pool\n"
           "    \"startingpriority\" : n, (numeric) priority when transaction entered pool\n"
           "    \"currentpriority\" : n,  (numeric) transaction priority now\n"
           "    \"descendantcount\" : n,  (numeric) number of in-mempool descendant transactions (including this one)\n"
           "    \"descendantsize\" : n,   (numeric) size of in-mempool descendants (including this one)\n"
           "    \"descendantfees\" : n,   (numeric) modified fees (see above) of in-mempool descendants (including this one)\n"
           "    \"ancestorcount\" : n,    (numeric) number of in-mempool ancestor transactions (including this one)\n"
           "    \"ancestorsize\" : n,     (numeric) size of in-mempool ancestors (including this one)\n"
           "    \"ancestorfees\" : n,     (numeric) modified fees (see above) of in-mempool ancestors (including this one)\n"
           "    \"depends\" : [           (array) unconfirmed transactions used as inputs for this transaction\n"
           "        \"transactionid\",    (string) parent transaction id\n"
           "       ... ]\n";
}

void entryToJSON(UniValue &info, const CTxMemPoolEntry &e)
{
    AssertLockHeld(mempool.cs);

    info.push_back(Pair("size", (int)e.GetTxSize()));
    info.push_back(Pair("fee", ValueFromAmount(e.GetFee())));
    info.push_back(Pair("modifiedfee", ValueFromAmount(e.GetModifiedFee())));
    info.push_back(Pair("time", e.GetTime()));
    info.push_back(Pair("height", (int)e.GetHeight()));
    info.push_back(Pair("startingpriority", e.GetPriority(e.GetHeight())));
    info.push_back(Pair("currentpriority", e.GetPriority(chainActive.Height())));
    info.push_back(Pair("descendantcount", e.GetCountWithDescendants()));
    info.push_back(Pair("descendantsize", e.GetSizeWithDescendants()));
    info.push_back(Pair("descendantfees", e.GetModFeesWithDescendants()));
    info.push_back(Pair("ancestorcount", e.GetCountWithAncestors()));
    info.push_back(Pair("ancestorsize", e.GetSizeWithAncestors()));
    info.push_back(Pair("ancestorfees", e.GetModFeesWithAncestors()));
    const CTransaction& tx = e.GetTx();
    set<string> setDepends;
    BOOST_FOREACH(const CTxIn& txin, tx.vin)
    {
        if (mempool.exists(txin.prevout.hash))
            setDepends.insert(txin.prevout.hash.ToString());
    }

    UniValue depends(UniValue::VARR);
    BOOST_FOREACH(const string& dep, setDepends)
    {
        depends.push_back(dep);
    }

    info.push_back(Pair("depends", depends));
}

UniValue mempoolToJSON(bool fVerbose = false)
{
    if (fVerbose)
    {
        LOCK(mempool.cs);
        UniValue o(UniValue::VOBJ);
        BOOST_FOREACH(const CTxMemPoolEntry& e, mempool.mapTx)
        {
            const uint256& hash = e.GetTx().GetHash();
            UniValue info(UniValue::VOBJ);
            entryToJSON(info, e);
            o.push_back(Pair(hash.ToString(), info));
        }
        return o;
    }
    else
    {
        vector<uint256> vtxid;
        mempool.queryHashes(vtxid);

        UniValue a(UniValue::VARR);
        BOOST_FOREACH(const uint256& hash, vtxid)
            a.push_back(hash.ToString());

        return a;
    }
}

UniValue getrawmempool(const JSONRPCRequest& request)
{
    if (request.fHelp || request.params.size() > 1)
        throw runtime_error(
            "getrawmempool ( verbose )\n"
            "\nReturns all transaction ids in memory pool as a json array of string transaction ids.\n"
            "\nArguments:\n"
            "1. verbose           (boolean, optional, default=false) true for a json object, false for array of transaction ids\n"
            "\nResult: (for verbose = false):\n"
            "[                     (json array of string)\n"
            "  \"transactionid\"     (string) The transaction id\n"
            "  ,...\n"
            "]\n"
            "\nResult: (for verbose = true):\n"
            "{                           (json object)\n"
            "  \"transactionid\" : {       (json object)\n"
            + EntryDescriptionString()
            + "  }, ...\n"
            "}\n"
            "\nExamples\n"
            + HelpExampleCli("getrawmempool", "true")
            + HelpExampleRpc("getrawmempool", "true")
        );

    bool fVerbose = false;
    if (request.params.size() > 0)
        fVerbose = request.params[0].get_bool();

    return mempoolToJSON(fVerbose);
}

UniValue getmempoolancestors(const JSONRPCRequest& request)
{
    if (request.fHelp || request.params.size() < 1 || request.params.size() > 2) {
        throw runtime_error(
            "getmempoolancestors txid (verbose)\n"
            "\nIf txid is in the mempool, returns all in-mempool ancestors.\n"
            "\nArguments:\n"
            "1. \"txid\"                   (string, required) The transaction id (must be in mempool)\n"
            "2. verbose                  (boolean, optional, default=false) true for a json object, false for array of transaction ids\n"
            "\nResult (for verbose=false):\n"
            "[                       (json array of strings)\n"
            "  \"transactionid\"           (string) The transaction id of an in-mempool ancestor transaction\n"
            "  ,...\n"
            "]\n"
            "\nResult (for verbose=true):\n"
            "{                           (json object)\n"
            "  \"transactionid\" : {       (json object)\n"
            + EntryDescriptionString()
            + "  }, ...\n"
            "}\n"
            "\nExamples\n"
            + HelpExampleCli("getmempoolancestors", "\"mytxid\"")
            + HelpExampleRpc("getmempoolancestors", "\"mytxid\"")
            );
    }

    bool fVerbose = false;
    if (request.params.size() > 1)
        fVerbose = request.params[1].get_bool();

    uint256 hash = ParseHashV(request.params[0], "parameter 1");

    LOCK(mempool.cs);

    CTxMemPool::txiter it = mempool.mapTx.find(hash);
    if (it == mempool.mapTx.end()) {
        throw JSONRPCError(RPC_INVALID_ADDRESS_OR_KEY, "Transaction not in mempool");
    }

    CTxMemPool::setEntries setAncestors;
    uint64_t noLimit = std::numeric_limits<uint64_t>::max();
    std::string dummy;
    mempool.CalculateMemPoolAncestors(*it, setAncestors, noLimit, noLimit, noLimit, noLimit, dummy, false);

    if (!fVerbose) {
        UniValue o(UniValue::VARR);
        BOOST_FOREACH(CTxMemPool::txiter ancestorIt, setAncestors) {
            o.push_back(ancestorIt->GetTx().GetHash().ToString());
        }

        return o;
    } else {
        UniValue o(UniValue::VOBJ);
        BOOST_FOREACH(CTxMemPool::txiter ancestorIt, setAncestors) {
            const CTxMemPoolEntry &e = *ancestorIt;
            const uint256& _hash = e.GetTx().GetHash();
            UniValue info(UniValue::VOBJ);
            entryToJSON(info, e);
            o.push_back(Pair(_hash.ToString(), info));
        }
        return o;
    }
}

UniValue getmempooldescendants(const JSONRPCRequest& request)
{
    if (request.fHelp || request.params.size() < 1 || request.params.size() > 2) {
        throw runtime_error(
            "getmempooldescendants txid (verbose)\n"
            "\nIf txid is in the mempool, returns all in-mempool descendants.\n"
            "\nArguments:\n"
            "1. \"txid\"                   (string, required) The transaction id (must be in mempool)\n"
            "2. verbose                  (boolean, optional, default=false) true for a json object, false for array of transaction ids\n"
            "\nResult (for verbose=false):\n"
            "[                       (json array of strings)\n"
            "  \"transactionid\"           (string) The transaction id of an in-mempool descendant transaction\n"
            "  ,...\n"
            "]\n"
            "\nResult (for verbose=true):\n"
            "{                           (json object)\n"
            "  \"transactionid\" : {       (json object)\n"
            + EntryDescriptionString()
            + "  }, ...\n"
            "}\n"
            "\nExamples\n"
            + HelpExampleCli("getmempooldescendants", "\"mytxid\"")
            + HelpExampleRpc("getmempooldescendants", "\"mytxid\"")
            );
    }

    bool fVerbose = false;
    if (request.params.size() > 1)
        fVerbose = request.params[1].get_bool();

    uint256 hash = ParseHashV(request.params[0], "parameter 1");

    LOCK(mempool.cs);

    CTxMemPool::txiter it = mempool.mapTx.find(hash);
    if (it == mempool.mapTx.end()) {
        throw JSONRPCError(RPC_INVALID_ADDRESS_OR_KEY, "Transaction not in mempool");
    }

    CTxMemPool::setEntries setDescendants;
    mempool.CalculateDescendants(it, setDescendants);
    // CTxMemPool::CalculateDescendants will include the given tx
    setDescendants.erase(it);

    if (!fVerbose) {
        UniValue o(UniValue::VARR);
        BOOST_FOREACH(CTxMemPool::txiter descendantIt, setDescendants) {
            o.push_back(descendantIt->GetTx().GetHash().ToString());
        }

        return o;
    } else {
        UniValue o(UniValue::VOBJ);
        BOOST_FOREACH(CTxMemPool::txiter descendantIt, setDescendants) {
            const CTxMemPoolEntry &e = *descendantIt;
            const uint256& _hash = e.GetTx().GetHash();
            UniValue info(UniValue::VOBJ);
            entryToJSON(info, e);
            o.push_back(Pair(_hash.ToString(), info));
        }
        return o;
    }
}

UniValue getmempoolentry(const JSONRPCRequest& request)
{
    if (request.fHelp || request.params.size() != 1) {
        throw runtime_error(
            "getmempoolentry txid\n"
            "\nReturns mempool data for given transaction\n"
            "\nArguments:\n"
            "1. \"txid\"                   (string, required) The transaction id (must be in mempool)\n"
            "\nResult:\n"
            "{                           (json object)\n"
            + EntryDescriptionString()
            + "}\n"
            "\nExamples\n"
            + HelpExampleCli("getmempoolentry", "\"mytxid\"")
            + HelpExampleRpc("getmempoolentry", "\"mytxid\"")
        );
    }

    uint256 hash = ParseHashV(request.params[0], "parameter 1");

    LOCK(mempool.cs);

    CTxMemPool::txiter it = mempool.mapTx.find(hash);
    if (it == mempool.mapTx.end()) {
        throw JSONRPCError(RPC_INVALID_ADDRESS_OR_KEY, "Transaction not in mempool");
    }

    const CTxMemPoolEntry &e = *it;
    UniValue info(UniValue::VOBJ);
    entryToJSON(info, e);
    return info;
}

UniValue getblockhash(const JSONRPCRequest& request)
{
    if (request.fHelp || request.params.size() != 1)
        throw runtime_error(
            "getblockhash index\n"
            "\nReturns hash of block in best-block-chain at index provided.\n"
            "\nArguments:\n"
            "1. index         (numeric, required) The block index\n"
            "\nResult:\n"
            "\"hash\"         (string) The block hash\n"
            "\nExamples:\n"
            + HelpExampleCli("getblockhash", "1000")
            + HelpExampleRpc("getblockhash", "1000")
        );

    LOCK(cs_main);

    int nHeight = request.params[0].get_int();
    if (nHeight < 0 || nHeight > chainActive.Height())
        throw JSONRPCError(RPC_INVALID_PARAMETER, "Block height out of range");

    CBlockIndex* pblockindex = chainActive[nHeight];
    return pblockindex->GetBlockHash().GetHex();
}

UniValue getblockheader(const JSONRPCRequest& request)
{
    if (request.fHelp || request.params.size() < 1 || request.params.size() > 2)
        throw runtime_error(
            "getblockheader \"hash\" ( verbose )\n"
            "\nIf verbose is false, returns a string that is serialized, hex-encoded data for blockheader 'hash'.\n"
            "If verbose is true, returns an Object with information about blockheader <hash>.\n"
            "\nArguments:\n"
            "1. \"hash\"          (string, required) The block hash\n"
            "2. verbose           (boolean, optional, default=true) true for a json object, false for the hex encoded data\n"
            "\nResult (for verbose = true):\n"
            "{\n"
            "  \"hash\" : \"hash\",     (string) the block hash (same as provided)\n"
            "  \"confirmations\" : n,   (numeric) The number of confirmations, or -1 if the block is not on the main chain\n"
            "  \"height\" : n,          (numeric) The block height or index\n"
            "  \"version\" : n,         (numeric) The block version\n"
            "  \"versionHex\" : \"00000000\", (string) The block version formatted in hexadecimal\n"
            "  \"merkleroot\" : \"xxxx\", (string) The merkle root\n"
            "  \"time\" : ttt,          (numeric) The block time in seconds since epoch (Jan 1 1970 GMT)\n"
            "  \"mediantime\" : ttt,    (numeric) The median block time in seconds since epoch (Jan 1 1970 GMT)\n"
            "  \"nonce\" : n,           (numeric) The nonce\n"
            "  \"bits\" : \"1d00ffff\", (string) The bits\n"
            "  \"difficulty\" : x.xxx,  (numeric) The difficulty\n"
            "  \"previousblockhash\" : \"hash\",  (string) The hash of the previous block\n"
            "  \"nextblockhash\" : \"hash\",      (string) The hash of the next block\n"
            "  \"chainwork\" : \"0000...1f3\"     (string) Expected number of hashes required to produce the current chain (in hex)\n"
            "}\n"
            "\nResult (for verbose=false):\n"
            "\"data\"             (string) A string that is serialized, hex-encoded data for block 'hash'.\n"
            "\nExamples:\n"
            + HelpExampleCli("getblockheader", "\"00000000c937983704a73af28acdec37b049d214adbda81d7e2a3dd146f6ed09\"")
            + HelpExampleRpc("getblockheader", "\"00000000c937983704a73af28acdec37b049d214adbda81d7e2a3dd146f6ed09\"")
        );

    LOCK(cs_main);

    std::string strHash = request.params[0].get_str();
    uint256 hash(uint256S(strHash));

    bool fVerbose = true;
    if (request.params.size() > 1)
        fVerbose = request.params[1].get_bool();

    if (mapBlockIndex.count(hash) == 0)
        throw JSONRPCError(RPC_INVALID_ADDRESS_OR_KEY, "Block not found");

    CBlockIndex* pblockindex = mapBlockIndex[hash];

    if (!fVerbose)
    {
        CDataStream ssBlock(SER_NETWORK, PROTOCOL_VERSION);
        ssBlock << pblockindex->GetBlockHeader();
        std::string strHex = HexStr(ssBlock.begin(), ssBlock.end());
        return strHex;
    }

    return blockheaderToJSON(pblockindex);
}

UniValue getblock(const JSONRPCRequest& request)
{
    if (request.fHelp || request.params.size() < 1 || request.params.size() > 2)
        throw runtime_error(
            "getblock \"hash\" ( verbose )\n"
            "\nIf verbose is false, returns a string that is serialized, hex-encoded data for block 'hash'.\n"
            "If verbose is true, returns an Object with information about block <hash>.\n"
            "\nArguments:\n"
            "1. \"hash\"          (string, required) The block hash\n"
            "2. verbose           (boolean, optional, default=true) true for a json object, false for the hex encoded data\n"
            "\nResult (for verbose = true):\n"
            "{\n"
            "  \"hash\" : \"hash\",     (string) the block hash (same as provided)\n"
            "  \"confirmations\" : n,   (numeric) The number of confirmations, or -1 if the block is not on the main chain\n"
            "  \"size\" : n,            (numeric) The block size\n"
            "  \"strippedsize\" : n,    (numeric) The block size excluding witness data\n"
            "  \"weight\" : n           (numeric) The block weight (BIP 141)\n"
            "  \"height\" : n,          (numeric) The block height or index\n"
            "  \"version\" : n,         (numeric) The block version\n"
            "  \"versionHex\" : \"00000000\", (string) The block version formatted in hexadecimal\n"
            "  \"merkleroot\" : \"xxxx\", (string) The merkle root\n"
            "  \"tx\" : [               (array of string) The transaction ids\n"
            "     \"transactionid\"     (string) The transaction id\n"
            "     ,...\n"
            "  ],\n"
            "  \"time\" : ttt,          (numeric) The block time in seconds since epoch (Jan 1 1970 GMT)\n"
            "  \"mediantime\" : ttt,    (numeric) The median block time in seconds since epoch (Jan 1 1970 GMT)\n"
            "  \"nonce\" : n,           (numeric) The nonce\n"
            "  \"bits\" : \"1d00ffff\", (string) The bits\n"
            "  \"difficulty\" : x.xxx,  (numeric) The difficulty\n"
            "  \"chainwork\" : \"xxxx\",  (string) Expected number of hashes required to produce the chain up to this block (in hex)\n"
            "  \"previousblockhash\" : \"hash\",  (string) The hash of the previous block\n"
            "  \"nextblockhash\" : \"hash\"       (string) The hash of the next block\n"
            "}\n"
            "\nResult (for verbose=false):\n"
            "\"data\"             (string) A string that is serialized, hex-encoded data for block 'hash'.\n"
            "\nExamples:\n"
            + HelpExampleCli("getblock", "\"00000000c937983704a73af28acdec37b049d214adbda81d7e2a3dd146f6ed09\"")
            + HelpExampleRpc("getblock", "\"00000000c937983704a73af28acdec37b049d214adbda81d7e2a3dd146f6ed09\"")
        );

    LOCK(cs_main);

    std::string strHash = request.params[0].get_str();
    uint256 hash(uint256S(strHash));

    bool fVerbose = true;
    if (request.params.size() > 1)
        fVerbose = request.params[1].get_bool();

    if (mapBlockIndex.count(hash) == 0)
        throw JSONRPCError(RPC_INVALID_ADDRESS_OR_KEY, "Block not found");

    CBlock block;
    CBlockIndex* pblockindex = mapBlockIndex[hash];

    if (fHavePruned && !(pblockindex->nStatus & BLOCK_HAVE_DATA) && pblockindex->nTx > 0)
        throw JSONRPCError(RPC_INTERNAL_ERROR, "Block not available (pruned data)");

    if(!ReadBlockFromDisk(block, pblockindex, Params().GetConsensus()))
        throw JSONRPCError(RPC_INTERNAL_ERROR, "Can't read block from disk");

    if (!fVerbose)
    {
        CDataStream ssBlock(SER_NETWORK, PROTOCOL_VERSION);
        ssBlock << block;
        std::string strHex = HexStr(ssBlock.begin(), ssBlock.end());
        return strHex;
    }

    return blockToJSON(block, pblockindex);
}

struct CCoinsStats
{
    int nHeight;
    uint256 hashBlock;
    uint64_t nTransactions;
    uint64_t nTransactionOutputs;
    uint64_t nSerializedSize;
    uint256 hashSerialized;
    CAmount nTotalAmount;

    CCoinsStats() : nHeight(0), nTransactions(0), nTransactionOutputs(0), nSerializedSize(0), nTotalAmount(0) {}
};

//! Calculate statistics about the unspent transaction output set
static bool GetUTXOStats(CCoinsView *view, CCoinsStats &stats)
{
    std::unique_ptr<CCoinsViewCursor> pcursor(view->Cursor());

    CHashWriter ss(SER_GETHASH, PROTOCOL_VERSION);
    stats.hashBlock = pcursor->GetBestBlock();
    {
        LOCK(cs_main);
        stats.nHeight = mapBlockIndex.find(stats.hashBlock)->second->nHeight;
    }
    ss << stats.hashBlock;
    CAmount nTotalAmount = 0;
    while (pcursor->Valid()) {
        boost::this_thread::interruption_point();
        uint256 key;
        CCoins coins;
        if (pcursor->GetKey(key) && pcursor->GetValue(coins)) {
            stats.nTransactions++;
            ss << key;
            for (unsigned int i=0; i<coins.vout.size(); i++) {
                const CTxOut &out = coins.vout[i];
                if (!out.IsNull()) {
                    stats.nTransactionOutputs++;
                    ss << VARINT(i+1);
                    ss << out;
                    nTotalAmount += out.nValue;
                }
            }
            stats.nSerializedSize += 32 + pcursor->GetValueSize();
            ss << VARINT(0);
        } else {
            return error("%s: unable to read value", __func__);
        }
        pcursor->Next();
    }
    stats.hashSerialized = ss.GetHash();
    stats.nTotalAmount = nTotalAmount;
    return true;
}

UniValue gettxoutsetinfo(const JSONRPCRequest& request)
{
    if (request.fHelp || request.params.size() != 0)
        throw runtime_error(
            "gettxoutsetinfo\n"
            "\nReturns statistics about the unspent transaction output set.\n"
            "Note this call may take some time.\n"
            "\nResult:\n"
            "{\n"
            "  \"height\":n,     (numeric) The current block height (index)\n"
            "  \"bestblock\": \"hex\",   (string) the best block hash hex\n"
            "  \"transactions\": n,      (numeric) The number of transactions\n"
            "  \"txouts\": n,            (numeric) The number of output transactions\n"
            "  \"bytes_serialized\": n,  (numeric) The serialized size\n"
            "  \"hash_serialized\": \"hash\",   (string) The serialized hash\n"
            "  \"total_amount\": x.xxx          (numeric) The total amount\n"
            "}\n"
            "\nExamples:\n"
            + HelpExampleCli("gettxoutsetinfo", "")
            + HelpExampleRpc("gettxoutsetinfo", "")
        );

    UniValue ret(UniValue::VOBJ);

    CCoinsStats stats;
    FlushStateToDisk();
    if (GetUTXOStats(pcoinsTip, stats)) {
        ret.push_back(Pair("height", (int64_t)stats.nHeight));
        ret.push_back(Pair("bestblock", stats.hashBlock.GetHex()));
        ret.push_back(Pair("transactions", (int64_t)stats.nTransactions));
        ret.push_back(Pair("txouts", (int64_t)stats.nTransactionOutputs));
        ret.push_back(Pair("bytes_serialized", (int64_t)stats.nSerializedSize));
        ret.push_back(Pair("hash_serialized", stats.hashSerialized.GetHex()));
        ret.push_back(Pair("total_amount", ValueFromAmount(stats.nTotalAmount)));
<<<<<<< HEAD
        statsClient.gauge("utxoset.tx", stats.nTransactions, 1.0f);
        statsClient.gauge("utxoset.txOutputs", stats.nTransactionOutputs, 1.0f);
        statsClient.gauge("utxoset.dbSizeBytes", stats.nSerializedSize, 1.0f);
        statsClient.gauge("utxoset.blockHeight", stats.nHeight, 1.0f);
        statsClient.gauge("utxoset.totalBTCAmount", (double)stats.nTotalAmount / (double)COIN, 1.0f);
=======
    } else {
        throw JSONRPCError(RPC_INTERNAL_ERROR, "Unable to read UTXO set");
>>>>>>> d2143dc9
    }
    return ret;
}

UniValue gettxout(const JSONRPCRequest& request)
{
    if (request.fHelp || request.params.size() < 2 || request.params.size() > 3)
        throw runtime_error(
            "gettxout \"txid\" n ( includemempool )\n"
            "\nReturns details about an unspent transaction output.\n"
            "\nArguments:\n"
            "1. \"txid\"       (string, required) The transaction id\n"
            "2. n              (numeric, required) vout number\n"
            "3. includemempool  (boolean, optional) Whether to include the mempool\n"
            "\nResult:\n"
            "{\n"
            "  \"bestblock\" : \"hash\",    (string) the block hash\n"
            "  \"confirmations\" : n,       (numeric) The number of confirmations\n"
            "  \"value\" : x.xxx,           (numeric) The transaction value in " + CURRENCY_UNIT + "\n"
            "  \"scriptPubKey\" : {         (json object)\n"
            "     \"asm\" : \"code\",       (string) \n"
            "     \"hex\" : \"hex\",        (string) \n"
            "     \"reqSigs\" : n,          (numeric) Number of required signatures\n"
            "     \"type\" : \"pubkeyhash\", (string) The type, eg pubkeyhash\n"
            "     \"addresses\" : [          (array of string) array of bitcoin addresses\n"
            "        \"bitcoinaddress\"     (string) bitcoin address\n"
            "        ,...\n"
            "     ]\n"
            "  },\n"
            "  \"version\" : n,            (numeric) The version\n"
            "  \"coinbase\" : true|false   (boolean) Coinbase or not\n"
            "}\n"

            "\nExamples:\n"
            "\nGet unspent transactions\n"
            + HelpExampleCli("listunspent", "") +
            "\nView the details\n"
            + HelpExampleCli("gettxout", "\"txid\" 1") +
            "\nAs a json rpc call\n"
            + HelpExampleRpc("gettxout", "\"txid\", 1")
        );

    LOCK(cs_main);

    UniValue ret(UniValue::VOBJ);

    std::string strHash = request.params[0].get_str();
    uint256 hash(uint256S(strHash));
    int n = request.params[1].get_int();
    bool fMempool = true;
    if (request.params.size() > 2)
        fMempool = request.params[2].get_bool();

    CCoins coins;
    if (fMempool) {
        LOCK(mempool.cs);
        CCoinsViewMemPool view(pcoinsTip, mempool);
        if (!view.GetCoins(hash, coins))
            return NullUniValue;
        mempool.pruneSpent(hash, coins); // TODO: this should be done by the CCoinsViewMemPool
    } else {
        if (!pcoinsTip->GetCoins(hash, coins))
            return NullUniValue;
    }
    if (n<0 || (unsigned int)n>=coins.vout.size() || coins.vout[n].IsNull())
        return NullUniValue;

    BlockMap::iterator it = mapBlockIndex.find(pcoinsTip->GetBestBlock());
    CBlockIndex *pindex = it->second;
    ret.push_back(Pair("bestblock", pindex->GetBlockHash().GetHex()));
    if ((unsigned int)coins.nHeight == MEMPOOL_HEIGHT)
        ret.push_back(Pair("confirmations", 0));
    else
        ret.push_back(Pair("confirmations", pindex->nHeight - coins.nHeight + 1));
    ret.push_back(Pair("value", ValueFromAmount(coins.vout[n].nValue)));
    UniValue o(UniValue::VOBJ);
    ScriptPubKeyToJSON(coins.vout[n].scriptPubKey, o, true);
    ret.push_back(Pair("scriptPubKey", o));
    ret.push_back(Pair("version", coins.nVersion));
    ret.push_back(Pair("coinbase", coins.fCoinBase));

    return ret;
}

UniValue verifychain(const JSONRPCRequest& request)
{
    int nCheckLevel = GetArg("-checklevel", DEFAULT_CHECKLEVEL);
    int nCheckDepth = GetArg("-checkblocks", DEFAULT_CHECKBLOCKS);
    if (request.fHelp || request.params.size() > 2)
        throw runtime_error(
            "verifychain ( checklevel numblocks )\n"
            "\nVerifies blockchain database.\n"
            "\nArguments:\n"
            "1. checklevel   (numeric, optional, 0-4, default=" + strprintf("%d", nCheckLevel) + ") How thorough the block verification is.\n"
            "2. numblocks    (numeric, optional, default=" + strprintf("%d", nCheckDepth) + ", 0=all) The number of blocks to check.\n"
            "\nResult:\n"
            "true|false       (boolean) Verified or not\n"
            "\nExamples:\n"
            + HelpExampleCli("verifychain", "")
            + HelpExampleRpc("verifychain", "")
        );

    LOCK(cs_main);

    if (request.params.size() > 0)
        nCheckLevel = request.params[0].get_int();
    if (request.params.size() > 1)
        nCheckDepth = request.params[1].get_int();

    return CVerifyDB().VerifyDB(Params(), pcoinsTip, nCheckLevel, nCheckDepth);
}

/** Implementation of IsSuperMajority with better feedback */
static UniValue SoftForkMajorityDesc(int version, CBlockIndex* pindex, const Consensus::Params& consensusParams)
{
    UniValue rv(UniValue::VOBJ);
    bool activated = false;
    switch(version)
    {
        case 2:
            activated = pindex->nHeight >= consensusParams.BIP34Height;
            break;
        case 3:
            activated = pindex->nHeight >= consensusParams.BIP66Height;
            break;
        case 4:
            activated = pindex->nHeight >= consensusParams.BIP65Height;
            break;
    }
    rv.push_back(Pair("status", activated));
    return rv;
}

static UniValue SoftForkDesc(const std::string &name, int version, CBlockIndex* pindex, const Consensus::Params& consensusParams)
{
    UniValue rv(UniValue::VOBJ);
    rv.push_back(Pair("id", name));
    rv.push_back(Pair("version", version));
    rv.push_back(Pair("reject", SoftForkMajorityDesc(version, pindex, consensusParams)));
    return rv;
}

static UniValue BIP9SoftForkDesc(const Consensus::Params& consensusParams, Consensus::DeploymentPos id)
{
    UniValue rv(UniValue::VOBJ);
    const ThresholdState thresholdState = VersionBitsTipState(consensusParams, id);
    switch (thresholdState) {
    case THRESHOLD_DEFINED: rv.push_back(Pair("status", "defined")); break;
    case THRESHOLD_STARTED: rv.push_back(Pair("status", "started")); break;
    case THRESHOLD_LOCKED_IN: rv.push_back(Pair("status", "locked_in")); break;
    case THRESHOLD_ACTIVE: rv.push_back(Pair("status", "active")); break;
    case THRESHOLD_FAILED: rv.push_back(Pair("status", "failed")); break;
    }
    if (THRESHOLD_STARTED == thresholdState)
    {
        rv.push_back(Pair("bit", consensusParams.vDeployments[id].bit));
    }
    rv.push_back(Pair("startTime", consensusParams.vDeployments[id].nStartTime));
    rv.push_back(Pair("timeout", consensusParams.vDeployments[id].nTimeout));
    rv.push_back(Pair("since", VersionBitsTipStateSinceHeight(consensusParams, id)));
    return rv;
}

void BIP9SoftForkDescPushBack(UniValue& bip9_softforks, const std::string &name, const Consensus::Params& consensusParams, Consensus::DeploymentPos id)
{
    // Deployments with timeout value of 0 are hidden.
    // A timeout value of 0 guarantees a softfork will never be activated.
    // This is used when softfork codes are merged without specifying the deployment schedule.
    if (consensusParams.vDeployments[id].nTimeout > 0)
        bip9_softforks.push_back(Pair(name, BIP9SoftForkDesc(consensusParams, id)));
}

UniValue getblockchaininfo(const JSONRPCRequest& request)
{
    if (request.fHelp || request.params.size() != 0)
        throw runtime_error(
            "getblockchaininfo\n"
            "Returns an object containing various state info regarding blockchain processing.\n"
            "\nResult:\n"
            "{\n"
            "  \"chain\": \"xxxx\",        (string) current network name as defined in BIP70 (main, test, regtest)\n"
            "  \"blocks\": xxxxxx,         (numeric) the current number of blocks processed in the server\n"
            "  \"headers\": xxxxxx,        (numeric) the current number of headers we have validated\n"
            "  \"bestblockhash\": \"...\", (string) the hash of the currently best block\n"
            "  \"difficulty\": xxxxxx,     (numeric) the current difficulty\n"
            "  \"mediantime\": xxxxxx,     (numeric) median time for the current best block\n"
            "  \"verificationprogress\": xxxx, (numeric) estimate of verification progress [0..1]\n"
            "  \"chainwork\": \"xxxx\"     (string) total amount of work in active chain, in hexadecimal\n"
            "  \"pruned\": xx,             (boolean) if the blocks are subject to pruning\n"
            "  \"pruneheight\": xxxxxx,    (numeric) lowest-height complete block stored\n"
            "  \"softforks\": [            (array) status of softforks in progress\n"
            "     {\n"
            "        \"id\": \"xxxx\",        (string) name of softfork\n"
            "        \"version\": xx,         (numeric) block version\n"
            "        \"reject\": {            (object) progress toward rejecting pre-softfork blocks\n"
            "           \"status\": xx,       (boolean) true if threshold reached\n"
            "        },\n"
            "     }, ...\n"
            "  ],\n"
            "  \"bip9_softforks\": {          (object) status of BIP9 softforks in progress\n"
            "     \"xxxx\" : {                (string) name of the softfork\n"
            "        \"status\": \"xxxx\",    (string) one of \"defined\", \"started\", \"locked_in\", \"active\", \"failed\"\n"
            "        \"bit\": xx,             (numeric) the bit (0-28) in the block version field used to signal this softfork (only for \"started\" status)\n"
            "        \"startTime\": xx,       (numeric) the minimum median time past of a block at which the bit gains its meaning\n"
            "        \"timeout\": xx,         (numeric) the median time past of a block at which the deployment is considered failed if not yet locked in\n"
            "        \"since\": xx            (numeric) height of the first block to which the status applies\n"
            "     }\n"
            "  }\n"
            "}\n"
            "\nExamples:\n"
            + HelpExampleCli("getblockchaininfo", "")
            + HelpExampleRpc("getblockchaininfo", "")
        );

    LOCK(cs_main);

    UniValue obj(UniValue::VOBJ);
    obj.push_back(Pair("chain",                 Params().NetworkIDString()));
    obj.push_back(Pair("blocks",                (int)chainActive.Height()));
    obj.push_back(Pair("headers",               pindexBestHeader ? pindexBestHeader->nHeight : -1));
    obj.push_back(Pair("bestblockhash",         chainActive.Tip()->GetBlockHash().GetHex()));
    obj.push_back(Pair("difficulty",            (double)GetDifficulty()));
    obj.push_back(Pair("mediantime",            (int64_t)chainActive.Tip()->GetMedianTimePast()));
    obj.push_back(Pair("verificationprogress",  Checkpoints::GuessVerificationProgress(Params().Checkpoints(), chainActive.Tip())));
    obj.push_back(Pair("chainwork",             chainActive.Tip()->nChainWork.GetHex()));
    obj.push_back(Pair("pruned",                fPruneMode));

    const Consensus::Params& consensusParams = Params().GetConsensus();
    CBlockIndex* tip = chainActive.Tip();
    UniValue softforks(UniValue::VARR);
    UniValue bip9_softforks(UniValue::VOBJ);
    softforks.push_back(SoftForkDesc("bip34", 2, tip, consensusParams));
    softforks.push_back(SoftForkDesc("bip66", 3, tip, consensusParams));
    softforks.push_back(SoftForkDesc("bip65", 4, tip, consensusParams));
    BIP9SoftForkDescPushBack(bip9_softforks, "csv", consensusParams, Consensus::DEPLOYMENT_CSV);
    BIP9SoftForkDescPushBack(bip9_softforks, "segwit", consensusParams, Consensus::DEPLOYMENT_SEGWIT);
    obj.push_back(Pair("softforks",             softforks));
    obj.push_back(Pair("bip9_softforks", bip9_softforks));

    if (fPruneMode)
    {
        CBlockIndex *block = chainActive.Tip();
        while (block && block->pprev && (block->pprev->nStatus & BLOCK_HAVE_DATA))
            block = block->pprev;

        obj.push_back(Pair("pruneheight",        block->nHeight));
    }
    return obj;
}

/** Comparison function for sorting the getchaintips heads.  */
struct CompareBlocksByHeight
{
    bool operator()(const CBlockIndex* a, const CBlockIndex* b) const
    {
        /* Make sure that unequal blocks with the same height do not compare
           equal. Use the pointers themselves to make a distinction. */

        if (a->nHeight != b->nHeight)
          return (a->nHeight > b->nHeight);

        return a < b;
    }
};

UniValue getchaintips(const JSONRPCRequest& request)
{
    if (request.fHelp || request.params.size() != 0)
        throw runtime_error(
            "getchaintips\n"
            "Return information about all known tips in the block tree,"
            " including the main chain as well as orphaned branches.\n"
            "\nResult:\n"
            "[\n"
            "  {\n"
            "    \"height\": xxxx,         (numeric) height of the chain tip\n"
            "    \"hash\": \"xxxx\",         (string) block hash of the tip\n"
            "    \"branchlen\": 0          (numeric) zero for main chain\n"
            "    \"status\": \"active\"      (string) \"active\" for the main chain\n"
            "  },\n"
            "  {\n"
            "    \"height\": xxxx,\n"
            "    \"hash\": \"xxxx\",\n"
            "    \"branchlen\": 1          (numeric) length of branch connecting the tip to the main chain\n"
            "    \"status\": \"xxxx\"        (string) status of the chain (active, valid-fork, valid-headers, headers-only, invalid)\n"
            "  }\n"
            "]\n"
            "Possible values for status:\n"
            "1.  \"invalid\"               This branch contains at least one invalid block\n"
            "2.  \"headers-only\"          Not all blocks for this branch are available, but the headers are valid\n"
            "3.  \"valid-headers\"         All blocks are available for this branch, but they were never fully validated\n"
            "4.  \"valid-fork\"            This branch is not part of the active chain, but is fully validated\n"
            "5.  \"active\"                This is the tip of the active main chain, which is certainly valid\n"
            "\nExamples:\n"
            + HelpExampleCli("getchaintips", "")
            + HelpExampleRpc("getchaintips", "")
        );

    LOCK(cs_main);

    /*
     * Idea:  the set of chain tips is chainActive.tip, plus orphan blocks which do not have another orphan building off of them. 
     * Algorithm:
     *  - Make one pass through mapBlockIndex, picking out the orphan blocks, and also storing a set of the orphan block's pprev pointers.
     *  - Iterate through the orphan blocks. If the block isn't pointed to by another orphan, it is a chain tip.
     *  - add chainActive.Tip()
     */
    std::set<const CBlockIndex*, CompareBlocksByHeight> setTips;
    std::set<const CBlockIndex*> setOrphans;
    std::set<const CBlockIndex*> setPrevs;

    BOOST_FOREACH(const PAIRTYPE(const uint256, CBlockIndex*)& item, mapBlockIndex)
    {
        if (!chainActive.Contains(item.second)) {
            setOrphans.insert(item.second);
            setPrevs.insert(item.second->pprev);
        }
    }

    for (std::set<const CBlockIndex*>::iterator it = setOrphans.begin(); it != setOrphans.end(); ++it)
    {
        if (setPrevs.erase(*it) == 0) {
            setTips.insert(*it);
        }
    }

    // Always report the currently active tip.
    setTips.insert(chainActive.Tip());

    /* Construct the output array.  */
    UniValue res(UniValue::VARR);
    BOOST_FOREACH(const CBlockIndex* block, setTips)
    {
        UniValue obj(UniValue::VOBJ);
        obj.push_back(Pair("height", block->nHeight));
        obj.push_back(Pair("hash", block->phashBlock->GetHex()));

        const int branchLen = block->nHeight - chainActive.FindFork(block)->nHeight;
        obj.push_back(Pair("branchlen", branchLen));

        string status;
        if (chainActive.Contains(block)) {
            // This block is part of the currently active chain.
            status = "active";
        } else if (block->nStatus & BLOCK_FAILED_MASK) {
            // This block or one of its ancestors is invalid.
            status = "invalid";
        } else if (block->nChainTx == 0) {
            // This block cannot be connected because full block data for it or one of its parents is missing.
            status = "headers-only";
        } else if (block->IsValid(BLOCK_VALID_SCRIPTS)) {
            // This block is fully validated, but no longer part of the active chain. It was probably the active block once, but was reorganized.
            status = "valid-fork";
        } else if (block->IsValid(BLOCK_VALID_TREE)) {
            // The headers for this block are valid, but it has not been validated. It was probably never part of the most-work chain.
            status = "valid-headers";
        } else {
            // No clue.
            status = "unknown";
        }
        obj.push_back(Pair("status", status));

        res.push_back(obj);
    }

    return res;
}

UniValue mempoolInfoToJSON()
{
    UniValue ret(UniValue::VOBJ);
    ret.push_back(Pair("size", (int64_t) mempool.size()));
    ret.push_back(Pair("bytes", (int64_t) mempool.GetTotalTxSize()));
    ret.push_back(Pair("usage", (int64_t) mempool.DynamicMemoryUsage()));
    size_t maxmempool = GetArg("-maxmempool", DEFAULT_MAX_MEMPOOL_SIZE) * 1000000;
    ret.push_back(Pair("maxmempool", (int64_t) maxmempool));
    ret.push_back(Pair("mempoolminfee", ValueFromAmount(mempool.GetMinFee(maxmempool).GetFeePerK())));

    return ret;
}

UniValue getmempoolinfo(const JSONRPCRequest& request)
{
    if (request.fHelp || request.params.size() != 0)
        throw runtime_error(
            "getmempoolinfo\n"
            "\nReturns details on the active state of the TX memory pool.\n"
            "\nResult:\n"
            "{\n"
            "  \"size\": xxxxx,               (numeric) Current tx count\n"
            "  \"bytes\": xxxxx,              (numeric) Sum of all tx sizes\n"
            "  \"usage\": xxxxx,              (numeric) Total memory usage for the mempool\n"
            "  \"maxmempool\": xxxxx,         (numeric) Maximum memory usage for the mempool\n"
            "  \"mempoolminfee\": xxxxx       (numeric) Minimum fee for tx to be accepted\n"
            "}\n"
            "\nExamples:\n"
            + HelpExampleCli("getmempoolinfo", "")
            + HelpExampleRpc("getmempoolinfo", "")
        );

    return mempoolInfoToJSON();
}

UniValue preciousblock(const JSONRPCRequest& request)
{
    if (request.fHelp || request.params.size() != 1)
        throw runtime_error(
            "preciousblock \"hash\"\n"
            "\nTreats a block as if it were received before others with the same work.\n"
            "\nA later preciousblock call can override the effect of an earlier one.\n"
            "\nThe effects of preciousblock are not retained across restarts.\n"
            "\nArguments:\n"
            "1. hash   (string, required) the hash of the block to mark as precious\n"
            "\nResult:\n"
            "\nExamples:\n"
            + HelpExampleCli("preciousblock", "\"blockhash\"")
            + HelpExampleRpc("preciousblock", "\"blockhash\"")
        );

    std::string strHash = request.params[0].get_str();
    uint256 hash(uint256S(strHash));
    CBlockIndex* pblockindex;

    {
        LOCK(cs_main);
        if (mapBlockIndex.count(hash) == 0)
            throw JSONRPCError(RPC_INVALID_ADDRESS_OR_KEY, "Block not found");

        pblockindex = mapBlockIndex[hash];
    }

    CValidationState state;
    PreciousBlock(state, Params(), pblockindex);

    if (!state.IsValid()) {
        throw JSONRPCError(RPC_DATABASE_ERROR, state.GetRejectReason());
    }

    return NullUniValue;
}

UniValue invalidateblock(const JSONRPCRequest& request)
{
    if (request.fHelp || request.params.size() != 1)
        throw runtime_error(
            "invalidateblock \"hash\"\n"
            "\nPermanently marks a block as invalid, as if it violated a consensus rule.\n"
            "\nArguments:\n"
            "1. hash   (string, required) the hash of the block to mark as invalid\n"
            "\nResult:\n"
            "\nExamples:\n"
            + HelpExampleCli("invalidateblock", "\"blockhash\"")
            + HelpExampleRpc("invalidateblock", "\"blockhash\"")
        );

    std::string strHash = request.params[0].get_str();
    uint256 hash(uint256S(strHash));
    CValidationState state;

    {
        LOCK(cs_main);
        if (mapBlockIndex.count(hash) == 0)
            throw JSONRPCError(RPC_INVALID_ADDRESS_OR_KEY, "Block not found");

        CBlockIndex* pblockindex = mapBlockIndex[hash];
        InvalidateBlock(state, Params(), pblockindex);
    }

    if (state.IsValid()) {
        ActivateBestChain(state, Params(), NULL);
    }

    if (!state.IsValid()) {
        throw JSONRPCError(RPC_DATABASE_ERROR, state.GetRejectReason());
    }

    return NullUniValue;
}

UniValue reconsiderblock(const JSONRPCRequest& request)
{
    if (request.fHelp || request.params.size() != 1)
        throw runtime_error(
            "reconsiderblock \"hash\"\n"
            "\nRemoves invalidity status of a block and its descendants, reconsider them for activation.\n"
            "This can be used to undo the effects of invalidateblock.\n"
            "\nArguments:\n"
            "1. hash   (string, required) the hash of the block to reconsider\n"
            "\nResult:\n"
            "\nExamples:\n"
            + HelpExampleCli("reconsiderblock", "\"blockhash\"")
            + HelpExampleRpc("reconsiderblock", "\"blockhash\"")
        );

    std::string strHash = request.params[0].get_str();
    uint256 hash(uint256S(strHash));

    {
        LOCK(cs_main);
        if (mapBlockIndex.count(hash) == 0)
            throw JSONRPCError(RPC_INVALID_ADDRESS_OR_KEY, "Block not found");

        CBlockIndex* pblockindex = mapBlockIndex[hash];
        ResetBlockFailureFlags(pblockindex);
    }

    CValidationState state;
    ActivateBestChain(state, Params(), NULL);

    if (!state.IsValid()) {
        throw JSONRPCError(RPC_DATABASE_ERROR, state.GetRejectReason());
    }

    return NullUniValue;
}

static const CRPCCommand commands[] =
{ //  category              name                      actor (function)         okSafeMode
  //  --------------------- ------------------------  -----------------------  ----------
    { "blockchain",         "getblockchaininfo",      &getblockchaininfo,      true  },
    { "blockchain",         "getbestblockhash",       &getbestblockhash,       true  },
    { "blockchain",         "getblockcount",          &getblockcount,          true  },
    { "blockchain",         "getblock",               &getblock,               true  },
    { "blockchain",         "getblockhash",           &getblockhash,           true  },
    { "blockchain",         "getblockheader",         &getblockheader,         true  },
    { "blockchain",         "getchaintips",           &getchaintips,           true  },
    { "blockchain",         "getdifficulty",          &getdifficulty,          true  },
    { "blockchain",         "getmempoolancestors",    &getmempoolancestors,    true  },
    { "blockchain",         "getmempooldescendants",  &getmempooldescendants,  true  },
    { "blockchain",         "getmempoolentry",        &getmempoolentry,        true  },
    { "blockchain",         "getmempoolinfo",         &getmempoolinfo,         true  },
    { "blockchain",         "getrawmempool",          &getrawmempool,          true  },
    { "blockchain",         "gettxout",               &gettxout,               true  },
    { "blockchain",         "gettxoutsetinfo",        &gettxoutsetinfo,        true  },
    { "blockchain",         "verifychain",            &verifychain,            true  },

    { "blockchain",         "preciousblock",          &preciousblock,          true  },

    /* Not shown in help */
    { "hidden",             "invalidateblock",        &invalidateblock,        true  },
    { "hidden",             "reconsiderblock",        &reconsiderblock,        true  },
    { "hidden",             "waitfornewblock",        &waitfornewblock,        true  },
    { "hidden",             "waitforblock",           &waitforblock,           true  },
    { "hidden",             "waitforblockheight",     &waitforblockheight,     true  },
};

void RegisterBlockchainRPCCommands(CRPCTable &t)
{
    for (unsigned int vcidx = 0; vcidx < ARRAYLEN(commands); vcidx++)
        t.appendCommand(commands[vcidx].name, &commands[vcidx]);
}<|MERGE_RESOLUTION|>--- conflicted
+++ resolved
@@ -848,16 +848,13 @@
         ret.push_back(Pair("bytes_serialized", (int64_t)stats.nSerializedSize));
         ret.push_back(Pair("hash_serialized", stats.hashSerialized.GetHex()));
         ret.push_back(Pair("total_amount", ValueFromAmount(stats.nTotalAmount)));
-<<<<<<< HEAD
         statsClient.gauge("utxoset.tx", stats.nTransactions, 1.0f);
         statsClient.gauge("utxoset.txOutputs", stats.nTransactionOutputs, 1.0f);
         statsClient.gauge("utxoset.dbSizeBytes", stats.nSerializedSize, 1.0f);
         statsClient.gauge("utxoset.blockHeight", stats.nHeight, 1.0f);
         statsClient.gauge("utxoset.totalBTCAmount", (double)stats.nTotalAmount / (double)COIN, 1.0f);
-=======
     } else {
         throw JSONRPCError(RPC_INTERNAL_ERROR, "Unable to read UTXO set");
->>>>>>> d2143dc9
     }
     return ret;
 }
