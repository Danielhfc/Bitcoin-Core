// Copyright (c) 2010 Satoshi Nakamoto
<<<<<<< HEAD
<<<<<<< HEAD
// Copyright (c) 2009-2018 The NdovuCoin Core developers
=======
// Copyright (c) 2009-2019 The Bitcoin Core developers
>>>>>>> upstream/0.18
=======
// Copyright (c) 2009-2019 The Bitcoin Core developers
>>>>>>> a284bbbe
// Distributed under the MIT software license, see the accompanying
// file COPYING or http://www.opensource.org/licenses/mit-license.php.

#include <rpc/blockchain.h>

#include <amount.h>
#include <blockfilter.h>
#include <chain.h>
#include <chainparams.h>
#include <coins.h>
#include <node/coinstats.h>
#include <consensus/validation.h>
#include <core_io.h>
#include <hash.h>
#include <index/blockfilterindex.h>
#include <policy/feerate.h>
#include <policy/policy.h>
#include <policy/rbf.h>
#include <primitives/transaction.h>
#include <rpc/server.h>
#include <rpc/util.h>
#include <script/descriptor.h>
#include <streams.h>
#include <sync.h>
#include <txdb.h>
#include <txmempool.h>
#include <undo.h>
#include <util/strencodings.h>
#include <util/system.h>
#include <util/validation.h>
#include <validation.h>
#include <validationinterface.h>
#include <versionbitsinfo.h>
#include <warnings.h>

#include <assert.h>
#include <stdint.h>

#include <univalue.h>

#include <boost/thread/thread.hpp> // boost::thread::interrupt

#include <condition_variable>
#include <memory>
#include <mutex>

struct CUpdatedBlock
{
    uint256 hash;
    int height;
};

static Mutex cs_blockchange;
static std::condition_variable cond_blockchange;
static CUpdatedBlock latestblock;

/* Calculate the difficulty for a given block index.
 */
double GetDifficulty(const CBlockIndex* blockindex)
{
    assert(blockindex);

    int nShift = (blockindex->nBits >> 24) & 0xff;
    double dDiff =
        (double)0x0000ffff / (double)(blockindex->nBits & 0x00ffffff);

    while (nShift < 29)
    {
        dDiff *= 256.0;
        nShift++;
    }
    while (nShift > 29)
    {
        dDiff /= 256.0;
        nShift--;
    }

    return dDiff;
}

static int ComputeNextBlockAndDepth(const CBlockIndex* tip, const CBlockIndex* blockindex, const CBlockIndex*& next)
{
    next = tip->GetAncestor(blockindex->nHeight + 1);
    if (next && next->pprev == blockindex) {
        return tip->nHeight - blockindex->nHeight + 1;
    }
    next = nullptr;
    return blockindex == tip ? 1 : -1;
}

UniValue blockheaderToJSON(const CBlockIndex* tip, const CBlockIndex* blockindex)
{
    // Serialize passed information without accessing chain state of the active chain!
    AssertLockNotHeld(cs_main); // For performance reasons

    UniValue result(UniValue::VOBJ);
    result.pushKV("hash", blockindex->GetBlockHash().GetHex());
    const CBlockIndex* pnext;
    int confirmations = ComputeNextBlockAndDepth(tip, blockindex, pnext);
    result.pushKV("confirmations", confirmations);
    result.pushKV("height", blockindex->nHeight);
    result.pushKV("version", blockindex->nVersion);
    result.pushKV("versionHex", strprintf("%08x", blockindex->nVersion));
    result.pushKV("merkleroot", blockindex->hashMerkleRoot.GetHex());
    result.pushKV("time", (int64_t)blockindex->nTime);
    result.pushKV("mediantime", (int64_t)blockindex->GetMedianTimePast());
    result.pushKV("nonce", (uint64_t)blockindex->nNonce);
    result.pushKV("bits", strprintf("%08x", blockindex->nBits));
    result.pushKV("difficulty", GetDifficulty(blockindex));
    result.pushKV("chainwork", blockindex->nChainWork.GetHex());
    result.pushKV("nTx", (uint64_t)blockindex->nTx);

    if (blockindex->pprev)
        result.pushKV("previousblockhash", blockindex->pprev->GetBlockHash().GetHex());
    if (pnext)
        result.pushKV("nextblockhash", pnext->GetBlockHash().GetHex());
    return result;
}

UniValue blockToJSON(const CBlock& block, const CBlockIndex* tip, const CBlockIndex* blockindex, bool txDetails)
{
    // Serialize passed information without accessing chain state of the active chain!
    AssertLockNotHeld(cs_main); // For performance reasons

    UniValue result(UniValue::VOBJ);
    result.pushKV("hash", blockindex->GetBlockHash().GetHex());
    const CBlockIndex* pnext;
    int confirmations = ComputeNextBlockAndDepth(tip, blockindex, pnext);
    result.pushKV("confirmations", confirmations);
    result.pushKV("strippedsize", (int)::GetSerializeSize(block, PROTOCOL_VERSION | SERIALIZE_TRANSACTION_NO_WITNESS));
    result.pushKV("size", (int)::GetSerializeSize(block, PROTOCOL_VERSION));
    result.pushKV("weight", (int)::GetBlockWeight(block));
    result.pushKV("height", blockindex->nHeight);
    result.pushKV("version", block.nVersion);
    result.pushKV("versionHex", strprintf("%08x", block.nVersion));
    result.pushKV("merkleroot", block.hashMerkleRoot.GetHex());
    UniValue txs(UniValue::VARR);
    for(const auto& tx : block.vtx)
    {
        if(txDetails)
        {
            UniValue objTx(UniValue::VOBJ);
            TxToUniv(*tx, uint256(), objTx, true, RPCSerializationFlags());
            txs.push_back(objTx);
        }
        else
            txs.push_back(tx->GetHash().GetHex());
    }
    result.pushKV("tx", txs);
    result.pushKV("time", block.GetBlockTime());
    result.pushKV("mediantime", (int64_t)blockindex->GetMedianTimePast());
    result.pushKV("nonce", (uint64_t)block.nNonce);
    result.pushKV("bits", strprintf("%08x", block.nBits));
    result.pushKV("difficulty", GetDifficulty(blockindex));
    result.pushKV("chainwork", blockindex->nChainWork.GetHex());
    result.pushKV("nTx", (uint64_t)blockindex->nTx);

    if (blockindex->pprev)
        result.pushKV("previousblockhash", blockindex->pprev->GetBlockHash().GetHex());
    if (pnext)
        result.pushKV("nextblockhash", pnext->GetBlockHash().GetHex());
    return result;
}

static UniValue getblockcount(const JSONRPCRequest& request)
{
            RPCHelpMan{"getblockcount",
                "\nReturns the height of the most-work fully-validated chain.\n"
                "The genesis block has height 0.\n",
                {},
                RPCResult{
            "n    (numeric) The current block count\n"
                },
                RPCExamples{
                    HelpExampleCli("getblockcount", "")
            + HelpExampleRpc("getblockcount", "")
                },
            }.Check(request);

    LOCK(cs_main);
    return ::ChainActive().Height();
}

static UniValue getbestblockhash(const JSONRPCRequest& request)
{
            RPCHelpMan{"getbestblockhash",
                "\nReturns the hash of the best (tip) block in the most-work fully-validated chain.\n",
                {},
                RPCResult{
            "\"hex\"      (string) the block hash, hex-encoded\n"
                },
                RPCExamples{
                    HelpExampleCli("getbestblockhash", "")
            + HelpExampleRpc("getbestblockhash", "")
                },
            }.Check(request);

    LOCK(cs_main);
    return ::ChainActive().Tip()->GetBlockHash().GetHex();
}

void RPCNotifyBlockChange(bool ibd, const CBlockIndex * pindex)
{
    if(pindex) {
        std::lock_guard<std::mutex> lock(cs_blockchange);
        latestblock.hash = pindex->GetBlockHash();
        latestblock.height = pindex->nHeight;
    }
    cond_blockchange.notify_all();
}

static UniValue waitfornewblock(const JSONRPCRequest& request)
{
            RPCHelpMan{"waitfornewblock",
                "\nWaits for a specific new block and returns useful info about it.\n"
                "\nReturns the current block on timeout or exit.\n",
                {
                    {"timeout", RPCArg::Type::NUM, /* default */ "0", "Time in milliseconds to wait for a response. 0 indicates no timeout."},
                },
                RPCResult{
            "{                           (json object)\n"
            "  \"hash\" : {       (string) The blockhash\n"
            "  \"height\" : {     (int) Block height\n"
            "}\n"
                },
                RPCExamples{
                    HelpExampleCli("waitfornewblock", "1000")
            + HelpExampleRpc("waitfornewblock", "1000")
                },
            }.Check(request);
    int timeout = 0;
    if (!request.params[0].isNull())
        timeout = request.params[0].get_int();

    CUpdatedBlock block;
    {
        WAIT_LOCK(cs_blockchange, lock);
        block = latestblock;
        if(timeout)
            cond_blockchange.wait_for(lock, std::chrono::milliseconds(timeout), [&block]{return latestblock.height != block.height || latestblock.hash != block.hash || !IsRPCRunning(); });
        else
            cond_blockchange.wait(lock, [&block]{return latestblock.height != block.height || latestblock.hash != block.hash || !IsRPCRunning(); });
        block = latestblock;
    }
    UniValue ret(UniValue::VOBJ);
    ret.pushKV("hash", block.hash.GetHex());
    ret.pushKV("height", block.height);
    return ret;
}

static UniValue waitforblock(const JSONRPCRequest& request)
{
            RPCHelpMan{"waitforblock",
                "\nWaits for a specific new block and returns useful info about it.\n"
                "\nReturns the current block on timeout or exit.\n",
                {
                    {"blockhash", RPCArg::Type::STR_HEX, RPCArg::Optional::NO, "Block hash to wait for."},
                    {"timeout", RPCArg::Type::NUM, /* default */ "0", "Time in milliseconds to wait for a response. 0 indicates no timeout."},
                },
                RPCResult{
            "{                           (json object)\n"
            "  \"hash\" : {       (string) The blockhash\n"
            "  \"height\" : {     (int) Block height\n"
            "}\n"
                },
                RPCExamples{
                    HelpExampleCli("waitforblock", "\"0000000000079f8ef3d2c688c244eb7a4570b24c9ed7b4a8c619eb02596f8862\", 1000")
            + HelpExampleRpc("waitforblock", "\"0000000000079f8ef3d2c688c244eb7a4570b24c9ed7b4a8c619eb02596f8862\", 1000")
                },
            }.Check(request);
    int timeout = 0;

    uint256 hash(ParseHashV(request.params[0], "blockhash"));

    if (!request.params[1].isNull())
        timeout = request.params[1].get_int();

    CUpdatedBlock block;
    {
        WAIT_LOCK(cs_blockchange, lock);
        if(timeout)
            cond_blockchange.wait_for(lock, std::chrono::milliseconds(timeout), [&hash]{return latestblock.hash == hash || !IsRPCRunning();});
        else
            cond_blockchange.wait(lock, [&hash]{return latestblock.hash == hash || !IsRPCRunning(); });
        block = latestblock;
    }

    UniValue ret(UniValue::VOBJ);
    ret.pushKV("hash", block.hash.GetHex());
    ret.pushKV("height", block.height);
    return ret;
}

static UniValue waitforblockheight(const JSONRPCRequest& request)
{
            RPCHelpMan{"waitforblockheight",
                "\nWaits for (at least) block height and returns the height and hash\n"
                "of the current tip.\n"
                "\nReturns the current block on timeout or exit.\n",
                {
                    {"height", RPCArg::Type::NUM, RPCArg::Optional::NO, "Block height to wait for."},
                    {"timeout", RPCArg::Type::NUM, /* default */ "0", "Time in milliseconds to wait for a response. 0 indicates no timeout."},
                },
                RPCResult{
            "{                           (json object)\n"
            "  \"hash\" : {       (string) The blockhash\n"
            "  \"height\" : {     (int) Block height\n"
            "}\n"
                },
                RPCExamples{
                    HelpExampleCli("waitforblockheight", "\"100\", 1000")
            + HelpExampleRpc("waitforblockheight", "\"100\", 1000")
                },
            }.Check(request);
    int timeout = 0;

    int height = request.params[0].get_int();

    if (!request.params[1].isNull())
        timeout = request.params[1].get_int();

    CUpdatedBlock block;
    {
        WAIT_LOCK(cs_blockchange, lock);
        if(timeout)
            cond_blockchange.wait_for(lock, std::chrono::milliseconds(timeout), [&height]{return latestblock.height >= height || !IsRPCRunning();});
        else
            cond_blockchange.wait(lock, [&height]{return latestblock.height >= height || !IsRPCRunning(); });
        block = latestblock;
    }
    UniValue ret(UniValue::VOBJ);
    ret.pushKV("hash", block.hash.GetHex());
    ret.pushKV("height", block.height);
    return ret;
}

static UniValue syncwithvalidationinterfacequeue(const JSONRPCRequest& request)
{
            RPCHelpMan{"syncwithvalidationinterfacequeue",
                "\nWaits for the validation interface queue to catch up on everything that was there when we entered this function.\n",
                {},
                RPCResults{},
                RPCExamples{
                    HelpExampleCli("syncwithvalidationinterfacequeue","")
            + HelpExampleRpc("syncwithvalidationinterfacequeue","")
                },
            }.Check(request);

    SyncWithValidationInterfaceQueue();
    return NullUniValue;
}

static UniValue getdifficulty(const JSONRPCRequest& request)
{
            RPCHelpMan{"getdifficulty",
                "\nReturns the proof-of-work difficulty as a multiple of the minimum difficulty.\n",
                {},
                RPCResult{
            "n.nnn       (numeric) the proof-of-work difficulty as a multiple of the minimum difficulty.\n"
                },
                RPCExamples{
                    HelpExampleCli("getdifficulty", "")
            + HelpExampleRpc("getdifficulty", "")
                },
            }.Check(request);

    LOCK(cs_main);
    return GetDifficulty(::ChainActive().Tip());
}

static std::string EntryDescriptionString()
{
    return "    \"vsize\" : n,            (numeric) virtual transaction size as defined in BIP 141. This is different from actual serialized size for witness transactions as witness data is discounted.\n"
           "    \"size\" : n,             (numeric) (DEPRECATED) same as vsize. Only returned if bitcoind is started with -deprecatedrpc=size\n"
           "                              size will be completely removed in v0.20.\n"
           "    \"weight\" : n,           (numeric) transaction weight as defined in BIP 141.\n"
           "    \"fee\" : n,              (numeric) transaction fee in " + CURRENCY_UNIT + " (DEPRECATED)\n"
           "    \"modifiedfee\" : n,      (numeric) transaction fee with fee deltas used for mining priority (DEPRECATED)\n"
           "    \"time\" : n,             (numeric) local time transaction entered pool in seconds since 1 Jan 1970 GMT\n"
           "    \"height\" : n,           (numeric) block height when transaction entered pool\n"
           "    \"descendantcount\" : n,  (numeric) number of in-mempool descendant transactions (including this one)\n"
           "    \"descendantsize\" : n,   (numeric) virtual transaction size of in-mempool descendants (including this one)\n"
           "    \"descendantfees\" : n,   (numeric) modified fees (see above) of in-mempool descendants (including this one) (DEPRECATED)\n"
           "    \"ancestorcount\" : n,    (numeric) number of in-mempool ancestor transactions (including this one)\n"
           "    \"ancestorsize\" : n,     (numeric) virtual transaction size of in-mempool ancestors (including this one)\n"
           "    \"ancestorfees\" : n,     (numeric) modified fees (see above) of in-mempool ancestors (including this one) (DEPRECATED)\n"
           "    \"wtxid\" : hash,         (string) hash of serialized transaction, including witness data\n"
           "    \"fees\" : {\n"
           "        \"base\" : n,         (numeric) transaction fee in " + CURRENCY_UNIT + "\n"
           "        \"modified\" : n,     (numeric) transaction fee with fee deltas used for mining priority in " + CURRENCY_UNIT + "\n"
           "        \"ancestor\" : n,     (numeric) modified fees (see above) of in-mempool ancestors (including this one) in " + CURRENCY_UNIT + "\n"
           "        \"descendant\" : n,   (numeric) modified fees (see above) of in-mempool descendants (including this one) in " + CURRENCY_UNIT + "\n"
           "    }\n"
           "    \"depends\" : [           (array) unconfirmed transactions used as inputs for this transaction\n"
           "        \"transactionid\",    (string) parent transaction id\n"
           "       ... ]\n"
           "    \"spentby\" : [           (array) unconfirmed transactions spending outputs from this transaction\n"
           "        \"transactionid\",    (string) child transaction id\n"
           "       ... ]\n"
           "    \"bip125-replaceable\" : true|false,  (boolean) Whether this transaction could be replaced due to BIP125 (replace-by-fee)\n";
}

static void entryToJSON(const CTxMemPool& pool, UniValue& info, const CTxMemPoolEntry& e) EXCLUSIVE_LOCKS_REQUIRED(pool.cs)
{
    AssertLockHeld(pool.cs);

    UniValue fees(UniValue::VOBJ);
    fees.pushKV("base", ValueFromAmount(e.GetFee()));
    fees.pushKV("modified", ValueFromAmount(e.GetModifiedFee()));
    fees.pushKV("ancestor", ValueFromAmount(e.GetModFeesWithAncestors()));
    fees.pushKV("descendant", ValueFromAmount(e.GetModFeesWithDescendants()));
    info.pushKV("fees", fees);

    info.pushKV("vsize", (int)e.GetTxSize());
    if (IsDeprecatedRPCEnabled("size")) info.pushKV("size", (int)e.GetTxSize());
    info.pushKV("weight", (int)e.GetTxWeight());
    info.pushKV("fee", ValueFromAmount(e.GetFee()));
    info.pushKV("modifiedfee", ValueFromAmount(e.GetModifiedFee()));
    info.pushKV("time", e.GetTime());
    info.pushKV("height", (int)e.GetHeight());
    info.pushKV("descendantcount", e.GetCountWithDescendants());
    info.pushKV("descendantsize", e.GetSizeWithDescendants());
    info.pushKV("descendantfees", e.GetModFeesWithDescendants());
    info.pushKV("ancestorcount", e.GetCountWithAncestors());
    info.pushKV("ancestorsize", e.GetSizeWithAncestors());
    info.pushKV("ancestorfees", e.GetModFeesWithAncestors());
    info.pushKV("wtxid", pool.vTxHashes[e.vTxHashesIdx].first.ToString());
    const CTransaction& tx = e.GetTx();
    std::set<std::string> setDepends;
    for (const CTxIn& txin : tx.vin)
    {
        if (pool.exists(txin.prevout.hash))
            setDepends.insert(txin.prevout.hash.ToString());
    }

    UniValue depends(UniValue::VARR);
    for (const std::string& dep : setDepends)
    {
        depends.push_back(dep);
    }

    info.pushKV("depends", depends);

    UniValue spent(UniValue::VARR);
    const CTxMemPool::txiter& it = pool.mapTx.find(tx.GetHash());
    const CTxMemPool::setEntries& setChildren = pool.GetMemPoolChildren(it);
    for (CTxMemPool::txiter childiter : setChildren) {
        spent.push_back(childiter->GetTx().GetHash().ToString());
    }

    info.pushKV("spentby", spent);

    // Add opt-in RBF status
    bool rbfStatus = false;
    RBFTransactionState rbfState = IsRBFOptIn(tx, pool);
    if (rbfState == RBFTransactionState::UNKNOWN) {
        throw JSONRPCError(RPC_MISC_ERROR, "Transaction is not in mempool");
    } else if (rbfState == RBFTransactionState::REPLACEABLE_BIP125) {
        rbfStatus = true;
    }

    info.pushKV("bip125-replaceable", rbfStatus);
}

UniValue MempoolToJSON(const CTxMemPool& pool, bool verbose)
{
    if (verbose) {
        LOCK(pool.cs);
        UniValue o(UniValue::VOBJ);
        for (const CTxMemPoolEntry& e : pool.mapTx) {
            const uint256& hash = e.GetTx().GetHash();
            UniValue info(UniValue::VOBJ);
            entryToJSON(pool, info, e);
            // Mempool has unique entries so there is no advantage in using
            // UniValue::pushKV, which checks if the key already exists in O(N).
            // UniValue::__pushKV is used instead which currently is O(1).
            o.__pushKV(hash.ToString(), info);
        }
        return o;
    } else {
        std::vector<uint256> vtxid;
        pool.queryHashes(vtxid);

        UniValue a(UniValue::VARR);
        for (const uint256& hash : vtxid)
            a.push_back(hash.ToString());

        return a;
    }
}

static UniValue getrawmempool(const JSONRPCRequest& request)
{
            RPCHelpMan{"getrawmempool",
                "\nReturns all transaction ids in memory pool as a json array of string transaction ids.\n"
                "\nHint: use getmempoolentry to fetch a specific transaction from the mempool.\n",
                {
                    {"verbose", RPCArg::Type::BOOL, /* default */ "false", "True for a json object, false for array of transaction ids"},
                },
                RPCResult{"for verbose = false",
            "[                     (json array of string)\n"
            "  \"transactionid\"     (string) The transaction id\n"
            "  ,...\n"
            "]\n"
            "\nResult: (for verbose = true):\n"
            "{                           (json object)\n"
            "  \"transactionid\" : {       (json object)\n"
            + EntryDescriptionString()
            + "  }, ...\n"
            "}\n"
                },
                RPCExamples{
                    HelpExampleCli("getrawmempool", "true")
            + HelpExampleRpc("getrawmempool", "true")
                },
            }.Check(request);

    bool fVerbose = false;
    if (!request.params[0].isNull())
        fVerbose = request.params[0].get_bool();

    return MempoolToJSON(::mempool, fVerbose);
}

static UniValue getmempoolancestors(const JSONRPCRequest& request)
{
            RPCHelpMan{"getmempoolancestors",
                "\nIf txid is in the mempool, returns all in-mempool ancestors.\n",
                {
                    {"txid", RPCArg::Type::STR_HEX, RPCArg::Optional::NO, "The transaction id (must be in mempool)"},
                    {"verbose", RPCArg::Type::BOOL, /* default */ "false", "True for a json object, false for array of transaction ids"},
                },
                {
                    RPCResult{"for verbose = false",
            "[                       (json array of strings)\n"
            "  \"transactionid\"           (string) The transaction id of an in-mempool ancestor transaction\n"
            "  ,...\n"
            "]\n"
                    },
                    RPCResult{"for verbose = true",
            "{                           (json object)\n"
            "  \"transactionid\" : {       (json object)\n"
            + EntryDescriptionString()
            + "  }, ...\n"
            "}\n"
                    },
                },
                RPCExamples{
                    HelpExampleCli("getmempoolancestors", "\"mytxid\"")
            + HelpExampleRpc("getmempoolancestors", "\"mytxid\"")
                },
            }.Check(request);

    bool fVerbose = false;
    if (!request.params[1].isNull())
        fVerbose = request.params[1].get_bool();

    uint256 hash = ParseHashV(request.params[0], "parameter 1");

    LOCK(mempool.cs);

    CTxMemPool::txiter it = mempool.mapTx.find(hash);
    if (it == mempool.mapTx.end()) {
        throw JSONRPCError(RPC_INVALID_ADDRESS_OR_KEY, "Transaction not in mempool");
    }

    CTxMemPool::setEntries setAncestors;
    uint64_t noLimit = std::numeric_limits<uint64_t>::max();
    std::string dummy;
    mempool.CalculateMemPoolAncestors(*it, setAncestors, noLimit, noLimit, noLimit, noLimit, dummy, false);

    if (!fVerbose) {
        UniValue o(UniValue::VARR);
        for (CTxMemPool::txiter ancestorIt : setAncestors) {
            o.push_back(ancestorIt->GetTx().GetHash().ToString());
        }

        return o;
    } else {
        UniValue o(UniValue::VOBJ);
        for (CTxMemPool::txiter ancestorIt : setAncestors) {
            const CTxMemPoolEntry &e = *ancestorIt;
            const uint256& _hash = e.GetTx().GetHash();
            UniValue info(UniValue::VOBJ);
            entryToJSON(::mempool, info, e);
            o.pushKV(_hash.ToString(), info);
        }
        return o;
    }
}

static UniValue getmempooldescendants(const JSONRPCRequest& request)
{
            RPCHelpMan{"getmempooldescendants",
                "\nIf txid is in the mempool, returns all in-mempool descendants.\n",
                {
                    {"txid", RPCArg::Type::STR_HEX, RPCArg::Optional::NO, "The transaction id (must be in mempool)"},
                    {"verbose", RPCArg::Type::BOOL, /* default */ "false", "True for a json object, false for array of transaction ids"},
                },
                {
                    RPCResult{"for verbose = false",
            "[                       (json array of strings)\n"
            "  \"transactionid\"           (string) The transaction id of an in-mempool descendant transaction\n"
            "  ,...\n"
            "]\n"
                    },
                    RPCResult{"for verbose = true",
            "{                           (json object)\n"
            "  \"transactionid\" : {       (json object)\n"
            + EntryDescriptionString()
            + "  }, ...\n"
            "}\n"
                    },
                },
                RPCExamples{
                    HelpExampleCli("getmempooldescendants", "\"mytxid\"")
            + HelpExampleRpc("getmempooldescendants", "\"mytxid\"")
                },
            }.Check(request);

    bool fVerbose = false;
    if (!request.params[1].isNull())
        fVerbose = request.params[1].get_bool();

    uint256 hash = ParseHashV(request.params[0], "parameter 1");

    LOCK(mempool.cs);

    CTxMemPool::txiter it = mempool.mapTx.find(hash);
    if (it == mempool.mapTx.end()) {
        throw JSONRPCError(RPC_INVALID_ADDRESS_OR_KEY, "Transaction not in mempool");
    }

    CTxMemPool::setEntries setDescendants;
    mempool.CalculateDescendants(it, setDescendants);
    // CTxMemPool::CalculateDescendants will include the given tx
    setDescendants.erase(it);

    if (!fVerbose) {
        UniValue o(UniValue::VARR);
        for (CTxMemPool::txiter descendantIt : setDescendants) {
            o.push_back(descendantIt->GetTx().GetHash().ToString());
        }

        return o;
    } else {
        UniValue o(UniValue::VOBJ);
        for (CTxMemPool::txiter descendantIt : setDescendants) {
            const CTxMemPoolEntry &e = *descendantIt;
            const uint256& _hash = e.GetTx().GetHash();
            UniValue info(UniValue::VOBJ);
            entryToJSON(::mempool, info, e);
            o.pushKV(_hash.ToString(), info);
        }
        return o;
    }
}

static UniValue getmempoolentry(const JSONRPCRequest& request)
{
            RPCHelpMan{"getmempoolentry",
                "\nReturns mempool data for given transaction\n",
                {
                    {"txid", RPCArg::Type::STR_HEX, RPCArg::Optional::NO, "The transaction id (must be in mempool)"},
                },
                RPCResult{
            "{                           (json object)\n"
            + EntryDescriptionString()
            + "}\n"
                },
                RPCExamples{
                    HelpExampleCli("getmempoolentry", "\"mytxid\"")
            + HelpExampleRpc("getmempoolentry", "\"mytxid\"")
                },
            }.Check(request);

    uint256 hash = ParseHashV(request.params[0], "parameter 1");

    LOCK(mempool.cs);

    CTxMemPool::txiter it = mempool.mapTx.find(hash);
    if (it == mempool.mapTx.end()) {
        throw JSONRPCError(RPC_INVALID_ADDRESS_OR_KEY, "Transaction not in mempool");
    }

    const CTxMemPoolEntry &e = *it;
    UniValue info(UniValue::VOBJ);
    entryToJSON(::mempool, info, e);
    return info;
}

static UniValue getblockhash(const JSONRPCRequest& request)
{
            RPCHelpMan{"getblockhash",
                "\nReturns hash of block in best-block-chain at height provided.\n",
                {
                    {"height", RPCArg::Type::NUM, RPCArg::Optional::NO, "The height index"},
                },
                RPCResult{
            "\"hash\"         (string) The block hash\n"
                },
                RPCExamples{
                    HelpExampleCli("getblockhash", "1000")
            + HelpExampleRpc("getblockhash", "1000")
                },
            }.Check(request);

    LOCK(cs_main);

    int nHeight = request.params[0].get_int();
    if (nHeight < 0 || nHeight > ::ChainActive().Height())
        throw JSONRPCError(RPC_INVALID_PARAMETER, "Block height out of range");

    CBlockIndex* pblockindex = ::ChainActive()[nHeight];
    return pblockindex->GetBlockHash().GetHex();
}

static UniValue getblockheader(const JSONRPCRequest& request)
{
            RPCHelpMan{"getblockheader",
                "\nIf verbose is false, returns a string that is serialized, hex-encoded data for blockheader 'hash'.\n"
                "If verbose is true, returns an Object with information about blockheader <hash>.\n",
                {
                    {"blockhash", RPCArg::Type::STR_HEX, RPCArg::Optional::NO, "The block hash"},
                    {"verbose", RPCArg::Type::BOOL, /* default */ "true", "true for a json object, false for the hex-encoded data"},
                },
                {
                    RPCResult{"for verbose = true",
            "{\n"
            "  \"hash\" : \"hash\",     (string) the block hash (same as provided)\n"
            "  \"confirmations\" : n,   (numeric) The number of confirmations, or -1 if the block is not on the main chain\n"
            "  \"height\" : n,          (numeric) The block height or index\n"
            "  \"version\" : n,         (numeric) The block version\n"
            "  \"versionHex\" : \"00000000\", (string) The block version formatted in hexadecimal\n"
            "  \"merkleroot\" : \"xxxx\", (string) The merkle root\n"
            "  \"time\" : ttt,          (numeric) The block time in seconds since epoch (Jan 1 1970 GMT)\n"
            "  \"mediantime\" : ttt,    (numeric) The median block time in seconds since epoch (Jan 1 1970 GMT)\n"
            "  \"nonce\" : n,           (numeric) The nonce\n"
            "  \"bits\" : \"1d00ffff\", (string) The bits\n"
            "  \"difficulty\" : x.xxx,  (numeric) The difficulty\n"
            "  \"chainwork\" : \"0000...1f3\"     (string) Expected number of hashes required to produce the current chain (in hex)\n"
            "  \"nTx\" : n,             (numeric) The number of transactions in the block.\n"
            "  \"previousblockhash\" : \"hash\",  (string) The hash of the previous block\n"
            "  \"nextblockhash\" : \"hash\",      (string) The hash of the next block\n"
            "}\n"
                    },
                    RPCResult{"for verbose=false",
            "\"data\"             (string) A string that is serialized, hex-encoded data for block 'hash'.\n"
                    },
                },
                RPCExamples{
                    HelpExampleCli("getblockheader", "\"00000000c937983704a73af28acdec37b049d214adbda81d7e2a3dd146f6ed09\"")
            + HelpExampleRpc("getblockheader", "\"00000000c937983704a73af28acdec37b049d214adbda81d7e2a3dd146f6ed09\"")
                },
            }.Check(request);

    uint256 hash(ParseHashV(request.params[0], "hash"));

    bool fVerbose = true;
    if (!request.params[1].isNull())
        fVerbose = request.params[1].get_bool();

    const CBlockIndex* pblockindex;
    const CBlockIndex* tip;
    {
        LOCK(cs_main);
        pblockindex = LookupBlockIndex(hash);
        tip = ::ChainActive().Tip();
    }

    if (!pblockindex) {
        throw JSONRPCError(RPC_INVALID_ADDRESS_OR_KEY, "Block not found");
    }

    if (!fVerbose)
    {
        CDataStream ssBlock(SER_NETWORK, PROTOCOL_VERSION);
        ssBlock << pblockindex->GetBlockHeader();
        std::string strHex = HexStr(ssBlock.begin(), ssBlock.end());
        return strHex;
    }

    return blockheaderToJSON(tip, pblockindex);
}

static CBlock GetBlockChecked(const CBlockIndex* pblockindex)
{
    CBlock block;
    if (IsBlockPruned(pblockindex)) {
        throw JSONRPCError(RPC_MISC_ERROR, "Block not available (pruned data)");
    }

    if (!ReadBlockFromDisk(block, pblockindex, Params().GetConsensus())) {
        // Block not found on disk. This could be because we have the block
        // header in our index but don't have the block (for example if a
        // non-whitelisted node sends us an unrequested long chain of valid
        // blocks, we add the headers to our index, but don't accept the
        // block).
        throw JSONRPCError(RPC_MISC_ERROR, "Block not found on disk");
    }

    return block;
}

static CBlockUndo GetUndoChecked(const CBlockIndex* pblockindex)
{
    CBlockUndo blockUndo;
    if (IsBlockPruned(pblockindex)) {
        throw JSONRPCError(RPC_MISC_ERROR, "Undo data not available (pruned data)");
    }

    if (!UndoReadFromDisk(blockUndo, pblockindex)) {
        throw JSONRPCError(RPC_MISC_ERROR, "Can't read undo data from disk");
    }

    return blockUndo;
}

static UniValue getblock(const JSONRPCRequest& request)
{
    RPCHelpMan{"getblock",
                "\nIf verbosity is 0, returns a string that is serialized, hex-encoded data for block 'hash'.\n"
                "If verbosity is 1, returns an Object with information about block <hash>.\n"
                "If verbosity is 2, returns an Object with information about block <hash> and information about each transaction. \n",
                {
                    {"blockhash", RPCArg::Type::STR_HEX, RPCArg::Optional::NO, "The block hash"},
                    {"verbosity", RPCArg::Type::NUM, /* default */ "1", "0 for hex-encoded data, 1 for a json object, and 2 for json object with transaction data"},
                },
                {
                    RPCResult{"for verbosity = 0",
            "\"data\"             (string) A string that is serialized, hex-encoded data for block 'hash'.\n"
                    },
                    RPCResult{"for verbosity = 1",
            "{\n"
            "  \"hash\" : \"hash\",     (string) the block hash (same as provided)\n"
            "  \"confirmations\" : n,   (numeric) The number of confirmations, or -1 if the block is not on the main chain\n"
            "  \"size\" : n,            (numeric) The block size\n"
            "  \"strippedsize\" : n,    (numeric) The block size excluding witness data\n"
            "  \"weight\" : n           (numeric) The block weight as defined in BIP 141\n"
            "  \"height\" : n,          (numeric) The block height or index\n"
            "  \"version\" : n,         (numeric) The block version\n"
            "  \"versionHex\" : \"00000000\", (string) The block version formatted in hexadecimal\n"
            "  \"merkleroot\" : \"xxxx\", (string) The merkle root\n"
            "  \"tx\" : [               (array of string) The transaction ids\n"
            "     \"transactionid\"     (string) The transaction id\n"
            "     ,...\n"
            "  ],\n"
            "  \"time\" : ttt,          (numeric) The block time in seconds since epoch (Jan 1 1970 GMT)\n"
            "  \"mediantime\" : ttt,    (numeric) The median block time in seconds since epoch (Jan 1 1970 GMT)\n"
            "  \"nonce\" : n,           (numeric) The nonce\n"
            "  \"bits\" : \"1d00ffff\", (string) The bits\n"
            "  \"difficulty\" : x.xxx,  (numeric) The difficulty\n"
            "  \"chainwork\" : \"xxxx\",  (string) Expected number of hashes required to produce the chain up to this block (in hex)\n"
            "  \"nTx\" : n,             (numeric) The number of transactions in the block.\n"
            "  \"previousblockhash\" : \"hash\",  (string) The hash of the previous block\n"
            "  \"nextblockhash\" : \"hash\"       (string) The hash of the next block\n"
            "}\n"
                    },
                    RPCResult{"for verbosity = 2",
            "{\n"
            "  ...,                     Same output as verbosity = 1.\n"
            "  \"tx\" : [               (array of Objects) The transactions in the format of the getrawtransaction RPC. Different from verbosity = 1 \"tx\" result.\n"
            "         ,...\n"
            "  ],\n"
            "  ,...                     Same output as verbosity = 1.\n"
            "}\n"
                    },
                },
                RPCExamples{
                    HelpExampleCli("getblock", "\"00000000c937983704a73af28acdec37b049d214adbda81d7e2a3dd146f6ed09\"")
            + HelpExampleRpc("getblock", "\"00000000c937983704a73af28acdec37b049d214adbda81d7e2a3dd146f6ed09\"")
                },
    }.Check(request);

    uint256 hash(ParseHashV(request.params[0], "blockhash"));

    int verbosity = 1;
    if (!request.params[1].isNull()) {
        if(request.params[1].isNum())
            verbosity = request.params[1].get_int();
        else
            verbosity = request.params[1].get_bool() ? 1 : 0;
    }

    CBlock block;
    const CBlockIndex* pblockindex;
    const CBlockIndex* tip;
    {
        LOCK(cs_main);
        pblockindex = LookupBlockIndex(hash);
        tip = ::ChainActive().Tip();

        if (!pblockindex) {
            throw JSONRPCError(RPC_INVALID_ADDRESS_OR_KEY, "Block not found");
        }

        block = GetBlockChecked(pblockindex);
    }

    if (verbosity <= 0)
    {
        CDataStream ssBlock(SER_NETWORK, PROTOCOL_VERSION | RPCSerializationFlags());
        ssBlock << block;
        std::string strHex = HexStr(ssBlock.begin(), ssBlock.end());
        return strHex;
    }

    return blockToJSON(block, tip, pblockindex, verbosity >= 2);
}

static UniValue pruneblockchain(const JSONRPCRequest& request)
{
            RPCHelpMan{"pruneblockchain", "",
                {
                    {"height", RPCArg::Type::NUM, RPCArg::Optional::NO, "The block height to prune up to. May be set to a discrete height, or a unix timestamp\n"
            "                  to prune blocks whose block time is at least 2 hours older than the provided timestamp."},
                },
                RPCResult{
            "n    (numeric) Height of the last block pruned.\n"
                },
                RPCExamples{
                    HelpExampleCli("pruneblockchain", "1000")
            + HelpExampleRpc("pruneblockchain", "1000")
                },
            }.Check(request);

    if (!fPruneMode)
        throw JSONRPCError(RPC_MISC_ERROR, "Cannot prune blocks because node is not in prune mode.");

    LOCK(cs_main);

    int heightParam = request.params[0].get_int();
    if (heightParam < 0)
        throw JSONRPCError(RPC_INVALID_PARAMETER, "Negative block height.");

    // Height value more than a billion is too high to be a block height, and
    // too low to be a block time (corresponds to timestamp from Sep 2001).
    if (heightParam > 1000000000) {
        // Add a 2 hour buffer to include blocks which might have had old timestamps
        CBlockIndex* pindex = ::ChainActive().FindEarliestAtLeast(heightParam - TIMESTAMP_WINDOW, 0);
        if (!pindex) {
            throw JSONRPCError(RPC_INVALID_PARAMETER, "Could not find block with at least the specified timestamp.");
        }
        heightParam = pindex->nHeight;
    }

    unsigned int height = (unsigned int) heightParam;
    unsigned int chainHeight = (unsigned int) ::ChainActive().Height();
    if (chainHeight < Params().PruneAfterHeight())
        throw JSONRPCError(RPC_MISC_ERROR, "Blockchain is too short for pruning.");
    else if (height > chainHeight)
        throw JSONRPCError(RPC_INVALID_PARAMETER, "Blockchain is shorter than the attempted prune height.");
    else if (height > chainHeight - MIN_BLOCKS_TO_KEEP) {
        LogPrint(BCLog::RPC, "Attempt to prune blocks close to the tip.  Retaining the minimum number of blocks.\n");
        height = chainHeight - MIN_BLOCKS_TO_KEEP;
    }

    PruneBlockFilesManual(height);
<<<<<<< HEAD
    const CBlockIndex* block = ::chainActive.Tip();
=======
    const CBlockIndex* block = ::ChainActive().Tip();
>>>>>>> a284bbbe
    assert(block);
    while (block->pprev && (block->pprev->nStatus & BLOCK_HAVE_DATA)) {
        block = block->pprev;
    }
    return uint64_t(block->nHeight);
}

static UniValue gettxoutsetinfo(const JSONRPCRequest& request)
{
            RPCHelpMan{"gettxoutsetinfo",
                "\nReturns statistics about the unspent transaction output set.\n"
                "Note this call may take some time.\n",
                {},
                RPCResult{
            "{\n"
            "  \"height\":n,     (numeric) The current block height (index)\n"
            "  \"bestblock\": \"hex\",   (string) The hash of the block at the tip of the chain\n"
            "  \"transactions\": n,      (numeric) The number of transactions with unspent outputs\n"
            "  \"txouts\": n,            (numeric) The number of unspent transaction outputs\n"
            "  \"bogosize\": n,          (numeric) A meaningless metric for UTXO set size\n"
            "  \"hash_serialized_2\": \"hash\", (string) The serialized hash\n"
            "  \"disk_size\": n,         (numeric) The estimated size of the chainstate on disk\n"
            "  \"total_amount\": x.xxx          (numeric) The total amount\n"
            "}\n"
                },
                RPCExamples{
                    HelpExampleCli("gettxoutsetinfo", "")
            + HelpExampleRpc("gettxoutsetinfo", "")
                },
            }.Check(request);

    UniValue ret(UniValue::VOBJ);

    CCoinsStats stats;
    ::ChainstateActive().ForceFlushStateToDisk();

    CCoinsView* coins_view = WITH_LOCK(cs_main, return &ChainstateActive().CoinsDB());
    if (GetUTXOStats(coins_view, stats)) {
        ret.pushKV("height", (int64_t)stats.nHeight);
        ret.pushKV("bestblock", stats.hashBlock.GetHex());
        ret.pushKV("transactions", (int64_t)stats.nTransactions);
        ret.pushKV("txouts", (int64_t)stats.nTransactionOutputs);
        ret.pushKV("bogosize", (int64_t)stats.nBogoSize);
        ret.pushKV("hash_serialized_2", stats.hashSerialized.GetHex());
        ret.pushKV("disk_size", stats.nDiskSize);
        ret.pushKV("total_amount", ValueFromAmount(stats.nTotalAmount));
    } else {
        throw JSONRPCError(RPC_INTERNAL_ERROR, "Unable to read UTXO set");
    }
    return ret;
}

UniValue gettxout(const JSONRPCRequest& request)
{
            RPCHelpMan{"gettxout",
                "\nReturns details about an unspent transaction output.\n",
                {
                    {"txid", RPCArg::Type::STR, RPCArg::Optional::NO, "The transaction id"},
                    {"n", RPCArg::Type::NUM, RPCArg::Optional::NO, "vout number"},
                    {"include_mempool", RPCArg::Type::BOOL, /* default */ "true", "Whether to include the mempool. Note that an unspent output that is spent in the mempool won't appear."},
                },
                RPCResult{
            "{\n"
            "  \"bestblock\":  \"hash\",    (string) The hash of the block at the tip of the chain\n"
            "  \"confirmations\" : n,       (numeric) The number of confirmations\n"
            "  \"value\" : x.xxx,           (numeric) The transaction value in " + CURRENCY_UNIT + "\n"
            "  \"scriptPubKey\" : {         (json object)\n"
            "     \"asm\" : \"code\",       (string) \n"
            "     \"hex\" : \"hex\",        (string) \n"
            "     \"reqSigs\" : n,          (numeric) Number of required signatures\n"
            "     \"type\" : \"pubkeyhash\", (string) The type, eg pubkeyhash\n"
            "     \"addresses\" : [          (array of string) array of bitcoin addresses\n"
            "        \"address\"     (string) bitcoin address\n"
            "        ,...\n"
            "     ]\n"
            "  },\n"
            "  \"coinbase\" : true|false   (boolean) Coinbase or not\n"
            "}\n"
                },
                RPCExamples{
            "\nGet unspent transactions\n"
            + HelpExampleCli("listunspent", "") +
            "\nView the details\n"
            + HelpExampleCli("gettxout", "\"txid\" 1") +
            "\nAs a JSON-RPC call\n"
            + HelpExampleRpc("gettxout", "\"txid\", 1")
                },
            }.Check(request);

    LOCK(cs_main);

    UniValue ret(UniValue::VOBJ);

    uint256 hash(ParseHashV(request.params[0], "txid"));
    int n = request.params[1].get_int();
    COutPoint out(hash, n);
    bool fMempool = true;
    if (!request.params[2].isNull())
        fMempool = request.params[2].get_bool();

    Coin coin;
    CCoinsViewCache* coins_view = &::ChainstateActive().CoinsTip();

    if (fMempool) {
        LOCK(mempool.cs);
        CCoinsViewMemPool view(coins_view, mempool);
        if (!view.GetCoin(out, coin) || mempool.isSpent(out)) {
            return NullUniValue;
        }
    } else {
        if (!coins_view->GetCoin(out, coin)) {
            return NullUniValue;
        }
    }

    const CBlockIndex* pindex = LookupBlockIndex(coins_view->GetBestBlock());
    ret.pushKV("bestblock", pindex->GetBlockHash().GetHex());
    if (coin.nHeight == MEMPOOL_HEIGHT) {
        ret.pushKV("confirmations", 0);
    } else {
        ret.pushKV("confirmations", (int64_t)(pindex->nHeight - coin.nHeight + 1));
    }
    ret.pushKV("value", ValueFromAmount(coin.out.nValue));
    UniValue o(UniValue::VOBJ);
    ScriptPubKeyToUniv(coin.out.scriptPubKey, o, true);
    ret.pushKV("scriptPubKey", o);
    ret.pushKV("coinbase", (bool)coin.fCoinBase);

    return ret;
}

static UniValue verifychain(const JSONRPCRequest& request)
{
    int nCheckLevel = gArgs.GetArg("-checklevel", DEFAULT_CHECKLEVEL);
    int nCheckDepth = gArgs.GetArg("-checkblocks", DEFAULT_CHECKBLOCKS);
            RPCHelpMan{"verifychain",
                "\nVerifies blockchain database.\n",
                {
                    {"checklevel", RPCArg::Type::NUM, /* default */ strprintf("%d, range=0-4", nCheckLevel), "How thorough the block verification is."},
                    {"nblocks", RPCArg::Type::NUM, /* default */ strprintf("%d, 0=all", nCheckDepth), "The number of blocks to check."},
                },
                RPCResult{
            "true|false       (boolean) Verified or not\n"
                },
                RPCExamples{
                    HelpExampleCli("verifychain", "")
            + HelpExampleRpc("verifychain", "")
                },
            }.Check(request);

    LOCK(cs_main);

    if (!request.params[0].isNull())
        nCheckLevel = request.params[0].get_int();
    if (!request.params[1].isNull())
        nCheckDepth = request.params[1].get_int();

    return CVerifyDB().VerifyDB(
        Params(), &::ChainstateActive().CoinsTip(), nCheckLevel, nCheckDepth);
}

static void BuriedForkDescPushBack(UniValue& softforks, const std::string &name, int height) EXCLUSIVE_LOCKS_REQUIRED(cs_main)
{
    // For buried deployments.
    // A buried deployment is one where the height of the activation has been hardcoded into
    // the client implementation long after the consensus change has activated. See BIP 90.
    // Buried deployments with activation height value of
    // std::numeric_limits<int>::max() are disabled and thus hidden.
    if (height == std::numeric_limits<int>::max()) return;

    UniValue rv(UniValue::VOBJ);
    rv.pushKV("type", "buried");
    // getblockchaininfo reports the softfork as active from when the chain height is
    // one below the activation height
    rv.pushKV("active", ::ChainActive().Tip()->nHeight + 1 >= height);
    rv.pushKV("height", height);
    softforks.pushKV(name, rv);
}

static void BIP9SoftForkDescPushBack(UniValue& softforks, const std::string &name, const Consensus::Params& consensusParams, Consensus::DeploymentPos id) EXCLUSIVE_LOCKS_REQUIRED(cs_main)
{
    // For BIP9 deployments.
    // Deployments (e.g. testdummy) with timeout value before Jan 1, 2009 are hidden.
    // A timeout value of 0 guarantees a softfork will never be activated.
    // This is used when merging logic to implement a proposed softfork without a specified deployment schedule.
    if (consensusParams.vDeployments[id].nTimeout <= 1230768000) return;

    UniValue bip9(UniValue::VOBJ);
    const ThresholdState thresholdState = VersionBitsTipState(consensusParams, id);
    switch (thresholdState) {
    case ThresholdState::DEFINED: bip9.pushKV("status", "defined"); break;
    case ThresholdState::STARTED: bip9.pushKV("status", "started"); break;
    case ThresholdState::LOCKED_IN: bip9.pushKV("status", "locked_in"); break;
    case ThresholdState::ACTIVE: bip9.pushKV("status", "active"); break;
    case ThresholdState::FAILED: bip9.pushKV("status", "failed"); break;
    }
    if (ThresholdState::STARTED == thresholdState)
    {
        bip9.pushKV("bit", consensusParams.vDeployments[id].bit);
    }
    bip9.pushKV("start_time", consensusParams.vDeployments[id].nStartTime);
    bip9.pushKV("timeout", consensusParams.vDeployments[id].nTimeout);
    int64_t since_height = VersionBitsTipStateSinceHeight(consensusParams, id);
    bip9.pushKV("since", since_height);
    if (ThresholdState::STARTED == thresholdState)
    {
        UniValue statsUV(UniValue::VOBJ);
        BIP9Stats statsStruct = VersionBitsTipStatistics(consensusParams, id);
        statsUV.pushKV("period", statsStruct.period);
        statsUV.pushKV("threshold", statsStruct.threshold);
        statsUV.pushKV("elapsed", statsStruct.elapsed);
        statsUV.pushKV("count", statsStruct.count);
        statsUV.pushKV("possible", statsStruct.possible);
        bip9.pushKV("statistics", statsUV);
    }

    UniValue rv(UniValue::VOBJ);
    rv.pushKV("type", "bip9");
    rv.pushKV("bip9", bip9);
    if (ThresholdState::ACTIVE == thresholdState) {
        rv.pushKV("height", since_height);
    }
    rv.pushKV("active", ThresholdState::ACTIVE == thresholdState);

    softforks.pushKV(name, rv);
}

UniValue getblockchaininfo(const JSONRPCRequest& request)
{
            RPCHelpMan{"getblockchaininfo",
                "Returns an object containing various state info regarding blockchain processing.\n",
                {},
                RPCResult{
            "{\n"
            "  \"chain\": \"xxxx\",              (string) current network name as defined in BIP70 (main, test, regtest)\n"
            "  \"blocks\": xxxxxx,             (numeric) the height of the most-work fully-validated chain. The genesis block has height 0\n"
            "  \"headers\": xxxxxx,            (numeric) the current number of headers we have validated\n"
            "  \"bestblockhash\": \"...\",       (string) the hash of the currently best block\n"
            "  \"difficulty\": xxxxxx,         (numeric) the current difficulty\n"
            "  \"mediantime\": xxxxxx,         (numeric) median time for the current best block\n"
            "  \"verificationprogress\": xxxx, (numeric) estimate of verification progress [0..1]\n"
            "  \"initialblockdownload\": xxxx, (bool) (debug information) estimate of whether this node is in Initial Block Download mode.\n"
            "  \"chainwork\": \"xxxx\"           (string) total amount of work in active chain, in hexadecimal\n"
            "  \"size_on_disk\": xxxxxx,       (numeric) the estimated size of the block and undo files on disk\n"
            "  \"pruned\": xx,                 (boolean) if the blocks are subject to pruning\n"
            "  \"pruneheight\": xxxxxx,        (numeric) lowest-height complete block stored (only present if pruning is enabled)\n"
            "  \"automatic_pruning\": xx,      (boolean) whether automatic pruning is enabled (only present if pruning is enabled)\n"
            "  \"prune_target_size\": xxxxxx,  (numeric) the target size used by pruning (only present if automatic pruning is enabled)\n"
            "  \"softforks\": {                (object) status of softforks\n"
            "     \"xxxx\" : {                 (string) name of the softfork\n"
            "        \"type\": \"xxxx\",         (string) one of \"buried\", \"bip9\"\n"
            "        \"bip9\": {               (object) status of bip9 softforks (only for \"bip9\" type)\n"
            "           \"status\": \"xxxx\",    (string) one of \"defined\", \"started\", \"locked_in\", \"active\", \"failed\"\n"
            "           \"bit\": xx,           (numeric) the bit (0-28) in the block version field used to signal this softfork (only for \"started\" status)\n"
            "           \"start_time\": xx,     (numeric) the minimum median time past of a block at which the bit gains its meaning\n"
            "           \"timeout\": xx,       (numeric) the median time past of a block at which the deployment is considered failed if not yet locked in\n"
            "           \"since\": xx,         (numeric) height of the first block to which the status applies\n"
            "           \"statistics\": {      (object) numeric statistics about BIP9 signalling for a softfork\n"
            "              \"period\": xx,     (numeric) the length in blocks of the BIP9 signalling period \n"
            "              \"threshold\": xx,  (numeric) the number of blocks with the version bit set required to activate the feature \n"
            "              \"elapsed\": xx,    (numeric) the number of blocks elapsed since the beginning of the current period \n"
            "              \"count\": xx,      (numeric) the number of blocks with the version bit set in the current period \n"
            "              \"possible\": xx    (boolean) returns false if there are not enough blocks left in this period to pass activation threshold \n"
            "           }\n"
            "        },\n"
            "        \"height\": \"xxxxxx\",     (numeric) height of the first block which the rules are or will be enforced (only for \"buried\" type, or \"bip9\" type with \"active\" status)\n"
            "        \"active\": xx,           (boolean) true if the rules are enforced for the mempool and the next block\n"
            "     }\n"
            "  }\n"
            "  \"warnings\" : \"...\",           (string) any network and blockchain warnings.\n"
            "}\n"
                },
                RPCExamples{
                    HelpExampleCli("getblockchaininfo", "")
            + HelpExampleRpc("getblockchaininfo", "")
                },
            }.Check(request);

    LOCK(cs_main);

    const CBlockIndex* tip = ::ChainActive().Tip();
    UniValue obj(UniValue::VOBJ);
    obj.pushKV("chain",                 Params().NetworkIDString());
    obj.pushKV("blocks",                (int)::ChainActive().Height());
    obj.pushKV("headers",               pindexBestHeader ? pindexBestHeader->nHeight : -1);
    obj.pushKV("bestblockhash",         tip->GetBlockHash().GetHex());
    obj.pushKV("difficulty",            (double)GetDifficulty(tip));
    obj.pushKV("mediantime",            (int64_t)tip->GetMedianTimePast());
    obj.pushKV("verificationprogress",  GuessVerificationProgress(Params().TxData(), tip));
    obj.pushKV("initialblockdownload",  ::ChainstateActive().IsInitialBlockDownload());
    obj.pushKV("chainwork",             tip->nChainWork.GetHex());
    obj.pushKV("size_on_disk",          CalculateCurrentUsage());
    obj.pushKV("pruned",                fPruneMode);
    if (fPruneMode) {
        const CBlockIndex* block = tip;
        assert(block);
        while (block->pprev && (block->pprev->nStatus & BLOCK_HAVE_DATA)) {
            block = block->pprev;
        }

        obj.pushKV("pruneheight",        block->nHeight);

        // if 0, execution bypasses the whole if block.
        bool automatic_pruning = (gArgs.GetArg("-prune", 0) != 1);
        obj.pushKV("automatic_pruning",  automatic_pruning);
        if (automatic_pruning) {
            obj.pushKV("prune_target_size",  nPruneTarget);
        }
    }

    const Consensus::Params& consensusParams = Params().GetConsensus();
    UniValue softforks(UniValue::VOBJ);
    BuriedForkDescPushBack(softforks, "bip34", consensusParams.BIP34Height);
    BuriedForkDescPushBack(softforks, "bip66", consensusParams.BIP66Height);
    BuriedForkDescPushBack(softforks, "bip65", consensusParams.BIP65Height);
    BuriedForkDescPushBack(softforks, "csv", consensusParams.CSVHeight);
    BuriedForkDescPushBack(softforks, "segwit", consensusParams.SegwitHeight);
    BIP9SoftForkDescPushBack(softforks, "testdummy", consensusParams, Consensus::DEPLOYMENT_TESTDUMMY);
    obj.pushKV("softforks",             softforks);

    obj.pushKV("warnings", GetWarnings("statusbar"));
    return obj;
}

/** Comparison function for sorting the getchaintips heads.  */
struct CompareBlocksByHeight
{
    bool operator()(const CBlockIndex* a, const CBlockIndex* b) const
    {
        /* Make sure that unequal blocks with the same height do not compare
           equal. Use the pointers themselves to make a distinction. */

        if (a->nHeight != b->nHeight)
          return (a->nHeight > b->nHeight);

        return a < b;
    }
};

static UniValue getchaintips(const JSONRPCRequest& request)
{
            RPCHelpMan{"getchaintips",
                "Return information about all known tips in the block tree,"
                " including the main chain as well as orphaned branches.\n",
                {},
                RPCResult{
            "[\n"
            "  {\n"
            "    \"height\": xxxx,         (numeric) height of the chain tip\n"
            "    \"hash\": \"xxxx\",         (string) block hash of the tip\n"
            "    \"branchlen\": 0          (numeric) zero for main chain\n"
            "    \"status\": \"active\"      (string) \"active\" for the main chain\n"
            "  },\n"
            "  {\n"
            "    \"height\": xxxx,\n"
            "    \"hash\": \"xxxx\",\n"
            "    \"branchlen\": 1          (numeric) length of branch connecting the tip to the main chain\n"
            "    \"status\": \"xxxx\"        (string) status of the chain (active, valid-fork, valid-headers, headers-only, invalid)\n"
            "  }\n"
            "]\n"
            "Possible values for status:\n"
            "1.  \"invalid\"               This branch contains at least one invalid block\n"
            "2.  \"headers-only\"          Not all blocks for this branch are available, but the headers are valid\n"
            "3.  \"valid-headers\"         All blocks are available for this branch, but they were never fully validated\n"
            "4.  \"valid-fork\"            This branch is not part of the active chain, but is fully validated\n"
            "5.  \"active\"                This is the tip of the active main chain, which is certainly valid\n"
                },
                RPCExamples{
                    HelpExampleCli("getchaintips", "")
            + HelpExampleRpc("getchaintips", "")
                },
            }.Check(request);

    LOCK(cs_main);

    /*
     * Idea:  the set of chain tips is ::ChainActive().tip, plus orphan blocks which do not have another orphan building off of them.
     * Algorithm:
     *  - Make one pass through g_blockman.m_block_index, picking out the orphan blocks, and also storing a set of the orphan block's pprev pointers.
     *  - Iterate through the orphan blocks. If the block isn't pointed to by another orphan, it is a chain tip.
     *  - add ::ChainActive().Tip()
     */
    std::set<const CBlockIndex*, CompareBlocksByHeight> setTips;
    std::set<const CBlockIndex*> setOrphans;
    std::set<const CBlockIndex*> setPrevs;

    for (const std::pair<const uint256, CBlockIndex*>& item : ::BlockIndex())
    {
        if (!::ChainActive().Contains(item.second)) {
            setOrphans.insert(item.second);
            setPrevs.insert(item.second->pprev);
        }
    }

    for (std::set<const CBlockIndex*>::iterator it = setOrphans.begin(); it != setOrphans.end(); ++it)
    {
        if (setPrevs.erase(*it) == 0) {
            setTips.insert(*it);
        }
    }

    // Always report the currently active tip.
    setTips.insert(::ChainActive().Tip());

    /* Construct the output array.  */
    UniValue res(UniValue::VARR);
    for (const CBlockIndex* block : setTips)
    {
        UniValue obj(UniValue::VOBJ);
        obj.pushKV("height", block->nHeight);
        obj.pushKV("hash", block->phashBlock->GetHex());

        const int branchLen = block->nHeight - ::ChainActive().FindFork(block)->nHeight;
        obj.pushKV("branchlen", branchLen);

        std::string status;
        if (::ChainActive().Contains(block)) {
            // This block is part of the currently active chain.
            status = "active";
        } else if (block->nStatus & BLOCK_FAILED_MASK) {
            // This block or one of its ancestors is invalid.
            status = "invalid";
        } else if (!block->HaveTxsDownloaded()) {
            // This block cannot be connected because full block data for it or one of its parents is missing.
            status = "headers-only";
        } else if (block->IsValid(BLOCK_VALID_SCRIPTS)) {
            // This block is fully validated, but no longer part of the active chain. It was probably the active block once, but was reorganized.
            status = "valid-fork";
        } else if (block->IsValid(BLOCK_VALID_TREE)) {
            // The headers for this block are valid, but it has not been validated. It was probably never part of the most-work chain.
            status = "valid-headers";
        } else {
            // No clue.
            status = "unknown";
        }
        obj.pushKV("status", status);

        res.push_back(obj);
    }

    return res;
}

UniValue MempoolInfoToJSON(const CTxMemPool& pool)
{
    // Make sure this call is atomic in the pool.
    LOCK(pool.cs);
    UniValue ret(UniValue::VOBJ);
    ret.pushKV("loaded", pool.IsLoaded());
    ret.pushKV("size", (int64_t)pool.size());
    ret.pushKV("bytes", (int64_t)pool.GetTotalTxSize());
    ret.pushKV("usage", (int64_t)pool.DynamicMemoryUsage());
    size_t maxmempool = gArgs.GetArg("-maxmempool", DEFAULT_MAX_MEMPOOL_SIZE) * 1000000;
    ret.pushKV("maxmempool", (int64_t) maxmempool);
    ret.pushKV("mempoolminfee", ValueFromAmount(std::max(pool.GetMinFee(maxmempool), ::minRelayTxFee).GetFeePerK()));
    ret.pushKV("minrelaytxfee", ValueFromAmount(::minRelayTxFee.GetFeePerK()));

    return ret;
}

static UniValue getmempoolinfo(const JSONRPCRequest& request)
{
            RPCHelpMan{"getmempoolinfo",
                "\nReturns details on the active state of the TX memory pool.\n",
                {},
                RPCResult{
            "{\n"
            "  \"loaded\": true|false         (boolean) True if the mempool is fully loaded\n"
            "  \"size\": xxxxx,               (numeric) Current tx count\n"
            "  \"bytes\": xxxxx,              (numeric) Sum of all virtual transaction sizes as defined in BIP 141. Differs from actual serialized size because witness data is discounted\n"
            "  \"usage\": xxxxx,              (numeric) Total memory usage for the mempool\n"
            "  \"maxmempool\": xxxxx,         (numeric) Maximum memory usage for the mempool\n"
            "  \"mempoolminfee\": xxxxx       (numeric) Minimum fee rate in " + CURRENCY_UNIT + "/kB for tx to be accepted. Is the maximum of minrelaytxfee and minimum mempool fee\n"
            "  \"minrelaytxfee\": xxxxx       (numeric) Current minimum relay fee for transactions\n"
            "}\n"
                },
                RPCExamples{
                    HelpExampleCli("getmempoolinfo", "")
            + HelpExampleRpc("getmempoolinfo", "")
                },
            }.Check(request);

    return MempoolInfoToJSON(::mempool);
}

static UniValue preciousblock(const JSONRPCRequest& request)
{
            RPCHelpMan{"preciousblock",
                "\nTreats a block as if it were received before others with the same work.\n"
                "\nA later preciousblock call can override the effect of an earlier one.\n"
                "\nThe effects of preciousblock are not retained across restarts.\n",
                {
                    {"blockhash", RPCArg::Type::STR_HEX, RPCArg::Optional::NO, "the hash of the block to mark as precious"},
                },
                RPCResults{},
                RPCExamples{
                    HelpExampleCli("preciousblock", "\"blockhash\"")
            + HelpExampleRpc("preciousblock", "\"blockhash\"")
                },
            }.Check(request);

    uint256 hash(ParseHashV(request.params[0], "blockhash"));
    CBlockIndex* pblockindex;

    {
        LOCK(cs_main);
        pblockindex = LookupBlockIndex(hash);
        if (!pblockindex) {
            throw JSONRPCError(RPC_INVALID_ADDRESS_OR_KEY, "Block not found");
        }
    }

    CValidationState state;
    PreciousBlock(state, Params(), pblockindex);

    if (!state.IsValid()) {
        throw JSONRPCError(RPC_DATABASE_ERROR, FormatStateMessage(state));
    }

    return NullUniValue;
}

static UniValue invalidateblock(const JSONRPCRequest& request)
{
            RPCHelpMan{"invalidateblock",
                "\nPermanently marks a block as invalid, as if it violated a consensus rule.\n",
                {
                    {"blockhash", RPCArg::Type::STR_HEX, RPCArg::Optional::NO, "the hash of the block to mark as invalid"},
                },
                RPCResults{},
                RPCExamples{
                    HelpExampleCli("invalidateblock", "\"blockhash\"")
            + HelpExampleRpc("invalidateblock", "\"blockhash\"")
                },
            }.Check(request);

    uint256 hash(ParseHashV(request.params[0], "blockhash"));
    CValidationState state;

    CBlockIndex* pblockindex;
    {
        LOCK(cs_main);
        pblockindex = LookupBlockIndex(hash);
        if (!pblockindex) {
            throw JSONRPCError(RPC_INVALID_ADDRESS_OR_KEY, "Block not found");
        }
    }
    InvalidateBlock(state, Params(), pblockindex);

    if (state.IsValid()) {
        ActivateBestChain(state, Params());
    }

    if (!state.IsValid()) {
        throw JSONRPCError(RPC_DATABASE_ERROR, FormatStateMessage(state));
    }

    return NullUniValue;
}

static UniValue reconsiderblock(const JSONRPCRequest& request)
{
            RPCHelpMan{"reconsiderblock",
                "\nRemoves invalidity status of a block, its ancestors and its descendants, reconsider them for activation.\n"
                "This can be used to undo the effects of invalidateblock.\n",
                {
                    {"blockhash", RPCArg::Type::STR_HEX, RPCArg::Optional::NO, "the hash of the block to reconsider"},
                },
                RPCResults{},
                RPCExamples{
                    HelpExampleCli("reconsiderblock", "\"blockhash\"")
            + HelpExampleRpc("reconsiderblock", "\"blockhash\"")
                },
            }.Check(request);

    uint256 hash(ParseHashV(request.params[0], "blockhash"));

    {
        LOCK(cs_main);
        CBlockIndex* pblockindex = LookupBlockIndex(hash);
        if (!pblockindex) {
            throw JSONRPCError(RPC_INVALID_ADDRESS_OR_KEY, "Block not found");
        }

        ResetBlockFailureFlags(pblockindex);
    }

    CValidationState state;
    ActivateBestChain(state, Params());

    if (!state.IsValid()) {
        throw JSONRPCError(RPC_DATABASE_ERROR, FormatStateMessage(state));
    }

    return NullUniValue;
}

static UniValue getchaintxstats(const JSONRPCRequest& request)
{
            RPCHelpMan{"getchaintxstats",
                "\nCompute statistics about the total number and rate of transactions in the chain.\n",
                {
                    {"nblocks", RPCArg::Type::NUM, /* default */ "one month", "Size of the window in number of blocks"},
                    {"blockhash", RPCArg::Type::STR_HEX, /* default */ "chain tip", "The hash of the block that ends the window."},
                },
                RPCResult{
            "{\n"
            "  \"time\": xxxxx,                         (numeric) The timestamp for the final block in the window in UNIX format.\n"
            "  \"txcount\": xxxxx,                      (numeric) The total number of transactions in the chain up to that point.\n"
            "  \"window_final_block_hash\": \"...\",      (string) The hash of the final block in the window.\n"
            "  \"window_final_block_height\": xxxxx,    (numeric) The height of the final block in the window.\n"
            "  \"window_block_count\": xxxxx,           (numeric) Size of the window in number of blocks.\n"
            "  \"window_tx_count\": xxxxx,              (numeric) The number of transactions in the window. Only returned if \"window_block_count\" is > 0.\n"
            "  \"window_interval\": xxxxx,              (numeric) The elapsed time in the window in seconds. Only returned if \"window_block_count\" is > 0.\n"
            "  \"txrate\": x.xx,                        (numeric) The average rate of transactions per second in the window. Only returned if \"window_interval\" is > 0.\n"
            "}\n"
                },
                RPCExamples{
                    HelpExampleCli("getchaintxstats", "")
            + HelpExampleRpc("getchaintxstats", "2016")
                },
            }.Check(request);

    const CBlockIndex* pindex;
    int blockcount = 30 * 24 * 60 * 60 / Params().GetConsensus().nPowTargetSpacing; // By default: 1 month

    if (request.params[1].isNull()) {
        LOCK(cs_main);
        pindex = ::ChainActive().Tip();
    } else {
        uint256 hash(ParseHashV(request.params[1], "blockhash"));
        LOCK(cs_main);
        pindex = LookupBlockIndex(hash);
        if (!pindex) {
            throw JSONRPCError(RPC_INVALID_ADDRESS_OR_KEY, "Block not found");
        }
        if (!::ChainActive().Contains(pindex)) {
            throw JSONRPCError(RPC_INVALID_PARAMETER, "Block is not in main chain");
        }
    }

    assert(pindex != nullptr);

    if (request.params[0].isNull()) {
        blockcount = std::max(0, std::min(blockcount, pindex->nHeight - 1));
    } else {
        blockcount = request.params[0].get_int();

        if (blockcount < 0 || (blockcount > 0 && blockcount >= pindex->nHeight)) {
            throw JSONRPCError(RPC_INVALID_PARAMETER, "Invalid block count: should be between 0 and the block's height - 1");
        }
    }

    const CBlockIndex* pindexPast = pindex->GetAncestor(pindex->nHeight - blockcount);
    int nTimeDiff = pindex->GetMedianTimePast() - pindexPast->GetMedianTimePast();
    int nTxDiff = pindex->nChainTx - pindexPast->nChainTx;

    UniValue ret(UniValue::VOBJ);
    ret.pushKV("time", (int64_t)pindex->nTime);
    ret.pushKV("txcount", (int64_t)pindex->nChainTx);
    ret.pushKV("window_final_block_hash", pindex->GetBlockHash().GetHex());
    ret.pushKV("window_final_block_height", pindex->nHeight);
    ret.pushKV("window_block_count", blockcount);
    if (blockcount > 0) {
        ret.pushKV("window_tx_count", nTxDiff);
        ret.pushKV("window_interval", nTimeDiff);
        if (nTimeDiff > 0) {
            ret.pushKV("txrate", ((double)nTxDiff) / nTimeDiff);
        }
    }

    return ret;
}

template<typename T>
static T CalculateTruncatedMedian(std::vector<T>& scores)
{
    size_t size = scores.size();
    if (size == 0) {
        return 0;
    }

    std::sort(scores.begin(), scores.end());
    if (size % 2 == 0) {
        return (scores[size / 2 - 1] + scores[size / 2]) / 2;
    } else {
        return scores[size / 2];
    }
}

void CalculatePercentilesByWeight(CAmount result[NUM_GETBLOCKSTATS_PERCENTILES], std::vector<std::pair<CAmount, int64_t>>& scores, int64_t total_weight)
{
    if (scores.empty()) {
        return;
    }

    std::sort(scores.begin(), scores.end());

    // 10th, 25th, 50th, 75th, and 90th percentile weight units.
    const double weights[NUM_GETBLOCKSTATS_PERCENTILES] = {
        total_weight / 10.0, total_weight / 4.0, total_weight / 2.0, (total_weight * 3.0) / 4.0, (total_weight * 9.0) / 10.0
    };

    int64_t next_percentile_index = 0;
    int64_t cumulative_weight = 0;
    for (const auto& element : scores) {
        cumulative_weight += element.second;
        while (next_percentile_index < NUM_GETBLOCKSTATS_PERCENTILES && cumulative_weight >= weights[next_percentile_index]) {
            result[next_percentile_index] = element.first;
            ++next_percentile_index;
        }
    }

    // Fill any remaining percentiles with the last value.
    for (int64_t i = next_percentile_index; i < NUM_GETBLOCKSTATS_PERCENTILES; i++) {
        result[i] = scores.back().first;
    }
}

template<typename T>
static inline bool SetHasKeys(const std::set<T>& set) {return false;}
template<typename T, typename Tk, typename... Args>
static inline bool SetHasKeys(const std::set<T>& set, const Tk& key, const Args&... args)
{
    return (set.count(key) != 0) || SetHasKeys(set, args...);
}

// outpoint (needed for the utxo index) + nHeight + fCoinBase
static constexpr size_t PER_UTXO_OVERHEAD = sizeof(COutPoint) + sizeof(uint32_t) + sizeof(bool);

static UniValue getblockstats(const JSONRPCRequest& request)
{
<<<<<<< HEAD
    const RPCHelpMan help{"getblockstats",
=======
    RPCHelpMan{"getblockstats",
>>>>>>> a284bbbe
                "\nCompute per block statistics for a given window. All amounts are in satoshis.\n"
                "It won't work for some heights with pruning.\n",
                {
                    {"hash_or_height", RPCArg::Type::NUM, RPCArg::Optional::NO, "The block hash or height of the target block", "", {"", "string or numeric"}},
                    {"stats", RPCArg::Type::ARR, /* default */ "all values", "Values to plot (see result below)",
                        {
                            {"height", RPCArg::Type::STR, RPCArg::Optional::OMITTED, "Selected statistic"},
                            {"time", RPCArg::Type::STR, RPCArg::Optional::OMITTED, "Selected statistic"},
                        },
                        "stats"},
                },
                RPCResult{
            "{                           (json object)\n"
            "  \"avgfee\": xxxxx,          (numeric) Average fee in the block\n"
            "  \"avgfeerate\": xxxxx,      (numeric) Average feerate (in satoshis per virtual byte)\n"
            "  \"avgtxsize\": xxxxx,       (numeric) Average transaction size\n"
            "  \"blockhash\": xxxxx,       (string) The block hash (to check for potential reorgs)\n"
            "  \"feerate_percentiles\": [  (array of numeric) Feerates at the 10th, 25th, 50th, 75th, and 90th percentile weight unit (in satoshis per virtual byte)\n"
            "      \"10th_percentile_feerate\",      (numeric) The 10th percentile feerate\n"
            "      \"25th_percentile_feerate\",      (numeric) The 25th percentile feerate\n"
            "      \"50th_percentile_feerate\",      (numeric) The 50th percentile feerate\n"
            "      \"75th_percentile_feerate\",      (numeric) The 75th percentile feerate\n"
            "      \"90th_percentile_feerate\",      (numeric) The 90th percentile feerate\n"
            "  ],\n"
            "  \"height\": xxxxx,          (numeric) The height of the block\n"
            "  \"ins\": xxxxx,             (numeric) The number of inputs (excluding coinbase)\n"
            "  \"maxfee\": xxxxx,          (numeric) Maximum fee in the block\n"
            "  \"maxfeerate\": xxxxx,      (numeric) Maximum feerate (in satoshis per virtual byte)\n"
            "  \"maxtxsize\": xxxxx,       (numeric) Maximum transaction size\n"
            "  \"medianfee\": xxxxx,       (numeric) Truncated median fee in the block\n"
            "  \"mediantime\": xxxxx,      (numeric) The block median time past\n"
            "  \"mediantxsize\": xxxxx,    (numeric) Truncated median transaction size\n"
            "  \"minfee\": xxxxx,          (numeric) Minimum fee in the block\n"
            "  \"minfeerate\": xxxxx,      (numeric) Minimum feerate (in satoshis per virtual byte)\n"
            "  \"mintxsize\": xxxxx,       (numeric) Minimum transaction size\n"
            "  \"outs\": xxxxx,            (numeric) The number of outputs\n"
            "  \"subsidy\": xxxxx,         (numeric) The block subsidy\n"
            "  \"swtotal_size\": xxxxx,    (numeric) Total size of all segwit transactions\n"
            "  \"swtotal_weight\": xxxxx,  (numeric) Total weight of all segwit transactions divided by segwit scale factor (4)\n"
            "  \"swtxs\": xxxxx,           (numeric) The number of segwit transactions\n"
            "  \"time\": xxxxx,            (numeric) The block time\n"
            "  \"total_out\": xxxxx,       (numeric) Total amount in all outputs (excluding coinbase and thus reward [ie subsidy + totalfee])\n"
            "  \"total_size\": xxxxx,      (numeric) Total size of all non-coinbase transactions\n"
            "  \"total_weight\": xxxxx,    (numeric) Total weight of all non-coinbase transactions divided by segwit scale factor (4)\n"
            "  \"totalfee\": xxxxx,        (numeric) The fee total\n"
            "  \"txs\": xxxxx,             (numeric) The number of transactions (excluding coinbase)\n"
            "  \"utxo_increase\": xxxxx,   (numeric) The increase/decrease in the number of unspent outputs\n"
            "  \"utxo_size_inc\": xxxxx,   (numeric) The increase/decrease in size for the utxo index (not discounting op_return and similar)\n"
            "}\n"
                },
                RPCExamples{
                    HelpExampleCli("getblockstats", "1000 '[\"minfeerate\",\"avgfeerate\"]'")
            + HelpExampleRpc("getblockstats", "1000 '[\"minfeerate\",\"avgfeerate\"]'")
                },
<<<<<<< HEAD
    };
    if (request.fHelp || !help.IsValidNumArgs(request.params.size())) {
        throw std::runtime_error(help.ToString());
    }
=======
    }.Check(request);
>>>>>>> a284bbbe

    LOCK(cs_main);

    CBlockIndex* pindex;
    if (request.params[0].isNum()) {
        const int height = request.params[0].get_int();
        const int current_tip = ::ChainActive().Height();
        if (height < 0) {
            throw JSONRPCError(RPC_INVALID_PARAMETER, strprintf("Target block height %d is negative", height));
        }
        if (height > current_tip) {
            throw JSONRPCError(RPC_INVALID_PARAMETER, strprintf("Target block height %d after current tip %d", height, current_tip));
        }

        pindex = ::ChainActive()[height];
    } else {
        const uint256 hash(ParseHashV(request.params[0], "hash_or_height"));
        pindex = LookupBlockIndex(hash);
        if (!pindex) {
            throw JSONRPCError(RPC_INVALID_ADDRESS_OR_KEY, "Block not found");
        }
        if (!::ChainActive().Contains(pindex)) {
            throw JSONRPCError(RPC_INVALID_PARAMETER, strprintf("Block is not in chain %s", Params().NetworkIDString()));
        }
    }

    assert(pindex != nullptr);

    std::set<std::string> stats;
    if (!request.params[1].isNull()) {
        const UniValue stats_univalue = request.params[1].get_array();
        for (unsigned int i = 0; i < stats_univalue.size(); i++) {
            const std::string stat = stats_univalue[i].get_str();
            stats.insert(stat);
        }
    }

    const CBlock block = GetBlockChecked(pindex);
    const CBlockUndo blockUndo = GetUndoChecked(pindex);

    const bool do_all = stats.size() == 0; // Calculate everything if nothing selected (default)
    const bool do_mediantxsize = do_all || stats.count("mediantxsize") != 0;
    const bool do_medianfee = do_all || stats.count("medianfee") != 0;
    const bool do_feerate_percentiles = do_all || stats.count("feerate_percentiles") != 0;
    const bool loop_inputs = do_all || do_medianfee || do_feerate_percentiles ||
        SetHasKeys(stats, "utxo_size_inc", "totalfee", "avgfee", "avgfeerate", "minfee", "maxfee", "minfeerate", "maxfeerate");
    const bool loop_outputs = do_all || loop_inputs || stats.count("total_out");
    const bool do_calculate_size = do_mediantxsize ||
        SetHasKeys(stats, "total_size", "avgtxsize", "mintxsize", "maxtxsize", "swtotal_size");
    const bool do_calculate_weight = do_all || SetHasKeys(stats, "total_weight", "avgfeerate", "swtotal_weight", "avgfeerate", "feerate_percentiles", "minfeerate", "maxfeerate");
    const bool do_calculate_sw = do_all || SetHasKeys(stats, "swtxs", "swtotal_size", "swtotal_weight");

    CAmount maxfee = 0;
    CAmount maxfeerate = 0;
    CAmount minfee = MAX_MONEY;
    CAmount minfeerate = MAX_MONEY;
    CAmount total_out = 0;
    CAmount totalfee = 0;
    int64_t inputs = 0;
    int64_t maxtxsize = 0;
    int64_t mintxsize = MAX_BLOCK_SERIALIZED_SIZE;
    int64_t outputs = 0;
    int64_t swtotal_size = 0;
    int64_t swtotal_weight = 0;
    int64_t swtxs = 0;
    int64_t total_size = 0;
    int64_t total_weight = 0;
    int64_t utxo_size_inc = 0;
    std::vector<CAmount> fee_array;
    std::vector<std::pair<CAmount, int64_t>> feerate_array;
    std::vector<int64_t> txsize_array;

    for (size_t i = 0; i < block.vtx.size(); ++i) {
        const auto& tx = block.vtx.at(i);
        outputs += tx->vout.size();

        CAmount tx_total_out = 0;
        if (loop_outputs) {
            for (const CTxOut& out : tx->vout) {
                tx_total_out += out.nValue;
                utxo_size_inc += GetSerializeSize(out, PROTOCOL_VERSION) + PER_UTXO_OVERHEAD;
            }
        }

        if (tx->IsCoinBase()) {
            continue;
        }

        inputs += tx->vin.size(); // Don't count coinbase's fake input
        total_out += tx_total_out; // Don't count coinbase reward

        int64_t tx_size = 0;
        if (do_calculate_size) {

            tx_size = tx->GetTotalSize();
            if (do_mediantxsize) {
                txsize_array.push_back(tx_size);
            }
            maxtxsize = std::max(maxtxsize, tx_size);
            mintxsize = std::min(mintxsize, tx_size);
            total_size += tx_size;
        }

        int64_t weight = 0;
        if (do_calculate_weight) {
            weight = GetTransactionWeight(*tx);
            total_weight += weight;
        }

        if (do_calculate_sw && tx->HasWitness()) {
            ++swtxs;
            swtotal_size += tx_size;
            swtotal_weight += weight;
        }

        if (loop_inputs) {
            CAmount tx_total_in = 0;
            const auto& txundo = blockUndo.vtxundo.at(i - 1);
            for (const Coin& coin: txundo.vprevout) {
                const CTxOut& prevoutput = coin.out;

                tx_total_in += prevoutput.nValue;
                utxo_size_inc -= GetSerializeSize(prevoutput, PROTOCOL_VERSION) + PER_UTXO_OVERHEAD;
            }

            CAmount txfee = tx_total_in - tx_total_out;
            assert(MoneyRange(txfee));
            if (do_medianfee) {
                fee_array.push_back(txfee);
            }
            maxfee = std::max(maxfee, txfee);
            minfee = std::min(minfee, txfee);
            totalfee += txfee;

            // New feerate uses satoshis per virtual byte instead of per serialized byte
            CAmount feerate = weight ? (txfee * WITNESS_SCALE_FACTOR) / weight : 0;
            if (do_feerate_percentiles) {
                feerate_array.emplace_back(std::make_pair(feerate, weight));
            }
            maxfeerate = std::max(maxfeerate, feerate);
            minfeerate = std::min(minfeerate, feerate);
        }
    }

    CAmount feerate_percentiles[NUM_GETBLOCKSTATS_PERCENTILES] = { 0 };
    CalculatePercentilesByWeight(feerate_percentiles, feerate_array, total_weight);

    UniValue feerates_res(UniValue::VARR);
    for (int64_t i = 0; i < NUM_GETBLOCKSTATS_PERCENTILES; i++) {
        feerates_res.push_back(feerate_percentiles[i]);
    }

    UniValue ret_all(UniValue::VOBJ);
    ret_all.pushKV("avgfee", (block.vtx.size() > 1) ? totalfee / (block.vtx.size() - 1) : 0);
    ret_all.pushKV("avgfeerate", total_weight ? (totalfee * WITNESS_SCALE_FACTOR) / total_weight : 0); // Unit: sat/vbyte
    ret_all.pushKV("avgtxsize", (block.vtx.size() > 1) ? total_size / (block.vtx.size() - 1) : 0);
    ret_all.pushKV("blockhash", pindex->GetBlockHash().GetHex());
    ret_all.pushKV("feerate_percentiles", feerates_res);
    ret_all.pushKV("height", (int64_t)pindex->nHeight);
    ret_all.pushKV("ins", inputs);
    ret_all.pushKV("maxfee", maxfee);
    ret_all.pushKV("maxfeerate", maxfeerate);
    ret_all.pushKV("maxtxsize", maxtxsize);
    ret_all.pushKV("medianfee", CalculateTruncatedMedian(fee_array));
    ret_all.pushKV("mediantime", pindex->GetMedianTimePast());
    ret_all.pushKV("mediantxsize", CalculateTruncatedMedian(txsize_array));
    ret_all.pushKV("minfee", (minfee == MAX_MONEY) ? 0 : minfee);
    ret_all.pushKV("minfeerate", (minfeerate == MAX_MONEY) ? 0 : minfeerate);
    ret_all.pushKV("mintxsize", mintxsize == MAX_BLOCK_SERIALIZED_SIZE ? 0 : mintxsize);
    ret_all.pushKV("outs", outputs);
    ret_all.pushKV("subsidy", GetBlockSubsidy(pindex->nHeight, Params().GetConsensus()));
    ret_all.pushKV("swtotal_size", swtotal_size);
    ret_all.pushKV("swtotal_weight", swtotal_weight);
    ret_all.pushKV("swtxs", swtxs);
    ret_all.pushKV("time", pindex->GetBlockTime());
    ret_all.pushKV("total_out", total_out);
    ret_all.pushKV("total_size", total_size);
    ret_all.pushKV("total_weight", total_weight);
    ret_all.pushKV("totalfee", totalfee);
    ret_all.pushKV("txs", (int64_t)block.vtx.size());
    ret_all.pushKV("utxo_increase", outputs - inputs);
    ret_all.pushKV("utxo_size_inc", utxo_size_inc);

    if (do_all) {
        return ret_all;
    }

    UniValue ret(UniValue::VOBJ);
    for (const std::string& stat : stats) {
        const UniValue& value = ret_all[stat];
        if (value.isNull()) {
            throw JSONRPCError(RPC_INVALID_PARAMETER, strprintf("Invalid selected statistic %s", stat));
        }
        ret.pushKV(stat, value);
    }
    return ret;
}

static UniValue savemempool(const JSONRPCRequest& request)
{
            RPCHelpMan{"savemempool",
                "\nDumps the mempool to disk. It will fail until the previous dump is fully loaded.\n",
                {},
                RPCResults{},
                RPCExamples{
                    HelpExampleCli("savemempool", "")
            + HelpExampleRpc("savemempool", "")
                },
            }.Check(request);

    if (!::mempool.IsLoaded()) {
        throw JSONRPCError(RPC_MISC_ERROR, "The mempool was not loaded yet");
    }

    if (!DumpMempool(::mempool)) {
        throw JSONRPCError(RPC_MISC_ERROR, "Unable to dump mempool to disk");
    }

    return NullUniValue;
}

//! Search for a given set of pubkey scripts
bool FindScriptPubKey(std::atomic<int>& scan_progress, const std::atomic<bool>& should_abort, int64_t& count, CCoinsViewCursor* cursor, const std::set<CScript>& needles, std::map<COutPoint, Coin>& out_results) {
    scan_progress = 0;
    count = 0;
    while (cursor->Valid()) {
        COutPoint key;
        Coin coin;
        if (!cursor->GetKey(key) || !cursor->GetValue(coin)) return false;
        if (++count % 8192 == 0) {
            boost::this_thread::interruption_point();
            if (should_abort) {
                // allow to abort the scan via the abort reference
                return false;
            }
        }
        if (count % 256 == 0) {
            // update progress reference every 256 item
            uint32_t high = 0x100 * *key.hash.begin() + *(key.hash.begin() + 1);
            scan_progress = (int)(high * 100.0 / 65536.0 + 0.5);
        }
        if (needles.count(coin.out.scriptPubKey)) {
            out_results.emplace(key, coin);
        }
        cursor->Next();
    }
    scan_progress = 100;
    return true;
}

/** RAII object to prevent concurrency issue when scanning the txout set */
static std::mutex g_utxosetscan;
static std::atomic<int> g_scan_progress;
static std::atomic<bool> g_scan_in_progress;
static std::atomic<bool> g_should_abort_scan;
class CoinsViewScanReserver
{
private:
    bool m_could_reserve;
public:
    explicit CoinsViewScanReserver() : m_could_reserve(false) {}

    bool reserve() {
        assert (!m_could_reserve);
        std::lock_guard<std::mutex> lock(g_utxosetscan);
        if (g_scan_in_progress) {
            return false;
        }
        g_scan_in_progress = true;
        m_could_reserve = true;
        return true;
    }

    ~CoinsViewScanReserver() {
        if (m_could_reserve) {
            std::lock_guard<std::mutex> lock(g_utxosetscan);
            g_scan_in_progress = false;
        }
    }
};

UniValue scantxoutset(const JSONRPCRequest& request)
{
            RPCHelpMan{"scantxoutset",
                "\nEXPERIMENTAL warning: this call may be removed or changed in future releases.\n"
                "\nScans the unspent transaction output set for entries that match certain output descriptors.\n"
                "Examples of output descriptors are:\n"
                "    addr(<address>)                      Outputs whose scriptPubKey corresponds to the specified address (does not include P2PK)\n"
                "    raw(<hex script>)                    Outputs whose scriptPubKey equals the specified hex scripts\n"
                "    combo(<pubkey>)                      P2PK, P2PKH, P2WPKH, and P2SH-P2WPKH outputs for the given pubkey\n"
                "    pkh(<pubkey>)                        P2PKH outputs for the given pubkey\n"
                "    sh(multi(<n>,<pubkey>,<pubkey>,...)) P2SH-multisig outputs for the given threshold and pubkeys\n"
                "\nIn the above, <pubkey> either refers to a fixed public key in hexadecimal notation, or to an xpub/xprv optionally followed by one\n"
                "or more path elements separated by \"/\", and optionally ending in \"/*\" (unhardened), or \"/*'\" or \"/*h\" (hardened) to specify all\n"
                "unhardened or hardened child keys.\n"
                "In the latter case, a range needs to be specified by below if different from 1000.\n"
                "For more information on output descriptors, see the documentation in the doc/descriptors.md file.\n",
                {
                    {"action", RPCArg::Type::STR, RPCArg::Optional::NO, "The action to execute\n"
            "                                      \"start\" for starting a scan\n"
            "                                      \"abort\" for aborting the current scan (returns true when abort was successful)\n"
            "                                      \"status\" for progress report (in %) of the current scan"},
                    {"scanobjects", RPCArg::Type::ARR, RPCArg::Optional::NO, "Array of scan objects\n"
            "                                  Every scan object is either a string descriptor or an object:",
                        {
                            {"descriptor", RPCArg::Type::STR, RPCArg::Optional::OMITTED, "An output descriptor"},
                            {"", RPCArg::Type::OBJ, RPCArg::Optional::OMITTED, "An object with output descriptor and metadata",
                                {
                                    {"desc", RPCArg::Type::STR, RPCArg::Optional::NO, "An output descriptor"},
                                    {"range", RPCArg::Type::RANGE, /* default */ "1000", "The range of HD chain indexes to explore (either end or [begin,end])"},
                                },
                            },
                        },
                        "[scanobjects,...]"},
                },
                RPCResult{
            "{\n"
            "  \"success\": true|false,         (boolean) Whether the scan was completed\n"
            "  \"txouts\": n,                   (numeric) The number of unspent transaction outputs scanned\n"
            "  \"height\": n,                   (numeric) The current block height (index)\n"
            "  \"bestblock\": \"hex\",            (string) The hash of the block at the tip of the chain\n"
            "  \"unspents\": [\n"
            "   {\n"
            "    \"txid\": \"hash\",              (string) The transaction id\n"
            "    \"vout\": n,                   (numeric) The vout value\n"
            "    \"scriptPubKey\": \"script\",    (string) The script key\n"
            "    \"desc\": \"descriptor\",        (string) A specialized descriptor for the matched scriptPubKey\n"
            "    \"amount\": x.xxx,             (numeric) The total amount in " + CURRENCY_UNIT + " of the unspent output\n"
            "    \"height\": n,                 (numeric) Height of the unspent transaction output\n"
            "   }\n"
            "   ,...],\n"
            "  \"total_amount\": x.xxx,          (numeric) The total amount of all found unspent outputs in " + CURRENCY_UNIT + "\n"
            "]\n"
                },
                RPCExamples{""},
            }.Check(request);

    RPCTypeCheck(request.params, {UniValue::VSTR, UniValue::VARR});

    UniValue result(UniValue::VOBJ);
    if (request.params[0].get_str() == "status") {
        CoinsViewScanReserver reserver;
        if (reserver.reserve()) {
            // no scan in progress
            return NullUniValue;
        }
        result.pushKV("progress", g_scan_progress);
        return result;
    } else if (request.params[0].get_str() == "abort") {
        CoinsViewScanReserver reserver;
        if (reserver.reserve()) {
            // reserve was possible which means no scan was running
            return false;
        }
        // set the abort flag
        g_should_abort_scan = true;
        return true;
    } else if (request.params[0].get_str() == "start") {
        CoinsViewScanReserver reserver;
        if (!reserver.reserve()) {
            throw JSONRPCError(RPC_INVALID_PARAMETER, "Scan already in progress, use action \"abort\" or \"status\"");
        }
        std::set<CScript> needles;
        std::map<CScript, std::string> descriptors;
        CAmount total_in = 0;

        // loop through the scan objects
        for (const UniValue& scanobject : request.params[1].get_array().getValues()) {
<<<<<<< HEAD
            std::string desc_str;
            std::pair<int64_t, int64_t> range = {0, 1000};
            if (scanobject.isStr()) {
                desc_str = scanobject.get_str();
            } else if (scanobject.isObject()) {
                UniValue desc_uni = find_value(scanobject, "desc");
                if (desc_uni.isNull()) throw JSONRPCError(RPC_INVALID_PARAMETER, "Descriptor needs to be provided in scan object");
                desc_str = desc_uni.get_str();
                UniValue range_uni = find_value(scanobject, "range");
                if (!range_uni.isNull()) {
                    range = ParseRange(range_uni);
                    if (range.first < 0 || (range.second >> 31) != 0 || range.second >= range.first + 1000000) throw JSONRPCError(RPC_INVALID_PARAMETER, "range out of range");
                }
            } else {
                throw JSONRPCError(RPC_INVALID_PARAMETER, "Scan object needs to be either a string or an object");
            }

            FlatSigningProvider provider;
            auto desc = Parse(desc_str, provider);
            if (!desc) {
                throw JSONRPCError(RPC_INVALID_ADDRESS_OR_KEY, strprintf("Invalid descriptor '%s'", desc_str));
            }
            if (!desc->IsRange()) {
                range.first = 0;
                range.second = 0;
            }
            for (int i = range.first; i <= range.second; ++i) {
                std::vector<CScript> scripts;
                if (!desc->Expand(i, provider, scripts, provider)) {
                    throw JSONRPCError(RPC_INVALID_ADDRESS_OR_KEY, strprintf("Cannot derive script without private keys: '%s'", desc_str));
                }
                for (const auto& script : scripts) {
                    std::string inferred = InferDescriptor(script, provider)->ToString();
                    needles.emplace(script);
                    descriptors.emplace(std::move(script), std::move(inferred));
                }
=======
            FlatSigningProvider provider;
            auto scripts = EvalDescriptorStringOrObject(scanobject, provider);
            for (const auto& script : scripts) {
                std::string inferred = InferDescriptor(script, provider)->ToString();
                needles.emplace(script);
                descriptors.emplace(std::move(script), std::move(inferred));
>>>>>>> a284bbbe
            }
        }

        // Scan the unspent transaction output set for inputs
        UniValue unspents(UniValue::VARR);
        std::vector<CTxOut> input_txos;
        std::map<COutPoint, Coin> coins;
        g_should_abort_scan = false;
        g_scan_progress = 0;
        int64_t count = 0;
        std::unique_ptr<CCoinsViewCursor> pcursor;
        CBlockIndex* tip;
        {
            LOCK(cs_main);
            ::ChainstateActive().ForceFlushStateToDisk();
            pcursor = std::unique_ptr<CCoinsViewCursor>(::ChainstateActive().CoinsDB().Cursor());
            assert(pcursor);
            tip = ::ChainActive().Tip();
            assert(tip);
        }
        bool res = FindScriptPubKey(g_scan_progress, g_should_abort_scan, count, pcursor.get(), needles, coins);
        result.pushKV("success", res);
        result.pushKV("txouts", count);
        result.pushKV("height", tip->nHeight);
        result.pushKV("bestblock", tip->GetBlockHash().GetHex());

        for (const auto& it : coins) {
            const COutPoint& outpoint = it.first;
            const Coin& coin = it.second;
            const CTxOut& txo = coin.out;
            input_txos.push_back(txo);
            total_in += txo.nValue;

            UniValue unspent(UniValue::VOBJ);
            unspent.pushKV("txid", outpoint.hash.GetHex());
            unspent.pushKV("vout", (int32_t)outpoint.n);
            unspent.pushKV("scriptPubKey", HexStr(txo.scriptPubKey.begin(), txo.scriptPubKey.end()));
            unspent.pushKV("desc", descriptors[txo.scriptPubKey]);
            unspent.pushKV("amount", ValueFromAmount(txo.nValue));
            unspent.pushKV("height", (int32_t)coin.nHeight);

            unspents.push_back(unspent);
        }
        result.pushKV("unspents", unspents);
        result.pushKV("total_amount", ValueFromAmount(total_in));
    } else {
        throw JSONRPCError(RPC_INVALID_PARAMETER, "Invalid command");
    }
    return result;
}

static UniValue getblockfilter(const JSONRPCRequest& request)
{
            RPCHelpMan{"getblockfilter",
                "\nRetrieve a BIP 157 content filter for a particular block.\n",
                {
                    {"blockhash", RPCArg::Type::STR_HEX, RPCArg::Optional::NO, "The hash of the block"},
                    {"filtertype", RPCArg::Type::STR, /*default*/ "basic", "The type name of the filter"},
                },
                RPCResult{
                    "{\n"
                    "  \"filter\" : (string) the hex-encoded filter data\n"
                    "  \"header\" : (string) the hex-encoded filter header\n"
                    "}\n"
                },
                RPCExamples{
                    HelpExampleCli("getblockfilter", "\"00000000c937983704a73af28acdec37b049d214adbda81d7e2a3dd146f6ed09\" \"basic\"")
                }
            }.Check(request);

    uint256 block_hash = ParseHashV(request.params[0], "blockhash");
    std::string filtertype_name = "basic";
    if (!request.params[1].isNull()) {
        filtertype_name = request.params[1].get_str();
    }

    BlockFilterType filtertype;
    if (!BlockFilterTypeByName(filtertype_name, filtertype)) {
        throw JSONRPCError(RPC_INVALID_ADDRESS_OR_KEY, "Unknown filtertype");
    }

    BlockFilterIndex* index = GetBlockFilterIndex(filtertype);
    if (!index) {
        throw JSONRPCError(RPC_MISC_ERROR, "Index is not enabled for filtertype " + filtertype_name);
    }

    const CBlockIndex* block_index;
    bool block_was_connected;
    {
        LOCK(cs_main);
        block_index = LookupBlockIndex(block_hash);
        if (!block_index) {
            throw JSONRPCError(RPC_INVALID_ADDRESS_OR_KEY, "Block not found");
        }
        block_was_connected = block_index->IsValid(BLOCK_VALID_SCRIPTS);
    }

    bool index_ready = index->BlockUntilSyncedToCurrentChain();

    BlockFilter filter;
    uint256 filter_header;
    if (!index->LookupFilter(block_index, filter) ||
        !index->LookupFilterHeader(block_index, filter_header)) {
        int err_code;
        std::string errmsg = "Filter not found.";

        if (!block_was_connected) {
            err_code = RPC_INVALID_ADDRESS_OR_KEY;
            errmsg += " Block was not connected to active chain.";
        } else if (!index_ready) {
            err_code = RPC_MISC_ERROR;
            errmsg += " Block filters are still in the process of being indexed.";
        } else {
            err_code = RPC_INTERNAL_ERROR;
            errmsg += " This error is unexpected and indicates index corruption.";
        }

        throw JSONRPCError(err_code, errmsg);
    }

    UniValue ret(UniValue::VOBJ);
    ret.pushKV("filter", HexStr(filter.GetEncodedFilter()));
    ret.pushKV("header", filter_header.GetHex());
    return ret;
}

// clang-format off
static const CRPCCommand commands[] =
{ //  category              name                      actor (function)         argNames
  //  --------------------- ------------------------  -----------------------  ----------
    { "blockchain",         "getblockchaininfo",      &getblockchaininfo,      {} },
    { "blockchain",         "getchaintxstats",        &getchaintxstats,        {"nblocks", "blockhash"} },
    { "blockchain",         "getblockstats",          &getblockstats,          {"hash_or_height", "stats"} },
    { "blockchain",         "getbestblockhash",       &getbestblockhash,       {} },
    { "blockchain",         "getblockcount",          &getblockcount,          {} },
    { "blockchain",         "getblock",               &getblock,               {"blockhash","verbosity|verbose"} },
    { "blockchain",         "getblockhash",           &getblockhash,           {"height"} },
    { "blockchain",         "getblockheader",         &getblockheader,         {"blockhash","verbose"} },
    { "blockchain",         "getchaintips",           &getchaintips,           {} },
    { "blockchain",         "getdifficulty",          &getdifficulty,          {} },
    { "blockchain",         "getmempoolancestors",    &getmempoolancestors,    {"txid","verbose"} },
    { "blockchain",         "getmempooldescendants",  &getmempooldescendants,  {"txid","verbose"} },
    { "blockchain",         "getmempoolentry",        &getmempoolentry,        {"txid"} },
    { "blockchain",         "getmempoolinfo",         &getmempoolinfo,         {} },
    { "blockchain",         "getrawmempool",          &getrawmempool,          {"verbose"} },
    { "blockchain",         "gettxout",               &gettxout,               {"txid","n","include_mempool"} },
    { "blockchain",         "gettxoutsetinfo",        &gettxoutsetinfo,        {} },
    { "blockchain",         "pruneblockchain",        &pruneblockchain,        {"height"} },
    { "blockchain",         "savemempool",            &savemempool,            {} },
    { "blockchain",         "verifychain",            &verifychain,            {"checklevel","nblocks"} },

    { "blockchain",         "preciousblock",          &preciousblock,          {"blockhash"} },
    { "blockchain",         "scantxoutset",           &scantxoutset,           {"action", "scanobjects"} },
    { "blockchain",         "getblockfilter",         &getblockfilter,         {"blockhash", "filtertype"} },

    /* Not shown in help */
    { "hidden",             "invalidateblock",        &invalidateblock,        {"blockhash"} },
    { "hidden",             "reconsiderblock",        &reconsiderblock,        {"blockhash"} },
    { "hidden",             "waitfornewblock",        &waitfornewblock,        {"timeout"} },
    { "hidden",             "waitforblock",           &waitforblock,           {"blockhash","timeout"} },
    { "hidden",             "waitforblockheight",     &waitforblockheight,     {"height","timeout"} },
    { "hidden",             "syncwithvalidationinterfacequeue", &syncwithvalidationinterfacequeue, {} },
};
// clang-format on

void RegisterBlockchainRPCCommands(CRPCTable &t)
{
    for (unsigned int vcidx = 0; vcidx < ARRAYLEN(commands); vcidx++)
        t.appendCommand(commands[vcidx].name, &commands[vcidx]);
}<|MERGE_RESOLUTION|>--- conflicted
+++ resolved
@@ -1,13 +1,5 @@
 // Copyright (c) 2010 Satoshi Nakamoto
-<<<<<<< HEAD
-<<<<<<< HEAD
-// Copyright (c) 2009-2018 The NdovuCoin Core developers
-=======
 // Copyright (c) 2009-2019 The Bitcoin Core developers
->>>>>>> upstream/0.18
-=======
-// Copyright (c) 2009-2019 The Bitcoin Core developers
->>>>>>> a284bbbe
 // Distributed under the MIT software license, see the accompanying
 // file COPYING or http://www.opensource.org/licenses/mit-license.php.
 
@@ -966,11 +958,7 @@
     }
 
     PruneBlockFilesManual(height);
-<<<<<<< HEAD
-    const CBlockIndex* block = ::chainActive.Tip();
-=======
     const CBlockIndex* block = ::ChainActive().Tip();
->>>>>>> a284bbbe
     assert(block);
     while (block->pprev && (block->pprev->nStatus & BLOCK_HAVE_DATA)) {
         block = block->pprev;
@@ -1703,11 +1691,7 @@
 
 static UniValue getblockstats(const JSONRPCRequest& request)
 {
-<<<<<<< HEAD
-    const RPCHelpMan help{"getblockstats",
-=======
     RPCHelpMan{"getblockstats",
->>>>>>> a284bbbe
                 "\nCompute per block statistics for a given window. All amounts are in satoshis.\n"
                 "It won't work for some heights with pruning.\n",
                 {
@@ -1762,14 +1746,7 @@
                     HelpExampleCli("getblockstats", "1000 '[\"minfeerate\",\"avgfeerate\"]'")
             + HelpExampleRpc("getblockstats", "1000 '[\"minfeerate\",\"avgfeerate\"]'")
                 },
-<<<<<<< HEAD
-    };
-    if (request.fHelp || !help.IsValidNumArgs(request.params.size())) {
-        throw std::runtime_error(help.ToString());
-    }
-=======
     }.Check(request);
->>>>>>> a284bbbe
 
     LOCK(cs_main);
 
@@ -2138,51 +2115,12 @@
 
         // loop through the scan objects
         for (const UniValue& scanobject : request.params[1].get_array().getValues()) {
-<<<<<<< HEAD
-            std::string desc_str;
-            std::pair<int64_t, int64_t> range = {0, 1000};
-            if (scanobject.isStr()) {
-                desc_str = scanobject.get_str();
-            } else if (scanobject.isObject()) {
-                UniValue desc_uni = find_value(scanobject, "desc");
-                if (desc_uni.isNull()) throw JSONRPCError(RPC_INVALID_PARAMETER, "Descriptor needs to be provided in scan object");
-                desc_str = desc_uni.get_str();
-                UniValue range_uni = find_value(scanobject, "range");
-                if (!range_uni.isNull()) {
-                    range = ParseRange(range_uni);
-                    if (range.first < 0 || (range.second >> 31) != 0 || range.second >= range.first + 1000000) throw JSONRPCError(RPC_INVALID_PARAMETER, "range out of range");
-                }
-            } else {
-                throw JSONRPCError(RPC_INVALID_PARAMETER, "Scan object needs to be either a string or an object");
-            }
-
-            FlatSigningProvider provider;
-            auto desc = Parse(desc_str, provider);
-            if (!desc) {
-                throw JSONRPCError(RPC_INVALID_ADDRESS_OR_KEY, strprintf("Invalid descriptor '%s'", desc_str));
-            }
-            if (!desc->IsRange()) {
-                range.first = 0;
-                range.second = 0;
-            }
-            for (int i = range.first; i <= range.second; ++i) {
-                std::vector<CScript> scripts;
-                if (!desc->Expand(i, provider, scripts, provider)) {
-                    throw JSONRPCError(RPC_INVALID_ADDRESS_OR_KEY, strprintf("Cannot derive script without private keys: '%s'", desc_str));
-                }
-                for (const auto& script : scripts) {
-                    std::string inferred = InferDescriptor(script, provider)->ToString();
-                    needles.emplace(script);
-                    descriptors.emplace(std::move(script), std::move(inferred));
-                }
-=======
             FlatSigningProvider provider;
             auto scripts = EvalDescriptorStringOrObject(scanobject, provider);
             for (const auto& script : scripts) {
                 std::string inferred = InferDescriptor(script, provider)->ToString();
                 needles.emplace(script);
                 descriptors.emplace(std::move(script), std::move(inferred));
->>>>>>> a284bbbe
             }
         }
 
