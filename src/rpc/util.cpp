--- conflicted
+++ resolved
@@ -1,21 +1,8 @@
-<<<<<<< HEAD
-<<<<<<< HEAD
-// Copyright (c) 2017-2018 The NdovuCoin Core developers
-=======
 // Copyright (c) 2017-2019 The Bitcoin Core developers
->>>>>>> upstream/0.18
-=======
-// Copyright (c) 2017-2019 The Bitcoin Core developers
->>>>>>> a284bbbe
 // Distributed under the MIT software license, see the accompanying
 // file COPYING or http://www.opensource.org/licenses/mit-license.php.
 
 #include <key_io.h>
-<<<<<<< HEAD
-#include <keystore.h>
-#include <policy/fees.h>
-=======
->>>>>>> a284bbbe
 #include <outputtype.h>
 #include <rpc/util.h>
 #include <script/descriptor.h>
@@ -167,11 +154,7 @@
 }
 
 // Creates a multisig address from a given list of public keys, number of signatures required, and the address type
-<<<<<<< HEAD
-CTxDestination AddAndGetMultisigDestination(const int required, const std::vector<CPubKey>& pubkeys, OutputType type, CKeyStore& keystore, CScript& script_out)
-=======
 CTxDestination AddAndGetMultisigDestination(const int required, const std::vector<CPubKey>& pubkeys, OutputType type, FillableSigningProvider& keystore, CScript& script_out)
->>>>>>> a284bbbe
 {
     // Gather public keys
     if (required < 1) {
@@ -683,11 +666,7 @@
     assert(false);
 }
 
-<<<<<<< HEAD
-std::pair<int64_t, int64_t> ParseRange(const UniValue& value)
-=======
 static std::pair<int64_t, int64_t> ParseRange(const UniValue& value)
->>>>>>> a284bbbe
 {
     if (value.isNum()) {
         return {0, value.get_int64()};
@@ -699,8 +678,6 @@
         return {low, high};
     }
     throw JSONRPCError(RPC_INVALID_PARAMETER, "Range must be specified as end or as [begin,end]");
-<<<<<<< HEAD
-=======
 }
 
 std::pair<int64_t, int64_t> ParseDescriptorRange(const UniValue& value)
@@ -773,5 +750,4 @@
         servicesNames.push_back("NETWORK_LIMITED");
 
     return servicesNames;
->>>>>>> a284bbbe
 }