// Copyright (c) 2010 Satoshi Nakamoto
// Copyright (c) 2009-2022 The Bitcoin Core developers
// Distributed under the MIT software license, see the accompanying
// file COPYING or http://www.opensource.org/licenses/mit-license.php.

#include <blsct/pos/pos.h>
#include <chain.h>
#include <chainparams.h>
#include <common/system.h>
#include <consensus/amount.h>
#include <consensus/consensus.h>
#include <consensus/merkle.h>
#include <consensus/params.h>
#include <consensus/validation.h>
#include <core_io.h>
#include <deploymentinfo.h>
#include <deploymentstatus.h>
#include <key_io.h>
#include <net.h>
#include <node/context.h>
#include <node/miner.h>
#include <pow.h>
#include <rpc/blockchain.h>
#include <rpc/mining.h>
#include <rpc/server.h>
#include <rpc/server_util.h>
#include <rpc/util.h>
#include <script/descriptor.h>
#include <script/script.h>
#include <script/signingprovider.h>
#include <timedata.h>
#include <txmempool.h>
#include <univalue.h>
#include <util/strencodings.h>
#include <util/string.h>
#include <util/translation.h>
#include <validation.h>
#include <validationinterface.h>
#include <warnings.h>

#include <memory>
#include <stdint.h>

using node::BlockAssembler;
using node::CBlockTemplate;
using node::NodeContext;
using node::RegenerateCommitments;
using node::UpdateTime;

/**
 * Return average network hashes per second based on the last 'lookup' blocks,
 * or from the last difficulty change if 'lookup' is -1.
 * If 'height' is -1, compute the estimate from current chain tip.
 * If 'height' is a valid block height, compute the estimate at the time when a given block was found.
 */
static UniValue GetNetworkHashPS(int lookup, int height, const CChain& active_chain) {
    if (lookup < -1 || lookup == 0) {
        throw JSONRPCError(RPC_INVALID_PARAMETER, "Invalid nblocks. Must be a positive number or -1.");
    }

    if (height < -1 || height > active_chain.Height()) {
        throw JSONRPCError(RPC_INVALID_PARAMETER, "Block does not exist at specified height");
    }

    const CBlockIndex* pb = active_chain.Tip();

    if (height >= 0) {
        pb = active_chain[height];
    }

    if (pb == nullptr || !pb->nHeight)
        return 0;

    // If lookup is -1, then use blocks since last difficulty change.
    if (lookup == -1)
        lookup = pb->nHeight % Params().GetConsensus().DifficultyAdjustmentInterval() + 1;

    // If lookup is larger than chain, then set it to chain length.
    if (lookup > pb->nHeight)
        lookup = pb->nHeight;

    const CBlockIndex* pb0 = pb;
    int64_t minTime = pb0->GetBlockTime();
    int64_t maxTime = minTime;
    for (int i = 0; i < lookup; i++) {
        pb0 = pb0->pprev;
        int64_t time = pb0->GetBlockTime();
        minTime = std::min(time, minTime);
        maxTime = std::max(time, maxTime);
    }

    // In case there's a situation where minTime == maxTime, we don't want a divide by zero exception.
    if (minTime == maxTime)
        return 0;

    arith_uint256 workDiff = pb->nChainWork - pb0->nChainWork;
    int64_t timeDiff = maxTime - minTime;

    return workDiff.getdouble() / timeDiff;
}

static RPCHelpMan getnetworkhashps()
{
    return RPCHelpMan{"getnetworkhashps",
                "\nReturns the estimated network hashes per second based on the last n blocks.\n"
                "Pass in [blocks] to override # of blocks, -1 specifies since last difficulty change.\n"
                "Pass in [height] to estimate the network speed at the time when a certain block was found.\n",
                {
                    {"nblocks", RPCArg::Type::NUM, RPCArg::Default{120}, "The number of previous blocks to calculate estimate from, or -1 for blocks since last difficulty change."},
                    {"height", RPCArg::Type::NUM, RPCArg::Default{-1}, "To estimate at the time of the given height."},
                },
                RPCResult{
                    RPCResult::Type::NUM, "", "Hashes per second estimated"},
                RPCExamples{
                    HelpExampleCli("getnetworkhashps", "")
            + HelpExampleRpc("getnetworkhashps", "")
                },
        [&](const RPCHelpMan& self, const JSONRPCRequest& request) -> UniValue
{
    ChainstateManager& chainman = EnsureAnyChainman(request.context);
    LOCK(cs_main);
    return GetNetworkHashPS(self.Arg<int>(0), self.Arg<int>(1), chainman.ActiveChain());
},
    };
}

static bool GenerateBlock(ChainstateManager& chainman, CBlock& block, uint64_t& max_tries, std::shared_ptr<const CBlock>& block_out, bool process_new_block)
{
    block_out.reset();
    block.hashMerkleRoot = BlockMerkleRoot(block);

    while (max_tries > 0 && block.nNonce < std::numeric_limits<uint32_t>::max() && !CheckProofOfWork(block.GetHash(), block.nBits, chainman.GetConsensus()) && !chainman.m_interrupt) {
        ++block.nNonce;
        --max_tries;
    }
    if (max_tries == 0 || chainman.m_interrupt) {
        return false;
    }
    if (block.nNonce == std::numeric_limits<uint32_t>::max()) {
        return true;
    }

    block_out = std::make_shared<const CBlock>(block);

    if (!process_new_block) return true;

    if (!chainman.ProcessNewBlock(block_out, /*force_processing=*/true, /*min_pow_checked=*/true, nullptr)) {
        throw JSONRPCError(RPC_INTERNAL_ERROR, "ProcessNewBlock, block not accepted");
    }

    return true;
}

static UniValue generateBlocks(ChainstateManager& chainman, const CTxMemPool& mempool, const CScript& coinbase_script, int nGenerate, uint64_t nMaxTries)
{
    UniValue blockHashes(UniValue::VARR);
    while (nGenerate > 0 && !chainman.m_interrupt) {
        std::unique_ptr<CBlockTemplate> pblocktemplate(BlockAssembler{chainman.ActiveChainstate(), &mempool}.CreateNewBlock(coinbase_script));
        if (!pblocktemplate.get())
            throw JSONRPCError(RPC_INTERNAL_ERROR, "Couldn't create new block");

        std::shared_ptr<const CBlock> block_out;
        if (!GenerateBlock(chainman, pblocktemplate->block, nMaxTries, block_out, /*process_new_block=*/true)) {
            break;
        }

        if (block_out) {
            --nGenerate;
            blockHashes.push_back(block_out->GetHash().GetHex());
        }
    }
    return blockHashes;
}

static UniValue generateBlsctBlocks(ChainstateManager& chainman, const CTxMemPool& mempool, const CTxDestination& destination, int nGenerate, uint64_t nMaxTries)
{
    const Consensus::Params& consensusParams = chainman.GetParams().GetConsensus();
    UniValue blockHashes(UniValue::VARR);
<<<<<<< HEAD
    while (nGenerate > 0 && !ShutdownRequested()) {
        std::unique_ptr<CBlockTemplate> pblocktemplate(BlockAssembler{chainman.ActiveChainstate(), &mempool}.CreateNewBLSCTBlock(blsct::SubAddress(destination), consensusParams.nBLSCTBlockReward, {}));
=======
    while (nGenerate > 0 && !chainman.m_interrupt) {
        std::unique_ptr<CBlockTemplate> pblocktemplate(BlockAssembler{chainman.ActiveChainstate(), &mempool}.CreateNewBLSCTPOWBlock(blsct::SubAddress(destination), consensusParams.nBLSCTBlockReward, {}));
>>>>>>> c78c67d4
        if (!pblocktemplate.get())
            throw JSONRPCError(RPC_INTERNAL_ERROR, "Couldn't create new block");

        std::shared_ptr<const CBlock> block_out;
        if (!GenerateBlock(chainman, pblocktemplate->block, nMaxTries, block_out, /*process_new_block=*/true)) {
            break;
        }

        if (block_out) {
            --nGenerate;
            blockHashes.push_back(block_out->GetHash().GetHex());
        }
    }
    return blockHashes;
}

static bool getScriptFromDescriptor(const std::string& descriptor, CScript& script, std::string& error)
{
    FlatSigningProvider key_provider;
    const auto desc = Parse(descriptor, key_provider, error, /* require_checksum = */ false);
    if (desc) {
        if (desc->IsRange()) {
            throw JSONRPCError(RPC_INVALID_PARAMETER, "Ranged descriptor not accepted. Maybe pass through deriveaddresses first?");
        }

        FlatSigningProvider provider;
        std::vector<CScript> scripts;
        if (!desc->Expand(0, key_provider, scripts, provider)) {
            throw JSONRPCError(RPC_INVALID_ADDRESS_OR_KEY, "Cannot derive script without private keys");
        }

        // Combo descriptors can have 2 or 4 scripts, so we can't just check scripts.size() == 1
        CHECK_NONFATAL(scripts.size() > 0 && scripts.size() <= 4);

        if (scripts.size() == 1) {
            script = scripts.at(0);
        } else if (scripts.size() == 4) {
            // For uncompressed keys, take the 3rd script, since it is p2wpkh
            script = scripts.at(2);
        } else {
            // Else take the 2nd script, since it is p2pkh
            script = scripts.at(1);
        }

        return true;
    } else {
        return false;
    }
}

static RPCHelpMan generatetodescriptor()
{
    return RPCHelpMan{
        "generatetodescriptor",
        "Mine to a specified descriptor and return the block hashes.",
        {
            {"num_blocks", RPCArg::Type::NUM, RPCArg::Optional::NO, "How many blocks are generated."},
            {"descriptor", RPCArg::Type::STR, RPCArg::Optional::NO, "The descriptor to send the newly generated bitcoin to."},
            {"maxtries", RPCArg::Type::NUM, RPCArg::Default{DEFAULT_MAX_TRIES}, "How many iterations to try."},
        },
        RPCResult{
            RPCResult::Type::ARR, "", "hashes of blocks generated",
            {
                {RPCResult::Type::STR_HEX, "", "blockhash"},
            }
        },
        RPCExamples{
            "\nGenerate 11 blocks to mydesc\n" + HelpExampleCli("generatetodescriptor", "11 \"mydesc\"")},
        [&](const RPCHelpMan& self, const JSONRPCRequest& request) -> UniValue
{
    const auto num_blocks{self.Arg<int>(0)};
    const auto max_tries{self.Arg<uint64_t>(2)};

    CScript coinbase_script;
    std::string error;
    if (!getScriptFromDescriptor(self.Arg<std::string>(1), coinbase_script, error)) {
        throw JSONRPCError(RPC_INVALID_ADDRESS_OR_KEY, error);
    }

    NodeContext& node = EnsureAnyNodeContext(request.context);
    const CTxMemPool& mempool = EnsureMemPool(node);
    ChainstateManager& chainman = EnsureChainman(node);

    return generateBlocks(chainman, mempool, coinbase_script, num_blocks, max_tries);
},
    };
}

static RPCHelpMan generate()
{
    return RPCHelpMan{"generate", "has been replaced by the -generate cli option. Refer to -help for more information.", {}, {}, RPCExamples{""}, [&](const RPCHelpMan& self, const JSONRPCRequest& request) -> UniValue {
        throw JSONRPCError(RPC_METHOD_NOT_FOUND, self.ToString());
    }};
}

static RPCHelpMan generatetoblsctaddress()
{
    return RPCHelpMan{
        "generatetoblsctaddress",
        "Mine to a specified BLSCT address and return the block hashes.",
        {
            {"nblocks", RPCArg::Type::NUM, RPCArg::Optional::NO, "How many blocks are generated."},
            {"address", RPCArg::Type::STR, RPCArg::Optional::NO, "The address to send the newly generated nav to."},
            {"maxtries", RPCArg::Type::NUM, RPCArg::Default{DEFAULT_MAX_TRIES}, "How many iterations to try."},
        },
        RPCResult{
            RPCResult::Type::ARR, "", "hashes of blocks generated", {
                                                                        {RPCResult::Type::STR_HEX, "", "blockhash"},
                                                                    }},
        RPCExamples{"\nGenerate 11 blocks to myaddress\n" + HelpExampleCli("generatetoaddress", "11 \"myaddress\"") + "If you are using the " PACKAGE_NAME " wallet, you can get a new address to send the newly generated nav to with:\n" + HelpExampleCli("getnewaddress", "")},
        [&](const RPCHelpMan& self, const JSONRPCRequest& request) -> UniValue {
            const int num_blocks{request.params[0].getInt<int>()};
            const uint64_t max_tries{request.params[2].isNull() ? DEFAULT_MAX_TRIES : request.params[2].getInt<int>()};

            CTxDestination destination = DecodeDestination(request.params[1].get_str());
            if (!IsValidDestination(destination) || destination.index() != 7) {
                throw JSONRPCError(RPC_INVALID_ADDRESS_OR_KEY, "Error: Invalid address");
            }

            NodeContext& node = EnsureAnyNodeContext(request.context);
            const CTxMemPool& mempool = EnsureMemPool(node);
            ChainstateManager& chainman = EnsureChainman(node);

            return generateBlsctBlocks(chainman, mempool, destination, num_blocks, max_tries);
        },
    };
}

static RPCHelpMan generatetoaddress()
{
    return RPCHelpMan{
        "generatetoaddress",
        "Mine to a specified address and return the block hashes.",
        {
            {"nblocks", RPCArg::Type::NUM, RPCArg::Optional::NO, "How many blocks are generated."},
            {"address", RPCArg::Type::STR, RPCArg::Optional::NO, "The address to send the newly generated nav to."},
            {"maxtries", RPCArg::Type::NUM, RPCArg::Default{DEFAULT_MAX_TRIES}, "How many iterations to try."},
        },
        RPCResult{
            RPCResult::Type::ARR, "", "hashes of blocks generated", {
                                                                        {RPCResult::Type::STR_HEX, "", "blockhash"},
                                                                    }},
        RPCExamples{"\nGenerate 11 blocks to myaddress\n" + HelpExampleCli("generatetoaddress", "11 \"myaddress\"") + "If you are using the " PACKAGE_NAME " wallet, you can get a new address to send the newly generated bitcoin to with:\n" + HelpExampleCli("getnewaddress", "")},
        [&](const RPCHelpMan& self, const JSONRPCRequest& request) -> UniValue {
            const int num_blocks{request.params[0].getInt<int>()};
            const uint64_t max_tries{request.params[2].isNull() ? DEFAULT_MAX_TRIES : request.params[2].getInt<int>()};

            CTxDestination destination = DecodeDestination(request.params[1].get_str());
            if (!IsValidDestination(destination)) {
                throw JSONRPCError(RPC_INVALID_ADDRESS_OR_KEY, "Error: Invalid address");
            }

            NodeContext& node = EnsureAnyNodeContext(request.context);
            const CTxMemPool& mempool = EnsureMemPool(node);
            ChainstateManager& chainman = EnsureChainman(node);

            CScript coinbase_script = GetScriptForDestination(destination);

            return generateBlocks(chainman, mempool, coinbase_script, num_blocks, max_tries);
        },
    };
}

static RPCHelpMan generateblock()
{
    return RPCHelpMan{"generateblock",
        "Mine a set of ordered transactions to a specified address or descriptor and return the block hash.",
        {
            {"output", RPCArg::Type::STR, RPCArg::Optional::NO, "The address or descriptor to send the newly generated bitcoin to."},
            {"transactions", RPCArg::Type::ARR, RPCArg::Optional::NO, "An array of hex strings which are either txids or raw transactions.\n"
                "Txids must reference transactions currently in the mempool.\n"
                "All transactions must be valid and in valid order, otherwise the block will be rejected.",
                {
                    {"rawtx/txid", RPCArg::Type::STR_HEX, RPCArg::Optional::OMITTED, ""},
                },
            },
            {"submit", RPCArg::Type::BOOL, RPCArg::Default{true}, "Whether to submit the block before the RPC call returns or to return it as hex."},
        },
        RPCResult{
            RPCResult::Type::OBJ, "", "",
            {
                {RPCResult::Type::STR_HEX, "hash", "hash of generated block"},
                {RPCResult::Type::STR_HEX, "hex", /*optional=*/true, "hex of generated block, only present when submit=false"},
            }
        },
        RPCExamples{
            "\nGenerate a block to myaddress, with txs rawtx and mempool_txid\n"
            + HelpExampleCli("generateblock", R"("myaddress" '["rawtx", "mempool_txid"]')")
        },
        [&](const RPCHelpMan& self, const JSONRPCRequest& request) -> UniValue
{
    const auto address_or_descriptor = request.params[0].get_str();
    CScript coinbase_script;
    std::string error;

    if (!getScriptFromDescriptor(address_or_descriptor, coinbase_script, error)) {
        const auto destination = DecodeDestination(address_or_descriptor);
        if (!IsValidDestination(destination)) {
            throw JSONRPCError(RPC_INVALID_ADDRESS_OR_KEY, "Error: Invalid address or descriptor");
        }

        coinbase_script = GetScriptForDestination(destination);
    }

    NodeContext& node = EnsureAnyNodeContext(request.context);
    const CTxMemPool& mempool = EnsureMemPool(node);

    std::vector<CTransactionRef> txs;
    const auto raw_txs_or_txids = request.params[1].get_array();
    for (size_t i = 0; i < raw_txs_or_txids.size(); i++) {
        const auto str(raw_txs_or_txids[i].get_str());

        uint256 hash;
        CMutableTransaction mtx;
        if (ParseHashStr(str, hash)) {

            const auto tx = mempool.get(hash);
            if (!tx) {
                throw JSONRPCError(RPC_INVALID_ADDRESS_OR_KEY, strprintf("Transaction %s not in mempool.", str));
            }

            txs.emplace_back(tx);

        } else if (DecodeHexTx(mtx, str)) {
            txs.push_back(MakeTransactionRef(std::move(mtx)));

        } else {
            throw JSONRPCError(RPC_DESERIALIZATION_ERROR, strprintf("Transaction decode failed for %s. Make sure the tx has at least one input.", str));
        }
    }

    const bool process_new_block{request.params[2].isNull() ? true : request.params[2].get_bool()};
    CBlock block;

    ChainstateManager& chainman = EnsureChainman(node);
    {
        LOCK(cs_main);

        std::unique_ptr<CBlockTemplate> blocktemplate(BlockAssembler{chainman.ActiveChainstate(), nullptr}.CreateNewBlock(coinbase_script));
        if (!blocktemplate) {
            throw JSONRPCError(RPC_INTERNAL_ERROR, "Couldn't create new block");
        }
        block = blocktemplate->block;
    }

    CHECK_NONFATAL(block.vtx.size() == 1);

    // Add transactions
    block.vtx.insert(block.vtx.end(), txs.begin(), txs.end());
    RegenerateCommitments(block, chainman);

    {
        LOCK(cs_main);

        BlockValidationState state;
        if (!TestBlockValidity(state, chainman.GetParams(), chainman.ActiveChainstate(), block, chainman.m_blockman.LookupBlockIndex(block.hashPrevBlock), GetAdjustedTime, false, false)) {
            throw JSONRPCError(RPC_VERIFY_ERROR, strprintf("TestBlockValidity failed: %s", state.ToString()));
        }
    }

    std::shared_ptr<const CBlock> block_out;
    uint64_t max_tries{DEFAULT_MAX_TRIES};

    if (!GenerateBlock(chainman, block, max_tries, block_out, process_new_block) || !block_out) {
        throw JSONRPCError(RPC_MISC_ERROR, "Failed to make block.");
    }

    UniValue obj(UniValue::VOBJ);
    obj.pushKV("hash", block_out->GetHash().GetHex());
    if (!process_new_block) {
        DataStream block_ser;
        block_ser << TX_WITH_WITNESS(*block_out);
        obj.pushKV("hex", HexStr(block_ser));
    }
    return obj;
},
    };
}

static RPCHelpMan getmininginfo()
{
    return RPCHelpMan{"getmininginfo",
                "\nReturns a json object containing mining-related information.",
                {},
                RPCResult{
                    RPCResult::Type::OBJ, "", "",
                    {
                        {RPCResult::Type::NUM, "blocks", "The current block"},
                        {RPCResult::Type::NUM, "currentblockweight", /*optional=*/true, "The block weight of the last assembled block (only present if a block was ever assembled)"},
                        {RPCResult::Type::NUM, "currentblocktx", /*optional=*/true, "The number of block transactions of the last assembled block (only present if a block was ever assembled)"},
                        {RPCResult::Type::NUM, "difficulty", "The current difficulty"},
                        {RPCResult::Type::NUM, "networkhashps", "The network hashes per second"},
                        {RPCResult::Type::NUM, "pooledtx", "The size of the mempool"},
                        {RPCResult::Type::STR, "chain", "current network name (main, test, signet, regtest)"},
                        {RPCResult::Type::STR, "warnings", "any network and blockchain warnings"},
                    }},
                RPCExamples{
                    HelpExampleCli("getmininginfo", "")
            + HelpExampleRpc("getmininginfo", "")
                },
        [&](const RPCHelpMan& self, const JSONRPCRequest& request) -> UniValue
{
    NodeContext& node = EnsureAnyNodeContext(request.context);
    const CTxMemPool& mempool = EnsureMemPool(node);
    ChainstateManager& chainman = EnsureChainman(node);
    LOCK(cs_main);
    const CChain& active_chain = chainman.ActiveChain();

    UniValue obj(UniValue::VOBJ);
    obj.pushKV("blocks",           active_chain.Height());
    if (BlockAssembler::m_last_block_weight) obj.pushKV("currentblockweight", *BlockAssembler::m_last_block_weight);
    if (BlockAssembler::m_last_block_num_txs) obj.pushKV("currentblocktx", *BlockAssembler::m_last_block_num_txs);
    obj.pushKV("difficulty", GetDifficulty(*CHECK_NONFATAL(active_chain.Tip())));
    obj.pushKV("networkhashps",    getnetworkhashps().HandleRequest(request));
    obj.pushKV("pooledtx",         (uint64_t)mempool.size());
    obj.pushKV("chain", chainman.GetParams().GetChainTypeString());
    obj.pushKV("warnings",         GetWarnings(false).original);
    return obj;
},
    };
}


// NOTE: Unlike wallet RPC (which use BTC values), mining RPCs follow GBT (BIP 22) in using satoshi amounts
static RPCHelpMan prioritisetransaction()
{
    return RPCHelpMan{"prioritisetransaction",
                "Accepts the transaction into mined blocks at a higher (or lower) priority\n",
                {
                    {"txid", RPCArg::Type::STR_HEX, RPCArg::Optional::NO, "The transaction id."},
                    {"dummy", RPCArg::Type::NUM, RPCArg::Optional::OMITTED, "API-Compatibility for previous API. Must be zero or null.\n"
            "                  DEPRECATED. For forward compatibility use named arguments and omit this parameter."},
                    {"fee_delta", RPCArg::Type::NUM, RPCArg::Optional::NO, "The fee value (in satoshis) to add (or subtract, if negative).\n"
            "                  Note, that this value is not a fee rate. It is a value to modify absolute fee of the TX.\n"
            "                  The fee is not actually paid, only the algorithm for selecting transactions into a block\n"
            "                  considers the transaction as it would have paid a higher (or lower) fee."},
                },
                RPCResult{
                    RPCResult::Type::BOOL, "", "Returns true"},
                RPCExamples{
                    HelpExampleCli("prioritisetransaction", "\"txid\" 0.0 10000")
            + HelpExampleRpc("prioritisetransaction", "\"txid\", 0.0, 10000")
                },
        [&](const RPCHelpMan& self, const JSONRPCRequest& request) -> UniValue
{
    LOCK(cs_main);

    uint256 hash(ParseHashV(request.params[0], "txid"));
    const auto dummy{self.MaybeArg<double>(1)};
    CAmount nAmount = request.params[2].getInt<int64_t>();

    if (dummy && *dummy != 0) {
        throw JSONRPCError(RPC_INVALID_PARAMETER, "Priority is no longer supported, dummy argument to prioritisetransaction must be 0.");
    }

    EnsureAnyMemPool(request.context).PrioritiseTransaction(hash, nAmount);
    return true;
},
    };
}

static RPCHelpMan getprioritisedtransactions()
{
    return RPCHelpMan{"getprioritisedtransactions",
        "Returns a map of all user-created (see prioritisetransaction) fee deltas by txid, and whether the tx is present in mempool.",
        {},
        RPCResult{
            RPCResult::Type::OBJ_DYN, "", "prioritisation keyed by txid",
            {
                {RPCResult::Type::OBJ, "<transactionid>", "", {
                    {RPCResult::Type::NUM, "fee_delta", "transaction fee delta in satoshis"},
                    {RPCResult::Type::BOOL, "in_mempool", "whether this transaction is currently in mempool"},
                    {RPCResult::Type::NUM, "modified_fee", /*optional=*/true, "modified fee in satoshis. Only returned if in_mempool=true"},
                }}
            },
        },
        RPCExamples{
            HelpExampleCli("getprioritisedtransactions", "")
            + HelpExampleRpc("getprioritisedtransactions", "")
        },
        [&](const RPCHelpMan& self, const JSONRPCRequest& request) -> UniValue
        {
            NodeContext& node = EnsureAnyNodeContext(request.context);
            CTxMemPool& mempool = EnsureMemPool(node);
            UniValue rpc_result{UniValue::VOBJ};
            for (const auto& delta_info : mempool.GetPrioritisedTransactions()) {
                UniValue result_inner{UniValue::VOBJ};
                result_inner.pushKV("fee_delta", delta_info.delta);
                result_inner.pushKV("in_mempool", delta_info.in_mempool);
                if (delta_info.in_mempool) {
                    result_inner.pushKV("modified_fee", *delta_info.modified_fee);
                }
                rpc_result.pushKV(delta_info.txid.GetHex(), result_inner);
            }
            return rpc_result;
        },
    };
}


// NOTE: Assumes a conclusive result; if result is inconclusive, it must be handled by caller
static UniValue BIP22ValidationResult(const BlockValidationState& state)
{
    if (state.IsValid())
        return UniValue::VNULL;

    if (state.IsError())
        throw JSONRPCError(RPC_VERIFY_ERROR, state.ToString());
    if (state.IsInvalid())
    {
        std::string strRejectReason = state.GetRejectReason();
        if (strRejectReason.empty())
            return "rejected";
        return strRejectReason;
    }
    // Should be impossible
    return "valid?";
}

static std::string gbt_vb_name(const Consensus::DeploymentPos pos) {
    const struct VBDeploymentInfo& vbinfo = VersionBitsDeploymentInfo[pos];
    std::string s = vbinfo.name;
    if (!vbinfo.gbt_force) {
        s.insert(s.begin(), '!');
    }
    return s;
}

static RPCHelpMan getblocktemplate()
{
    return RPCHelpMan{
        "getblocktemplate",
        "\nIf the request parameters include a 'mode' key, that is used to explicitly select between the default 'template' request or a 'proposal'.\n"
        "It returns data needed to construct a block to work on.\n"
        "For full specification, see BIPs 22, 23, 9, and 145:\n"
        "    https://github.com/bitcoin/bips/blob/master/bip-0022.mediawiki\n"
        "    https://github.com/bitcoin/bips/blob/master/bip-0023.mediawiki\n"
        "    https://github.com/bitcoin/bips/blob/master/bip-0009.mediawiki#getblocktemplate_changes\n"
        "    https://github.com/bitcoin/bips/blob/master/bip-0145.mediawiki\n",
        {
<<<<<<< HEAD
            {"template_request", RPCArg::Type::OBJ, RPCArg::Default{UniValue::VOBJ}, "Format of the template", {
                                                                                                                   {"mode", RPCArg::Type::STR, /* treat as named arg */ RPCArg::Optional::OMITTED, "This must be set to \"template\", \"proposal\" (see BIP 23), or omitted"},
                                                                                                                   {"capabilities", RPCArg::Type::ARR, /* treat as named arg */ RPCArg::Optional::OMITTED, "A list of strings", {
                                                                                                                                                                                                                                    {"str", RPCArg::Type::STR, RPCArg::Optional::OMITTED, "client side supported feature, 'longpoll', 'coinbasevalue', 'proposal', 'serverlist', 'workid'"},
                                                                                                                                                                                                                                }},
                                                                                                                   {"rules", RPCArg::Type::ARR, RPCArg::Optional::NO, "A list of strings", {
                                                                                                                                                                                               {"segwit", RPCArg::Type::STR, RPCArg::Optional::NO, "(literal) indicates client side segwit support"},
                                                                                                                                                                                               {"str", RPCArg::Type::STR, RPCArg::Optional::OMITTED, "other client side supported softfork deployment"},
                                                                                                                                                                                           }},
                                                                                                               },
             RPCArgOptions{.oneline_description = "\"template_request\""}},
=======
            {"template_request", RPCArg::Type::OBJ, RPCArg::Optional::NO, "Format of the template",
            {
                {"mode", RPCArg::Type::STR, /* treat as named arg */ RPCArg::Optional::OMITTED, "This must be set to \"template\", \"proposal\" (see BIP 23), or omitted"},
                {"capabilities", RPCArg::Type::ARR, /* treat as named arg */ RPCArg::Optional::OMITTED, "A list of strings",
                {
                    {"str", RPCArg::Type::STR, RPCArg::Optional::OMITTED, "client side supported feature, 'longpoll', 'coinbasevalue', 'proposal', 'serverlist', 'workid'"},
                }},
                {"rules", RPCArg::Type::ARR, RPCArg::Optional::NO, "A list of strings",
                {
                    {"segwit", RPCArg::Type::STR, RPCArg::Optional::NO, "(literal) indicates client side segwit support"},
                    {"str", RPCArg::Type::STR, RPCArg::Optional::OMITTED, "other client side supported softfork deployment"},
                }},
                {"longpollid", RPCArg::Type::STR, RPCArg::Optional::OMITTED, "delay processing request until the result would vary significantly from the \"longpollid\" of a prior template"},
                {"data", RPCArg::Type::STR_HEX, RPCArg::Optional::OMITTED, "proposed block data to check, encoded in hexadecimal; valid only for mode=\"proposal\""},
            },
            },
>>>>>>> c78c67d4
        },
        {
            RPCResult{"If the proposal was accepted with mode=='proposal'", RPCResult::Type::NONE, "", ""},
            RPCResult{"If the proposal was not accepted with mode=='proposal'", RPCResult::Type::STR, "", "According to BIP22"},
            RPCResult{"Otherwise", RPCResult::Type::OBJ, "", "", {
                                                                     {RPCResult::Type::NUM, "version", "The preferred block version"},
                                                                     {RPCResult::Type::ARR, "rules", "specific block rules that are to be enforced", {
                                                                                                                                                         {RPCResult::Type::STR, "", "name of a rule the client must understand to some extent; see BIP 9 for format"},
                                                                                                                                                     }},
                                                                     {RPCResult::Type::OBJ_DYN, "vbavailable", "set of pending, supported versionbit (BIP 9) softfork deployments", {
                                                                                                                                                                                        {RPCResult::Type::NUM, "rulename", "identifies the bit number as indicating acceptance and readiness for the named softfork rule"},
                                                                                                                                                                                    }},
                                                                     {RPCResult::Type::ARR, "capabilities", "", {
                                                                                                                    {RPCResult::Type::STR, "value", "A supported feature, for example 'proposal'"},
                                                                                                                }},
                                                                     {RPCResult::Type::NUM, "vbrequired", "bit mask of versionbits the server requires set in submissions"},
                                                                     {RPCResult::Type::STR, "previousblockhash", "The hash of current highest block"},
                                                                     {RPCResult::Type::ARR, "transactions", "contents of non-coinbase transactions that should be included in the next block", {
                                                                                                                                                                                                   {RPCResult::Type::OBJ, "", "", {
                                                                                                                                                                                                                                      {RPCResult::Type::STR_HEX, "data", "transaction data encoded in hexadecimal (byte-for-byte)"},
                                                                                                                                                                                                                                      {RPCResult::Type::STR_HEX, "txid", "transaction id encoded in little-endian hexadecimal"},
                                                                                                                                                                                                                                      {RPCResult::Type::STR_HEX, "hash", "hash encoded in little-endian hexadecimal (including witness data)"},
                                                                                                                                                                                                                                      {RPCResult::Type::ARR, "depends", "array of numbers", {
                                                                                                                                                                                                                                                                                                {RPCResult::Type::NUM, "", "transactions before this one (by 1-based index in 'transactions' list) that must be present in the final block if this one is"},
                                                                                                                                                                                                                                                                                            }},
                                                                                                                                                                                                                                      {RPCResult::Type::NUM, "fee", "difference in value between transaction inputs and outputs (in satoshis); for coinbase transactions, this is a negative Number of the total collected block fees (ie, not including the block subsidy); if key is not present, fee is unknown and clients MUST NOT assume there isn't one"},
                                                                                                                                                                                                                                      {RPCResult::Type::NUM, "sigops", "total SigOps cost, as counted for purposes of block limits; if key is not present, sigop cost is unknown and clients MUST NOT assume it is zero"},
                                                                                                                                                                                                                                      {RPCResult::Type::NUM, "weight", "total transaction weight, as counted for purposes of block limits"},
                                                                                                                                                                                                                                  }},
                                                                                                                                                                                               }},
                                                                     {RPCResult::Type::OBJ_DYN, "coinbaseaux", "data that should be included in the coinbase's scriptSig content", {
                                                                                                                                                                                       {RPCResult::Type::STR_HEX, "key", "values must be in the coinbase (keys may be ignored)"},
                                                                                                                                                                                   }},
                                                                     {RPCResult::Type::NUM, "coinbasevalue", "maximum allowable input to coinbase transaction, including the generation award and transaction fees (in satoshis)"},
                                                                     {RPCResult::Type::STR, "coinbasedest", "the destination for the coinbase rewards"},
                                                                     {RPCResult::Type::STR, "longpollid", "an id to include with a request to longpoll on an update to this template"},
                                                                     {RPCResult::Type::STR, "longpollid", "an id to include with a request to longpoll on an update to this template"},
                                                                     {RPCResult::Type::STR, "target", "The hash target"},
                                                                     {RPCResult::Type::NUM_TIME, "mintime", "The minimum timestamp appropriate for the next block time, expressed in " + UNIX_EPOCH_TIME},
                                                                     {RPCResult::Type::ARR, "mutable", "list of ways the block template may be changed", {
                                                                                                                                                             {RPCResult::Type::STR, "value", "A way the block template may be changed, e.g. 'time', 'transactions', 'prevblock'"},
                                                                                                                                                         }},
                                                                     {RPCResult::Type::STR_HEX, "noncerange", "A range of valid nonces"},
                                                                     {RPCResult::Type::NUM, "sigoplimit", "limit of sigops in blocks"},
                                                                     {RPCResult::Type::NUM, "sizelimit", "limit of block size"},
                                                                     {RPCResult::Type::NUM, "weightlimit", /*optional=*/true, "limit of block weight"},
                                                                     {RPCResult::Type::NUM_TIME, "curtime", "current timestamp in " + UNIX_EPOCH_TIME},
                                                                     {RPCResult::Type::STR, "bits", "compressed target of next block"},
                                                                     {RPCResult::Type::NUM, "height", "The height of the next block"},
                                                                     {RPCResult::Type::STR_HEX, "signet_challenge", /*optional=*/true, "Only on signet"},
                                                                     {RPCResult::Type::STR_HEX, "default_witness_commitment", /*optional=*/true, "a valid witness commitment for the unmodified block template"},
                                                                 }},
        },
        RPCExamples{HelpExampleCli("getblocktemplate", "'{\"rules\": [\"segwit\"]}'") + HelpExampleRpc("getblocktemplate", "{\"rules\": [\"segwit\"]}")},
        [&](const RPCHelpMan& self, const JSONRPCRequest& request) -> UniValue {
            NodeContext& node = EnsureAnyNodeContext(request.context);
            ChainstateManager& chainman = EnsureChainman(node);
            LOCK(cs_main);

            std::string strMode = "template";
            UniValue lpval = NullUniValue;
            UniValue coinbasedest = NullUniValue;
            std::set<std::string> setClientRules;
            Chainstate& active_chainstate = chainman.ActiveChainstate();
            CChain& active_chain = active_chainstate.m_chain;
            if (!request.params[0].isNull()) {
                const UniValue& oparam = request.params[0].get_obj();
                const UniValue& modeval = oparam.find_value("mode");
                if (modeval.isStr())
                    strMode = modeval.get_str();
                else if (modeval.isNull()) {
                    /* Do nothing */
                } else
                    throw JSONRPCError(RPC_INVALID_PARAMETER, "Invalid mode");
                lpval = oparam.find_value("longpollid");
                coinbasedest = oparam.find_value("coinbasedest");

                if (strMode == "proposal") {
                    const UniValue& dataval = oparam.find_value("data");
                    if (!dataval.isStr())
                        throw JSONRPCError(RPC_TYPE_ERROR, "Missing data String key for proposal");

                    CBlock block;
                    if (!DecodeHexBlk(block, dataval.get_str()))
                        throw JSONRPCError(RPC_DESERIALIZATION_ERROR, "Block decode failed");

                    uint256 hash = block.GetHash();
                    const CBlockIndex* pindex = chainman.m_blockman.LookupBlockIndex(hash);
                    if (pindex) {
                        if (pindex->IsValid(BLOCK_VALID_SCRIPTS))
                            return "duplicate";
                        if (pindex->nStatus & BLOCK_FAILED_MASK)
                            return "duplicate-invalid";
                        return "duplicate-inconclusive";
                    }

                    CBlockIndex* const pindexPrev = active_chain.Tip();
                    // TestBlockValidity only supports blocks built on the current Tip
                    if (block.hashPrevBlock != pindexPrev->GetBlockHash())
                        return "inconclusive-not-best-prevblk";
                    BlockValidationState state;
                    TestBlockValidity(state, chainman.GetParams(), active_chainstate, block, pindexPrev, GetAdjustedTime, false, true);
                    return BIP22ValidationResult(state);
                }

                const UniValue& aClientRules = oparam.find_value("rules");
                if (aClientRules.isArray()) {
                    for (unsigned int i = 0; i < aClientRules.size(); ++i) {
                        const UniValue& v = aClientRules[i];
                        setClientRules.insert(v.get_str());
                    }
                }
            }

            if (strMode != "template")
                throw JSONRPCError(RPC_INVALID_PARAMETER, "Invalid mode");

            if (!chainman.GetParams().IsTestChain()) {
                const CConnman& connman = EnsureConnman(node);
                if (connman.GetNodeCount(ConnectionDirection::Both) == 0) {
                    throw JSONRPCError(RPC_CLIENT_NOT_CONNECTED, PACKAGE_NAME " is not connected!");
                }

                if (active_chainstate.IsInitialBlockDownload()) {
                    throw JSONRPCError(RPC_CLIENT_IN_INITIAL_DOWNLOAD, PACKAGE_NAME " is in initial sync and waiting for blocks...");
                }
            }

            static unsigned int nTransactionsUpdatedLast;
            const CTxMemPool& mempool = EnsureMemPool(node);

<<<<<<< HEAD
            if (!lpval.isNull()) {
                // Wait to respond until either the best block changes, OR a minute has passed and there are more transactions
                uint256 hashWatchedChain;
                std::chrono::steady_clock::time_point checktxtime;
                unsigned int nTransactionsUpdatedLastLP;

                if (lpval.isStr()) {
                    // Format: <hashBestChain><nTransactionsUpdatedLast>
                    const std::string& lpstr = lpval.get_str();

                    hashWatchedChain = ParseHashV(lpstr.substr(0, 64), "longpollid");
                    nTransactionsUpdatedLastLP = LocaleIndependentAtoi<int64_t>(lpstr.substr(64));
                } else {
                    // NOTE: Spec does not specify behaviour for non-string longpollid, but this makes testing easier
                    hashWatchedChain = active_chain.Tip()->GetBlockHash();
                    nTransactionsUpdatedLastLP = nTransactionsUpdatedLast;
                }
=======
        if (chainman.IsInitialBlockDownload()) {
            throw JSONRPCError(RPC_CLIENT_IN_INITIAL_DOWNLOAD, PACKAGE_NAME " is in initial sync and waiting for blocks...");
        }
    }
>>>>>>> c78c67d4

                // Release lock while waiting
                LEAVE_CRITICAL_SECTION(cs_main);
                {
                    checktxtime = std::chrono::steady_clock::now() + std::chrono::minutes(1);

                    WAIT_LOCK(g_best_block_mutex, lock);
                    while (g_best_block == hashWatchedChain && IsRPCRunning()) {
                        if (g_best_block_cv.wait_until(lock, checktxtime) == std::cv_status::timeout) {
                            // Timeout: Check transactions for update
                            // without holding the mempool lock to avoid deadlocks
                            if (mempool.GetTransactionsUpdated() != nTransactionsUpdatedLastLP)
                                break;
                            checktxtime += std::chrono::seconds(10);
                        }
                    }
                }
                ENTER_CRITICAL_SECTION(cs_main);

                if (!IsRPCRunning())
                    throw JSONRPCError(RPC_CLIENT_NOT_CONNECTED, "Shutting down");
                // TODO: Maybe recheck connections/IBD and (if something wrong) send an expires-immediately template to stop miners?
            }

            const Consensus::Params& consensusParams = chainman.GetParams().GetConsensus();

            // GBT must be called with 'signet' set in the rules for signet chains
            if (consensusParams.signet_blocks && setClientRules.count("signet") != 1) {
                throw JSONRPCError(RPC_INVALID_PARAMETER, "getblocktemplate must be called with the signet rule set (call with {\"rules\": [\"segwit\", \"signet\"]})");
            }

            // Update block
            static CBlockIndex* pindexPrev;
            static int64_t time_start;
            static std::unique_ptr<CBlockTemplate> pblocktemplate;
            if (pindexPrev != active_chain.Tip() ||
                (mempool.GetTransactionsUpdated() != nTransactionsUpdatedLast && GetTime() - time_start > 5)) {
                // Clear pindexPrev so future calls make a new block, despite any failures from here on
                pindexPrev = nullptr;

                // Store the pindexBest used before CreateNewBlock, to avoid races
                nTransactionsUpdatedLast = mempool.GetTransactionsUpdated();
                CBlockIndex* pindexPrevNew = active_chain.Tip();
                time_start = GetTime();

                // Create new block
                if (consensusParams.fBLSCT) {
                    auto dest = blsct::SubAddress();

                    if (!coinbasedest.isNull() && coinbasedest.isStr()) {
                        dest = blsct::SubAddress(coinbasedest.get_str());

                        if (!dest.IsValid())
                            throw JSONRPCError(RPC_INVALID_PARAMETER, "invalid coinbase destination");
                    }

                    pblocktemplate = BlockAssembler{active_chainstate, &mempool}.CreateNewBLSCTBlock(dest, consensusParams.nBLSCTBlockReward, {}, true);
                } else {
                    CScript scriptDummy = CScript() << OP_TRUE;
                    pblocktemplate = BlockAssembler{active_chainstate, &mempool}.CreateNewBlock(scriptDummy);
                }

                if (!pblocktemplate)
                    throw JSONRPCError(RPC_OUT_OF_MEMORY, "Out of memory");

                // Need to update only after we know CreateNewBlock succeeded
                pindexPrev = pindexPrevNew;
            }
            CHECK_NONFATAL(pindexPrev);
            CBlock* pblock = &pblocktemplate->block; // pointer for convenience

            // Update nTime
            UpdateTime(pblock, consensusParams, pindexPrev);
            pblock->nNonce = 0;

            // NOTE: If at some point we support pre-segwit miners post-segwit-activation, this needs to take segwit support into consideration
            const bool fPreSegWit = !DeploymentActiveAfter(pindexPrev, chainman, Consensus::DEPLOYMENT_SEGWIT);

            UniValue aCaps(UniValue::VARR);
            aCaps.push_back("proposal");

            UniValue transactions(UniValue::VARR);
            std::map<uint256, int64_t> setTxIndex;
            int i = 0;
            for (const auto& it : pblock->vtx) {
                const CTransaction& tx = *it;
                uint256 txHash = tx.GetHash();
                setTxIndex[txHash] = i++;

                if (!consensusParams.fBLSCT && tx.IsCoinBase())
                    continue;

                UniValue entry(UniValue::VOBJ);

                entry.pushKV("data", EncodeHexTx(tx));
                entry.pushKV("txid", txHash.GetHex());
                entry.pushKV("hash", tx.GetWitnessHash().GetHex());

                UniValue deps(UniValue::VARR);
                for (const CTxIn& in : tx.vin) {
                    if (setTxIndex.count(in.prevout.hash))
                        deps.push_back(setTxIndex[in.prevout.hash]);
                }
                entry.pushKV("depends", deps);

                int index_in_template = i - 1;

                if (!tx.IsCoinBase())
                    entry.pushKV("fee", pblocktemplate->vTxFees[index_in_template]);
                int64_t nTxSigOps = pblocktemplate->vTxSigOpsCost[index_in_template];
                if (fPreSegWit) {
                    CHECK_NONFATAL(nTxSigOps % WITNESS_SCALE_FACTOR == 0);
                    nTxSigOps /= WITNESS_SCALE_FACTOR;
                }
                entry.pushKV("sigops", nTxSigOps);
                entry.pushKV("weight", GetTransactionWeight(tx));

                transactions.push_back(entry);
            }

            UniValue aux(UniValue::VOBJ);

            arith_uint256 hashTarget = arith_uint256().SetCompact(pblock->nBits);

            UniValue aMutable(UniValue::VARR);
            aMutable.push_back("time");
            aMutable.push_back("transactions");
            aMutable.push_back("prevblock");

            UniValue result(UniValue::VOBJ);
            result.pushKV("capabilities", aCaps);

            UniValue aRules(UniValue::VARR);
            aRules.push_back("csv");
            if (!fPreSegWit) aRules.push_back("!segwit");
            if (consensusParams.signet_blocks) {
                // indicate to miner that they must understand signet rules
                // when attempting to mine with this template
                aRules.push_back("!signet");
            }

            UniValue vbavailable(UniValue::VOBJ);
            for (int j = 0; j < (int)Consensus::MAX_VERSION_BITS_DEPLOYMENTS; ++j) {
                Consensus::DeploymentPos pos = Consensus::DeploymentPos(j);
                ThresholdState state = chainman.m_versionbitscache.State(pindexPrev, consensusParams, pos);
                switch (state) {
                case ThresholdState::DEFINED:
                case ThresholdState::FAILED:
                    // Not exposed to GBT at all
                    break;
                case ThresholdState::LOCKED_IN:
                    // Ensure bit is set in block version
                    pblock->nVersion |= chainman.m_versionbitscache.Mask(consensusParams, pos);
                    [[fallthrough]];
                case ThresholdState::STARTED: {
                    const struct VBDeploymentInfo& vbinfo = VersionBitsDeploymentInfo[pos];
                    vbavailable.pushKV(gbt_vb_name(pos), consensusParams.vDeployments[pos].bit);
                    if (setClientRules.find(vbinfo.name) == setClientRules.end()) {
                        if (!vbinfo.gbt_force) {
                            // If the client doesn't support this, don't indicate it in the [default] version
                            pblock->nVersion &= ~chainman.m_versionbitscache.Mask(consensusParams, pos);
                        }
                    }
                    break;
                }
                case ThresholdState::ACTIVE: {
                    // Add to rules only
                    const struct VBDeploymentInfo& vbinfo = VersionBitsDeploymentInfo[pos];
                    aRules.push_back(gbt_vb_name(pos));
                    if (setClientRules.find(vbinfo.name) == setClientRules.end()) {
                        // Not supported by the client; make sure it's safe to proceed
                        if (!vbinfo.gbt_force) {
                            throw JSONRPCError(RPC_INVALID_PARAMETER, strprintf("Support for '%s' rule requires explicit client support", vbinfo.name));
                        }
                    }
                    break;
                }
                }
            }
            result.pushKV("version", pblock->nVersion);
            result.pushKV("rules", aRules);
            result.pushKV("vbavailable", vbavailable);
            result.pushKV("vbrequired", int(0));

            result.pushKV("previousblockhash", pblock->hashPrevBlock.GetHex());
            result.pushKV("transactions", transactions);
            result.pushKV("coinbaseaux", aux);
            result.pushKV("coinbasevalue", !consensusParams.fBLSCT ? (int64_t)pblock->vtx[0]->vout[0].nValue : (consensusParams.nBLSCTBlockReward - pblocktemplate->vTxFees[0]));
            result.pushKV("longpollid", active_chain.Tip()->GetBlockHash().GetHex() + ToString(nTransactionsUpdatedLast));
            result.pushKV("target", hashTarget.GetHex());
            result.pushKV("mintime", (int64_t)pindexPrev->GetMedianTimePast() + 1);
            result.pushKV("mutable", aMutable);
            result.pushKV("noncerange", "00000000ffffffff");
            int64_t nSigOpLimit = MAX_BLOCK_SIGOPS_COST;
            int64_t nSizeLimit = MAX_BLOCK_SERIALIZED_SIZE;
            if (fPreSegWit) {
                CHECK_NONFATAL(nSigOpLimit % WITNESS_SCALE_FACTOR == 0);
                nSigOpLimit /= WITNESS_SCALE_FACTOR;
                CHECK_NONFATAL(nSizeLimit % WITNESS_SCALE_FACTOR == 0);
                nSizeLimit /= WITNESS_SCALE_FACTOR;
            }
            result.pushKV("sigoplimit", nSigOpLimit);
            result.pushKV("sizelimit", nSizeLimit);
            if (!fPreSegWit) {
                result.pushKV("weightlimit", (int64_t)MAX_BLOCK_WEIGHT);
            }
            result.pushKV("curtime", pblock->GetBlockTime());
            result.pushKV("bits", strprintf("%08x", pblock->nBits));
            result.pushKV("height", (int64_t)(pindexPrev->nHeight + 1));

            CCoinsViewCache* coins_view;
            {
                LOCK(::cs_main);
                coins_view = &active_chainstate.CoinsTip();
            }

            if (consensusParams.fBLSCT) {
                UniValue stakedCommitments(UniValue::VARR);
                auto stakedCommitmentsElements = coins_view->GetStakedCommitments().GetElements();

                for (size_t i = 0; i < stakedCommitmentsElements.Size(); ++i)
                    stakedCommitments.push_back(HexStr(stakedCommitmentsElements[i].GetVch()));

                result.pushKV("staked_commitments", stakedCommitments);
                result.pushKV("eta", HexStr(blsct::CalculateSetMemProofRandomness(*pindexPrev)));
            }

            if (consensusParams.signet_blocks) {
                result.pushKV("signet_challenge", HexStr(consensusParams.signet_challenge));
            }

            if (!pblocktemplate->vchCoinbaseCommitment.empty()) {
                result.pushKV("default_witness_commitment", HexStr(pblocktemplate->vchCoinbaseCommitment));
            }

            return result;
        },
    };
}

class submitblock_StateCatcher final : public CValidationInterface
{
public:
    uint256 hash;
    bool found{false};
    BlockValidationState state;

    explicit submitblock_StateCatcher(const uint256 &hashIn) : hash(hashIn), state() {}

protected:
    void BlockChecked(const CBlock& block, const BlockValidationState& stateIn) override {
        if (block.GetHash() != hash)
            return;
        found = true;
        state = stateIn;
    }
};

static RPCHelpMan submitblock()
{
    // We allow 2 arguments for compliance with BIP22. Argument 2 is ignored.
    return RPCHelpMan{"submitblock",
        "\nAttempts to submit new block to network.\n"
        "See https://en.bitcoin.it/wiki/BIP_0022 for full specification.\n",
        {
            {"hexdata", RPCArg::Type::STR_HEX, RPCArg::Optional::NO, "the hex-encoded block data to submit"},
            {"dummy", RPCArg::Type::STR, RPCArg::DefaultHint{"ignored"}, "dummy value, for compatibility with BIP22. This value is ignored."},
        },
        {
            RPCResult{"If the block was accepted", RPCResult::Type::NONE, "", ""},
            RPCResult{"Otherwise", RPCResult::Type::STR, "", "According to BIP22"},
        },
        RPCExamples{
                    HelpExampleCli("submitblock", "\"mydata\"")
            + HelpExampleRpc("submitblock", "\"mydata\"")
                },
        [&](const RPCHelpMan& self, const JSONRPCRequest& request) -> UniValue
{
    std::shared_ptr<CBlock> blockptr = std::make_shared<CBlock>();
    CBlock& block = *blockptr;
    if (!DecodeHexBlk(block, request.params[0].get_str())) {
        throw JSONRPCError(RPC_DESERIALIZATION_ERROR, "Block decode failed");
    }

    if (block.vtx.empty() || !block.vtx[0]->IsCoinBase()) {
        throw JSONRPCError(RPC_DESERIALIZATION_ERROR, "Block does not start with a coinbase");
    }

    ChainstateManager& chainman = EnsureAnyChainman(request.context);
    uint256 hash = block.GetHash();
    {
        LOCK(cs_main);
        const CBlockIndex* pindex = chainman.m_blockman.LookupBlockIndex(hash);
        if (pindex) {
            if (pindex->IsValid(BLOCK_VALID_SCRIPTS)) {
                return "duplicate";
            }
            if (pindex->nStatus & BLOCK_FAILED_MASK) {
                return "duplicate-invalid";
            }
        }
    }

    {
        LOCK(cs_main);
        const CBlockIndex* pindex = chainman.m_blockman.LookupBlockIndex(block.hashPrevBlock);
        if (pindex) {
            chainman.UpdateUncommittedBlockStructures(block, pindex);
        }
    }

    bool new_block;
    auto sc = std::make_shared<submitblock_StateCatcher>(block.GetHash());
    RegisterSharedValidationInterface(sc);
    bool accepted = chainman.ProcessNewBlock(blockptr, /*force_processing=*/true, /*min_pow_checked=*/true, /*new_block=*/&new_block);
    UnregisterSharedValidationInterface(sc);
    if (!new_block && accepted) {
        return "duplicate";
    }
    if (!sc->found) {
        return "inconclusive";
    }
    return BIP22ValidationResult(sc->state);
},
    };
}

static RPCHelpMan submitheader()
{
    return RPCHelpMan{"submitheader",
                "\nDecode the given hexdata as a header and submit it as a candidate chain tip if valid."
                "\nThrows when the header is invalid.\n",
                {
                    {"hexdata", RPCArg::Type::STR_HEX, RPCArg::Optional::NO, "the hex-encoded block header data"},
                },
                RPCResult{
                    RPCResult::Type::NONE, "", "None"},
                RPCExamples{
                    HelpExampleCli("submitheader", "\"aabbcc\"") +
                    HelpExampleRpc("submitheader", "\"aabbcc\"")
                },
        [&](const RPCHelpMan& self, const JSONRPCRequest& request) -> UniValue
{
    CBlockHeader h;
    if (!DecodeHexBlockHeader(h, request.params[0].get_str())) {
        throw JSONRPCError(RPC_DESERIALIZATION_ERROR, "Block header decode failed");
    }
    ChainstateManager& chainman = EnsureAnyChainman(request.context);
    {
        LOCK(cs_main);
        if (!chainman.m_blockman.LookupBlockIndex(h.hashPrevBlock)) {
            throw JSONRPCError(RPC_VERIFY_ERROR, "Must submit previous header (" + h.hashPrevBlock.GetHex() + ") first");
        }
    }

    BlockValidationState state;
    chainman.ProcessNewBlockHeaders({h}, /*min_pow_checked=*/true, state);
    if (state.IsValid()) return UniValue::VNULL;
    if (state.IsError()) {
        throw JSONRPCError(RPC_VERIFY_ERROR, state.ToString());
    }
    throw JSONRPCError(RPC_VERIFY_ERROR, state.GetRejectReason());
},
    };
}

void RegisterMiningRPCCommands(CRPCTable& t)
{
    static const CRPCCommand commands[]{
        {"mining", &getnetworkhashps},
        {"mining", &getmininginfo},
        {"mining", &prioritisetransaction},
        {"mining", &getprioritisedtransactions},
        {"mining", &getblocktemplate},
        {"mining", &submitblock},
        {"mining", &submitheader},

        {"hidden", &generatetoaddress},
        {"hidden", &generatetoblsctaddress},
        {"hidden", &generatetodescriptor},
        {"hidden", &generateblock},
        {"hidden", &generate},
    };
    for (const auto& c : commands) {
        t.appendCommand(c.name, &c);
    }
}<|MERGE_RESOLUTION|>--- conflicted
+++ resolved
@@ -176,13 +176,8 @@
 {
     const Consensus::Params& consensusParams = chainman.GetParams().GetConsensus();
     UniValue blockHashes(UniValue::VARR);
-<<<<<<< HEAD
-    while (nGenerate > 0 && !ShutdownRequested()) {
+    while (nGenerate > 0 && !chainman.m_interrupt) {
         std::unique_ptr<CBlockTemplate> pblocktemplate(BlockAssembler{chainman.ActiveChainstate(), &mempool}.CreateNewBLSCTBlock(blsct::SubAddress(destination), consensusParams.nBLSCTBlockReward, {}));
-=======
-    while (nGenerate > 0 && !chainman.m_interrupt) {
-        std::unique_ptr<CBlockTemplate> pblocktemplate(BlockAssembler{chainman.ActiveChainstate(), &mempool}.CreateNewBLSCTPOWBlock(blsct::SubAddress(destination), consensusParams.nBLSCTBlockReward, {}));
->>>>>>> c78c67d4
         if (!pblocktemplate.get())
             throw JSONRPCError(RPC_INTERNAL_ERROR, "Couldn't create new block");
 
@@ -623,36 +618,24 @@
         "    https://github.com/bitcoin/bips/blob/master/bip-0009.mediawiki#getblocktemplate_changes\n"
         "    https://github.com/bitcoin/bips/blob/master/bip-0145.mediawiki\n",
         {
-<<<<<<< HEAD
-            {"template_request", RPCArg::Type::OBJ, RPCArg::Default{UniValue::VOBJ}, "Format of the template", {
-                                                                                                                   {"mode", RPCArg::Type::STR, /* treat as named arg */ RPCArg::Optional::OMITTED, "This must be set to \"template\", \"proposal\" (see BIP 23), or omitted"},
-                                                                                                                   {"capabilities", RPCArg::Type::ARR, /* treat as named arg */ RPCArg::Optional::OMITTED, "A list of strings", {
-                                                                                                                                                                                                                                    {"str", RPCArg::Type::STR, RPCArg::Optional::OMITTED, "client side supported feature, 'longpoll', 'coinbasevalue', 'proposal', 'serverlist', 'workid'"},
-                                                                                                                                                                                                                                }},
-                                                                                                                   {"rules", RPCArg::Type::ARR, RPCArg::Optional::NO, "A list of strings", {
-                                                                                                                                                                                               {"segwit", RPCArg::Type::STR, RPCArg::Optional::NO, "(literal) indicates client side segwit support"},
-                                                                                                                                                                                               {"str", RPCArg::Type::STR, RPCArg::Optional::OMITTED, "other client side supported softfork deployment"},
-                                                                                                                                                                                           }},
-                                                                                                               },
-             RPCArgOptions{.oneline_description = "\"template_request\""}},
-=======
-            {"template_request", RPCArg::Type::OBJ, RPCArg::Optional::NO, "Format of the template",
             {
-                {"mode", RPCArg::Type::STR, /* treat as named arg */ RPCArg::Optional::OMITTED, "This must be set to \"template\", \"proposal\" (see BIP 23), or omitted"},
-                {"capabilities", RPCArg::Type::ARR, /* treat as named arg */ RPCArg::Optional::OMITTED, "A list of strings",
+                "template_request",
+                RPCArg::Type::OBJ,
+                RPCArg::Optional::NO,
+                "Format of the template",
                 {
-                    {"str", RPCArg::Type::STR, RPCArg::Optional::OMITTED, "client side supported feature, 'longpoll', 'coinbasevalue', 'proposal', 'serverlist', 'workid'"},
-                }},
-                {"rules", RPCArg::Type::ARR, RPCArg::Optional::NO, "A list of strings",
-                {
-                    {"segwit", RPCArg::Type::STR, RPCArg::Optional::NO, "(literal) indicates client side segwit support"},
-                    {"str", RPCArg::Type::STR, RPCArg::Optional::OMITTED, "other client side supported softfork deployment"},
-                }},
-                {"longpollid", RPCArg::Type::STR, RPCArg::Optional::OMITTED, "delay processing request until the result would vary significantly from the \"longpollid\" of a prior template"},
-                {"data", RPCArg::Type::STR_HEX, RPCArg::Optional::OMITTED, "proposed block data to check, encoded in hexadecimal; valid only for mode=\"proposal\""},
+                    {"mode", RPCArg::Type::STR, /* treat as named arg */ RPCArg::Optional::OMITTED, "This must be set to \"template\", \"proposal\" (see BIP 23), or omitted"},
+                    {"capabilities", RPCArg::Type::ARR, /* treat as named arg */ RPCArg::Optional::OMITTED, "A list of strings", {
+                                                                                                                                     {"str", RPCArg::Type::STR, RPCArg::Optional::OMITTED, "client side supported feature, 'longpoll', 'coinbasevalue', 'proposal', 'serverlist', 'workid'"},
+                                                                                                                                 }},
+                    {"rules", RPCArg::Type::ARR, RPCArg::Optional::NO, "A list of strings", {
+                                                                                                {"segwit", RPCArg::Type::STR, RPCArg::Optional::NO, "(literal) indicates client side segwit support"},
+                                                                                                {"str", RPCArg::Type::STR, RPCArg::Optional::OMITTED, "other client side supported softfork deployment"},
+                                                                                            }},
+                    {"longpollid", RPCArg::Type::STR, RPCArg::Optional::OMITTED, "delay processing request until the result would vary significantly from the \"longpollid\" of a prior template"},
+                    {"data", RPCArg::Type::STR_HEX, RPCArg::Optional::OMITTED, "proposed block data to check, encoded in hexadecimal; valid only for mode=\"proposal\""},
+                },
             },
-            },
->>>>>>> c78c67d4
         },
         {
             RPCResult{"If the proposal was accepted with mode=='proposal'", RPCResult::Type::NONE, "", ""},
@@ -687,8 +670,6 @@
                                                                                                                                                                                        {RPCResult::Type::STR_HEX, "key", "values must be in the coinbase (keys may be ignored)"},
                                                                                                                                                                                    }},
                                                                      {RPCResult::Type::NUM, "coinbasevalue", "maximum allowable input to coinbase transaction, including the generation award and transaction fees (in satoshis)"},
-                                                                     {RPCResult::Type::STR, "coinbasedest", "the destination for the coinbase rewards"},
-                                                                     {RPCResult::Type::STR, "longpollid", "an id to include with a request to longpoll on an update to this template"},
                                                                      {RPCResult::Type::STR, "longpollid", "an id to include with a request to longpoll on an update to this template"},
                                                                      {RPCResult::Type::STR, "target", "The hash target"},
                                                                      {RPCResult::Type::NUM_TIME, "mintime", "The minimum timestamp appropriate for the next block time, expressed in " + UNIX_EPOCH_TIME},
@@ -775,16 +756,11 @@
                 if (connman.GetNodeCount(ConnectionDirection::Both) == 0) {
                     throw JSONRPCError(RPC_CLIENT_NOT_CONNECTED, PACKAGE_NAME " is not connected!");
                 }
-
-                if (active_chainstate.IsInitialBlockDownload()) {
-                    throw JSONRPCError(RPC_CLIENT_IN_INITIAL_DOWNLOAD, PACKAGE_NAME " is in initial sync and waiting for blocks...");
-                }
             }
 
             static unsigned int nTransactionsUpdatedLast;
             const CTxMemPool& mempool = EnsureMemPool(node);
 
-<<<<<<< HEAD
             if (!lpval.isNull()) {
                 // Wait to respond until either the best block changes, OR a minute has passed and there are more transactions
                 uint256 hashWatchedChain;
@@ -802,12 +778,6 @@
                     hashWatchedChain = active_chain.Tip()->GetBlockHash();
                     nTransactionsUpdatedLastLP = nTransactionsUpdatedLast;
                 }
-=======
-        if (chainman.IsInitialBlockDownload()) {
-            throw JSONRPCError(RPC_CLIENT_IN_INITIAL_DOWNLOAD, PACKAGE_NAME " is in initial sync and waiting for blocks...");
-        }
-    }
->>>>>>> c78c67d4
 
                 // Release lock while waiting
                 LEAVE_CRITICAL_SECTION(cs_main);
@@ -876,6 +846,11 @@
                 // Need to update only after we know CreateNewBlock succeeded
                 pindexPrev = pindexPrevNew;
             }
+
+            if (chainman.IsInitialBlockDownload()) {
+                throw JSONRPCError(RPC_CLIENT_IN_INITIAL_DOWNLOAD, PACKAGE_NAME " is in initial sync and waiting for blocks...");
+            }
+
             CHECK_NONFATAL(pindexPrev);
             CBlock* pblock = &pblocktemplate->block; // pointer for convenience
 
