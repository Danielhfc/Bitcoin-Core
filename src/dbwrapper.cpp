--- conflicted
+++ resolved
@@ -71,9 +71,6 @@
     }
 };
 
-<<<<<<< HEAD
-static leveldb::Options GetOptions(size_t nCacheSize, bool compression, int maxOpenFiles)
-=======
 static void SetMaxOpenFiles(leveldb::Options *options) {
     // On most platforms the default setting of max_open_files (which is 1000)
     // is optimal. On Windows using a large file count is OK because the handles
@@ -99,19 +96,14 @@
              options->max_open_files, default_open_files);
 }
 
-static leveldb::Options GetOptions(size_t nCacheSize)
->>>>>>> 243c9bb7
+static leveldb::Options GetOptions(size_t nCacheSize, bool compression, int maxOpenFiles)
 {
     leveldb::Options options;
     options.block_cache = leveldb::NewLRUCache(nCacheSize / 2);
     options.write_buffer_size = nCacheSize / 4; // up to two write buffers may be held in memory simultaneously
     options.filter_policy = leveldb::NewBloomFilterPolicy(10);
-<<<<<<< HEAD
     options.compression = compression ? leveldb::kSnappyCompression : leveldb::kNoCompression;
     options.max_open_files = maxOpenFiles;
-=======
-    options.compression = leveldb::kNoCompression;
->>>>>>> 243c9bb7
     options.info_log = new CBitcoinLevelDBLogger();
     if (leveldb::kMajorVersion > 1 || (leveldb::kMajorVersion == 1 && leveldb::kMinorVersion >= 16)) {
         // LevelDB versions before 1.16 consider short writes to be corruption. Only trigger error
@@ -122,12 +114,8 @@
     return options;
 }
 
-<<<<<<< HEAD
 CDBWrapper::CDBWrapper(const fs::path& path, size_t nCacheSize, bool fMemory, bool fWipe, bool obfuscate, bool compression, int maxOpenFiles)
-=======
-CDBWrapper::CDBWrapper(const fs::path& path, size_t nCacheSize, bool fMemory, bool fWipe, bool obfuscate)
     : m_name(fs::basename(path))
->>>>>>> 243c9bb7
 {
     penv = nullptr;
     readoptions.verify_checksums = true;
