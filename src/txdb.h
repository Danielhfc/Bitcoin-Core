// Copyright (c) 2009-2010 Satoshi Nakamoto
// Copyright (c) 2009-2016 The Bitcoin Core developers
// Distributed under the MIT software license, see the accompanying
// file COPYING or http://www.opensource.org/licenses/mit-license.php.

#ifndef BITCOIN_TXDB_H
#define BITCOIN_TXDB_H

#include "coins.h"
#include "dbwrapper.h"
#include "chain.h"
#include "addressindex.h"
#include "spentindex.h"
#include "timestampindex.h"
#include "rctindex.h"

#include <map>
#include <string>
#include <utility>
#include <vector>

class CBlockIndex;
class CCoinsViewDBCursor;
class uint256;

<<<<<<< HEAD
const char DB_RCTOUTPUT = 'A';
const char DB_RCTOUTPUT_LAST = 'I';
const char DB_RCTOUTPUT_LINK = 'L';
const char DB_RCTOUTPUT_CHECKPOINT = 'H';
const char DB_RCTKEYIMAGE = 'K';


=======
//! No need to periodic flush if at least this much space still available.
static constexpr int MAX_BLOCK_COINSDB_USAGE = 10;
>>>>>>> 0d3e8183
//! -dbcache default (MiB)
static const int64_t nDefaultDbCache = 450;
//! -dbbatchsize default (bytes)
static const int64_t nDefaultDbBatchSize = 16 << 20;
//! max. -dbcache (MiB)
static const int64_t nMaxDbCache = sizeof(void*) > 4 ? 16384 : 1024;
//! min. -dbcache (MiB)
static const int64_t nMinDbCache = 4;
//! Max memory allocated to block tree DB specific cache, if no -txindex (MiB)
static const int64_t nMaxBlockDBCache = 2;
//! Max memory allocated to block tree DB specific cache, if -txindex (MiB)
// Unlike for the UTXO database, for the txindex scenario the leveldb cache make
// a meaningful difference: https://github.com/bitcoin/bitcoin/pull/8273#issuecomment-229601991
static const int64_t nMaxBlockDBAndTxIndexCache = 1024;
//! Max memory allocated to coin DB specific cache (MiB)
static const int64_t nMaxCoinsDBCache = 8;

struct CDiskTxPos : public CDiskBlockPos
{
    unsigned int nTxOffset; // after header

    ADD_SERIALIZE_METHODS;

    template <typename Stream, typename Operation>
    inline void SerializationOp(Stream& s, Operation ser_action) {
        READWRITE(*(CDiskBlockPos*)this);
        READWRITE(VARINT(nTxOffset));
    }

    CDiskTxPos(const CDiskBlockPos &blockIn, unsigned int nTxOffsetIn) : CDiskBlockPos(blockIn.nFile, blockIn.nPos), nTxOffset(nTxOffsetIn) {
    }

    CDiskTxPos() {
        SetNull();
    }

    void SetNull() {
        CDiskBlockPos::SetNull();
        nTxOffset = 0;
    }
};

/** CCoinsView backed by the coin database (chainstate/) */
class CCoinsViewDB : public CCoinsView
{
protected:
    CDBWrapper db;
public:
    CCoinsViewDB(size_t nCacheSize, bool fMemory = false, bool fWipe = false);

    bool GetCoin(const COutPoint &outpoint, Coin &coin) const override;
    bool HaveCoin(const COutPoint &outpoint) const override;
    uint256 GetBestBlock() const override;
    std::vector<uint256> GetHeadBlocks() const override;
    bool BatchWrite(CCoinsMap &mapCoins, const uint256 &hashBlock) override;
    CCoinsViewCursor *Cursor() const override;

    //! Attempt to update from an older database format. Returns whether an error occurred.
    bool Upgrade();
    size_t EstimateSize() const override;
};

/** Specialization of CCoinsViewCursor to iterate over a CCoinsViewDB */
class CCoinsViewDBCursor: public CCoinsViewCursor
{
public:
    ~CCoinsViewDBCursor() {}

    bool GetKey(COutPoint &key) const override;
    bool GetValue(Coin &coin) const override;
    unsigned int GetValueSize() const override;

    bool Valid() const override;
    void Next() override;

private:
    CCoinsViewDBCursor(CDBIterator* pcursorIn, const uint256 &hashBlockIn):
        CCoinsViewCursor(hashBlockIn), pcursor(pcursorIn) {}
    std::unique_ptr<CDBIterator> pcursor;
    std::pair<char, COutPoint> keyTmp;

    friend class CCoinsViewDB;
};

/** Access to the block database (blocks/index/) */
class CBlockTreeDB : public CDBWrapper
{
public:
    CBlockTreeDB(size_t nCacheSize, bool fMemory = false, bool fWipe = false, bool compression = true, int maxOpenFiles = 1000);
private:
    CBlockTreeDB(const CBlockTreeDB&);
    void operator=(const CBlockTreeDB&);
public:
    bool WriteBatchSync(const std::vector<std::pair<int, const CBlockFileInfo*> >& fileInfo, int nLastFile, const std::vector<const CBlockIndex*>& blockinfo);
    bool ReadBlockFileInfo(int nFile, CBlockFileInfo &fileinfo);
    bool ReadLastBlockFile(int &nFile);
    bool WriteReindexing(bool fReindex);
    bool ReadReindexing(bool &fReindex);
    bool ReadTxIndex(const uint256 &txid, CDiskTxPos &pos);
    bool WriteTxIndex(const std::vector<std::pair<uint256, CDiskTxPos> > &list);
    
    bool ReadSpentIndex(CSpentIndexKey &key, CSpentIndexValue &value);
    bool UpdateSpentIndex(const std::vector<std::pair<CSpentIndexKey, CSpentIndexValue> >&vect);
    bool UpdateAddressUnspentIndex(const std::vector<std::pair<CAddressUnspentKey, CAddressUnspentValue > >&vect);
    bool ReadAddressUnspentIndex(uint160 addressHash, int type,
                                 std::vector<std::pair<CAddressUnspentKey, CAddressUnspentValue> > &vect);
    bool WriteAddressIndex(const std::vector<std::pair<CAddressIndexKey, CAmount> > &vect);
    bool EraseAddressIndex(const std::vector<std::pair<CAddressIndexKey, CAmount> > &vect);
    bool ReadAddressIndex(uint160 addressHash, int type,
                          std::vector<std::pair<CAddressIndexKey, CAmount> > &addressIndex,
                          int start = 0, int end = 0);
    bool WriteTimestampIndex(const CTimestampIndexKey &timestampIndex);
    bool ReadTimestampIndex(const unsigned int &high, const unsigned int &low, const bool fActiveOnly, std::vector<std::pair<uint256, unsigned int> > &vect);
    bool WriteTimestampBlockIndex(const CTimestampBlockIndexKey &blockhashIndex, const CTimestampBlockIndexValue &logicalts);
    bool ReadTimestampBlockIndex(const uint256 &hash, unsigned int &logicalTS);
    bool WriteFlag(const std::string &name, bool fValue);
    bool ReadFlag(const std::string &name, bool &fValue);
<<<<<<< HEAD
    bool LoadBlockIndexGuts(boost::function<CBlockIndex*(const uint256&)> insertBlockIndex);
    
    bool ReadLastRCTOutput(int64_t &rv);
    bool WriteLastRCTOutput(int64_t i);
    
    bool ReadRCTOutput(int64_t i, CAnonOutput &ao);
    bool WriteRCTOutput(int64_t i, const CAnonOutput &ao);
    bool EraseRCTOutput(int64_t i);
    
    bool ReadRCTOutputLink(const CCmpPubKey &pk, int64_t &i);
    bool WriteRCTOutputLink(const CCmpPubKey &pk, int64_t i);
    bool EraseRCTOutputLink(const CCmpPubKey &pk);
    
    bool ReadRCTOutputCheckpoint(int nBlock, int64_t &i);
    
    
    bool ReadRCTKeyImage(const CCmpPubKey &ki, uint256 &txhash);
    bool WriteRCTKeyImage(const CCmpPubKey &ki, const uint256 &txhash);
    bool EraseRCTKeyImage(const CCmpPubKey &ki);
    
    
    //bool WriteRCTOutputBatch(std::vector<std::pair<int64_t, CAnonOutput> > &vao);
=======
    bool LoadBlockIndexGuts(const Consensus::Params& consensusParams, std::function<CBlockIndex*(const uint256&)> insertBlockIndex);
>>>>>>> 0d3e8183
};

#endif // BITCOIN_TXDB_H<|MERGE_RESOLUTION|>--- conflicted
+++ resolved
@@ -23,7 +23,6 @@
 class CCoinsViewDBCursor;
 class uint256;
 
-<<<<<<< HEAD
 const char DB_RCTOUTPUT = 'A';
 const char DB_RCTOUTPUT_LAST = 'I';
 const char DB_RCTOUTPUT_LINK = 'L';
@@ -31,10 +30,9 @@
 const char DB_RCTKEYIMAGE = 'K';
 
 
-=======
 //! No need to periodic flush if at least this much space still available.
 static constexpr int MAX_BLOCK_COINSDB_USAGE = 10;
->>>>>>> 0d3e8183
+
 //! -dbcache default (MiB)
 static const int64_t nDefaultDbCache = 450;
 //! -dbbatchsize default (bytes)
@@ -152,8 +150,7 @@
     bool ReadTimestampBlockIndex(const uint256 &hash, unsigned int &logicalTS);
     bool WriteFlag(const std::string &name, bool fValue);
     bool ReadFlag(const std::string &name, bool &fValue);
-<<<<<<< HEAD
-    bool LoadBlockIndexGuts(boost::function<CBlockIndex*(const uint256&)> insertBlockIndex);
+    bool LoadBlockIndexGuts(const Consensus::Params& consensusParams, std::function<CBlockIndex*(const uint256&)> insertBlockIndex);
     
     bool ReadLastRCTOutput(int64_t &rv);
     bool WriteLastRCTOutput(int64_t i);
@@ -175,9 +172,6 @@
     
     
     //bool WriteRCTOutputBatch(std::vector<std::pair<int64_t, CAnonOutput> > &vao);
-=======
-    bool LoadBlockIndexGuts(const Consensus::Params& consensusParams, std::function<CBlockIndex*(const uint256&)> insertBlockIndex);
->>>>>>> 0d3e8183
 };
 
 #endif // BITCOIN_TXDB_H