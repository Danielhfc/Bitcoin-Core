--- conflicted
+++ resolved
@@ -24,13 +24,6 @@
     : tx(_tx), nFee(_nFee), nTxWeight(GetTransactionWeight(*tx)), nUsageSize(RecursiveDynamicUsage(tx)), nTime(_nTime), entryHeight(_entryHeight),
     spendsCoinbase(_spendsCoinbase), sigOpCost(_sigOpsCost), lockPoints(lp)
 {
-<<<<<<< HEAD
-    nTxWeight = GetTransactionWeight(_tx);
-    nModSize = _tx.CalculateModifiedSize(GetTxSize());
-    nUsageSize = RecursiveDynamicUsage(*tx) + memusage::DynamicUsage(tx);
-
-=======
->>>>>>> be92be56
     nCountWithDescendants = 1;
     nSizeWithDescendants = GetTxSize();
     nModFeesWithDescendants = nFee;
@@ -698,14 +691,7 @@
         if (fDependsWait)
             waitingOnDependants.push_back(&(*it));
         else {
-<<<<<<< HEAD
-            CValidationState state;
-            PrecomputedTransactionData txdata(tx);
-            assert(CheckInputs(tx, state, mempoolDuplicate, false, 0, false, txdata, NULL));
-            UpdateCoins(tx, mempoolDuplicate, 1000000);
-=======
             CheckInputsAndUpdateCoins(tx, mempoolDuplicate, spendheight);
->>>>>>> be92be56
         }
     }
     unsigned int stepsSinceLastRemove = 0;
@@ -717,13 +703,7 @@
             stepsSinceLastRemove++;
             assert(stepsSinceLastRemove < waitingOnDependants.size());
         } else {
-<<<<<<< HEAD
-            PrecomputedTransactionData txdata(entry->GetTx());
-            assert(CheckInputs(entry->GetTx(), state, mempoolDuplicate, false, 0, false, txdata, NULL));
-            UpdateCoins(entry->GetTx(), mempoolDuplicate, 1000000);
-=======
             CheckInputsAndUpdateCoins(entry->GetTx(), mempoolDuplicate, spendheight);
->>>>>>> be92be56
             stepsSinceLastRemove = 0;
         }
     }
@@ -1073,18 +1053,6 @@
         }
     }
 
-<<<<<<< HEAD
-    if (maxFeeRateRemoved > CFeeRate(0))
-        LogPrint("mempool", "Removed %u txn, rolling minimum fee bumped to %s\n", nTxnRemoved, maxFeeRateRemoved.ToString());
-}
-
-bool CTxMemPool::TransactionWithinChainLimit(const uint256& txid, size_t chainLimit) const {
-    LOCK(cs);
-    auto it = mapTx.find(txid);
-    return it == mapTx.end() || (it->GetCountWithAncestors() < chainLimit &&
-       it->GetCountWithDescendants() < chainLimit);
-}
-=======
     if (maxFeeRateRemoved > CFeeRate(0)) {
         LogPrint(BCLog::MEMPOOL, "Removed %u txn, rolling minimum fee bumped to %s\n", nTxnRemoved, maxFeeRateRemoved.ToString());
     }
@@ -1122,5 +1090,4 @@
     }
 }
 
-SaltedTxidHasher::SaltedTxidHasher() : k0(GetRand(std::numeric_limits<uint64_t>::max())), k1(GetRand(std::numeric_limits<uint64_t>::max())) {}
->>>>>>> be92be56
+SaltedTxidHasher::SaltedTxidHasher() : k0(GetRand(std::numeric_limits<uint64_t>::max())), k1(GetRand(std::numeric_limits<uint64_t>::max())) {}