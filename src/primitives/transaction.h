// Copyright (c) 2009-2010 Satoshi Nakamoto
// Copyright (c) 2009-2022 The Bitcoin Core developers
// Distributed under the MIT software license, see the accompanying
// file COPYING or http://www.opensource.org/licenses/mit-license.php.

#ifndef BITCOIN_PRIMITIVES_TRANSACTION_H
#define BITCOIN_PRIMITIVES_TRANSACTION_H

<<<<<<< HEAD
#include <blsct/arith/mcl/mcl.h>
#include <blsct/private_key.h>
#include <blsct/range_proof/bulletproofs/range_proof.h>
#include <blsct/signature.h>
#include <consensus/amount.h>
#include <ctokens/tokenid.h>
#include <prevector.h>
=======
#include <attributes.h>
#include <consensus/amount.h>
>>>>>>> 3e691258
#include <script/script.h>
#include <serialize.h>
#include <uint256.h>
#include <util/transaction_identifier.h> // IWYU pragma: export

#include <cstddef>
#include <cstdint>
#include <ios>
#include <limits>
#include <memory>
#include <numeric>
#include <string>
#include <tuple>
#include <utility>
#include <vector>

/** An outpoint - a combination of a transaction hash and an index n into its vout */
class COutPoint
{
public:
    Txid hash;
    uint32_t n;

    static constexpr uint32_t NULL_INDEX = std::numeric_limits<uint32_t>::max();

<<<<<<< HEAD
    COutPoint() : n(NULL_INDEX) {}
    COutPoint(const uint256& hashIn, uint32_t nIn) : hash(hashIn), n(nIn) {}
=======
    COutPoint(): n(NULL_INDEX) { }
    COutPoint(const Txid& hashIn, uint32_t nIn): hash(hashIn), n(nIn) { }
>>>>>>> 3e691258

    SERIALIZE_METHODS(COutPoint, obj) { READWRITE(obj.hash, obj.n); }

    void SetNull()
    {
        hash.SetNull();
        n = NULL_INDEX;
    }
    bool IsNull() const { return (hash.IsNull() && n == NULL_INDEX); }

    friend bool operator<(const COutPoint& a, const COutPoint& b)
    {
        return std::tie(a.hash, a.n) < std::tie(b.hash, b.n);
    }

    friend bool operator==(const COutPoint& a, const COutPoint& b)
    {
        return (a.hash == b.hash && a.n == b.n);
    }

    friend bool operator!=(const COutPoint& a, const COutPoint& b)
    {
        return !(a == b);
    }

    std::string ToString() const;
};

/** An input of a transaction.  It contains the location of the previous
 * transaction's output that it claims and a signature that matches the
 * output's public key.
 */
class CTxIn
{
public:
    COutPoint prevout;
    CScript scriptSig;
    uint32_t nSequence;
    CScriptWitness scriptWitness; //!< Only serialized through CTransaction

    /**
     * Setting nSequence to this value for every input in a transaction
     * disables nLockTime/IsFinalTx().
     * It fails OP_CHECKLOCKTIMEVERIFY/CheckLockTime() for any input that has
     * it set (BIP 65).
     * It has SEQUENCE_LOCKTIME_DISABLE_FLAG set (BIP 68/112).
     */
    static const uint32_t SEQUENCE_FINAL = 0xffffffff;
    /**
     * This is the maximum sequence number that enables both nLockTime and
     * OP_CHECKLOCKTIMEVERIFY (BIP 65).
     * It has SEQUENCE_LOCKTIME_DISABLE_FLAG set (BIP 68/112).
     */
    static const uint32_t MAX_SEQUENCE_NONFINAL{SEQUENCE_FINAL - 1};

    // Below flags apply in the context of BIP 68. BIP 68 requires the tx
    // version to be set to 2, or higher.
    /**
     * If this flag is set, CTxIn::nSequence is NOT interpreted as a
     * relative lock-time.
     * It skips SequenceLocks() for any input that has it set (BIP 68).
     * It fails OP_CHECKSEQUENCEVERIFY/CheckSequence() for any input that has
     * it set (BIP 112).
     */
    static const uint32_t SEQUENCE_LOCKTIME_DISABLE_FLAG = (1U << 31);

    /**
     * If CTxIn::nSequence encodes a relative lock-time and this flag
     * is set, the relative lock-time has units of 512 seconds,
     * otherwise it specifies blocks with a granularity of 1. */
    static const uint32_t SEQUENCE_LOCKTIME_TYPE_FLAG = (1 << 22);

    /**
     * If CTxIn::nSequence encodes a relative lock-time, this mask is
     * applied to extract that lock-time from the sequence field. */
    static const uint32_t SEQUENCE_LOCKTIME_MASK = 0x0000ffff;

    /**
     * In order to use the same number of bits to encode roughly the
     * same wall-clock duration, and because blocks are naturally
     * limited to occur every 600s on average, the minimum granularity
     * for time-based relative lock-time is fixed at 512 seconds.
     * Converting from CTxIn::nSequence to seconds is performed by
     * multiplying by 512 = 2^9, or equivalently shifting up by
     * 9 bits. */
    static const int SEQUENCE_LOCKTIME_GRANULARITY = 9;

    CTxIn()
    {
        nSequence = SEQUENCE_FINAL;
    }

<<<<<<< HEAD
    explicit CTxIn(COutPoint prevoutIn, CScript scriptSigIn = CScript(), uint32_t nSequenceIn = SEQUENCE_FINAL);
    CTxIn(uint256 hashPrevTx, uint32_t nOut, CScript scriptSigIn = CScript(), uint32_t nSequenceIn = SEQUENCE_FINAL);
=======
    explicit CTxIn(COutPoint prevoutIn, CScript scriptSigIn=CScript(), uint32_t nSequenceIn=SEQUENCE_FINAL);
    CTxIn(Txid hashPrevTx, uint32_t nOut, CScript scriptSigIn=CScript(), uint32_t nSequenceIn=SEQUENCE_FINAL);
>>>>>>> 3e691258

    SERIALIZE_METHODS(CTxIn, obj) { READWRITE(obj.prevout, obj.scriptSig, obj.nSequence); }

    friend bool operator==(const CTxIn& a, const CTxIn& b)
    {
        return (a.prevout == b.prevout &&
                a.scriptSig == b.scriptSig &&
                a.nSequence == b.nSequence);
    }

    friend bool operator!=(const CTxIn& a, const CTxIn& b)
    {
        return !(a == b);
    }

    std::string ToString() const;
};

class CTxOutBLSCTData
{
public:
    MclG1Point spendingKey;
    MclG1Point ephemeralKey;
    MclG1Point blindingKey;
    bulletproofs::RangeProof<Mcl> rangeProof;
    uint16_t viewTag;

    CTxOutBLSCTData()
    {
        viewTag = 0;
    }

    template <typename Stream>
    void Serialize(Stream& s) const
    {
        ::Serialize(s, rangeProof);
        ::Serialize(s, spendingKey);
        ::Serialize(s, blindingKey);
        ::Serialize(s, ephemeralKey);
        ::Serialize(s, viewTag);
    }

    template <typename Stream>
    void Unserialize(Stream& s)
    {
        ::Unserialize(s, rangeProof);
        ::Unserialize(s, spendingKey);
        ::Unserialize(s, blindingKey);
        ::Unserialize(s, ephemeralKey);
        ::Unserialize(s, viewTag);
    }

    friend bool operator==(const CTxOutBLSCTData& a, const CTxOutBLSCTData& b)
    {
        return (a.spendingKey == b.spendingKey && a.ephemeralKey == b.ephemeralKey &&
                a.blindingKey == b.blindingKey && a.viewTag == b.viewTag);
    }

    friend bool operator!=(const CTxOutBLSCTData& a, const CTxOutBLSCTData& b)
    {
        return !(a == b);
    }
};

/** An output of a transaction.  It contains the public key that the next input
 * must be able to sign with to claim it.
 */
class CTxOut
{
public:
    static const uint32_t BLSCT_MARKER = 0x1 << 0;
    static const uint32_t TOKEN_MARKER = 0x1 << 1;

    CAmount nValue;
    CScript scriptPubKey;
    CTxOutBLSCTData blsctData;
    TokenId tokenId;

    CTxOut()
    {
        SetNull();
    }

    CTxOut(const CAmount& nValueIn, CScript scriptPubKeyIn, TokenId tokenId = TokenId());

    template <typename Stream>
    void Serialize(Stream& s) const
    {
        uint64_t nFlags = 0;

        if (blsctData.rangeProof.Vs.Size() > 0)
            nFlags |= BLSCT_MARKER;
        if (!tokenId.IsNull())
            nFlags |= TOKEN_MARKER;
        if (nFlags != 0) {
            ::Serialize(s, std::numeric_limits<CAmount>::max());
            ::Serialize(s, nFlags);
        } else {
            ::Serialize(s, nValue);
        }
        ::Serialize(s, scriptPubKey);
        if (nFlags & BLSCT_MARKER) {
            ::Serialize(s, blsctData);
        }
        if (nFlags & TOKEN_MARKER)
            ::Serialize(s, tokenId);
    }

    template <typename Stream>
    void Unserialize(Stream& s)
    {
        ::Unserialize(s, nValue);
        uint64_t nFlags = 0;
        if (nValue == std::numeric_limits<CAmount>::max()) {
            nValue = 0;
            ::Unserialize(s, nFlags);
        }
        ::Unserialize(s, scriptPubKey);
        if (nFlags & BLSCT_MARKER) {
            ::Unserialize(s, blsctData);
        }
        if (nFlags & TOKEN_MARKER) {
            ::Unserialize(s, tokenId);
        }
    }

    void SetNull()
    {
        nValue = -1;
        scriptPubKey.clear();
        blsctData.viewTag = 0;
    }

    bool IsNull() const
    {
        return (nValue == -1);
    }

    friend bool operator==(const CTxOut& a, const CTxOut& b)
    {
        return (a.nValue == b.nValue &&
                a.scriptPubKey == b.scriptPubKey &&
                a.tokenId == b.tokenId && a.blsctData == b.blsctData);
    }

    friend bool operator!=(const CTxOut& a, const CTxOut& b)
    {
        return !(a == b);
    }

    std::string ToString() const;
};

struct CMutableTransaction;

struct TransactionSerParams {
    const bool allow_witness;
    SER_PARAMS_OPFUNC
};
static constexpr TransactionSerParams TX_WITH_WITNESS{.allow_witness = true};
static constexpr TransactionSerParams TX_NO_WITNESS{.allow_witness = false};

/**
 * Basic transaction serialization format:
 * - int32_t nVersion
 * - std::vector<CTxIn> vin
 * - std::vector<CTxOut> vout
 * - uint32_t nLockTime
 *
 * Extended transaction serialization format:
 * - int32_t nVersion
 * - unsigned char dummy = 0x00
 * - unsigned char flags (!= 0)
 * - std::vector<CTxIn> vin
 * - std::vector<CTxOut> vout
 * - if (flags & 1):
 *   - CScriptWitness scriptWitness; (deserialized into CTxIn)
 * - uint32_t nLockTime
 */
<<<<<<< HEAD
template <typename Stream, typename TxType>
inline void UnserializeTransaction(TxType& tx, Stream& s)
{
    const bool fAllowWitness = !(s.GetVersion() & SERIALIZE_TRANSACTION_NO_WITNESS);
=======
template<typename Stream, typename TxType>
void UnserializeTransaction(TxType& tx, Stream& s, const TransactionSerParams& params)
{
    const bool fAllowWitness = params.allow_witness;
>>>>>>> 3e691258

    s >> tx.nVersion;
    unsigned char flags = 0;
    tx.vin.clear();
    tx.vout.clear();
    /* Try to read the vin. In case the dummy is there, this will be read as an empty vector. */
    s >> tx.vin;
    if (tx.vin.size() == 0 && fAllowWitness) {
        /* We read a dummy or an empty vin. */
        s >> flags;
        if (flags != 0) {
            s >> tx.vin;
            s >> tx.vout;
        }
    } else {
        /* We read a non-empty vin. Assume a normal vout follows. */
        s >> tx.vout;
    }
    if ((flags & 1) && fAllowWitness) {
        /* The witness flag is present, and we support witnesses. */
        flags ^= 1;
        for (size_t i = 0; i < tx.vin.size(); i++) {
            s >> tx.vin[i].scriptWitness.stack;
        }
        if (!tx.HasWitness()) {
            /* It's illegal to encode witnesses when all witness stacks are empty. */
            throw std::ios_base::failure("Superfluous witness record");
        }
    }
    if (flags) {
        /* Unknown flag in the serialization */
        throw std::ios_base::failure("Unknown transaction optional data");
    }
    s >> tx.nLockTime;
    if (tx.IsBLSCT()) {
        s >> tx.txSig;
    }
}

<<<<<<< HEAD
template <typename Stream, typename TxType>
inline void SerializeTransaction(const TxType& tx, Stream& s)
{
    const bool fAllowWitness = !(s.GetVersion() & SERIALIZE_TRANSACTION_NO_WITNESS);
=======
template<typename Stream, typename TxType>
void SerializeTransaction(const TxType& tx, Stream& s, const TransactionSerParams& params)
{
    const bool fAllowWitness = params.allow_witness;
>>>>>>> 3e691258

    s << tx.nVersion;
    unsigned char flags = 0;
    // Consistency check
    if (fAllowWitness) {
        /* Check whether witnesses need to be serialized. */
        if (tx.HasWitness()) {
            flags |= 1;
        }
    }
    if (flags) {
        /* Use extended format in case witnesses are to be serialized. */
        std::vector<CTxIn> vinDummy;
        s << vinDummy;
        s << flags;
    }
    s << tx.vin;
    s << tx.vout;
    if (flags & 1) {
        for (size_t i = 0; i < tx.vin.size(); i++) {
            s << tx.vin[i].scriptWitness.stack;
        }
    }
    s << tx.nLockTime;
    if (tx.IsBLSCT()) {
        s << tx.txSig;
    }
}

template <typename TxType>
inline CAmount CalculateOutputValue(const TxType& tx)
{
    return std::accumulate(tx.vout.cbegin(), tx.vout.cend(), CAmount{0}, [](CAmount sum, const auto& txout) { return sum + txout.nValue; });
}


/** The basic transaction that is broadcasted on the network and contained in
 * blocks.  A transaction can contain multiple inputs and outputs.
 */
class CTransaction
{
public:
    // Default transaction version.
    static const int32_t CURRENT_VERSION = 2;
    static const int32_t BLSCT_MARKER = 1 << 5;

    // The local variables are made const to prevent unintended modification
    // without updating the cached hash value. However, CTransaction is not
    // actually immutable; deserialization and assignment are implemented,
    // and bypass the constness. This is safe, as they update the entire
    // structure, including the hash.
    const std::vector<CTxIn> vin;
    const std::vector<CTxOut> vout;
    const int32_t nVersion;
    const uint32_t nLockTime;
    blsct::Signature txSig;

private:
    /** Memory only. */
    const bool m_has_witness;
    const Txid hash;
    const Wtxid m_witness_hash;

    Txid ComputeHash() const;
    Wtxid ComputeWitnessHash() const;

    bool ComputeHasWitness() const;

public:
    /** Convert a CMutableTransaction into a CTransaction. */
    explicit CTransaction(const CMutableTransaction& tx);
    explicit CTransaction(CMutableTransaction&& tx);

    template <typename Stream>
<<<<<<< HEAD
    inline void Serialize(Stream& s) const
    {
        SerializeTransaction(*this, s);
=======
    inline void Serialize(Stream& s) const {
        SerializeTransaction(*this, s, s.GetParams());
>>>>>>> 3e691258
    }

    /** This deserializing constructor is provided instead of an Unserialize method.
     *  Unserialize is not possible, since it would require overwriting const fields. */
    template <typename Stream>
<<<<<<< HEAD
    CTransaction(deserialize_type, Stream& s) : CTransaction(CMutableTransaction(deserialize, s))
    {
    }
=======
    CTransaction(deserialize_type, const TransactionSerParams& params, Stream& s) : CTransaction(CMutableTransaction(deserialize, params, s)) {}
    template <typename Stream>
    CTransaction(deserialize_type, ParamsStream<TransactionSerParams,Stream>& s) : CTransaction(CMutableTransaction(deserialize, s)) {}
>>>>>>> 3e691258

    bool IsNull() const
    {
        return vin.empty() && vout.empty();
    }

    const Txid& GetHash() const LIFETIMEBOUND { return hash; }
    const Wtxid& GetWitnessHash() const LIFETIMEBOUND { return m_witness_hash; };

    // Return sum of txouts.
    CAmount GetValueOut() const;

    /**
     * Get the total transaction size in bytes, including witness data.
     * "Total Size" defined in BIP141 and BIP144.
     * @return Total transaction size in bytes
     */
    unsigned int GetTotalSize() const;

    bool IsCoinBase() const
    {
        return (vin.size() == 1 && vin[0].prevout.IsNull());
    }

    bool IsBLSCT() const
    {
        return nVersion & BLSCT_MARKER;
    }

    friend bool operator==(const CTransaction& a, const CTransaction& b)
    {
        return a.hash == b.hash;
    }

    friend bool operator!=(const CTransaction& a, const CTransaction& b)
    {
        return a.hash != b.hash;
    }

    std::string ToString(bool fIncludeSignatures = false) const;

    bool HasWitness() const { return m_has_witness; }
};

/** A mutable version of CTransaction. */
struct CMutableTransaction {
    std::vector<CTxIn> vin;
    std::vector<CTxOut> vout;
    int32_t nVersion;
    uint32_t nLockTime;
    blsct::Signature txSig;

    explicit CMutableTransaction();
    explicit CMutableTransaction(const CTransaction& tx);

    template <typename Stream>
<<<<<<< HEAD
    inline void Serialize(Stream& s) const
    {
        SerializeTransaction(*this, s);
=======
    inline void Serialize(Stream& s) const {
        SerializeTransaction(*this, s, s.GetParams());
>>>>>>> 3e691258
    }

    template <typename Stream>
<<<<<<< HEAD
    inline void Unserialize(Stream& s)
    {
        UnserializeTransaction(*this, s);
    }

    template <typename Stream>
    CMutableTransaction(deserialize_type, Stream& s)
    {
=======
    inline void Unserialize(Stream& s) {
        UnserializeTransaction(*this, s, s.GetParams());
    }

    template <typename Stream>
    CMutableTransaction(deserialize_type, const TransactionSerParams& params, Stream& s) {
        UnserializeTransaction(*this, s, params);
    }

    template <typename Stream>
    CMutableTransaction(deserialize_type, ParamsStream<TransactionSerParams,Stream>& s) {
>>>>>>> 3e691258
        Unserialize(s);
    }

    /** Compute the hash of this CMutableTransaction. This is computed on the
     * fly, as opposed to GetHash() in CTransaction, which uses a cached result.
     */
    Txid GetHash() const;

    bool HasWitness() const
    {
        for (size_t i = 0; i < vin.size(); i++) {
            if (!vin[i].scriptWitness.IsNull()) {
                return true;
            }
        }
        return false;
    }

    bool IsBLSCT() const
    {
        return nVersion & CTransaction::BLSCT_MARKER;
    }
};

typedef std::shared_ptr<const CTransaction> CTransactionRef;
template <typename Tx>
static inline CTransactionRef MakeTransactionRef(Tx&& txIn)
{
    return std::make_shared<const CTransaction>(std::forward<Tx>(txIn));
}

/** A generic txid reference (txid or wtxid). */
class GenTxid
{
    bool m_is_wtxid;
    uint256 m_hash;
    GenTxid(bool is_wtxid, const uint256& hash) : m_is_wtxid(is_wtxid), m_hash(hash) {}

public:
    static GenTxid Txid(const uint256& hash) { return GenTxid{false, hash}; }
    static GenTxid Wtxid(const uint256& hash) { return GenTxid{true, hash}; }
    bool IsWtxid() const { return m_is_wtxid; }
    const uint256& GetHash() const LIFETIMEBOUND { return m_hash; }
    friend bool operator==(const GenTxid& a, const GenTxid& b) { return a.m_is_wtxid == b.m_is_wtxid && a.m_hash == b.m_hash; }
    friend bool operator<(const GenTxid& a, const GenTxid& b) { return std::tie(a.m_is_wtxid, a.m_hash) < std::tie(b.m_is_wtxid, b.m_hash); }
};

#endif // BITCOIN_PRIMITIVES_TRANSACTION_H<|MERGE_RESOLUTION|>--- conflicted
+++ resolved
@@ -6,18 +6,15 @@
 #ifndef BITCOIN_PRIMITIVES_TRANSACTION_H
 #define BITCOIN_PRIMITIVES_TRANSACTION_H
 
-<<<<<<< HEAD
+#include <attributes.h>
 #include <blsct/arith/mcl/mcl.h>
 #include <blsct/private_key.h>
 #include <blsct/range_proof/bulletproofs/range_proof.h>
 #include <blsct/signature.h>
 #include <consensus/amount.h>
+#include <consensus/amount.h>
 #include <ctokens/tokenid.h>
 #include <prevector.h>
-=======
-#include <attributes.h>
-#include <consensus/amount.h>
->>>>>>> 3e691258
 #include <script/script.h>
 #include <serialize.h>
 #include <uint256.h>
@@ -43,13 +40,8 @@
 
     static constexpr uint32_t NULL_INDEX = std::numeric_limits<uint32_t>::max();
 
-<<<<<<< HEAD
-    COutPoint() : n(NULL_INDEX) {}
-    COutPoint(const uint256& hashIn, uint32_t nIn) : hash(hashIn), n(nIn) {}
-=======
     COutPoint(): n(NULL_INDEX) { }
     COutPoint(const Txid& hashIn, uint32_t nIn): hash(hashIn), n(nIn) { }
->>>>>>> 3e691258
 
     SERIALIZE_METHODS(COutPoint, obj) { READWRITE(obj.hash, obj.n); }
 
@@ -142,13 +134,8 @@
         nSequence = SEQUENCE_FINAL;
     }
 
-<<<<<<< HEAD
-    explicit CTxIn(COutPoint prevoutIn, CScript scriptSigIn = CScript(), uint32_t nSequenceIn = SEQUENCE_FINAL);
-    CTxIn(uint256 hashPrevTx, uint32_t nOut, CScript scriptSigIn = CScript(), uint32_t nSequenceIn = SEQUENCE_FINAL);
-=======
     explicit CTxIn(COutPoint prevoutIn, CScript scriptSigIn=CScript(), uint32_t nSequenceIn=SEQUENCE_FINAL);
     CTxIn(Txid hashPrevTx, uint32_t nOut, CScript scriptSigIn=CScript(), uint32_t nSequenceIn=SEQUENCE_FINAL);
->>>>>>> 3e691258
 
     SERIALIZE_METHODS(CTxIn, obj) { READWRITE(obj.prevout, obj.scriptSig, obj.nSequence); }
 
@@ -328,17 +315,10 @@
  *   - CScriptWitness scriptWitness; (deserialized into CTxIn)
  * - uint32_t nLockTime
  */
-<<<<<<< HEAD
-template <typename Stream, typename TxType>
-inline void UnserializeTransaction(TxType& tx, Stream& s)
-{
-    const bool fAllowWitness = !(s.GetVersion() & SERIALIZE_TRANSACTION_NO_WITNESS);
-=======
 template<typename Stream, typename TxType>
 void UnserializeTransaction(TxType& tx, Stream& s, const TransactionSerParams& params)
 {
     const bool fAllowWitness = params.allow_witness;
->>>>>>> 3e691258
 
     s >> tx.nVersion;
     unsigned char flags = 0;
@@ -378,17 +358,10 @@
     }
 }
 
-<<<<<<< HEAD
-template <typename Stream, typename TxType>
-inline void SerializeTransaction(const TxType& tx, Stream& s)
-{
-    const bool fAllowWitness = !(s.GetVersion() & SERIALIZE_TRANSACTION_NO_WITNESS);
-=======
 template<typename Stream, typename TxType>
 void SerializeTransaction(const TxType& tx, Stream& s, const TransactionSerParams& params)
 {
     const bool fAllowWitness = params.allow_witness;
->>>>>>> 3e691258
 
     s << tx.nVersion;
     unsigned char flags = 0;
@@ -463,28 +436,16 @@
     explicit CTransaction(CMutableTransaction&& tx);
 
     template <typename Stream>
-<<<<<<< HEAD
-    inline void Serialize(Stream& s) const
-    {
-        SerializeTransaction(*this, s);
-=======
     inline void Serialize(Stream& s) const {
         SerializeTransaction(*this, s, s.GetParams());
->>>>>>> 3e691258
     }
 
     /** This deserializing constructor is provided instead of an Unserialize method.
      *  Unserialize is not possible, since it would require overwriting const fields. */
     template <typename Stream>
-<<<<<<< HEAD
-    CTransaction(deserialize_type, Stream& s) : CTransaction(CMutableTransaction(deserialize, s))
-    {
-    }
-=======
     CTransaction(deserialize_type, const TransactionSerParams& params, Stream& s) : CTransaction(CMutableTransaction(deserialize, params, s)) {}
     template <typename Stream>
     CTransaction(deserialize_type, ParamsStream<TransactionSerParams,Stream>& s) : CTransaction(CMutableTransaction(deserialize, s)) {}
->>>>>>> 3e691258
 
     bool IsNull() const
     {
@@ -541,27 +502,11 @@
     explicit CMutableTransaction(const CTransaction& tx);
 
     template <typename Stream>
-<<<<<<< HEAD
-    inline void Serialize(Stream& s) const
-    {
-        SerializeTransaction(*this, s);
-=======
     inline void Serialize(Stream& s) const {
         SerializeTransaction(*this, s, s.GetParams());
->>>>>>> 3e691258
-    }
-
-    template <typename Stream>
-<<<<<<< HEAD
-    inline void Unserialize(Stream& s)
-    {
-        UnserializeTransaction(*this, s);
-    }
-
-    template <typename Stream>
-    CMutableTransaction(deserialize_type, Stream& s)
-    {
-=======
+    }
+
+    template <typename Stream>
     inline void Unserialize(Stream& s) {
         UnserializeTransaction(*this, s, s.GetParams());
     }
@@ -573,7 +518,6 @@
 
     template <typename Stream>
     CMutableTransaction(deserialize_type, ParamsStream<TransactionSerParams,Stream>& s) {
->>>>>>> 3e691258
         Unserialize(s);
     }
 
