// Copyright (c) 2009-2010 Satoshi Nakamoto
// Copyright (c) 2009-2022 The Bitcoin Core developers
// Distributed under the MIT software license, see the accompanying
// file COPYING or http://www.opensource.org/licenses/mit-license.php.

#include <validation.h>

#include <arith_uint256.h>
#include <chain.h>
#include <checkqueue.h>
#include <clientversion.h>
#include <consensus/amount.h>
#include <consensus/consensus.h>
#include <consensus/merkle.h>
#include <consensus/tx_check.h>
#include <consensus/tx_verify.h>
#include <consensus/validation.h>
#include <cuckoocache.h>
#include <flatfile.h>
#include <hash.h>
#include <kernel/chain.h>
#include <kernel/chainparams.h>
#include <kernel/coinstats.h>
#include <kernel/disconnected_transactions.h>
#include <kernel/mempool_entry.h>
#include <kernel/messagestartchars.h>
#include <kernel/notifications_interface.h>
#include <logging.h>
#include <logging/timer.h>
#include <node/blockstorage.h>
#include <node/utxo_snapshot.h>
#include <policy/policy.h>
#include <policy/rbf.h>
#include <policy/settings.h>
#include <pow.h>
#include <primitives/block.h>
#include <primitives/transaction.h>
#include <random.h>
#include <reverse_iterator.h>
#include <script/script.h>
#include <script/sigcache.h>
#include <signet.h>
#include <tinyformat.h>
#include <txdb.h>
#include <txmempool.h>
#include <uint256.h>
#include <undo.h>
#include <util/check.h>
#include <util/fs.h>
#include <util/fs_helpers.h>
#include <util/hasher.h>
#include <util/moneystr.h>
#include <util/rbf.h>
#include <util/signalinterrupt.h>
#include <util/strencodings.h>
#include <util/time.h>
#include <util/trace.h>
#include <util/translation.h>
#include <validationinterface.h>
#include <warnings.h>

#include <algorithm>
#include <cassert>
#include <chrono>
#include <deque>
#include <numeric>
#include <optional>
#include <string>
#include <tuple>
#include <utility>

using kernel::CCoinsStats;
using kernel::CoinStatsHashType;
using kernel::ComputeUTXOStats;
using kernel::Notifications;

using fsbridge::FopenFn;
using node::BlockManager;
using node::BlockMap;
using node::CBlockIndexHeightOnlyComparator;
using node::CBlockIndexWorkComparator;
using node::fReindex;
using node::SnapshotMetadata;

/** Time to wait between writing blocks/block index to disk. */
static constexpr std::chrono::hours DATABASE_WRITE_INTERVAL{1};
/** Time to wait between flushing chainstate to disk. */
static constexpr std::chrono::hours DATABASE_FLUSH_INTERVAL{24};
/** Maximum age of our tip for us to be considered current for fee estimation */
static constexpr std::chrono::hours MAX_FEE_ESTIMATION_TIP_AGE{3};
const std::vector<std::string> CHECKLEVEL_DOC {
    "level 0 reads the blocks from disk",
    "level 1 verifies block validity",
    "level 2 verifies undo data",
    "level 3 checks disconnection of tip blocks",
    "level 4 tries to reconnect the blocks",
    "each level includes the checks of the previous levels",
};
/** The number of blocks to keep below the deepest prune lock.
 *  There is nothing special about this number. It is higher than what we
 *  expect to see in regular mainnet reorgs, but not so high that it would
 *  noticeably interfere with the pruning mechanism.
 * */
static constexpr int PRUNE_LOCK_BUFFER{10};

GlobalMutex g_best_block_mutex;
std::condition_variable g_best_block_cv;
uint256 g_best_block;

const CBlockIndex* Chainstate::FindForkInGlobalIndex(const CBlockLocator& locator) const
{
    AssertLockHeld(cs_main);

    // Find the latest block common to locator and chain - we expect that
    // locator.vHave is sorted descending by height.
    for (const uint256& hash : locator.vHave) {
        const CBlockIndex* pindex{m_blockman.LookupBlockIndex(hash)};
        if (pindex) {
            if (m_chain.Contains(pindex)) {
                return pindex;
            }
            if (pindex->GetAncestor(m_chain.Height()) == m_chain.Tip()) {
                return m_chain.Tip();
            }
        }
    }
    return m_chain.Genesis();
}

bool CheckInputScripts(const CTransaction& tx, TxValidationState& state,
                       const CCoinsViewCache& inputs, unsigned int flags, bool cacheSigStore,
                       bool cacheFullScriptStore, PrecomputedTransactionData& txdata,
                       std::vector<CScriptCheck>* pvChecks = nullptr)
                       EXCLUSIVE_LOCKS_REQUIRED(cs_main);

bool CheckFinalTxAtTip(const CBlockIndex& active_chain_tip, const CTransaction& tx)
{
    AssertLockHeld(cs_main);

    // CheckFinalTxAtTip() uses active_chain_tip.Height()+1 to evaluate
    // nLockTime because when IsFinalTx() is called within
    // AcceptBlock(), the height of the block *being*
    // evaluated is what is used. Thus if we want to know if a
    // transaction can be part of the *next* block, we need to call
    // IsFinalTx() with one more than active_chain_tip.Height().
    const int nBlockHeight = active_chain_tip.nHeight + 1;

    // BIP113 requires that time-locked transactions have nLockTime set to
    // less than the median time of the previous block they're contained in.
    // When the next block is created its previous block will be the current
    // chain tip, so we use that to calculate the median time passed to
    // IsFinalTx().
    const int64_t nBlockTime{active_chain_tip.GetMedianTimePast()};

    return IsFinalTx(tx, nBlockHeight, nBlockTime);
}

namespace {
/**
 * A helper which calculates heights of inputs of a given transaction.
 *
 * @param[in] tip    The current chain tip. If an input belongs to a mempool
 *                   transaction, we assume it will be confirmed in the next block.
 * @param[in] coins  Any CCoinsView that provides access to the relevant coins.
 * @param[in] tx     The transaction being evaluated.
 *
 * @returns A vector of input heights or nullopt, in case of an error.
 */
std::optional<std::vector<int>> CalculatePrevHeights(
    const CBlockIndex& tip,
    const CCoinsView& coins,
    const CTransaction& tx)
{
    std::vector<int> prev_heights;
    prev_heights.resize(tx.vin.size());
    for (size_t i = 0; i < tx.vin.size(); ++i) {
        const CTxIn& txin = tx.vin[i];
        Coin coin;
        if (!coins.GetCoin(txin.prevout, coin)) {
            LogPrintf("ERROR: %s: Missing input %d in transaction \'%s\'\n", __func__, i, tx.GetHash().GetHex());
            return std::nullopt;
        }
        if (coin.nHeight == MEMPOOL_HEIGHT) {
            // Assume all mempool transaction confirm in the next block.
            prev_heights[i] = tip.nHeight + 1;
        } else {
            prev_heights[i] = coin.nHeight;
        }
    }
    return prev_heights;
}
} // namespace

std::optional<LockPoints> CalculateLockPointsAtTip(
    CBlockIndex* tip,
    const CCoinsView& coins_view,
    const CTransaction& tx)
{
    assert(tip);

    auto prev_heights{CalculatePrevHeights(*tip, coins_view, tx)};
    if (!prev_heights.has_value()) return std::nullopt;

    CBlockIndex next_tip;
    next_tip.pprev = tip;
    // When SequenceLocks() is called within ConnectBlock(), the height
    // of the block *being* evaluated is what is used.
    // Thus if we want to know if a transaction can be part of the
    // *next* block, we need to use one more than active_chainstate.m_chain.Height()
    next_tip.nHeight = tip->nHeight + 1;
    const auto [min_height, min_time] = CalculateSequenceLocks(tx, STANDARD_LOCKTIME_VERIFY_FLAGS, prev_heights.value(), next_tip);

    // Also store the hash of the block with the highest height of
    // all the blocks which have sequence locked prevouts.
    // This hash needs to still be on the chain
    // for these LockPoint calculations to be valid
    // Note: It is impossible to correctly calculate a maxInputBlock
    // if any of the sequence locked inputs depend on unconfirmed txs,
    // except in the special case where the relative lock time/height
    // is 0, which is equivalent to no sequence lock. Since we assume
    // input height of tip+1 for mempool txs and test the resulting
    // min_height and min_time from CalculateSequenceLocks against tip+1.
    int max_input_height{0};
    for (const int height : prev_heights.value()) {
        // Can ignore mempool inputs since we'll fail if they had non-zero locks
        if (height != next_tip.nHeight) {
            max_input_height = std::max(max_input_height, height);
        }
    }

    // tip->GetAncestor(max_input_height) should never return a nullptr
    // because max_input_height is always less than the tip height.
    // It would, however, be a bad bug to continue execution, since a
    // LockPoints object with the maxInputBlock member set to nullptr
    // signifies no relative lock time.
    return LockPoints{min_height, min_time, Assert(tip->GetAncestor(max_input_height))};
}

bool CheckSequenceLocksAtTip(CBlockIndex* tip,
                             const LockPoints& lock_points)
{
    assert(tip != nullptr);

    CBlockIndex index;
    index.pprev = tip;
    // CheckSequenceLocksAtTip() uses active_chainstate.m_chain.Height()+1 to evaluate
    // height based locks because when SequenceLocks() is called within
    // ConnectBlock(), the height of the block *being*
    // evaluated is what is used.
    // Thus if we want to know if a transaction can be part of the
    // *next* block, we need to use one more than active_chainstate.m_chain.Height()
    index.nHeight = tip->nHeight + 1;

    return EvaluateSequenceLocks(index, {lock_points.height, lock_points.time});
}

// Returns the script flags which should be checked for a given block
static unsigned int GetBlockScriptFlags(const CBlockIndex& block_index, const ChainstateManager& chainman);

static void LimitMempoolSize(CTxMemPool& pool, CCoinsViewCache& coins_cache)
    EXCLUSIVE_LOCKS_REQUIRED(::cs_main, pool.cs)
{
    AssertLockHeld(::cs_main);
    AssertLockHeld(pool.cs);
    int expired = pool.Expire(GetTime<std::chrono::seconds>() - pool.m_expiry);
    if (expired != 0) {
        LogPrint(BCLog::MEMPOOL, "Expired %i transactions from the memory pool\n", expired);
    }

    std::vector<COutPoint> vNoSpendsRemaining;
    pool.TrimToSize(pool.m_max_size_bytes, &vNoSpendsRemaining);
    for (const COutPoint& removed : vNoSpendsRemaining)
        coins_cache.Uncache(removed);
}

static bool IsCurrentForFeeEstimation(Chainstate& active_chainstate) EXCLUSIVE_LOCKS_REQUIRED(cs_main)
{
    AssertLockHeld(cs_main);
    if (active_chainstate.m_chainman.IsInitialBlockDownload()) {
        return false;
    }
    if (active_chainstate.m_chain.Tip()->GetBlockTime() < count_seconds(GetTime<std::chrono::seconds>() - MAX_FEE_ESTIMATION_TIP_AGE))
        return false;
    if (active_chainstate.m_chain.Height() < active_chainstate.m_chainman.m_best_header->nHeight - 1) {
        return false;
    }
    return true;
}

void Chainstate::MaybeUpdateMempoolForReorg(
    DisconnectedBlockTransactions& disconnectpool,
    bool fAddToMempool)
{
    if (!m_mempool) return;

    AssertLockHeld(cs_main);
    AssertLockHeld(m_mempool->cs);
    std::vector<uint256> vHashUpdate;
<<<<<<< HEAD
    // disconnectpool's insertion_order index sorts the entries from
    // oldest to newest, but the oldest entry will be the last tx from the
    // latest mined block that was disconnected.
    // Iterate disconnectpool in reverse, so that we add transactions
    // back to the mempool starting with the earliest transaction that had
    // been previously seen in a block.
    auto it = disconnectpool.queuedTx.get<insertion_order>().rbegin();
    while (it != disconnectpool.queuedTx.get<insertion_order>().rend()) {
        auto now = GetTime();
        // ignore validation errors in resurrected transactions
        if (!fAddToMempool || (*it)->IsCoinBase() ||
            AcceptToMemoryPool(*this, *it, /*accept_time=*/ now, /*embargo_time=*/ now,
                /*bypass_limits=*/true, /*test_accept=*/false).m_result_type !=
                    MempoolAcceptResult::ResultType::VALID) {
            // If the transaction doesn't make it in to the mempool, remove any
            // transactions that depend on it (which would now be orphans).
            m_mempool->removeRecursive(**it, MemPoolRemovalReason::REORG);
        } else if (m_mempool->exists(GenTxid::Txid((*it)->GetHash()))) {
            vHashUpdate.push_back((*it)->GetHash());
        }
        ++it;
    }
    disconnectpool.queuedTx.clear();
=======
    {
        // disconnectpool is ordered so that the front is the most recently-confirmed
        // transaction (the last tx of the block at the tip) in the disconnected chain.
        // Iterate disconnectpool in reverse, so that we add transactions
        // back to the mempool starting with the earliest transaction that had
        // been previously seen in a block.
        const auto queuedTx = disconnectpool.take();
        auto it = queuedTx.rbegin();
        while (it != queuedTx.rend()) {
            // ignore validation errors in resurrected transactions
            if (!fAddToMempool || (*it)->IsCoinBase() ||
                AcceptToMemoryPool(*this, *it, GetTime(),
                    /*bypass_limits=*/true, /*test_accept=*/false).m_result_type !=
                        MempoolAcceptResult::ResultType::VALID) {
                // If the transaction doesn't make it in to the mempool, remove any
                // transactions that depend on it (which would now be orphans).
                m_mempool->removeRecursive(**it, MemPoolRemovalReason::REORG);
            } else if (m_mempool->exists(GenTxid::Txid((*it)->GetHash()))) {
                vHashUpdate.push_back((*it)->GetHash());
            }
            ++it;
        }
    }

>>>>>>> 3e691258
    // AcceptToMemoryPool/addUnchecked all assume that new mempool entries have
    // no in-mempool children, which is generally not true when adding
    // previously-confirmed transactions back to the mempool.
    // UpdateTransactionsFromBlock finds descendants of any transactions in
    // the disconnectpool that were added back and cleans up the mempool state.
    m_mempool->UpdateTransactionsFromBlock(vHashUpdate);

    // Predicate to use for filtering transactions in removeForReorg.
    // Checks whether the transaction is still final and, if it spends a coinbase output, mature.
    // Also updates valid entries' cached LockPoints if needed.
    // If false, the tx is still valid and its lockpoints are updated.
    // If true, the tx would be invalid in the next block; remove this entry and all of its descendants.
    const auto filter_final_and_mature = [this](CTxMemPool::txiter it)
        EXCLUSIVE_LOCKS_REQUIRED(m_mempool->cs, ::cs_main) {
        AssertLockHeld(m_mempool->cs);
        AssertLockHeld(::cs_main);
        const CTransaction& tx = it->GetTx();

        // The transaction must be final.
        if (!CheckFinalTxAtTip(*Assert(m_chain.Tip()), tx)) return true;

        const LockPoints& lp = it->GetLockPoints();
        // CheckSequenceLocksAtTip checks if the transaction will be final in the next block to be
        // created on top of the new chain.
        if (TestLockPointValidity(m_chain, lp)) {
            if (!CheckSequenceLocksAtTip(m_chain.Tip(), lp)) {
                return true;
            }
        } else {
            const CCoinsViewMemPool view_mempool{&CoinsTip(), *m_mempool};
            const std::optional<LockPoints> new_lock_points{CalculateLockPointsAtTip(m_chain.Tip(), view_mempool, tx)};
            if (new_lock_points.has_value() && CheckSequenceLocksAtTip(m_chain.Tip(), *new_lock_points)) {
                // Now update the mempool entry lockpoints as well.
                it->UpdateLockPoints(*new_lock_points);
            } else {
                return true;
            }
        }

        // If the transaction spends any coinbase outputs, it must be mature.
        if (it->GetSpendsCoinbase()) {
            for (const CTxIn& txin : tx.vin) {
                if (m_mempool->exists(GenTxid::Txid(txin.prevout.hash))) continue;
                const Coin& coin{CoinsTip().AccessCoin(txin.prevout)};
                assert(!coin.IsSpent());
                const auto mempool_spend_height{m_chain.Tip()->nHeight + 1};
                if (coin.IsCoinBase() && mempool_spend_height - coin.nHeight < COINBASE_MATURITY) {
                    return true;
                }
            }
        }
        // Transaction is still valid and cached LockPoints are updated.
        return false;
    };

    // We also need to remove any now-immature transactions
    m_mempool->removeForReorg(m_chain, filter_final_and_mature);
    // Re-limit mempool size, in case we added any transactions
    LimitMempoolSize(*m_mempool, this->CoinsTip());
}

/**
* Checks to avoid mempool polluting consensus critical paths since cached
* signature and script validity results will be reused if we validate this
* transaction again during block validation.
* */
static bool CheckInputsFromMempoolAndCache(const CTransaction& tx, TxValidationState& state,
                const CCoinsViewCache& view, const CTxMemPool& pool,
                unsigned int flags, PrecomputedTransactionData& txdata, CCoinsViewCache& coins_tip)
                EXCLUSIVE_LOCKS_REQUIRED(cs_main, pool.cs)
{
    AssertLockHeld(cs_main);
    AssertLockHeld(pool.cs);

    assert(!tx.IsCoinBase());
    for (const CTxIn& txin : tx.vin) {
        const Coin& coin = view.AccessCoin(txin.prevout);

        // This coin was checked in PreChecks and MemPoolAccept
        // has been holding cs_main since then.
        Assume(!coin.IsSpent());
        if (coin.IsSpent()) return false;

        // If the Coin is available, there are 2 possibilities:
        // it is available in our current ChainstateActive UTXO set,
        // or it's a UTXO provided by a transaction in our mempool.
        // Ensure the scriptPubKeys in Coins from CoinsView are correct.
        const CTransactionRef& txFrom = pool.get(txin.prevout.hash);
        if (txFrom) {
            assert(txFrom->GetHash() == txin.prevout.hash);
            assert(txFrom->vout.size() > txin.prevout.n);
            assert(txFrom->vout[txin.prevout.n] == coin.out);
        } else {
            const Coin& coinFromUTXOSet = coins_tip.AccessCoin(txin.prevout);
            assert(!coinFromUTXOSet.IsSpent());
            assert(coinFromUTXOSet.out == coin.out);
        }
    }

    // Call CheckInputScripts() to cache signature and script validity against current tip consensus rules.
    return CheckInputScripts(tx, state, view, flags, /* cacheSigStore= */ true, /* cacheFullScriptStore= */ true, txdata);
}

namespace {

class MemPoolAccept
{
public:
    explicit MemPoolAccept(CTxMemPool& mempool, Chainstate& active_chainstate) :
        m_pool(mempool),
        m_view(&m_dummy),
        m_viewmempool(&active_chainstate.CoinsTip(), m_pool),
        m_active_chainstate(active_chainstate)
    {
    }

    // We put the arguments we're handed into a struct, so we can pass them
    // around easier.
    struct ATMPArgs {
        const CChainParams& m_chainparams;
        const int64_t m_accept_time;
        const int64_t m_embargo_time;
        const bool m_bypass_limits;
        /*
         * Return any outpoints which were not previously present in the coins
         * cache, but were added as a result of validating the tx for mempool
         * acceptance. This allows the caller to optionally remove the cache
         * additions if the associated transaction ends up being rejected by
         * the mempool.
         */
        std::vector<COutPoint>& m_coins_to_uncache;
        const bool m_test_accept;
        /** Whether we allow transactions to replace mempool transactions by BIP125 rules. If false,
         * any transaction spending the same inputs as a transaction in the mempool is considered
         * a conflict. */
        const bool m_allow_replacement;
        /** When true, the mempool will not be trimmed when any transactions are submitted in
         * Finalize(). Instead, limits should be enforced at the end to ensure the package is not
         * partially submitted.
         */
        const bool m_package_submission;
        /** When true, use package feerates instead of individual transaction feerates for fee-based
         * policies such as mempool min fee and min relay fee.
         */
        const bool m_package_feerates;

        /** Parameters for single transaction mempool validation. */
        static ATMPArgs SingleAccept(const CChainParams& chainparams, int64_t accept_time, int64_t embargo_time,
                                     bool bypass_limits, std::vector<COutPoint>& coins_to_uncache,
                                     bool test_accept) {
            return ATMPArgs{/* m_chainparams */ chainparams,
                            /* m_accept_time */ accept_time,
                            /* m_embargo_time */ embargo_time,
                            /* m_bypass_limits */ bypass_limits,
                            /* m_coins_to_uncache */ coins_to_uncache,
                            /* m_test_accept */ test_accept,
                            /* m_allow_replacement */ true,
                            /* m_package_submission */ false,
                            /* m_package_feerates */ false,
            };
        }

        /** Parameters for test package mempool validation through testmempoolaccept. */
        static ATMPArgs PackageTestAccept(const CChainParams& chainparams, int64_t accept_time, int64_t embargo_time,
                                          std::vector<COutPoint>& coins_to_uncache) {
            return ATMPArgs{/* m_chainparams */ chainparams,
                            /* m_accept_time */ accept_time,
                            /* m_embargo_time */ embargo_time,
                            /* m_bypass_limits */ false,
                            /* m_coins_to_uncache */ coins_to_uncache,
                            /* m_test_accept */ true,
                            /* m_allow_replacement */ false,
                            /* m_package_submission */ false, // not submitting to mempool
                            /* m_package_feerates */ false,
            };
        }

        /** Parameters for child-with-unconfirmed-parents package validation. */
        static ATMPArgs PackageChildWithParents(const CChainParams& chainparams, int64_t accept_time, int64_t embargo_time,
                                                std::vector<COutPoint>& coins_to_uncache) {
            return ATMPArgs{/* m_chainparams */ chainparams,
                            /* m_accept_time */ accept_time,
                            /* m_embargo_time */ embargo_time,
                            /* m_bypass_limits */ false,
                            /* m_coins_to_uncache */ coins_to_uncache,
                            /* m_test_accept */ false,
                            /* m_allow_replacement */ false,
                            /* m_package_submission */ true,
                            /* m_package_feerates */ true,
            };
        }

        /** Parameters for a single transaction within a package. */
        static ATMPArgs SingleInPackageAccept(const ATMPArgs& package_args) {
            return ATMPArgs{/* m_chainparams */ package_args.m_chainparams,
                            /* m_accept_time */ package_args.m_accept_time,
                            /* m_embargo_time */ package_args.m_embargo_time,
                            /* m_bypass_limits */ false,
                            /* m_coins_to_uncache */ package_args.m_coins_to_uncache,
                            /* m_test_accept */ package_args.m_test_accept,
                            /* m_allow_replacement */ true,
                            /* m_package_submission */ true, // do not LimitMempoolSize in Finalize()
                            /* m_package_feerates */ false, // only 1 transaction
            };
        }

    private:
        // Private ctor to avoid exposing details to clients and allowing the possibility of
        // mixing up the order of the arguments. Use static functions above instead.
        ATMPArgs(const CChainParams& chainparams,
                 int64_t accept_time,
                 int64_t embargo_time,
                 bool bypass_limits,
                 std::vector<COutPoint>& coins_to_uncache,
                 bool test_accept,
                 bool allow_replacement,
                 bool package_submission,
                 bool package_feerates)
            : m_chainparams{chainparams},
              m_accept_time{accept_time},
              m_embargo_time{embargo_time},
              m_bypass_limits{bypass_limits},
              m_coins_to_uncache{coins_to_uncache},
              m_test_accept{test_accept},
              m_allow_replacement{allow_replacement},
              m_package_submission{package_submission},
              m_package_feerates{package_feerates}
        {
        }
    };

    /** Clean up all non-chainstate coins from m_view and m_viewmempool. */
    void CleanupTemporaryCoins() EXCLUSIVE_LOCKS_REQUIRED(cs_main, m_pool.cs);

    // Single transaction acceptance
    MempoolAcceptResult AcceptSingleTransaction(const CTransactionRef& ptx, ATMPArgs& args) EXCLUSIVE_LOCKS_REQUIRED(cs_main);

    /**
    * Multiple transaction acceptance. Transactions may or may not be interdependent, but must not
    * conflict with each other, and the transactions cannot already be in the mempool. Parents must
    * come before children if any dependencies exist.
    */
    PackageMempoolAcceptResult AcceptMultipleTransactions(const std::vector<CTransactionRef>& txns, ATMPArgs& args) EXCLUSIVE_LOCKS_REQUIRED(cs_main);

    /**
     * Submission of a subpackage.
     * If subpackage size == 1, calls AcceptSingleTransaction() with adjusted ATMPArgs to avoid
     * package policy restrictions like no CPFP carve out (PackageMempoolChecks) and disabled RBF
     * (m_allow_replacement), and creates a PackageMempoolAcceptResult wrapping the result.
     *
     * If subpackage size > 1, calls AcceptMultipleTransactions() with the provided ATMPArgs.
     *
     * Also cleans up all non-chainstate coins from m_view at the end.
    */
    PackageMempoolAcceptResult AcceptSubPackage(const std::vector<CTransactionRef>& subpackage, ATMPArgs& args)
        EXCLUSIVE_LOCKS_REQUIRED(cs_main, m_pool.cs);

    /**
     * Package (more specific than just multiple transactions) acceptance. Package must be a child
     * with all of its unconfirmed parents, and topologically sorted.
     */
    PackageMempoolAcceptResult AcceptPackage(const Package& package, ATMPArgs& args) EXCLUSIVE_LOCKS_REQUIRED(cs_main);

private:
    // All the intermediate state that gets passed between the various levels
    // of checking a given transaction.
    struct Workspace {
        explicit Workspace(const CTransactionRef& ptx) : m_ptx(ptx), m_hash(ptx->GetHash()) {}
        /** Txids of mempool transactions that this transaction directly conflicts with. */
        std::set<uint256> m_conflicts;
        /** Iterators to mempool entries that this transaction directly conflicts with. */
        CTxMemPool::setEntries m_iters_conflicting;
        /** Iterators to all mempool entries that would be replaced by this transaction, including
         * those it directly conflicts with and their descendants. */
        CTxMemPool::setEntries m_all_conflicting;
        /** All mempool ancestors of this transaction. */
        CTxMemPool::setEntries m_ancestors;
        /** Mempool entry constructed for this transaction. Constructed in PreChecks() but not
         * inserted into the mempool until Finalize(). */
        std::unique_ptr<CTxMemPoolEntry> m_entry;
        /** Pointers to the transactions that have been removed from the mempool and replaced by
         * this transaction, used to return to the MemPoolAccept caller. Only populated if
         * validation is successful and the original transactions are removed. */
        std::list<CTransactionRef> m_replaced_transactions;

        /** Virtual size of the transaction as used by the mempool, calculated using serialized size
         * of the transaction and sigops. */
        int64_t m_vsize;
        /** Fees paid by this transaction: total input amounts subtracted by total output amounts. */
        CAmount m_base_fees;
        /** Base fees + any fee delta set by the user with prioritisetransaction. */
        CAmount m_modified_fees;
        /** Total modified fees of all transactions being replaced. */
        CAmount m_conflicting_fees{0};
        /** Total virtual size of all transactions being replaced. */
        size_t m_conflicting_size{0};

        /** If we're doing package validation (i.e. m_package_feerates=true), the "effective"
         * package feerate of this transaction is the total fees divided by the total size of
         * transactions (which may include its ancestors and/or descendants). */
        CFeeRate m_package_feerate{0};

        const CTransactionRef& m_ptx;
        /** Txid. */
        const Txid& m_hash;
        TxValidationState m_state;
        /** A temporary cache containing serialized transaction data for signature verification.
         * Reused across PolicyScriptChecks and ConsensusScriptChecks. */
        PrecomputedTransactionData m_precomputed_txdata;
    };

    // Run the policy checks on a given transaction, excluding any script checks.
    // Looks up inputs, calculates feerate, considers replacement, evaluates
    // package limits, etc. As this function can be invoked for "free" by a peer,
    // only tests that are fast should be done here (to avoid CPU DoS).
    bool PreChecks(ATMPArgs& args, Workspace& ws) EXCLUSIVE_LOCKS_REQUIRED(cs_main, m_pool.cs);

    // Run checks for mempool replace-by-fee.
    bool ReplacementChecks(Workspace& ws) EXCLUSIVE_LOCKS_REQUIRED(cs_main, m_pool.cs);

    // Enforce package mempool ancestor/descendant limits (distinct from individual
    // ancestor/descendant limits done in PreChecks).
    bool PackageMempoolChecks(const std::vector<CTransactionRef>& txns,
                              int64_t total_vsize,
                              PackageValidationState& package_state) EXCLUSIVE_LOCKS_REQUIRED(cs_main, m_pool.cs);

    // Run the script checks using our policy flags. As this can be slow, we should
    // only invoke this on transactions that have otherwise passed policy checks.
    bool PolicyScriptChecks(const ATMPArgs& args, Workspace& ws) EXCLUSIVE_LOCKS_REQUIRED(cs_main, m_pool.cs);

    // Re-run the script checks, using consensus flags, and try to cache the
    // result in the scriptcache. This should be done after
    // PolicyScriptChecks(). This requires that all inputs either be in our
    // utxo set or in the mempool.
    bool ConsensusScriptChecks(const ATMPArgs& args, Workspace& ws) EXCLUSIVE_LOCKS_REQUIRED(cs_main, m_pool.cs);

    // Try to add the transaction to the mempool, removing any conflicts first.
    // Returns true if the transaction is in the mempool after any size
    // limiting is performed, false otherwise.
    bool Finalize(const ATMPArgs& args, Workspace& ws) EXCLUSIVE_LOCKS_REQUIRED(cs_main, m_pool.cs);

    // Submit all transactions to the mempool and call ConsensusScriptChecks to add to the script
    // cache - should only be called after successful validation of all transactions in the package.
    // Does not call LimitMempoolSize(), so mempool max_size_bytes may be temporarily exceeded.
    bool SubmitPackage(const ATMPArgs& args, std::vector<Workspace>& workspaces, PackageValidationState& package_state,
                       std::map<uint256, MempoolAcceptResult>& results)
         EXCLUSIVE_LOCKS_REQUIRED(cs_main, m_pool.cs);

    // Compare a package's feerate against minimum allowed.
    bool CheckFeeRate(size_t package_size, CAmount package_fee, TxValidationState& state) EXCLUSIVE_LOCKS_REQUIRED(::cs_main, m_pool.cs)
    {
        AssertLockHeld(::cs_main);
        AssertLockHeld(m_pool.cs);
        CAmount mempoolRejectFee = m_pool.GetMinFee().GetFee(package_size);
        if (mempoolRejectFee > 0 && package_fee < mempoolRejectFee) {
            return state.Invalid(TxValidationResult::TX_RECONSIDERABLE, "mempool min fee not met", strprintf("%d < %d", package_fee, mempoolRejectFee));
        }

        if (package_fee < m_pool.m_min_relay_feerate.GetFee(package_size)) {
            return state.Invalid(TxValidationResult::TX_RECONSIDERABLE, "min relay fee not met",
                                 strprintf("%d < %d", package_fee, m_pool.m_min_relay_feerate.GetFee(package_size)));
        }
        return true;
    }

private:
    CTxMemPool& m_pool;
    CCoinsViewCache m_view;
    CCoinsViewMemPool m_viewmempool;
    CCoinsView m_dummy;

    Chainstate& m_active_chainstate;

    /** Whether the transaction(s) would replace any mempool transactions. If so, RBF rules apply. */
    bool m_rbf{false};
};

bool MemPoolAccept::PreChecks(ATMPArgs& args, Workspace& ws)
{
    AssertLockHeld(cs_main);
    AssertLockHeld(m_pool.cs);
    const CTransactionRef& ptx = ws.m_ptx;
    const CTransaction& tx = *ws.m_ptx;
    const Txid& hash = ws.m_hash;

    // Copy/alias what we need out of args
    const int64_t nAcceptTime = args.m_accept_time;
    const int64_t nEmbargoTime = args.m_embargo_time;
    const bool bypass_limits = args.m_bypass_limits;
    std::vector<COutPoint>& coins_to_uncache = args.m_coins_to_uncache;

    // Alias what we need out of ws
    TxValidationState& state = ws.m_state;
    std::unique_ptr<CTxMemPoolEntry>& entry = ws.m_entry;

    if (!CheckTransaction(tx, state)) {
        return false; // state filled in by CheckTransaction
    }

    // Coinbase is only valid in a block, not as a loose transaction
    if (tx.IsCoinBase())
        return state.Invalid(TxValidationResult::TX_CONSENSUS, "coinbase");

    // Rather not work on nonstandard transactions (unless -testnet/-regtest)
    std::string reason;
    if (m_pool.m_require_standard && !IsStandardTx(tx, m_pool.m_max_datacarrier_bytes, m_pool.m_permit_bare_multisig, m_pool.m_dust_relay_feerate, reason)) {
        return state.Invalid(TxValidationResult::TX_NOT_STANDARD, reason);
    }

    // Transactions smaller than 65 non-witness bytes are not relayed to mitigate CVE-2017-12842.
    if (::GetSerializeSize(TX_NO_WITNESS(tx)) < MIN_STANDARD_TX_NONWITNESS_SIZE)
        return state.Invalid(TxValidationResult::TX_NOT_STANDARD, "tx-size-small");

    // Only accept nLockTime-using transactions that can be mined in the next
    // block; we don't want our mempool filled up with transactions that can't
    // be mined yet.
    if (!CheckFinalTxAtTip(*Assert(m_active_chainstate.m_chain.Tip()), tx)) {
        return state.Invalid(TxValidationResult::TX_PREMATURE_SPEND, "non-final");
    }

    if (m_pool.exists(GenTxid::Wtxid(tx.GetWitnessHash()))) {
        // Exact transaction already exists in the mempool.
        return state.Invalid(TxValidationResult::TX_CONFLICT, "txn-already-in-mempool");
    } else if (m_pool.exists(GenTxid::Txid(tx.GetHash()))) {
        // Transaction with the same non-witness data but different witness (same txid, different
        // wtxid) already exists in the mempool.
        return state.Invalid(TxValidationResult::TX_CONFLICT, "txn-same-nonwitness-data-in-mempool");
    }

    // Check for conflicts with in-memory transactions
    for (const CTxIn &txin : tx.vin)
    {
        const CTransaction* ptxConflicting = m_pool.GetConflictTx(txin.prevout);
        if (ptxConflicting) {
            if (!args.m_allow_replacement) {
                // Transaction conflicts with a mempool tx, but we're not allowing replacements.
                return state.Invalid(TxValidationResult::TX_MEMPOOL_POLICY, "bip125-replacement-disallowed");
            }
            if (!ws.m_conflicts.count(ptxConflicting->GetHash()))
            {
                // Transactions that don't explicitly signal replaceability are
                // *not* replaceable with the current logic, even if one of their
                // unconfirmed ancestors signals replaceability. This diverges
                // from BIP125's inherited signaling description (see CVE-2021-31876).
                // Applications relying on first-seen mempool behavior should
                // check all unconfirmed ancestors; otherwise an opt-in ancestor
                // might be replaced, causing removal of this descendant.
                //
                // If replaceability signaling is ignored due to node setting,
                // replacement is always allowed.
                if (!m_pool.m_full_rbf && !SignalsOptInRBF(*ptxConflicting)) {
                    return state.Invalid(TxValidationResult::TX_MEMPOOL_POLICY, "txn-mempool-conflict");
                }

                ws.m_conflicts.insert(ptxConflicting->GetHash());
            }
        }
    }

    m_view.SetBackend(m_viewmempool);

    const CCoinsViewCache& coins_cache = m_active_chainstate.CoinsTip();
    // do all inputs exist?
    for (const CTxIn& txin : tx.vin) {
        if (!coins_cache.HaveCoinInCache(txin.prevout)) {
            coins_to_uncache.push_back(txin.prevout);
        }

        // Note: this call may add txin.prevout to the coins cache
        // (coins_cache.cacheCoins) by way of FetchCoin(). It should be removed
        // later (via coins_to_uncache) if this tx turns out to be invalid.
        if (!m_view.HaveCoin(txin.prevout)) {
            // Are inputs missing because we already have the tx?
            for (size_t out = 0; out < tx.vout.size(); out++) {
                // Optimistically just do efficient check of cache for outputs
                if (coins_cache.HaveCoinInCache(COutPoint(hash, out))) {
                    return state.Invalid(TxValidationResult::TX_CONFLICT, "txn-already-known");
                }
            }
            // Otherwise assume this might be an orphan tx for which we just haven't seen parents yet
            return state.Invalid(TxValidationResult::TX_MISSING_INPUTS, "bad-txns-inputs-missingorspent");
        }
    }

    // This is const, but calls into the back end CoinsViews. The CCoinsViewDB at the bottom of the
    // hierarchy brings the best block into scope. See CCoinsViewDB::GetBestBlock().
    m_view.GetBestBlock();

    // we have all inputs cached now, so switch back to dummy (to protect
    // against bugs where we pull more inputs from disk that miss being added
    // to coins_to_uncache)
    m_view.SetBackend(m_dummy);

    assert(m_active_chainstate.m_blockman.LookupBlockIndex(m_view.GetBestBlock()) == m_active_chainstate.m_chain.Tip());

    // Only accept BIP68 sequence locked transactions that can be mined in the next
    // block; we don't want our mempool filled up with transactions that can't
    // be mined yet.
    // Pass in m_view which has all of the relevant inputs cached. Note that, since m_view's
    // backend was removed, it no longer pulls coins from the mempool.
    const std::optional<LockPoints> lock_points{CalculateLockPointsAtTip(m_active_chainstate.m_chain.Tip(), m_view, tx)};
    if (!lock_points.has_value() || !CheckSequenceLocksAtTip(m_active_chainstate.m_chain.Tip(), *lock_points)) {
        return state.Invalid(TxValidationResult::TX_PREMATURE_SPEND, "non-BIP68-final");
    }

    // The mempool holds txs for the next block, so pass height+1 to CheckTxInputs
    if (!Consensus::CheckTxInputs(tx, state, m_view, m_active_chainstate.m_chain.Height() + 1, ws.m_base_fees)) {
        return false; // state filled in by CheckTxInputs
    }

    if (m_pool.m_require_standard && !AreInputsStandard(tx, m_view)) {
        return state.Invalid(TxValidationResult::TX_INPUTS_NOT_STANDARD, "bad-txns-nonstandard-inputs");
    }

    // Check for non-standard witnesses.
    if (tx.HasWitness() && m_pool.m_require_standard && !IsWitnessStandard(tx, m_view)) {
        return state.Invalid(TxValidationResult::TX_WITNESS_MUTATED, "bad-witness-nonstandard");
    }

    int64_t nSigOpsCost = GetTransactionSigOpCost(tx, m_view, STANDARD_SCRIPT_VERIFY_FLAGS);

    // ws.m_modified_fees includes any fee deltas from PrioritiseTransaction
    ws.m_modified_fees = ws.m_base_fees;
    m_pool.ApplyDelta(hash, ws.m_modified_fees);

    // Keep track of transactions that spend a coinbase, which we re-scan
    // during reorgs to ensure COINBASE_MATURITY is still met.
    bool fSpendsCoinbase = false;
    for (const CTxIn &txin : tx.vin) {
        const Coin &coin = m_view.AccessCoin(txin.prevout);
        if (coin.IsCoinBase()) {
            fSpendsCoinbase = true;
            break;
        }
    }

<<<<<<< HEAD
    entry.reset(new CTxMemPoolEntry(ptx, ws.m_base_fees, nAcceptTime, nEmbargoTime, m_active_chainstate.m_chain.Height(),
=======
    // Set entry_sequence to 0 when bypass_limits is used; this allows txs from a block
    // reorg to be marked earlier than any child txs that were already in the mempool.
    const uint64_t entry_sequence = bypass_limits ? 0 : m_pool.GetSequence();
    entry.reset(new CTxMemPoolEntry(ptx, ws.m_base_fees, nAcceptTime, m_active_chainstate.m_chain.Height(), entry_sequence,
>>>>>>> 3e691258
                                    fSpendsCoinbase, nSigOpsCost, lock_points.value()));
    LogPrint(BCLog::DANDELION, "nEmbargoTime=%d\n", nEmbargoTime);
    ws.m_vsize = entry->GetTxSize();

    if (nSigOpsCost > MAX_STANDARD_TX_SIGOPS_COST)
        return state.Invalid(TxValidationResult::TX_NOT_STANDARD, "bad-txns-too-many-sigops",
                strprintf("%d", nSigOpsCost));

    // No individual transactions are allowed below the min relay feerate except from disconnected blocks.
    // This requirement, unlike CheckFeeRate, cannot be bypassed using m_package_feerates because,
    // while a tx could be package CPFP'd when entering the mempool, we do not have a DoS-resistant
    // method of ensuring the tx remains bumped. For example, the fee-bumping child could disappear
    // due to a replacement.
    if (!bypass_limits && ws.m_modified_fees < m_pool.m_min_relay_feerate.GetFee(ws.m_vsize)) {
        // Even though this is a fee-related failure, this result is TX_MEMPOOL_POLICY, not
        // TX_RECONSIDERABLE, because it cannot be bypassed using package validation.
        return state.Invalid(TxValidationResult::TX_MEMPOOL_POLICY, "min relay fee not met",
                             strprintf("%d < %d", ws.m_modified_fees, m_pool.m_min_relay_feerate.GetFee(ws.m_vsize)));
    }
    // No individual transactions are allowed below the mempool min feerate except from disconnected
    // blocks and transactions in a package. Package transactions will be checked using package
    // feerate later.
    if (!bypass_limits && !args.m_package_feerates && !CheckFeeRate(ws.m_vsize, ws.m_modified_fees, state)) return false;

    ws.m_iters_conflicting = m_pool.GetIterSet(ws.m_conflicts);

    // Note that these modifications are only applicable to single transaction scenarios;
    // carve-outs and package RBF are disabled for multi-transaction evaluations.
    CTxMemPool::Limits maybe_rbf_limits = m_pool.m_limits;

    // Calculate in-mempool ancestors, up to a limit.
    if (ws.m_conflicts.size() == 1) {
        // In general, when we receive an RBF transaction with mempool conflicts, we want to know whether we
        // would meet the chain limits after the conflicts have been removed. However, there isn't a practical
        // way to do this short of calculating the ancestor and descendant sets with an overlay cache of
        // changed mempool entries. Due to both implementation and runtime complexity concerns, this isn't
        // very realistic, thus we only ensure a limited set of transactions are RBF'able despite mempool
        // conflicts here. Importantly, we need to ensure that some transactions which were accepted using
        // the below carve-out are able to be RBF'ed, without impacting the security the carve-out provides
        // for off-chain contract systems (see link in the comment below).
        //
        // Specifically, the subset of RBF transactions which we allow despite chain limits are those which
        // conflict directly with exactly one other transaction (but may evict children of said transaction),
        // and which are not adding any new mempool dependencies. Note that the "no new mempool dependencies"
        // check is accomplished later, so we don't bother doing anything about it here, but if our
        // policy changes, we may need to move that check to here instead of removing it wholesale.
        //
        // Such transactions are clearly not merging any existing packages, so we are only concerned with
        // ensuring that (a) no package is growing past the package size (not count) limits and (b) we are
        // not allowing something to effectively use the (below) carve-out spot when it shouldn't be allowed
        // to.
        //
        // To check these we first check if we meet the RBF criteria, above, and increment the descendant
        // limits by the direct conflict and its descendants (as these are recalculated in
        // CalculateMempoolAncestors by assuming the new transaction being added is a new descendant, with no
        // removals, of each parent's existing dependent set). The ancestor count limits are unmodified (as
        // the ancestor limits should be the same for both our new transaction and any conflicts).
        // We don't bother incrementing m_limit_descendants by the full removal count as that limit never comes
        // into force here (as we're only adding a single transaction).
        assert(ws.m_iters_conflicting.size() == 1);
        CTxMemPool::txiter conflict = *ws.m_iters_conflicting.begin();

        maybe_rbf_limits.descendant_count += 1;
        maybe_rbf_limits.descendant_size_vbytes += conflict->GetSizeWithDescendants();
    }

    auto ancestors{m_pool.CalculateMemPoolAncestors(*entry, maybe_rbf_limits)};
    if (!ancestors) {
        // If CalculateMemPoolAncestors fails second time, we want the original error string.
        // Contracting/payment channels CPFP carve-out:
        // If the new transaction is relatively small (up to 40k weight)
        // and has at most one ancestor (ie ancestor limit of 2, including
        // the new transaction), allow it if its parent has exactly the
        // descendant limit descendants.
        //
        // This allows protocols which rely on distrusting counterparties
        // being able to broadcast descendants of an unconfirmed transaction
        // to be secure by simply only having two immediately-spendable
        // outputs - one for each counterparty. For more info on the uses for
        // this, see https://lists.linuxfoundation.org/pipermail/bitcoin-dev/2018-November/016518.html
        CTxMemPool::Limits cpfp_carve_out_limits{
            .ancestor_count = 2,
            .ancestor_size_vbytes = maybe_rbf_limits.ancestor_size_vbytes,
            .descendant_count = maybe_rbf_limits.descendant_count + 1,
            .descendant_size_vbytes = maybe_rbf_limits.descendant_size_vbytes + EXTRA_DESCENDANT_TX_SIZE_LIMIT,
        };
        const auto error_message{util::ErrorString(ancestors).original};
        if (ws.m_vsize > EXTRA_DESCENDANT_TX_SIZE_LIMIT) {
            return state.Invalid(TxValidationResult::TX_MEMPOOL_POLICY, "too-long-mempool-chain", error_message);
        }
        ancestors = m_pool.CalculateMemPoolAncestors(*entry, cpfp_carve_out_limits);
        if (!ancestors) return state.Invalid(TxValidationResult::TX_MEMPOOL_POLICY, "too-long-mempool-chain", error_message);
    }

    ws.m_ancestors = *ancestors;

    // A transaction that spends outputs that would be replaced by it is invalid. Now
    // that we have the set of all ancestors we can detect this
    // pathological case by making sure ws.m_conflicts and ws.m_ancestors don't
    // intersect.
    if (const auto err_string{EntriesAndTxidsDisjoint(ws.m_ancestors, ws.m_conflicts, hash)}) {
        // We classify this as a consensus error because a transaction depending on something it
        // conflicts with would be inconsistent.
        return state.Invalid(TxValidationResult::TX_CONSENSUS, "bad-txns-spends-conflicting-tx", *err_string);
    }

    m_rbf = !ws.m_conflicts.empty();
    return true;
}

bool MemPoolAccept::ReplacementChecks(Workspace& ws)
{
    AssertLockHeld(cs_main);
    AssertLockHeld(m_pool.cs);

    const CTransaction& tx = *ws.m_ptx;
    const uint256& hash = ws.m_hash;
    TxValidationState& state = ws.m_state;

    CFeeRate newFeeRate(ws.m_modified_fees, ws.m_vsize);
    // Enforce Rule #6. The replacement transaction must have a higher feerate than its direct conflicts.
    // - The motivation for this check is to ensure that the replacement transaction is preferable for
    //   block-inclusion, compared to what would be removed from the mempool.
    // - This logic predates ancestor feerate-based transaction selection, which is why it doesn't
    //   consider feerates of descendants.
    // - Note: Ancestor feerate-based transaction selection has made this comparison insufficient to
    //   guarantee that this is incentive-compatible for miners, because it is possible for a
    //   descendant transaction of a direct conflict to pay a higher feerate than the transaction that
    //   might replace them, under these rules.
    if (const auto err_string{PaysMoreThanConflicts(ws.m_iters_conflicting, newFeeRate, hash)}) {
        // Even though this is a fee-related failure, this result is TX_MEMPOOL_POLICY, not
        // TX_RECONSIDERABLE, because it cannot be bypassed using package validation.
        // This must be changed if package RBF is enabled.
        return state.Invalid(TxValidationResult::TX_MEMPOOL_POLICY, "insufficient fee", *err_string);
    }

    // Calculate all conflicting entries and enforce Rule #5.
    if (const auto err_string{GetEntriesForConflicts(tx, m_pool, ws.m_iters_conflicting, ws.m_all_conflicting)}) {
        return state.Invalid(TxValidationResult::TX_MEMPOOL_POLICY,
                             "too many potential replacements", *err_string);
    }
    // Enforce Rule #2.
    if (const auto err_string{HasNoNewUnconfirmed(tx, m_pool, ws.m_iters_conflicting)}) {
        return state.Invalid(TxValidationResult::TX_MEMPOOL_POLICY,
                             "replacement-adds-unconfirmed", *err_string);
    }
    // Check if it's economically rational to mine this transaction rather than the ones it
    // replaces and pays for its own relay fees. Enforce Rules #3 and #4.
    for (CTxMemPool::txiter it : ws.m_all_conflicting) {
        ws.m_conflicting_fees += it->GetModifiedFee();
        ws.m_conflicting_size += it->GetTxSize();
    }
    if (const auto err_string{PaysForRBF(ws.m_conflicting_fees, ws.m_modified_fees, ws.m_vsize,
                                         m_pool.m_incremental_relay_feerate, hash)}) {
        // Even though this is a fee-related failure, this result is TX_MEMPOOL_POLICY, not
        // TX_RECONSIDERABLE, because it cannot be bypassed using package validation.
        // This must be changed if package RBF is enabled.
        return state.Invalid(TxValidationResult::TX_MEMPOOL_POLICY, "insufficient fee", *err_string);
    }
    return true;
}

bool MemPoolAccept::PackageMempoolChecks(const std::vector<CTransactionRef>& txns,
                                         const int64_t total_vsize,
                                         PackageValidationState& package_state)
{
    AssertLockHeld(cs_main);
    AssertLockHeld(m_pool.cs);

    // CheckPackageLimits expects the package transactions to not already be in the mempool.
    assert(std::all_of(txns.cbegin(), txns.cend(), [this](const auto& tx)
                       { return !m_pool.exists(GenTxid::Txid(tx->GetHash()));}));

    std::string err_string;
    if (!m_pool.CheckPackageLimits(txns, total_vsize, err_string)) {
        // This is a package-wide error, separate from an individual transaction error.
        return package_state.Invalid(PackageValidationResult::PCKG_POLICY, "package-mempool-limits", err_string);
    }
   return true;
}

bool MemPoolAccept::PolicyScriptChecks(const ATMPArgs& args, Workspace& ws)
{
    AssertLockHeld(cs_main);
    AssertLockHeld(m_pool.cs);
    const CTransaction& tx = *ws.m_ptx;
    TxValidationState& state = ws.m_state;

    constexpr unsigned int scriptVerifyFlags = STANDARD_SCRIPT_VERIFY_FLAGS;

    // Check input scripts and signatures.
    // This is done last to help prevent CPU exhaustion denial-of-service attacks.
    if (!CheckInputScripts(tx, state, m_view, scriptVerifyFlags, true, false, ws.m_precomputed_txdata)) {
        // SCRIPT_VERIFY_CLEANSTACK requires SCRIPT_VERIFY_WITNESS, so we
        // need to turn both off, and compare against just turning off CLEANSTACK
        // to see if the failure is specifically due to witness validation.
        TxValidationState state_dummy; // Want reported failures to be from first CheckInputScripts
        if (!tx.HasWitness() && CheckInputScripts(tx, state_dummy, m_view, scriptVerifyFlags & ~(SCRIPT_VERIFY_WITNESS | SCRIPT_VERIFY_CLEANSTACK), true, false, ws.m_precomputed_txdata) &&
                !CheckInputScripts(tx, state_dummy, m_view, scriptVerifyFlags & ~SCRIPT_VERIFY_CLEANSTACK, true, false, ws.m_precomputed_txdata)) {
            // Only the witness is missing, so the transaction itself may be fine.
            state.Invalid(TxValidationResult::TX_WITNESS_STRIPPED,
                    state.GetRejectReason(), state.GetDebugMessage());
        }
        return false; // state filled in by CheckInputScripts
    }

    return true;
}

bool MemPoolAccept::ConsensusScriptChecks(const ATMPArgs& args, Workspace& ws)
{
    AssertLockHeld(cs_main);
    AssertLockHeld(m_pool.cs);
    const CTransaction& tx = *ws.m_ptx;
    const uint256& hash = ws.m_hash;
    TxValidationState& state = ws.m_state;

    // Check again against the current block tip's script verification
    // flags to cache our script execution flags. This is, of course,
    // useless if the next block has different script flags from the
    // previous one, but because the cache tracks script flags for us it
    // will auto-invalidate and we'll just have a few blocks of extra
    // misses on soft-fork activation.
    //
    // This is also useful in case of bugs in the standard flags that cause
    // transactions to pass as valid when they're actually invalid. For
    // instance the STRICTENC flag was incorrectly allowing certain
    // CHECKSIG NOT scripts to pass, even though they were invalid.
    //
    // There is a similar check in CreateNewBlock() to prevent creating
    // invalid blocks (using TestBlockValidity), however allowing such
    // transactions into the mempool can be exploited as a DoS attack.
    unsigned int currentBlockScriptVerifyFlags{GetBlockScriptFlags(*m_active_chainstate.m_chain.Tip(), m_active_chainstate.m_chainman)};
    if (!CheckInputsFromMempoolAndCache(tx, state, m_view, m_pool, currentBlockScriptVerifyFlags,
                                        ws.m_precomputed_txdata, m_active_chainstate.CoinsTip())) {
        LogPrintf("BUG! PLEASE REPORT THIS! CheckInputScripts failed against latest-block but not STANDARD flags %s, %s\n", hash.ToString(), state.ToString());
        return Assume(false);
    }

    return true;
}

bool MemPoolAccept::Finalize(const ATMPArgs& args, Workspace& ws)
{
    AssertLockHeld(cs_main);
    AssertLockHeld(m_pool.cs);
    const CTransaction& tx = *ws.m_ptx;
    const uint256& hash = ws.m_hash;
    TxValidationState& state = ws.m_state;
    const bool bypass_limits = args.m_bypass_limits;

    std::unique_ptr<CTxMemPoolEntry>& entry = ws.m_entry;

    // Remove conflicting transactions from the mempool
    for (CTxMemPool::txiter it : ws.m_all_conflicting)
    {
        LogPrint(BCLog::MEMPOOL, "replacing tx %s (wtxid=%s) with %s (wtxid=%s) for %s additional fees, %d delta bytes\n",
                it->GetTx().GetHash().ToString(),
                it->GetTx().GetWitnessHash().ToString(),
                hash.ToString(),
                tx.GetWitnessHash().ToString(),
                FormatMoney(ws.m_modified_fees - ws.m_conflicting_fees),
                (int)entry->GetTxSize() - (int)ws.m_conflicting_size);
        TRACE7(mempool, replaced,
                it->GetTx().GetHash().data(),
                it->GetTxSize(),
                it->GetFee(),
                std::chrono::duration_cast<std::chrono::duration<std::uint64_t>>(it->GetTime()).count(),
                hash.data(),
                entry->GetTxSize(),
                entry->GetFee()
        );
        ws.m_replaced_transactions.push_back(it->GetSharedTx());
    }
    m_pool.RemoveStaged(ws.m_all_conflicting, false, MemPoolRemovalReason::REPLACED);
    // Store transaction in memory
    m_pool.addUnchecked(*entry, ws.m_ancestors);

    // trim mempool and check if tx was trimmed
    // If we are validating a package, don't trim here because we could evict a previous transaction
    // in the package. LimitMempoolSize() should be called at the very end to make sure the mempool
    // is still within limits and package submission happens atomically.
    if (!args.m_package_submission && !bypass_limits) {
        LimitMempoolSize(m_pool, m_active_chainstate.CoinsTip());
        if (!m_pool.exists(GenTxid::Txid(hash)))
            // The tx no longer meets our (new) mempool minimum feerate but could be reconsidered in a package.
            return state.Invalid(TxValidationResult::TX_RECONSIDERABLE, "mempool full");
    }
    return true;
}

bool MemPoolAccept::SubmitPackage(const ATMPArgs& args, std::vector<Workspace>& workspaces,
                                  PackageValidationState& package_state,
                                  std::map<uint256, MempoolAcceptResult>& results)
{
    AssertLockHeld(cs_main);
    AssertLockHeld(m_pool.cs);
    // Sanity check: none of the transactions should be in the mempool, and none of the transactions
    // should have a same-txid-different-witness equivalent in the mempool.
    assert(std::all_of(workspaces.cbegin(), workspaces.cend(), [this](const auto& ws){
        return !m_pool.exists(GenTxid::Txid(ws.m_ptx->GetHash())); }));

    bool all_submitted = true;
    // ConsensusScriptChecks adds to the script cache and is therefore consensus-critical;
    // CheckInputsFromMempoolAndCache asserts that transactions only spend coins available from the
    // mempool or UTXO set. Submit each transaction to the mempool immediately after calling
    // ConsensusScriptChecks to make the outputs available for subsequent transactions.
    for (Workspace& ws : workspaces) {
        if (!ConsensusScriptChecks(args, ws)) {
            results.emplace(ws.m_ptx->GetWitnessHash(), MempoolAcceptResult::Failure(ws.m_state));
            // Since PolicyScriptChecks() passed, this should never fail.
            Assume(false);
            all_submitted = false;
            package_state.Invalid(PackageValidationResult::PCKG_MEMPOOL_ERROR,
                                  strprintf("BUG! PolicyScriptChecks succeeded but ConsensusScriptChecks failed: %s",
                                            ws.m_ptx->GetHash().ToString()));
        }

        // Re-calculate mempool ancestors to call addUnchecked(). They may have changed since the
        // last calculation done in PreChecks, since package ancestors have already been submitted.
        {
            auto ancestors{m_pool.CalculateMemPoolAncestors(*ws.m_entry, m_pool.m_limits)};
            if(!ancestors) {
                results.emplace(ws.m_ptx->GetWitnessHash(), MempoolAcceptResult::Failure(ws.m_state));
                // Since PreChecks() and PackageMempoolChecks() both enforce limits, this should never fail.
                Assume(false);
                all_submitted = false;
                package_state.Invalid(PackageValidationResult::PCKG_MEMPOOL_ERROR,
                                    strprintf("BUG! Mempool ancestors or descendants were underestimated: %s",
                                                ws.m_ptx->GetHash().ToString()));
            }
            ws.m_ancestors = std::move(ancestors).value_or(ws.m_ancestors);
        }
        // If we call LimitMempoolSize() for each individual Finalize(), the mempool will not take
        // the transaction's descendant feerate into account because it hasn't seen them yet. Also,
        // we risk evicting a transaction that a subsequent package transaction depends on. Instead,
        // allow the mempool to temporarily bypass limits, the maximum package size) while
        // submitting transactions individually and then trim at the very end.
        if (!Finalize(args, ws)) {
            results.emplace(ws.m_ptx->GetWitnessHash(), MempoolAcceptResult::Failure(ws.m_state));
            // Since LimitMempoolSize() won't be called, this should never fail.
            Assume(false);
            all_submitted = false;
            package_state.Invalid(PackageValidationResult::PCKG_MEMPOOL_ERROR,
                                  strprintf("BUG! Adding to mempool failed: %s", ws.m_ptx->GetHash().ToString()));
        }
    }

    std::vector<Wtxid> all_package_wtxids;
    all_package_wtxids.reserve(workspaces.size());
    std::transform(workspaces.cbegin(), workspaces.cend(), std::back_inserter(all_package_wtxids),
                   [](const auto& ws) { return ws.m_ptx->GetWitnessHash(); });

    // Add successful results. The returned results may change later if LimitMempoolSize() evicts them.
    for (Workspace& ws : workspaces) {
        const auto effective_feerate = args.m_package_feerates ? ws.m_package_feerate :
            CFeeRate{ws.m_modified_fees, static_cast<uint32_t>(ws.m_vsize)};
        const auto effective_feerate_wtxids = args.m_package_feerates ? all_package_wtxids :
            std::vector<Wtxid>{ws.m_ptx->GetWitnessHash()};
        results.emplace(ws.m_ptx->GetWitnessHash(),
                        MempoolAcceptResult::Success(std::move(ws.m_replaced_transactions), ws.m_vsize,
                                         ws.m_base_fees, effective_feerate, effective_feerate_wtxids));
        const CTransaction& tx = *ws.m_ptx;
        const auto tx_info = NewMempoolTransactionInfo(ws.m_ptx, ws.m_base_fees,
                                                       ws.m_vsize, ws.m_entry->GetHeight(),
                                                       args.m_bypass_limits, args.m_package_submission,
                                                       IsCurrentForFeeEstimation(m_active_chainstate),
                                                       m_pool.HasNoInputsOf(tx));
        GetMainSignals().TransactionAddedToMempool(tx_info, m_pool.GetAndIncrementSequence());
    }
    return all_submitted;
}

MempoolAcceptResult MemPoolAccept::AcceptSingleTransaction(const CTransactionRef& ptx, ATMPArgs& args)
{
    AssertLockHeld(cs_main);
    LOCK(m_pool.cs); // mempool "read lock" (held through GetMainSignals().TransactionAddedToMempool())

    Workspace ws(ptx);
    const std::vector<Wtxid> single_wtxid{ws.m_ptx->GetWitnessHash()};

    if (!PreChecks(args, ws)) {
        if (ws.m_state.GetResult() == TxValidationResult::TX_RECONSIDERABLE) {
            // Failed for fee reasons. Provide the effective feerate and which tx was included.
            return MempoolAcceptResult::FeeFailure(ws.m_state, CFeeRate(ws.m_modified_fees, ws.m_vsize), single_wtxid);
        }
        return MempoolAcceptResult::Failure(ws.m_state);
    }

    if (m_rbf && !ReplacementChecks(ws)) return MempoolAcceptResult::Failure(ws.m_state);

    // Perform the inexpensive checks first and avoid hashing and signature verification unless
    // those checks pass, to mitigate CPU exhaustion denial-of-service attacks.
    if (!PolicyScriptChecks(args, ws)) return MempoolAcceptResult::Failure(ws.m_state);

    if (!ConsensusScriptChecks(args, ws)) return MempoolAcceptResult::Failure(ws.m_state);

    const CFeeRate effective_feerate{ws.m_modified_fees, static_cast<uint32_t>(ws.m_vsize)};
    // Tx was accepted, but not added
    if (args.m_test_accept) {
        return MempoolAcceptResult::Success(std::move(ws.m_replaced_transactions), ws.m_vsize,
                                            ws.m_base_fees, effective_feerate, single_wtxid);
    }

    if (!Finalize(args, ws)) {
        // The only possible failure reason is fee-related (mempool full).
        // Failed for fee reasons. Provide the effective feerate and which txns were included.
        Assume(ws.m_state.GetResult() == TxValidationResult::TX_RECONSIDERABLE);
        return MempoolAcceptResult::FeeFailure(ws.m_state, CFeeRate(ws.m_modified_fees, ws.m_vsize), {ws.m_ptx->GetWitnessHash()});
    }

    const CTransaction& tx = *ws.m_ptx;
    const auto tx_info = NewMempoolTransactionInfo(ws.m_ptx, ws.m_base_fees,
                                                   ws.m_vsize, ws.m_entry->GetHeight(),
                                                   args.m_bypass_limits, args.m_package_submission,
                                                   IsCurrentForFeeEstimation(m_active_chainstate),
                                                   m_pool.HasNoInputsOf(tx));
    GetMainSignals().TransactionAddedToMempool(tx_info, m_pool.GetAndIncrementSequence());

    return MempoolAcceptResult::Success(std::move(ws.m_replaced_transactions), ws.m_vsize, ws.m_base_fees,
                                        effective_feerate, single_wtxid);
}

PackageMempoolAcceptResult MemPoolAccept::AcceptMultipleTransactions(const std::vector<CTransactionRef>& txns, ATMPArgs& args)
{
    AssertLockHeld(cs_main);

    // These context-free package limits can be done before taking the mempool lock.
    PackageValidationState package_state;
    if (!IsWellFormedPackage(txns, package_state, /*require_sorted=*/true)) return PackageMempoolAcceptResult(package_state, {});

    std::vector<Workspace> workspaces{};
    workspaces.reserve(txns.size());
    std::transform(txns.cbegin(), txns.cend(), std::back_inserter(workspaces),
                   [](const auto& tx) { return Workspace(tx); });
    std::map<uint256, MempoolAcceptResult> results;

    LOCK(m_pool.cs);

    // Do all PreChecks first and fail fast to avoid running expensive script checks when unnecessary.
    for (Workspace& ws : workspaces) {
        if (!PreChecks(args, ws)) {
            package_state.Invalid(PackageValidationResult::PCKG_TX, "transaction failed");
            // Exit early to avoid doing pointless work. Update the failed tx result; the rest are unfinished.
            results.emplace(ws.m_ptx->GetWitnessHash(), MempoolAcceptResult::Failure(ws.m_state));
            return PackageMempoolAcceptResult(package_state, std::move(results));
        }
        // Make the coins created by this transaction available for subsequent transactions in the
        // package to spend. Since we already checked conflicts in the package and we don't allow
        // replacements, we don't need to track the coins spent. Note that this logic will need to be
        // updated if package replace-by-fee is allowed in the future.
        assert(!args.m_allow_replacement);
        m_viewmempool.PackageAddTransaction(ws.m_ptx);
    }

    // Transactions must meet two minimum feerates: the mempool minimum fee and min relay fee.
    // For transactions consisting of exactly one child and its parents, it suffices to use the
    // package feerate (total modified fees / total virtual size) to check this requirement.
    // Note that this is an aggregate feerate; this function has not checked that there are transactions
    // too low feerate to pay for themselves, or that the child transactions are higher feerate than
    // their parents. Using aggregate feerate may allow "parents pay for child" behavior and permit
    // a child that is below mempool minimum feerate. To avoid these behaviors, callers of
    // AcceptMultipleTransactions need to restrict txns topology (e.g. to ancestor sets) and check
    // the feerates of individuals and subsets.
    const auto m_total_vsize = std::accumulate(workspaces.cbegin(), workspaces.cend(), int64_t{0},
        [](int64_t sum, auto& ws) { return sum + ws.m_vsize; });
    const auto m_total_modified_fees = std::accumulate(workspaces.cbegin(), workspaces.cend(), CAmount{0},
        [](CAmount sum, auto& ws) { return sum + ws.m_modified_fees; });
    const CFeeRate package_feerate(m_total_modified_fees, m_total_vsize);
    std::vector<Wtxid> all_package_wtxids;
    all_package_wtxids.reserve(workspaces.size());
    std::transform(workspaces.cbegin(), workspaces.cend(), std::back_inserter(all_package_wtxids),
                   [](const auto& ws) { return ws.m_ptx->GetWitnessHash(); });
    TxValidationState placeholder_state;
    if (args.m_package_feerates &&
        !CheckFeeRate(m_total_vsize, m_total_modified_fees, placeholder_state)) {
        package_state.Invalid(PackageValidationResult::PCKG_TX, "transaction failed");
        return PackageMempoolAcceptResult(package_state, {{workspaces.back().m_ptx->GetWitnessHash(),
            MempoolAcceptResult::FeeFailure(placeholder_state, CFeeRate(m_total_modified_fees, m_total_vsize), all_package_wtxids)}});
    }

    // Apply package mempool ancestor/descendant limits. Skip if there is only one transaction,
    // because it's unnecessary. Also, CPFP carve out can increase the limit for individual
    // transactions, but this exemption is not extended to packages in CheckPackageLimits().
    std::string err_string;
    if (txns.size() > 1 && !PackageMempoolChecks(txns, m_total_vsize, package_state)) {
        return PackageMempoolAcceptResult(package_state, std::move(results));
    }

    for (Workspace& ws : workspaces) {
        ws.m_package_feerate = package_feerate;
        if (!PolicyScriptChecks(args, ws)) {
            // Exit early to avoid doing pointless work. Update the failed tx result; the rest are unfinished.
            package_state.Invalid(PackageValidationResult::PCKG_TX, "transaction failed");
            results.emplace(ws.m_ptx->GetWitnessHash(), MempoolAcceptResult::Failure(ws.m_state));
            return PackageMempoolAcceptResult(package_state, std::move(results));
        }
        if (args.m_test_accept) {
            const auto effective_feerate = args.m_package_feerates ? ws.m_package_feerate :
                CFeeRate{ws.m_modified_fees, static_cast<uint32_t>(ws.m_vsize)};
            const auto effective_feerate_wtxids = args.m_package_feerates ? all_package_wtxids :
                std::vector<Wtxid>{ws.m_ptx->GetWitnessHash()};
            results.emplace(ws.m_ptx->GetWitnessHash(),
                            MempoolAcceptResult::Success(std::move(ws.m_replaced_transactions),
                                                         ws.m_vsize, ws.m_base_fees, effective_feerate,
                                                         effective_feerate_wtxids));
        }
    }

    if (args.m_test_accept) return PackageMempoolAcceptResult(package_state, std::move(results));

    if (!SubmitPackage(args, workspaces, package_state, results)) {
        // PackageValidationState filled in by SubmitPackage().
        return PackageMempoolAcceptResult(package_state, std::move(results));
    }

    return PackageMempoolAcceptResult(package_state, std::move(results));
}

void MemPoolAccept::CleanupTemporaryCoins()
{
    // There are 3 kinds of coins in m_view:
    // (1) Temporary coins from the transactions in subpackage, constructed by m_viewmempool.
    // (2) Mempool coins from transactions in the mempool, constructed by m_viewmempool.
    // (3) Confirmed coins fetched from our current UTXO set.
    //
    // (1) Temporary coins need to be removed, regardless of whether the transaction was submitted.
    // If the transaction was submitted to the mempool, m_viewmempool will be able to fetch them from
    // there. If it wasn't submitted to mempool, it is incorrect to keep them - future calls may try
    // to spend those coins that don't actually exist.
    // (2) Mempool coins also need to be removed. If the mempool contents have changed as a result
    // of submitting or replacing transactions, coins previously fetched from mempool may now be
    // spent or nonexistent. Those coins need to be deleted from m_view.
    // (3) Confirmed coins don't need to be removed. The chainstate has not changed (we are
    // holding cs_main and no blocks have been processed) so the confirmed tx cannot disappear like
    // a mempool tx can. The coin may now be spent after we submitted a tx to mempool, but
    // we have already checked that the package does not have 2 transactions spending the same coin.
    // Keeping them in m_view is an optimization to not re-fetch confirmed coins if we later look up
    // inputs for this transaction again.
    for (const auto& outpoint : m_viewmempool.GetNonBaseCoins()) {
        // In addition to resetting m_viewmempool, we also need to manually delete these coins from
        // m_view because it caches copies of the coins it fetched from m_viewmempool previously.
        m_view.Uncache(outpoint);
    }
    // This deletes the temporary and mempool coins.
    m_viewmempool.Reset();
}

PackageMempoolAcceptResult MemPoolAccept::AcceptSubPackage(const std::vector<CTransactionRef>& subpackage, ATMPArgs& args)
{
    AssertLockHeld(::cs_main);
    AssertLockHeld(m_pool.cs);
    auto result = [&]() EXCLUSIVE_LOCKS_REQUIRED(::cs_main, m_pool.cs) {
        if (subpackage.size() > 1) {
            return AcceptMultipleTransactions(subpackage, args);
        }
        const auto& tx = subpackage.front();
        ATMPArgs single_args = ATMPArgs::SingleInPackageAccept(args);
        const auto single_res = AcceptSingleTransaction(tx, single_args);
        PackageValidationState package_state_wrapped;
        if (single_res.m_result_type != MempoolAcceptResult::ResultType::VALID) {
            package_state_wrapped.Invalid(PackageValidationResult::PCKG_TX, "transaction failed");
        }
        return PackageMempoolAcceptResult(package_state_wrapped, {{tx->GetWitnessHash(), single_res}});
    }();

    // Clean up m_view and m_viewmempool so that other subpackage evaluations don't have access to
    // coins they shouldn't. Keep some coins in order to minimize re-fetching coins from the UTXO set.
    CleanupTemporaryCoins();

    return result;
}

PackageMempoolAcceptResult MemPoolAccept::AcceptPackage(const Package& package, ATMPArgs& args)
{
    AssertLockHeld(cs_main);
    // Used if returning a PackageMempoolAcceptResult directly from this function.
    PackageValidationState package_state_quit_early;

    // Check that the package is well-formed. If it isn't, we won't try to validate any of the
    // transactions and thus won't return any MempoolAcceptResults, just a package-wide error.

    // Context-free package checks.
    if (!IsWellFormedPackage(package, package_state_quit_early, /*require_sorted=*/true)) {
        return PackageMempoolAcceptResult(package_state_quit_early, {});
    }

    // All transactions in the package must be a parent of the last transaction. This is just an
    // opportunity for us to fail fast on a context-free check without taking the mempool lock.
    if (!IsChildWithParents(package)) {
        package_state_quit_early.Invalid(PackageValidationResult::PCKG_POLICY, "package-not-child-with-parents");
        return PackageMempoolAcceptResult(package_state_quit_early, {});
    }

    // IsChildWithParents() guarantees the package is > 1 transactions.
    assert(package.size() > 1);
    // The package must be 1 child with all of its unconfirmed parents. The package is expected to
    // be sorted, so the last transaction is the child.
    const auto& child = package.back();
    std::unordered_set<uint256, SaltedTxidHasher> unconfirmed_parent_txids;
    std::transform(package.cbegin(), package.cend() - 1,
                   std::inserter(unconfirmed_parent_txids, unconfirmed_parent_txids.end()),
                   [](const auto& tx) { return tx->GetHash(); });

    // All child inputs must refer to a preceding package transaction or a confirmed UTXO. The only
    // way to verify this is to look up the child's inputs in our current coins view (not including
    // mempool), and enforce that all parents not present in the package be available at chain tip.
    // Since this check can bring new coins into the coins cache, keep track of these coins and
    // uncache them if we don't end up submitting this package to the mempool.
    const CCoinsViewCache& coins_tip_cache = m_active_chainstate.CoinsTip();
    for (const auto& input : child->vin) {
        if (!coins_tip_cache.HaveCoinInCache(input.prevout)) {
            args.m_coins_to_uncache.push_back(input.prevout);
        }
    }
    // Using the MemPoolAccept m_view cache allows us to look up these same coins faster later.
    // This should be connecting directly to CoinsTip, not to m_viewmempool, because we specifically
    // require inputs to be confirmed if they aren't in the package.
    m_view.SetBackend(m_active_chainstate.CoinsTip());
    const auto package_or_confirmed = [this, &unconfirmed_parent_txids](const auto& input) {
         return unconfirmed_parent_txids.count(input.prevout.hash) > 0 || m_view.HaveCoin(input.prevout);
    };
    if (!std::all_of(child->vin.cbegin(), child->vin.cend(), package_or_confirmed)) {
        package_state_quit_early.Invalid(PackageValidationResult::PCKG_POLICY, "package-not-child-with-unconfirmed-parents");
        return PackageMempoolAcceptResult(package_state_quit_early, {});
    }
    // Protect against bugs where we pull more inputs from disk that miss being added to
    // coins_to_uncache. The backend will be connected again when needed in PreChecks.
    m_view.SetBackend(m_dummy);

    LOCK(m_pool.cs);
    // Stores results from which we will create the returned PackageMempoolAcceptResult.
    // A result may be changed if a mempool transaction is evicted later due to LimitMempoolSize().
    std::map<uint256, MempoolAcceptResult> results_final;
    // Results from individual validation which will be returned if no other result is available for
    // this transaction. "Nonfinal" because if a transaction fails by itself but succeeds later
    // (i.e. when evaluated with a fee-bumping child), the result in this map may be discarded.
    std::map<uint256, MempoolAcceptResult> individual_results_nonfinal;
    bool quit_early{false};
    std::vector<CTransactionRef> txns_package_eval;
    for (const auto& tx : package) {
        const auto& wtxid = tx->GetWitnessHash();
        const auto& txid = tx->GetHash();
        // There are 3 possibilities: already in mempool, same-txid-diff-wtxid already in mempool,
        // or not in mempool. An already confirmed tx is treated as one not in mempool, because all
        // we know is that the inputs aren't available.
        if (m_pool.exists(GenTxid::Wtxid(wtxid))) {
            // Exact transaction already exists in the mempool.
            // Node operators are free to set their mempool policies however they please, nodes may receive
            // transactions in different orders, and malicious counterparties may try to take advantage of
            // policy differences to pin or delay propagation of transactions. As such, it's possible for
            // some package transaction(s) to already be in the mempool, and we don't want to reject the
            // entire package in that case (as that could be a censorship vector). De-duplicate the
            // transactions that are already in the mempool, and only call AcceptMultipleTransactions() with
            // the new transactions. This ensures we don't double-count transaction counts and sizes when
            // checking ancestor/descendant limits, or double-count transaction fees for fee-related policy.
            const auto& entry{*Assert(m_pool.GetEntry(txid))};
            results_final.emplace(wtxid, MempoolAcceptResult::MempoolTx(entry.GetTxSize(), entry.GetFee()));
        } else if (m_pool.exists(GenTxid::Txid(txid))) {
            // Transaction with the same non-witness data but different witness (same txid,
            // different wtxid) already exists in the mempool.
            //
            // We don't allow replacement transactions right now, so just swap the package
            // transaction for the mempool one. Note that we are ignoring the validity of the
            // package transaction passed in.
            // TODO: allow witness replacement in packages.
            const auto& entry{*Assert(m_pool.GetEntry(txid))};
            // Provide the wtxid of the mempool tx so that the caller can look it up in the mempool.
            results_final.emplace(wtxid, MempoolAcceptResult::MempoolTxDifferentWitness(entry.GetTx().GetWitnessHash()));
        } else {
            // Transaction does not already exist in the mempool.
            // Try submitting the transaction on its own.
            const auto single_package_res = AcceptSubPackage({tx}, args);
            const auto& single_res = single_package_res.m_tx_results.at(wtxid);
            if (single_res.m_result_type == MempoolAcceptResult::ResultType::VALID) {
                // The transaction succeeded on its own and is now in the mempool. Don't include it
                // in package validation, because its fees should only be "used" once.
                assert(m_pool.exists(GenTxid::Wtxid(wtxid)));
                results_final.emplace(wtxid, single_res);
            } else if (single_res.m_state.GetResult() != TxValidationResult::TX_RECONSIDERABLE &&
                       single_res.m_state.GetResult() != TxValidationResult::TX_MISSING_INPUTS) {
                // Package validation policy only differs from individual policy in its evaluation
                // of feerate. For example, if a transaction fails here due to violation of a
                // consensus rule, the result will not change when it is submitted as part of a
                // package. To minimize the amount of repeated work, unless the transaction fails
                // due to feerate or missing inputs (its parent is a previous transaction in the
                // package that failed due to feerate), don't run package validation. Note that this
                // decision might not make sense if different types of packages are allowed in the
                // future.  Continue individually validating the rest of the transactions, because
                // some of them may still be valid.
                quit_early = true;
                package_state_quit_early.Invalid(PackageValidationResult::PCKG_TX, "transaction failed");
                individual_results_nonfinal.emplace(wtxid, single_res);
            } else {
                individual_results_nonfinal.emplace(wtxid, single_res);
                txns_package_eval.push_back(tx);
            }
        }
    }

    auto multi_submission_result = quit_early || txns_package_eval.empty() ? PackageMempoolAcceptResult(package_state_quit_early, {}) :
        AcceptSubPackage(txns_package_eval, args);
    PackageValidationState& package_state_final = multi_submission_result.m_state;

    // Make sure we haven't exceeded max mempool size.
    // Package transactions that were submitted to mempool or already in mempool may be evicted.
    LimitMempoolSize(m_pool, m_active_chainstate.CoinsTip());

    for (const auto& tx : package) {
        const auto& wtxid = tx->GetWitnessHash();
        if (multi_submission_result.m_tx_results.count(wtxid) > 0) {
            // We shouldn't have re-submitted if the tx result was already in results_final.
            Assume(results_final.count(wtxid) == 0);
            // If it was submitted, check to see if the tx is still in the mempool. It could have
            // been evicted due to LimitMempoolSize() above.
            const auto& txresult = multi_submission_result.m_tx_results.at(wtxid);
            if (txresult.m_result_type == MempoolAcceptResult::ResultType::VALID && !m_pool.exists(GenTxid::Wtxid(wtxid))) {
                package_state_final.Invalid(PackageValidationResult::PCKG_TX, "transaction failed");
                TxValidationState mempool_full_state;
                mempool_full_state.Invalid(TxValidationResult::TX_MEMPOOL_POLICY, "mempool full");
                results_final.emplace(wtxid, MempoolAcceptResult::Failure(mempool_full_state));
            } else {
                results_final.emplace(wtxid, txresult);
            }
        } else if (const auto it{results_final.find(wtxid)}; it != results_final.end()) {
            // Already-in-mempool transaction. Check to see if it's still there, as it could have
            // been evicted when LimitMempoolSize() was called.
            Assume(it->second.m_result_type != MempoolAcceptResult::ResultType::INVALID);
            Assume(individual_results_nonfinal.count(wtxid) == 0);
            // Query by txid to include the same-txid-different-witness ones.
            if (!m_pool.exists(GenTxid::Txid(tx->GetHash()))) {
                package_state_final.Invalid(PackageValidationResult::PCKG_TX, "transaction failed");
                TxValidationState mempool_full_state;
                mempool_full_state.Invalid(TxValidationResult::TX_MEMPOOL_POLICY, "mempool full");
                // Replace the previous result.
                results_final.erase(wtxid);
                results_final.emplace(wtxid, MempoolAcceptResult::Failure(mempool_full_state));
            }
        } else if (const auto it{individual_results_nonfinal.find(wtxid)}; it != individual_results_nonfinal.end()) {
            Assume(it->second.m_result_type == MempoolAcceptResult::ResultType::INVALID);
            // Interesting result from previous processing.
            results_final.emplace(wtxid, it->second);
        }
    }
    Assume(results_final.size() == package.size());
    return PackageMempoolAcceptResult(package_state_final, std::move(results_final));
}

} // anon namespace

MempoolAcceptResult AcceptToMemoryPool(Chainstate& active_chainstate, const CTransactionRef& tx,
                                       int64_t accept_time, int64_t embargo_time, bool bypass_limits, bool test_accept)
    EXCLUSIVE_LOCKS_REQUIRED(::cs_main)
{
    AssertLockHeld(::cs_main);
    const CChainParams& chainparams{active_chainstate.m_chainman.GetParams()};
    assert(active_chainstate.GetMempool() != nullptr);
    CTxMemPool& pool{*active_chainstate.GetMempool()};

    std::vector<COutPoint> coins_to_uncache;
    auto args = MemPoolAccept::ATMPArgs::SingleAccept(chainparams, accept_time, embargo_time, bypass_limits, coins_to_uncache, test_accept);
    MempoolAcceptResult result = MemPoolAccept(pool, active_chainstate).AcceptSingleTransaction(tx, args);
    if (result.m_result_type != MempoolAcceptResult::ResultType::VALID) {
        // Remove coins that were not present in the coins cache before calling
        // AcceptSingleTransaction(); this is to prevent memory DoS in case we receive a large
        // number of invalid transactions that attempt to overrun the in-memory coins cache
        // (`CCoinsViewCache::cacheCoins`).

        for (const COutPoint& hashTx : coins_to_uncache)
            active_chainstate.CoinsTip().Uncache(hashTx);
        TRACE2(mempool, rejected,
                tx->GetHash().data(),
                result.m_state.GetRejectReason().c_str()
        );
    }
    // After we've (potentially) uncached entries, ensure our coins cache is still within its size limits
    BlockValidationState state_dummy;
    active_chainstate.FlushStateToDisk(state_dummy, FlushStateMode::PERIODIC);
    return result;
}

PackageMempoolAcceptResult ProcessNewPackage(Chainstate& active_chainstate, CTxMemPool& pool,
                                                   const Package& package, bool test_accept)
{
    AssertLockHeld(cs_main);
    assert(!package.empty());
    assert(std::all_of(package.cbegin(), package.cend(), [](const auto& tx){return tx != nullptr;}));

    std::vector<COutPoint> coins_to_uncache;
    const CChainParams& chainparams = active_chainstate.m_chainman.GetParams();
    auto result = [&]() EXCLUSIVE_LOCKS_REQUIRED(cs_main) {
        AssertLockHeld(cs_main);
        auto now = GetTime();
        if (test_accept) {
            auto args = MemPoolAccept::ATMPArgs::PackageTestAccept(chainparams, /*accept_time=*/ now, /*embargo_time=*/ now, coins_to_uncache);
            return MemPoolAccept(pool, active_chainstate).AcceptMultipleTransactions(package, args);
        } else {
            auto args = MemPoolAccept::ATMPArgs::PackageChildWithParents(chainparams, /*accept_time=*/ now, /*embargo_time=*/ now, coins_to_uncache);
            return MemPoolAccept(pool, active_chainstate).AcceptPackage(package, args);
        }
    }();

    // Uncache coins pertaining to transactions that were not submitted to the mempool.
    if (test_accept || result.m_state.IsInvalid()) {
        for (const COutPoint& hashTx : coins_to_uncache) {
            active_chainstate.CoinsTip().Uncache(hashTx);
        }
    }
    // Ensure the coins cache is still within limits.
    BlockValidationState state_dummy;
    active_chainstate.FlushStateToDisk(state_dummy, FlushStateMode::PERIODIC);
    return result;
}

CAmount GetBlockSubsidy(int nHeight, const Consensus::Params& consensusParams)
{
    int halvings = nHeight / consensusParams.nSubsidyHalvingInterval;
    // Force block reward to zero when right shift is undefined.
    if (halvings >= 64)
        return 0;

    CAmount nSubsidy = 50 * COIN;
    // Subsidy is cut in half every 210,000 blocks which will occur approximately every 4 years.
    nSubsidy >>= halvings;
    return nSubsidy;
}

CoinsViews::CoinsViews(DBParams db_params, CoinsViewOptions options)
    : m_dbview{std::move(db_params), std::move(options)},
      m_catcherview(&m_dbview) {}

void CoinsViews::InitCache()
{
    AssertLockHeld(::cs_main);
    m_cacheview = std::make_unique<CCoinsViewCache>(&m_catcherview);
}

Chainstate::Chainstate(
    CTxMemPool* mempool,
    BlockManager& blockman,
    ChainstateManager& chainman,
    std::optional<uint256> from_snapshot_blockhash)
    : m_mempool(mempool),
      m_blockman(blockman),
      m_chainman(chainman),
      m_from_snapshot_blockhash(from_snapshot_blockhash) {}

const CBlockIndex* Chainstate::SnapshotBase()
{
    if (!m_from_snapshot_blockhash) return nullptr;
    if (!m_cached_snapshot_base) m_cached_snapshot_base = Assert(m_chainman.m_blockman.LookupBlockIndex(*m_from_snapshot_blockhash));
    return m_cached_snapshot_base;
}

void Chainstate::InitCoinsDB(
    size_t cache_size_bytes,
    bool in_memory,
    bool should_wipe,
    fs::path leveldb_name)
{
    if (m_from_snapshot_blockhash) {
        leveldb_name += node::SNAPSHOT_CHAINSTATE_SUFFIX;
    }

    m_coins_views = std::make_unique<CoinsViews>(
        DBParams{
            .path = m_chainman.m_options.datadir / leveldb_name,
            .cache_bytes = cache_size_bytes,
            .memory_only = in_memory,
            .wipe_data = should_wipe,
            .obfuscate = true,
            .options = m_chainman.m_options.coins_db},
        m_chainman.m_options.coins_view);
}

void Chainstate::InitCoinsCache(size_t cache_size_bytes)
{
    AssertLockHeld(::cs_main);
    assert(m_coins_views != nullptr);
    m_coinstip_cache_size_bytes = cache_size_bytes;
    m_coins_views->InitCache();
}

// Note that though this is marked const, we may end up modifying `m_cached_finished_ibd`, which
// is a performance-related implementation detail. This function must be marked
// `const` so that `CValidationInterface` clients (which are given a `const Chainstate*`)
// can call it.
//
bool ChainstateManager::IsInitialBlockDownload() const
{
    // Optimization: pre-test latch before taking the lock.
    if (m_cached_finished_ibd.load(std::memory_order_relaxed))
        return false;

    LOCK(cs_main);
    if (m_cached_finished_ibd.load(std::memory_order_relaxed))
        return false;
    if (m_blockman.LoadingBlocks()) {
        return true;
    }
    CChain& chain{ActiveChain()};
    if (chain.Tip() == nullptr) {
        return true;
    }
    if (chain.Tip()->nChainWork < MinimumChainWork()) {
        return true;
    }
    if (chain.Tip()->Time() < Now<NodeSeconds>() - m_options.max_tip_age) {
        return true;
    }
    LogPrintf("Leaving InitialBlockDownload (latching to false)\n");
    m_cached_finished_ibd.store(true, std::memory_order_relaxed);
    return false;
}

void Chainstate::CheckForkWarningConditions()
{
    AssertLockHeld(cs_main);

    // Before we get past initial download, we cannot reliably alert about forks
    // (we assume we don't get stuck on a fork before finishing our initial sync)
    if (m_chainman.IsInitialBlockDownload()) {
        return;
    }

    if (m_chainman.m_best_invalid && m_chainman.m_best_invalid->nChainWork > m_chain.Tip()->nChainWork + (GetBlockProof(*m_chain.Tip()) * 6)) {
        LogPrintf("%s: Warning: Found invalid chain at least ~6 blocks longer than our best chain.\nChain state database corruption likely.\n", __func__);
        SetfLargeWorkInvalidChainFound(true);
    } else {
        SetfLargeWorkInvalidChainFound(false);
    }
}

// Called both upon regular invalid block discovery *and* InvalidateBlock
void Chainstate::InvalidChainFound(CBlockIndex* pindexNew)
{
    AssertLockHeld(cs_main);
    if (!m_chainman.m_best_invalid || pindexNew->nChainWork > m_chainman.m_best_invalid->nChainWork) {
        m_chainman.m_best_invalid = pindexNew;
    }
    if (m_chainman.m_best_header != nullptr && m_chainman.m_best_header->GetAncestor(pindexNew->nHeight) == pindexNew) {
        m_chainman.m_best_header = m_chain.Tip();
    }

    LogPrintf("%s: invalid block=%s  height=%d  log2_work=%f  date=%s\n", __func__,
      pindexNew->GetBlockHash().ToString(), pindexNew->nHeight,
      log(pindexNew->nChainWork.getdouble())/log(2.0), FormatISO8601DateTime(pindexNew->GetBlockTime()));
    CBlockIndex *tip = m_chain.Tip();
    assert (tip);
    LogPrintf("%s:  current best=%s  height=%d  log2_work=%f  date=%s\n", __func__,
      tip->GetBlockHash().ToString(), m_chain.Height(), log(tip->nChainWork.getdouble())/log(2.0),
      FormatISO8601DateTime(tip->GetBlockTime()));
    CheckForkWarningConditions();
}

// Same as InvalidChainFound, above, except not called directly from InvalidateBlock,
// which does its own setBlockIndexCandidates management.
void Chainstate::InvalidBlockFound(CBlockIndex* pindex, const BlockValidationState& state)
{
    AssertLockHeld(cs_main);
    if (state.GetResult() != BlockValidationResult::BLOCK_MUTATED) {
        pindex->nStatus |= BLOCK_FAILED_VALID;
        m_chainman.m_failed_blocks.insert(pindex);
        m_blockman.m_dirty_blockindex.insert(pindex);
        setBlockIndexCandidates.erase(pindex);
        InvalidChainFound(pindex);
    }
}

void UpdateCoins(const CTransaction& tx, CCoinsViewCache& inputs, CTxUndo &txundo, int nHeight)
{
    // mark inputs spent
    if (!tx.IsCoinBase()) {
        txundo.vprevout.reserve(tx.vin.size());
        for (const CTxIn &txin : tx.vin) {
            txundo.vprevout.emplace_back();
            bool is_spent = inputs.SpendCoin(txin.prevout, &txundo.vprevout.back());
            assert(is_spent);
        }
    }
    // add outputs
    AddCoins(inputs, tx, nHeight);
}

bool CScriptCheck::operator()() {
    const CScript &scriptSig = ptxTo->vin[nIn].scriptSig;
    const CScriptWitness *witness = &ptxTo->vin[nIn].scriptWitness;
    return VerifyScript(scriptSig, m_tx_out.scriptPubKey, witness, nFlags, CachingTransactionSignatureChecker(ptxTo, nIn, m_tx_out.nValue, cacheStore, *txdata), &error);
}

static CuckooCache::cache<uint256, SignatureCacheHasher> g_scriptExecutionCache;
static CSHA256 g_scriptExecutionCacheHasher;

bool InitScriptExecutionCache(size_t max_size_bytes)
{
    // Setup the salted hasher
    uint256 nonce = GetRandHash();
    // We want the nonce to be 64 bytes long to force the hasher to process
    // this chunk, which makes later hash computations more efficient. We
    // just write our 32-byte entropy twice to fill the 64 bytes.
    g_scriptExecutionCacheHasher.Write(nonce.begin(), 32);
    g_scriptExecutionCacheHasher.Write(nonce.begin(), 32);

    auto setup_results = g_scriptExecutionCache.setup_bytes(max_size_bytes);
    if (!setup_results) return false;

    const auto [num_elems, approx_size_bytes] = *setup_results;
    LogPrintf("Using %zu MiB out of %zu MiB requested for script execution cache, able to store %zu elements\n",
              approx_size_bytes >> 20, max_size_bytes >> 20, num_elems);
    return true;
}

/**
 * Check whether all of this transaction's input scripts succeed.
 *
 * This involves ECDSA signature checks so can be computationally intensive. This function should
 * only be called after the cheap sanity checks in CheckTxInputs passed.
 *
 * If pvChecks is not nullptr, script checks are pushed onto it instead of being performed inline. Any
 * script checks which are not necessary (eg due to script execution cache hits) are, obviously,
 * not pushed onto pvChecks/run.
 *
 * Setting cacheSigStore/cacheFullScriptStore to false will remove elements from the corresponding cache
 * which are matched. This is useful for checking blocks where we will likely never need the cache
 * entry again.
 *
 * Note that we may set state.reason to NOT_STANDARD for extra soft-fork flags in flags, block-checking
 * callers should probably reset it to CONSENSUS in such cases.
 *
 * Non-static (and re-declared) in src/test/txvalidationcache_tests.cpp
 */
bool CheckInputScripts(const CTransaction& tx, TxValidationState& state,
                       const CCoinsViewCache& inputs, unsigned int flags, bool cacheSigStore,
                       bool cacheFullScriptStore, PrecomputedTransactionData& txdata,
                       std::vector<CScriptCheck>* pvChecks)
{
    if (tx.IsCoinBase()) return true;

    if (pvChecks) {
        pvChecks->reserve(tx.vin.size());
    }

    // First check if script executions have been cached with the same
    // flags. Note that this assumes that the inputs provided are
    // correct (ie that the transaction hash which is in tx's prevouts
    // properly commits to the scriptPubKey in the inputs view of that
    // transaction).
    uint256 hashCacheEntry;
    CSHA256 hasher = g_scriptExecutionCacheHasher;
    hasher.Write(UCharCast(tx.GetWitnessHash().begin()), 32).Write((unsigned char*)&flags, sizeof(flags)).Finalize(hashCacheEntry.begin());
    AssertLockHeld(cs_main); //TODO: Remove this requirement by making CuckooCache not require external locks
    if (g_scriptExecutionCache.contains(hashCacheEntry, !cacheFullScriptStore)) {
        return true;
    }

    if (!txdata.m_spent_outputs_ready) {
        std::vector<CTxOut> spent_outputs;
        spent_outputs.reserve(tx.vin.size());

        for (const auto& txin : tx.vin) {
            const COutPoint& prevout = txin.prevout;
            const Coin& coin = inputs.AccessCoin(prevout);
            assert(!coin.IsSpent());
            spent_outputs.emplace_back(coin.out);
        }
        txdata.Init(tx, std::move(spent_outputs));
    }
    assert(txdata.m_spent_outputs.size() == tx.vin.size());

    for (unsigned int i = 0; i < tx.vin.size(); i++) {

        // We very carefully only pass in things to CScriptCheck which
        // are clearly committed to by tx' witness hash. This provides
        // a sanity check that our caching is not introducing consensus
        // failures through additional data in, eg, the coins being
        // spent being checked as a part of CScriptCheck.

        // Verify signature
        CScriptCheck check(txdata.m_spent_outputs[i], tx, i, flags, cacheSigStore, &txdata);
        if (pvChecks) {
            pvChecks->emplace_back(std::move(check));
        } else if (!check()) {
            if (flags & STANDARD_NOT_MANDATORY_VERIFY_FLAGS) {
                // Check whether the failure was caused by a
                // non-mandatory script verification check, such as
                // non-standard DER encodings or non-null dummy
                // arguments; if so, ensure we return NOT_STANDARD
                // instead of CONSENSUS to avoid downstream users
                // splitting the network between upgraded and
                // non-upgraded nodes by banning CONSENSUS-failing
                // data providers.
                CScriptCheck check2(txdata.m_spent_outputs[i], tx, i,
                        flags & ~STANDARD_NOT_MANDATORY_VERIFY_FLAGS, cacheSigStore, &txdata);
                if (check2())
                    return state.Invalid(TxValidationResult::TX_NOT_STANDARD, strprintf("non-mandatory-script-verify-flag (%s)", ScriptErrorString(check.GetScriptError())));
            }
            // MANDATORY flag failures correspond to
            // TxValidationResult::TX_CONSENSUS. Because CONSENSUS
            // failures are the most serious case of validation
            // failures, we may need to consider using
            // RECENT_CONSENSUS_CHANGE for any script failure that
            // could be due to non-upgraded nodes which we may want to
            // support, to avoid splitting the network (but this
            // depends on the details of how net_processing handles
            // such errors).
            return state.Invalid(TxValidationResult::TX_CONSENSUS, strprintf("mandatory-script-verify-flag-failed (%s)", ScriptErrorString(check.GetScriptError())));
        }
    }

    if (cacheFullScriptStore && !pvChecks) {
        // We executed all of the provided scripts, and were told to
        // cache the result. Do so now.
        g_scriptExecutionCache.insert(hashCacheEntry);
    }

    return true;
}

bool FatalError(Notifications& notifications, BlockValidationState& state, const std::string& strMessage, const bilingual_str& userMessage)
{
    notifications.fatalError(strMessage, userMessage);
    return state.Error(strMessage);
}

/**
 * Restore the UTXO in a Coin at a given COutPoint
 * @param undo The Coin to be restored.
 * @param view The coins view to which to apply the changes.
 * @param out The out point that corresponds to the tx input.
 * @return A DisconnectResult as an int
 */
int ApplyTxInUndo(Coin&& undo, CCoinsViewCache& view, const COutPoint& out)
{
    bool fClean = true;

    if (view.HaveCoin(out)) fClean = false; // overwriting transaction output

    if (undo.nHeight == 0) {
        // Missing undo metadata (height and coinbase). Older versions included this
        // information only in undo records for the last spend of a transactions'
        // outputs. This implies that it must be present for some other output of the same tx.
        const Coin& alternate = AccessByTxid(view, out.hash);
        if (!alternate.IsSpent()) {
            undo.nHeight = alternate.nHeight;
            undo.fCoinBase = alternate.fCoinBase;
        } else {
            return DISCONNECT_FAILED; // adding output for transaction without known metadata
        }
    }
    // If the coin already exists as an unspent coin in the cache, then the
    // possible_overwrite parameter to AddCoin must be set to true. We have
    // already checked whether an unspent coin exists above using HaveCoin, so
    // we don't need to guess. When fClean is false, an unspent coin already
    // existed and it is an overwrite.
    view.AddCoin(out, std::move(undo), !fClean);

    return fClean ? DISCONNECT_OK : DISCONNECT_UNCLEAN;
}

/** Undo the effects of this block (with given index) on the UTXO set represented by coins.
 *  When FAILED is returned, view is left in an indeterminate state. */
DisconnectResult Chainstate::DisconnectBlock(const CBlock& block, const CBlockIndex* pindex, CCoinsViewCache& view)
{
    AssertLockHeld(::cs_main);
    bool fClean = true;

    CBlockUndo blockUndo;
    if (!m_blockman.UndoReadFromDisk(blockUndo, *pindex)) {
        error("DisconnectBlock(): failure reading undo data");
        return DISCONNECT_FAILED;
    }

    if (blockUndo.vtxundo.size() + 1 != block.vtx.size()) {
        error("DisconnectBlock(): block and undo data inconsistent");
        return DISCONNECT_FAILED;
    }

    // Ignore blocks that contain transactions which are 'overwritten' by later transactions,
    // unless those are already completely spent.
    // See https://github.com/bitcoin/bitcoin/issues/22596 for additional information.
    // Note: the blocks specified here are different than the ones used in ConnectBlock because DisconnectBlock
    // unwinds the blocks in reverse. As a result, the inconsistency is not discovered until the earlier
    // blocks with the duplicate coinbase transactions are disconnected.
    bool fEnforceBIP30 = !((pindex->nHeight==91722 && pindex->GetBlockHash() == uint256S("0x00000000000271a2dc26e7667f8419f2e15416dc6955e5a6c6cdf3f2574dd08e")) ||
                           (pindex->nHeight==91812 && pindex->GetBlockHash() == uint256S("0x00000000000af0aed4792b1acee3d966af36cf5def14935db8de83d6f9306f2f")));

    // undo transactions in reverse order
    for (int i = block.vtx.size() - 1; i >= 0; i--) {
        const CTransaction &tx = *(block.vtx[i]);
        Txid hash = tx.GetHash();
        bool is_coinbase = tx.IsCoinBase();
        bool is_bip30_exception = (is_coinbase && !fEnforceBIP30);

        // Check that all outputs are available and match the outputs in the block itself
        // exactly.
        for (size_t o = 0; o < tx.vout.size(); o++) {
            if (!tx.vout[o].scriptPubKey.IsUnspendable()) {
                COutPoint out(hash, o);
                Coin coin;
                bool is_spent = view.SpendCoin(out, &coin);
                if (!is_spent || tx.vout[o] != coin.out || pindex->nHeight != coin.nHeight || is_coinbase != coin.fCoinBase) {
                    if (!is_bip30_exception) {
                        fClean = false; // transaction output mismatch
                    }
                }
            }
        }

        // restore inputs
        if (i > 0) { // not coinbases
            CTxUndo &txundo = blockUndo.vtxundo[i-1];
            if (txundo.vprevout.size() != tx.vin.size()) {
                error("DisconnectBlock(): transaction and undo data inconsistent");
                return DISCONNECT_FAILED;
            }
            for (unsigned int j = tx.vin.size(); j > 0;) {
                --j;
                const COutPoint& out = tx.vin[j].prevout;
                int res = ApplyTxInUndo(std::move(txundo.vprevout[j]), view, out);
                if (res == DISCONNECT_FAILED) return DISCONNECT_FAILED;
                fClean = fClean && res != DISCONNECT_UNCLEAN;
            }
            // At this point, all of txundo.vprevout should have been moved out.
        }
    }

    // move best block pointer to prevout block
    view.SetBestBlock(pindex->pprev->GetBlockHash());

    return fClean ? DISCONNECT_OK : DISCONNECT_UNCLEAN;
}

/**
 * Threshold condition checker that triggers when unknown versionbits are seen on the network.
 */
class WarningBitsConditionChecker : public AbstractThresholdConditionChecker
{
private:
    const ChainstateManager& m_chainman;
    int m_bit;

public:
    explicit WarningBitsConditionChecker(const ChainstateManager& chainman, int bit) : m_chainman{chainman}, m_bit(bit) {}

    int64_t BeginTime(const Consensus::Params& params) const override { return 0; }
    int64_t EndTime(const Consensus::Params& params) const override { return std::numeric_limits<int64_t>::max(); }
    int Period(const Consensus::Params& params) const override { return params.nMinerConfirmationWindow; }
    int Threshold(const Consensus::Params& params) const override { return params.nRuleChangeActivationThreshold; }

    bool Condition(const CBlockIndex* pindex, const Consensus::Params& params) const override
    {
        return pindex->nHeight >= params.MinBIP9WarningHeight &&
               ((pindex->nVersion & VERSIONBITS_TOP_MASK) == VERSIONBITS_TOP_BITS) &&
               ((pindex->nVersion >> m_bit) & 1) != 0 &&
               ((m_chainman.m_versionbitscache.ComputeBlockVersion(pindex->pprev, params) >> m_bit) & 1) == 0;
    }
};

static unsigned int GetBlockScriptFlags(const CBlockIndex& block_index, const ChainstateManager& chainman)
{
    const Consensus::Params& consensusparams = chainman.GetConsensus();

    // BIP16 didn't become active until Apr 1 2012 (on mainnet, and
    // retroactively applied to testnet)
    // However, only one historical block violated the P2SH rules (on both
    // mainnet and testnet).
    // Similarly, only one historical block violated the TAPROOT rules on
    // mainnet.
    // For simplicity, always leave P2SH+WITNESS+TAPROOT on except for the two
    // violating blocks.
    uint32_t flags{SCRIPT_VERIFY_P2SH | SCRIPT_VERIFY_WITNESS | SCRIPT_VERIFY_TAPROOT};
    const auto it{consensusparams.script_flag_exceptions.find(*Assert(block_index.phashBlock))};
    if (it != consensusparams.script_flag_exceptions.end()) {
        flags = it->second;
    }

    // Enforce the DERSIG (BIP66) rule
    if (DeploymentActiveAt(block_index, chainman, Consensus::DEPLOYMENT_DERSIG)) {
        flags |= SCRIPT_VERIFY_DERSIG;
    }

    // Enforce CHECKLOCKTIMEVERIFY (BIP65)
    if (DeploymentActiveAt(block_index, chainman, Consensus::DEPLOYMENT_CLTV)) {
        flags |= SCRIPT_VERIFY_CHECKLOCKTIMEVERIFY;
    }

    // Enforce CHECKSEQUENCEVERIFY (BIP112)
    if (DeploymentActiveAt(block_index, chainman, Consensus::DEPLOYMENT_CSV)) {
        flags |= SCRIPT_VERIFY_CHECKSEQUENCEVERIFY;
    }

    // Enforce BIP147 NULLDUMMY (activated simultaneously with segwit)
    if (DeploymentActiveAt(block_index, chainman, Consensus::DEPLOYMENT_SEGWIT)) {
        flags |= SCRIPT_VERIFY_NULLDUMMY;
    }

    return flags;
}


static SteadyClock::duration time_check{};
static SteadyClock::duration time_forks{};
static SteadyClock::duration time_connect{};
static SteadyClock::duration time_verify{};
static SteadyClock::duration time_undo{};
static SteadyClock::duration time_index{};
static SteadyClock::duration time_total{};
static int64_t num_blocks_total = 0;

/** Apply the effects of this block (with given index) on the UTXO set represented by coins.
 *  Validity checks that depend on the UTXO set are also done; ConnectBlock()
 *  can fail if those validity checks fail (among other reasons). */
bool Chainstate::ConnectBlock(const CBlock& block, BlockValidationState& state, CBlockIndex* pindex,
                               CCoinsViewCache& view, bool fJustCheck)
{
    AssertLockHeld(cs_main);
    assert(pindex);

    uint256 block_hash{block.GetHash()};
    assert(*pindex->phashBlock == block_hash);
    const bool parallel_script_checks{m_chainman.GetCheckQueue().HasThreads()};

    const auto time_start{SteadyClock::now()};
    const CChainParams& params{m_chainman.GetParams()};

    // Check it again in case a previous version let a bad block in
    // NOTE: We don't currently (re-)invoke ContextualCheckBlock() or
    // ContextualCheckBlockHeader() here. This means that if we add a new
    // consensus rule that is enforced in one of those two functions, then we
    // may have let in a block that violates the rule prior to updating the
    // software, and we would NOT be enforcing the rule here. Fully solving
    // upgrade from one software version to the next after a consensus rule
    // change is potentially tricky and issue-specific (see NeedsRedownload()
    // for one approach that was used for BIP 141 deployment).
    // Also, currently the rule against blocks more than 2 hours in the future
    // is enforced in ContextualCheckBlockHeader(); we wouldn't want to
    // re-enforce that rule here (at least until we make it impossible for
    // m_adjusted_time_callback() to go backward).
    if (!CheckBlock(block, state, params.GetConsensus(), !fJustCheck, !fJustCheck)) {
        if (state.GetResult() == BlockValidationResult::BLOCK_MUTATED) {
            // We don't write down blocks to disk if they may have been
            // corrupted, so this should be impossible unless we're having hardware
            // problems.
            return FatalError(m_chainman.GetNotifications(), state, "Corrupt block found indicating potential hardware failure; shutting down");
        }
        return error("%s: Consensus::CheckBlock: %s", __func__, state.ToString());
    }

    // verify that the view's current state corresponds to the previous block
    uint256 hashPrevBlock = pindex->pprev == nullptr ? uint256() : pindex->pprev->GetBlockHash();
    assert(hashPrevBlock == view.GetBestBlock());

    num_blocks_total++;

    // Special case for the genesis block, skipping connection of its transactions
    // (its coinbase is unspendable)
    if (block_hash == params.GetConsensus().hashGenesisBlock) {
        if (!fJustCheck)
            view.SetBestBlock(pindex->GetBlockHash());
        return true;
    }

    bool fScriptChecks = true;
    if (!m_chainman.AssumedValidBlock().IsNull()) {
        // We've been configured with the hash of a block which has been externally verified to have a valid history.
        // A suitable default value is included with the software and updated from time to time.  Because validity
        //  relative to a piece of software is an objective fact these defaults can be easily reviewed.
        // This setting doesn't force the selection of any particular chain but makes validating some faster by
        //  effectively caching the result of part of the verification.
        BlockMap::const_iterator it{m_blockman.m_block_index.find(m_chainman.AssumedValidBlock())};
        if (it != m_blockman.m_block_index.end()) {
            if (it->second.GetAncestor(pindex->nHeight) == pindex &&
                m_chainman.m_best_header->GetAncestor(pindex->nHeight) == pindex &&
                m_chainman.m_best_header->nChainWork >= m_chainman.MinimumChainWork()) {
                // This block is a member of the assumed verified chain and an ancestor of the best header.
                // Script verification is skipped when connecting blocks under the
                // assumevalid block. Assuming the assumevalid block is valid this
                // is safe because block merkle hashes are still computed and checked,
                // Of course, if an assumed valid block is invalid due to false scriptSigs
                // this optimization would allow an invalid chain to be accepted.
                // The equivalent time check discourages hash power from extorting the network via DOS attack
                //  into accepting an invalid block through telling users they must manually set assumevalid.
                //  Requiring a software change or burying the invalid block, regardless of the setting, makes
                //  it hard to hide the implication of the demand.  This also avoids having release candidates
                //  that are hardly doing any signature verification at all in testing without having to
                //  artificially set the default assumed verified block further back.
                // The test against the minimum chain work prevents the skipping when denied access to any chain at
                //  least as good as the expected chain.
                fScriptChecks = (GetBlockProofEquivalentTime(*m_chainman.m_best_header, *pindex, *m_chainman.m_best_header, params.GetConsensus()) <= 60 * 60 * 24 * 7 * 2);
            }
        }
    }

    const auto time_1{SteadyClock::now()};
    time_check += time_1 - time_start;
    LogPrint(BCLog::BENCH, "    - Sanity checks: %.2fms [%.2fs (%.2fms/blk)]\n",
             Ticks<MillisecondsDouble>(time_1 - time_start),
             Ticks<SecondsDouble>(time_check),
             Ticks<MillisecondsDouble>(time_check) / num_blocks_total);

    // Do not allow blocks that contain transactions which 'overwrite' older transactions,
    // unless those are already completely spent.
    // If such overwrites are allowed, coinbases and transactions depending upon those
    // can be duplicated to remove the ability to spend the first instance -- even after
    // being sent to another address.
    // See BIP30, CVE-2012-1909, and http://r6.ca/blog/20120206T005236Z.html for more information.
    // This rule was originally applied to all blocks with a timestamp after March 15, 2012, 0:00 UTC.
    // Now that the whole chain is irreversibly beyond that time it is applied to all blocks except the
    // two in the chain that violate it. This prevents exploiting the issue against nodes during their
    // initial block download.
    bool fEnforceBIP30 = !IsBIP30Repeat(*pindex);

    // Once BIP34 activated it was not possible to create new duplicate coinbases and thus other than starting
    // with the 2 existing duplicate coinbase pairs, not possible to create overwriting txs.  But by the
    // time BIP34 activated, in each of the existing pairs the duplicate coinbase had overwritten the first
    // before the first had been spent.  Since those coinbases are sufficiently buried it's no longer possible to create further
    // duplicate transactions descending from the known pairs either.
    // If we're on the known chain at height greater than where BIP34 activated, we can save the db accesses needed for the BIP30 check.

    // BIP34 requires that a block at height X (block X) has its coinbase
    // scriptSig start with a CScriptNum of X (indicated height X).  The above
    // logic of no longer requiring BIP30 once BIP34 activates is flawed in the
    // case that there is a block X before the BIP34 height of 227,931 which has
    // an indicated height Y where Y is greater than X.  The coinbase for block
    // X would also be a valid coinbase for block Y, which could be a BIP30
    // violation.  An exhaustive search of all mainnet coinbases before the
    // BIP34 height which have an indicated height greater than the block height
    // reveals many occurrences. The 3 lowest indicated heights found are
    // 209,921, 490,897, and 1,983,702 and thus coinbases for blocks at these 3
    // heights would be the first opportunity for BIP30 to be violated.

    // The search reveals a great many blocks which have an indicated height
    // greater than 1,983,702, so we simply remove the optimization to skip
    // BIP30 checking for blocks at height 1,983,702 or higher.  Before we reach
    // that block in another 25 years or so, we should take advantage of a
    // future consensus change to do a new and improved version of BIP34 that
    // will actually prevent ever creating any duplicate coinbases in the
    // future.
    static constexpr int BIP34_IMPLIES_BIP30_LIMIT = 1983702;

    // There is no potential to create a duplicate coinbase at block 209,921
    // because this is still before the BIP34 height and so explicit BIP30
    // checking is still active.

    // The final case is block 176,684 which has an indicated height of
    // 490,897. Unfortunately, this issue was not discovered until about 2 weeks
    // before block 490,897 so there was not much opportunity to address this
    // case other than to carefully analyze it and determine it would not be a
    // problem. Block 490,897 was, in fact, mined with a different coinbase than
    // block 176,684, but it is important to note that even if it hadn't been or
    // is remined on an alternate fork with a duplicate coinbase, we would still
    // not run into a BIP30 violation.  This is because the coinbase for 176,684
    // is spent in block 185,956 in transaction
    // d4f7fbbf92f4a3014a230b2dc70b8058d02eb36ac06b4a0736d9d60eaa9e8781.  This
    // spending transaction can't be duplicated because it also spends coinbase
    // 0328dd85c331237f18e781d692c92de57649529bd5edf1d01036daea32ffde29.  This
    // coinbase has an indicated height of over 4.2 billion, and wouldn't be
    // duplicatable until that height, and it's currently impossible to create a
    // chain that long. Nevertheless we may wish to consider a future soft fork
    // which retroactively prevents block 490,897 from creating a duplicate
    // coinbase. The two historical BIP30 violations often provide a confusing
    // edge case when manipulating the UTXO and it would be simpler not to have
    // another edge case to deal with.

    // testnet3 has no blocks before the BIP34 height with indicated heights
    // post BIP34 before approximately height 486,000,000. After block
    // 1,983,702 testnet3 starts doing unnecessary BIP30 checking again.
    assert(pindex->pprev);
    CBlockIndex* pindexBIP34height = pindex->pprev->GetAncestor(params.GetConsensus().BIP34Height);
    //Only continue to enforce if we're below BIP34 activation height or the block hash at that height doesn't correspond.
    fEnforceBIP30 = fEnforceBIP30 && (!pindexBIP34height || !(pindexBIP34height->GetBlockHash() == params.GetConsensus().BIP34Hash));

    // TODO: Remove BIP30 checking from block height 1,983,702 on, once we have a
    // consensus change that ensures coinbases at those heights cannot
    // duplicate earlier coinbases.
    if (fEnforceBIP30 || pindex->nHeight >= BIP34_IMPLIES_BIP30_LIMIT) {
        for (const auto& tx : block.vtx) {
            for (size_t o = 0; o < tx->vout.size(); o++) {
                if (view.HaveCoin(COutPoint(tx->GetHash(), o))) {
                    LogPrintf("ERROR: ConnectBlock(): tried to overwrite transaction\n");
                    return state.Invalid(BlockValidationResult::BLOCK_CONSENSUS, "bad-txns-BIP30");
                }
            }
        }
    }

    // Enforce BIP68 (sequence locks)
    int nLockTimeFlags = 0;
    if (DeploymentActiveAt(*pindex, m_chainman, Consensus::DEPLOYMENT_CSV)) {
        nLockTimeFlags |= LOCKTIME_VERIFY_SEQUENCE;
    }

    // Get the script flags for this block
    unsigned int flags{GetBlockScriptFlags(*pindex, m_chainman)};

    const auto time_2{SteadyClock::now()};
    time_forks += time_2 - time_1;
    LogPrint(BCLog::BENCH, "    - Fork checks: %.2fms [%.2fs (%.2fms/blk)]\n",
             Ticks<MillisecondsDouble>(time_2 - time_1),
             Ticks<SecondsDouble>(time_forks),
             Ticks<MillisecondsDouble>(time_forks) / num_blocks_total);

    CBlockUndo blockundo;

    // Precomputed transaction data pointers must not be invalidated
    // until after `control` has run the script checks (potentially
    // in multiple threads). Preallocate the vector size so a new allocation
    // doesn't invalidate pointers into the vector, and keep txsdata in scope
    // for as long as `control`.
    CCheckQueueControl<CScriptCheck> control(fScriptChecks && parallel_script_checks ? &m_chainman.GetCheckQueue() : nullptr);
    std::vector<PrecomputedTransactionData> txsdata(block.vtx.size());

    std::vector<int> prevheights;
    CAmount nFees = 0;
    int nInputs = 0;
    int64_t nSigOpsCost = 0;
    blockundo.vtxundo.reserve(block.vtx.size() - 1);
    for (unsigned int i = 0; i < block.vtx.size(); i++)
    {
        const CTransaction &tx = *(block.vtx[i]);

        nInputs += tx.vin.size();

        if (!tx.IsCoinBase())
        {
            CAmount txfee = 0;
            TxValidationState tx_state;
            if (!Consensus::CheckTxInputs(tx, tx_state, view, pindex->nHeight, txfee)) {
                // Any transaction validation failure in ConnectBlock is a block consensus failure
                state.Invalid(BlockValidationResult::BLOCK_CONSENSUS,
                            tx_state.GetRejectReason(), tx_state.GetDebugMessage());
                return error("%s: Consensus::CheckTxInputs: %s, %s", __func__, tx.GetHash().ToString(), state.ToString());
            }
            nFees += txfee;
            if (!MoneyRange(nFees)) {
                LogPrintf("ERROR: %s: accumulated fee in the block out of range.\n", __func__);
                return state.Invalid(BlockValidationResult::BLOCK_CONSENSUS, "bad-txns-accumulated-fee-outofrange");
            }

            // Check that transaction is BIP68 final
            // BIP68 lock checks (as opposed to nLockTime checks) must
            // be in ConnectBlock because they require the UTXO set
            prevheights.resize(tx.vin.size());
            for (size_t j = 0; j < tx.vin.size(); j++) {
                prevheights[j] = view.AccessCoin(tx.vin[j].prevout).nHeight;
            }

            if (!SequenceLocks(tx, nLockTimeFlags, prevheights, *pindex)) {
                LogPrintf("ERROR: %s: contains a non-BIP68-final transaction\n", __func__);
                return state.Invalid(BlockValidationResult::BLOCK_CONSENSUS, "bad-txns-nonfinal");
            }
        }

        // GetTransactionSigOpCost counts 3 types of sigops:
        // * legacy (always)
        // * p2sh (when P2SH enabled in flags and excludes coinbase)
        // * witness (when witness enabled in flags and excludes coinbase)
        nSigOpsCost += GetTransactionSigOpCost(tx, view, flags);
        if (nSigOpsCost > MAX_BLOCK_SIGOPS_COST) {
            LogPrintf("ERROR: ConnectBlock(): too many sigops\n");
            return state.Invalid(BlockValidationResult::BLOCK_CONSENSUS, "bad-blk-sigops");
        }

        if (!tx.IsCoinBase())
        {
            std::vector<CScriptCheck> vChecks;
            bool fCacheResults = fJustCheck; /* Don't cache results if we're actually connecting blocks (still consult the cache, though) */
            TxValidationState tx_state;
            if (fScriptChecks && !CheckInputScripts(tx, tx_state, view, flags, fCacheResults, fCacheResults, txsdata[i], parallel_script_checks ? &vChecks : nullptr)) {
                // Any transaction validation failure in ConnectBlock is a block consensus failure
                state.Invalid(BlockValidationResult::BLOCK_CONSENSUS,
                              tx_state.GetRejectReason(), tx_state.GetDebugMessage());
                return error("ConnectBlock(): CheckInputScripts on %s failed with %s",
                    tx.GetHash().ToString(), state.ToString());
            }
            control.Add(std::move(vChecks));
        }

        CTxUndo undoDummy;
        if (i > 0) {
            blockundo.vtxundo.emplace_back();
        }
        UpdateCoins(tx, view, i == 0 ? undoDummy : blockundo.vtxundo.back(), pindex->nHeight);
    }
    const auto time_3{SteadyClock::now()};
    time_connect += time_3 - time_2;
    LogPrint(BCLog::BENCH, "      - Connect %u transactions: %.2fms (%.3fms/tx, %.3fms/txin) [%.2fs (%.2fms/blk)]\n", (unsigned)block.vtx.size(),
             Ticks<MillisecondsDouble>(time_3 - time_2), Ticks<MillisecondsDouble>(time_3 - time_2) / block.vtx.size(),
             nInputs <= 1 ? 0 : Ticks<MillisecondsDouble>(time_3 - time_2) / (nInputs - 1),
             Ticks<SecondsDouble>(time_connect),
             Ticks<MillisecondsDouble>(time_connect) / num_blocks_total);

    CAmount blockReward = nFees + GetBlockSubsidy(pindex->nHeight, params.GetConsensus());
    if (block.vtx[0]->GetValueOut() > blockReward) {
        LogPrintf("ERROR: ConnectBlock(): coinbase pays too much (actual=%d vs limit=%d)\n", block.vtx[0]->GetValueOut(), blockReward);
        return state.Invalid(BlockValidationResult::BLOCK_CONSENSUS, "bad-cb-amount");
    }

    if (!control.Wait()) {
        LogPrintf("ERROR: %s: CheckQueue failed\n", __func__);
        return state.Invalid(BlockValidationResult::BLOCK_CONSENSUS, "block-validation-failed");
    }
    const auto time_4{SteadyClock::now()};
    time_verify += time_4 - time_2;
    LogPrint(BCLog::BENCH, "    - Verify %u txins: %.2fms (%.3fms/txin) [%.2fs (%.2fms/blk)]\n", nInputs - 1,
             Ticks<MillisecondsDouble>(time_4 - time_2),
             nInputs <= 1 ? 0 : Ticks<MillisecondsDouble>(time_4 - time_2) / (nInputs - 1),
             Ticks<SecondsDouble>(time_verify),
             Ticks<MillisecondsDouble>(time_verify) / num_blocks_total);

    if (fJustCheck)
        return true;

    if (!m_blockman.WriteUndoDataForBlock(blockundo, state, *pindex)) {
        return false;
    }

    const auto time_5{SteadyClock::now()};
    time_undo += time_5 - time_4;
    LogPrint(BCLog::BENCH, "    - Write undo data: %.2fms [%.2fs (%.2fms/blk)]\n",
             Ticks<MillisecondsDouble>(time_5 - time_4),
             Ticks<SecondsDouble>(time_undo),
             Ticks<MillisecondsDouble>(time_undo) / num_blocks_total);

    if (!pindex->IsValid(BLOCK_VALID_SCRIPTS)) {
        pindex->RaiseValidity(BLOCK_VALID_SCRIPTS);
        m_blockman.m_dirty_blockindex.insert(pindex);
    }

    // add this block to the view's block chain
    view.SetBestBlock(pindex->GetBlockHash());

    const auto time_6{SteadyClock::now()};
    time_index += time_6 - time_5;
    LogPrint(BCLog::BENCH, "    - Index writing: %.2fms [%.2fs (%.2fms/blk)]\n",
             Ticks<MillisecondsDouble>(time_6 - time_5),
             Ticks<SecondsDouble>(time_index),
             Ticks<MillisecondsDouble>(time_index) / num_blocks_total);

    TRACE6(validation, block_connected,
        block_hash.data(),
        pindex->nHeight,
        block.vtx.size(),
        nInputs,
        nSigOpsCost,
        time_5 - time_start // in microseconds (µs)
    );

    return true;
}

CoinsCacheSizeState Chainstate::GetCoinsCacheSizeState()
{
    AssertLockHeld(::cs_main);
    return this->GetCoinsCacheSizeState(
        m_coinstip_cache_size_bytes,
        m_mempool ? m_mempool->m_max_size_bytes : 0);
}

CoinsCacheSizeState Chainstate::GetCoinsCacheSizeState(
    size_t max_coins_cache_size_bytes,
    size_t max_mempool_size_bytes)
{
    AssertLockHeld(::cs_main);
    const int64_t nMempoolUsage = m_mempool ? m_mempool->DynamicMemoryUsage() : 0;
    int64_t cacheSize = CoinsTip().DynamicMemoryUsage();
    int64_t nTotalSpace =
        max_coins_cache_size_bytes + std::max<int64_t>(int64_t(max_mempool_size_bytes) - nMempoolUsage, 0);

    //! No need to periodic flush if at least this much space still available.
    static constexpr int64_t MAX_BLOCK_COINSDB_USAGE_BYTES = 10 * 1024 * 1024;  // 10MB
    int64_t large_threshold =
        std::max((9 * nTotalSpace) / 10, nTotalSpace - MAX_BLOCK_COINSDB_USAGE_BYTES);

    if (cacheSize > nTotalSpace) {
        LogPrintf("Cache size (%s) exceeds total space (%s)\n", cacheSize, nTotalSpace);
        return CoinsCacheSizeState::CRITICAL;
    } else if (cacheSize > large_threshold) {
        return CoinsCacheSizeState::LARGE;
    }
    return CoinsCacheSizeState::OK;
}

bool Chainstate::FlushStateToDisk(
    BlockValidationState &state,
    FlushStateMode mode,
    int nManualPruneHeight)
{
    LOCK(cs_main);
    assert(this->CanFlushToDisk());
    std::set<int> setFilesToPrune;
    bool full_flush_completed = false;

    const size_t coins_count = CoinsTip().GetCacheSize();
    const size_t coins_mem_usage = CoinsTip().DynamicMemoryUsage();

    try {
    {
        bool fFlushForPrune = false;
        bool fDoFullFlush = false;

        CoinsCacheSizeState cache_state = GetCoinsCacheSizeState();
        LOCK(m_blockman.cs_LastBlockFile);
        if (m_blockman.IsPruneMode() && (m_blockman.m_check_for_pruning || nManualPruneHeight > 0) && !fReindex) {
            // make sure we don't prune above any of the prune locks bestblocks
            // pruning is height-based
            int last_prune{m_chain.Height()}; // last height we can prune
            std::optional<std::string> limiting_lock; // prune lock that actually was the limiting factor, only used for logging

            for (const auto& prune_lock : m_blockman.m_prune_locks) {
                if (prune_lock.second.height_first == std::numeric_limits<int>::max()) continue;
                // Remove the buffer and one additional block here to get actual height that is outside of the buffer
                const int lock_height{prune_lock.second.height_first - PRUNE_LOCK_BUFFER - 1};
                last_prune = std::max(1, std::min(last_prune, lock_height));
                if (last_prune == lock_height) {
                    limiting_lock = prune_lock.first;
                }
            }

            if (limiting_lock) {
                LogPrint(BCLog::PRUNE, "%s limited pruning to height %d\n", limiting_lock.value(), last_prune);
            }

            if (nManualPruneHeight > 0) {
                LOG_TIME_MILLIS_WITH_CATEGORY("find files to prune (manual)", BCLog::BENCH);

                m_blockman.FindFilesToPruneManual(
                    setFilesToPrune,
                    std::min(last_prune, nManualPruneHeight),
                    *this, m_chainman);
            } else {
                LOG_TIME_MILLIS_WITH_CATEGORY("find files to prune", BCLog::BENCH);

                m_blockman.FindFilesToPrune(setFilesToPrune, last_prune, *this, m_chainman);
                m_blockman.m_check_for_pruning = false;
            }
            if (!setFilesToPrune.empty()) {
                fFlushForPrune = true;
                if (!m_blockman.m_have_pruned) {
                    m_blockman.m_block_tree_db->WriteFlag("prunedblockfiles", true);
                    m_blockman.m_have_pruned = true;
                }
            }
        }
        const auto nNow{SteadyClock::now()};
        // Avoid writing/flushing immediately after startup.
        if (m_last_write == decltype(m_last_write){}) {
            m_last_write = nNow;
        }
        if (m_last_flush == decltype(m_last_flush){}) {
            m_last_flush = nNow;
        }
        // The cache is large and we're within 10% and 10 MiB of the limit, but we have time now (not in the middle of a block processing).
        bool fCacheLarge = mode == FlushStateMode::PERIODIC && cache_state >= CoinsCacheSizeState::LARGE;
        // The cache is over the limit, we have to write now.
        bool fCacheCritical = mode == FlushStateMode::IF_NEEDED && cache_state >= CoinsCacheSizeState::CRITICAL;
        // It's been a while since we wrote the block index to disk. Do this frequently, so we don't need to redownload after a crash.
        bool fPeriodicWrite = mode == FlushStateMode::PERIODIC && nNow > m_last_write + DATABASE_WRITE_INTERVAL;
        // It's been very long since we flushed the cache. Do this infrequently, to optimize cache usage.
        bool fPeriodicFlush = mode == FlushStateMode::PERIODIC && nNow > m_last_flush + DATABASE_FLUSH_INTERVAL;
        // Combine all conditions that result in a full cache flush.
        fDoFullFlush = (mode == FlushStateMode::ALWAYS) || fCacheLarge || fCacheCritical || fPeriodicFlush || fFlushForPrune;
        // Write blocks and block index to disk.
        if (fDoFullFlush || fPeriodicWrite) {
            // Ensure we can write block index
            if (!CheckDiskSpace(m_blockman.m_opts.blocks_dir)) {
                return FatalError(m_chainman.GetNotifications(), state, "Disk space is too low!", _("Disk space is too low!"));
            }
            {
                LOG_TIME_MILLIS_WITH_CATEGORY("write block and undo data to disk", BCLog::BENCH);

                // First make sure all block and undo data is flushed to disk.
                // TODO: Handle return error, or add detailed comment why it is
                // safe to not return an error upon failure.
                if (!m_blockman.FlushChainstateBlockFile(m_chain.Height())) {
                    LogPrintLevel(BCLog::VALIDATION, BCLog::Level::Warning, "%s: Failed to flush block file.\n", __func__);
                }
            }

            // Then update all block file information (which may refer to block and undo files).
            {
                LOG_TIME_MILLIS_WITH_CATEGORY("write block index to disk", BCLog::BENCH);

                if (!m_blockman.WriteBlockIndexDB()) {
                    return FatalError(m_chainman.GetNotifications(), state, "Failed to write to block index database");
                }
            }
            // Finally remove any pruned files
            if (fFlushForPrune) {
                LOG_TIME_MILLIS_WITH_CATEGORY("unlink pruned files", BCLog::BENCH);

                m_blockman.UnlinkPrunedFiles(setFilesToPrune);
            }
            m_last_write = nNow;
        }
        // Flush best chain related state. This can only be done if the blocks / block index write was also done.
        if (fDoFullFlush && !CoinsTip().GetBestBlock().IsNull()) {
            LOG_TIME_MILLIS_WITH_CATEGORY(strprintf("write coins cache to disk (%d coins, %.2fkB)",
                coins_count, coins_mem_usage / 1000), BCLog::BENCH);

            // Typical Coin structures on disk are around 48 bytes in size.
            // Pushing a new one to the database can cause it to be written
            // twice (once in the log, and once in the tables). This is already
            // an overestimation, as most will delete an existing entry or
            // overwrite one. Still, use a conservative safety factor of 2.
            if (!CheckDiskSpace(m_chainman.m_options.datadir, 48 * 2 * 2 * CoinsTip().GetCacheSize())) {
                return FatalError(m_chainman.GetNotifications(), state, "Disk space is too low!", _("Disk space is too low!"));
            }
            // Flush the chainstate (which may refer to block index entries).
            if (!CoinsTip().Flush())
                return FatalError(m_chainman.GetNotifications(), state, "Failed to write to coin database");
            m_last_flush = nNow;
            full_flush_completed = true;
            TRACE5(utxocache, flush,
                   int64_t{Ticks<std::chrono::microseconds>(SteadyClock::now() - nNow)},
                   (uint32_t)mode,
                   (uint64_t)coins_count,
                   (uint64_t)coins_mem_usage,
                   (bool)fFlushForPrune);
        }
    }
    if (full_flush_completed) {
        // Update best block in wallet (so we can detect restored wallets).
        GetMainSignals().ChainStateFlushed(this->GetRole(), m_chain.GetLocator());
    }
    } catch (const std::runtime_error& e) {
        return FatalError(m_chainman.GetNotifications(), state, std::string("System error while flushing: ") + e.what());
    }
    return true;
}

void Chainstate::ForceFlushStateToDisk()
{
    BlockValidationState state;
    if (!this->FlushStateToDisk(state, FlushStateMode::ALWAYS)) {
        LogPrintf("%s: failed to flush state (%s)\n", __func__, state.ToString());
    }
}

void Chainstate::PruneAndFlush()
{
    BlockValidationState state;
    m_blockman.m_check_for_pruning = true;
    if (!this->FlushStateToDisk(state, FlushStateMode::NONE)) {
        LogPrintf("%s: failed to flush state (%s)\n", __func__, state.ToString());
    }
}

/** Private helper function that concatenates warning messages. */
static void AppendWarning(bilingual_str& res, const bilingual_str& warn)
{
    if (!res.empty()) res += Untranslated(", ");
    res += warn;
}

static void UpdateTipLog(
    const CCoinsViewCache& coins_tip,
    const CBlockIndex* tip,
    const CChainParams& params,
    const std::string& func_name,
    const std::string& prefix,
    const std::string& warning_messages) EXCLUSIVE_LOCKS_REQUIRED(::cs_main)
{

    AssertLockHeld(::cs_main);
    LogPrintf("%s%s: new best=%s height=%d version=0x%08x log2_work=%f tx=%lu date='%s' progress=%f cache=%.1fMiB(%utxo)%s\n",
        prefix, func_name,
        tip->GetBlockHash().ToString(), tip->nHeight, tip->nVersion,
        log(tip->nChainWork.getdouble()) / log(2.0), (unsigned long)tip->nChainTx,
        FormatISO8601DateTime(tip->GetBlockTime()),
        GuessVerificationProgress(params.TxData(), tip),
        coins_tip.DynamicMemoryUsage() * (1.0 / (1 << 20)),
        coins_tip.GetCacheSize(),
        !warning_messages.empty() ? strprintf(" warning='%s'", warning_messages) : "");
}

void Chainstate::UpdateTip(const CBlockIndex* pindexNew)
{
    AssertLockHeld(::cs_main);
    const auto& coins_tip = this->CoinsTip();

    const CChainParams& params{m_chainman.GetParams()};

    // The remainder of the function isn't relevant if we are not acting on
    // the active chainstate, so return if need be.
    if (this != &m_chainman.ActiveChainstate()) {
        // Only log every so often so that we don't bury log messages at the tip.
        constexpr int BACKGROUND_LOG_INTERVAL = 2000;
        if (pindexNew->nHeight % BACKGROUND_LOG_INTERVAL == 0) {
            UpdateTipLog(coins_tip, pindexNew, params, __func__, "[background validation] ", "");
        }
        return;
    }

    // New best block
    if (m_mempool) {
        m_mempool->AddTransactionsUpdated(1);
    }

    {
        LOCK(g_best_block_mutex);
        g_best_block = pindexNew->GetBlockHash();
        g_best_block_cv.notify_all();
    }

    bilingual_str warning_messages;
    if (!m_chainman.IsInitialBlockDownload()) {
        const CBlockIndex* pindex = pindexNew;
        for (int bit = 0; bit < VERSIONBITS_NUM_BITS; bit++) {
            WarningBitsConditionChecker checker(m_chainman, bit);
            ThresholdState state = checker.GetStateFor(pindex, params.GetConsensus(), m_chainman.m_warningcache.at(bit));
            if (state == ThresholdState::ACTIVE || state == ThresholdState::LOCKED_IN) {
                const bilingual_str warning = strprintf(_("Unknown new rules activated (versionbit %i)"), bit);
                if (state == ThresholdState::ACTIVE) {
                    m_chainman.GetNotifications().warning(warning);
                } else {
                    AppendWarning(warning_messages, warning);
                }
            }
        }
    }
    UpdateTipLog(coins_tip, pindexNew, params, __func__, "", warning_messages.original);
}

/** Disconnect m_chain's tip.
  * After calling, the mempool will be in an inconsistent state, with
  * transactions from disconnected blocks being added to disconnectpool.  You
  * should make the mempool consistent again by calling MaybeUpdateMempoolForReorg.
  * with cs_main held.
  *
  * If disconnectpool is nullptr, then no disconnected transactions are added to
  * disconnectpool (note that the caller is responsible for mempool consistency
  * in any case).
  */
bool Chainstate::DisconnectTip(BlockValidationState& state, DisconnectedBlockTransactions* disconnectpool)
{
    AssertLockHeld(cs_main);
    if (m_mempool) AssertLockHeld(m_mempool->cs);

    CBlockIndex *pindexDelete = m_chain.Tip();
    assert(pindexDelete);
    assert(pindexDelete->pprev);
    // Read block from disk.
    std::shared_ptr<CBlock> pblock = std::make_shared<CBlock>();
    CBlock& block = *pblock;
    if (!m_blockman.ReadBlockFromDisk(block, *pindexDelete)) {
        return error("DisconnectTip(): Failed to read block");
    }
    // Apply the block atomically to the chain state.
    const auto time_start{SteadyClock::now()};
    {
        CCoinsViewCache view(&CoinsTip());
        assert(view.GetBestBlock() == pindexDelete->GetBlockHash());
        if (DisconnectBlock(block, pindexDelete, view) != DISCONNECT_OK)
            return error("DisconnectTip(): DisconnectBlock %s failed", pindexDelete->GetBlockHash().ToString());
        bool flushed = view.Flush();
        assert(flushed);
    }
    LogPrint(BCLog::BENCH, "- Disconnect block: %.2fms\n",
             Ticks<MillisecondsDouble>(SteadyClock::now() - time_start));

    {
        // Prune locks that began at or after the tip should be moved backward so they get a chance to reorg
        const int max_height_first{pindexDelete->nHeight - 1};
        for (auto& prune_lock : m_blockman.m_prune_locks) {
            if (prune_lock.second.height_first <= max_height_first) continue;

            prune_lock.second.height_first = max_height_first;
            LogPrint(BCLog::PRUNE, "%s prune lock moved back to %d\n", prune_lock.first, max_height_first);
        }
    }

    // Write the chain state to disk, if necessary.
    if (!FlushStateToDisk(state, FlushStateMode::IF_NEEDED)) {
        return false;
    }

    if (disconnectpool && m_mempool) {
        // Save transactions to re-add to mempool at end of reorg. If any entries are evicted for
        // exceeding memory limits, remove them and their descendants from the mempool.
        for (auto&& evicted_tx : disconnectpool->AddTransactionsFromBlock(block.vtx)) {
            m_mempool->removeRecursive(*evicted_tx, MemPoolRemovalReason::REORG);
        }
    }

    m_chain.SetTip(*pindexDelete->pprev);

    UpdateTip(pindexDelete->pprev);
    // Let wallets know transactions went from 1-confirmed to
    // 0-confirmed or conflicted:
    GetMainSignals().BlockDisconnected(pblock, pindexDelete);
    return true;
}

static SteadyClock::duration time_connect_total{};
static SteadyClock::duration time_flush{};
static SteadyClock::duration time_chainstate{};
static SteadyClock::duration time_post_connect{};

struct PerBlockConnectTrace {
    CBlockIndex* pindex = nullptr;
    std::shared_ptr<const CBlock> pblock;
    PerBlockConnectTrace() = default;
};
/**
 * Used to track blocks whose transactions were applied to the UTXO state as a
 * part of a single ActivateBestChainStep call.
 *
 * This class is single-use, once you call GetBlocksConnected() you have to throw
 * it away and make a new one.
 */
class ConnectTrace {
private:
    std::vector<PerBlockConnectTrace> blocksConnected;

public:
    explicit ConnectTrace() : blocksConnected(1) {}

    void BlockConnected(CBlockIndex* pindex, std::shared_ptr<const CBlock> pblock) {
        assert(!blocksConnected.back().pindex);
        assert(pindex);
        assert(pblock);
        blocksConnected.back().pindex = pindex;
        blocksConnected.back().pblock = std::move(pblock);
        blocksConnected.emplace_back();
    }

    std::vector<PerBlockConnectTrace>& GetBlocksConnected() {
        // We always keep one extra block at the end of our list because
        // blocks are added after all the conflicted transactions have
        // been filled in. Thus, the last entry should always be an empty
        // one waiting for the transactions from the next block. We pop
        // the last entry here to make sure the list we return is sane.
        assert(!blocksConnected.back().pindex);
        blocksConnected.pop_back();
        return blocksConnected;
    }
};

/**
 * Connect a new block to m_chain. pblock is either nullptr or a pointer to a CBlock
 * corresponding to pindexNew, to bypass loading it again from disk.
 *
 * The block is added to connectTrace if connection succeeds.
 */
bool Chainstate::ConnectTip(BlockValidationState& state, CBlockIndex* pindexNew, const std::shared_ptr<const CBlock>& pblock, ConnectTrace& connectTrace, DisconnectedBlockTransactions& disconnectpool)
{
    AssertLockHeld(cs_main);
    if (m_mempool) AssertLockHeld(m_mempool->cs);

    assert(pindexNew->pprev == m_chain.Tip());
    // Read block from disk.
    const auto time_1{SteadyClock::now()};
    std::shared_ptr<const CBlock> pthisBlock;
    if (!pblock) {
        std::shared_ptr<CBlock> pblockNew = std::make_shared<CBlock>();
        if (!m_blockman.ReadBlockFromDisk(*pblockNew, *pindexNew)) {
            return FatalError(m_chainman.GetNotifications(), state, "Failed to read block");
        }
        pthisBlock = pblockNew;
    } else {
        LogPrint(BCLog::BENCH, "  - Using cached block\n");
        pthisBlock = pblock;
    }
    const CBlock& blockConnecting = *pthisBlock;
    // Apply the block atomically to the chain state.
    const auto time_2{SteadyClock::now()};
    SteadyClock::time_point time_3;
    // When adding aggregate statistics in the future, keep in mind that
    // num_blocks_total may be zero until the ConnectBlock() call below.
    LogPrint(BCLog::BENCH, "  - Load block from disk: %.2fms\n",
             Ticks<MillisecondsDouble>(time_2 - time_1));
    {
        CCoinsViewCache view(&CoinsTip());
        bool rv = ConnectBlock(blockConnecting, state, pindexNew, view);
        GetMainSignals().BlockChecked(blockConnecting, state);
        if (!rv) {
            if (state.IsInvalid())
                InvalidBlockFound(pindexNew, state);
            return error("%s: ConnectBlock %s failed, %s", __func__, pindexNew->GetBlockHash().ToString(), state.ToString());
        }
        time_3 = SteadyClock::now();
        time_connect_total += time_3 - time_2;
        assert(num_blocks_total > 0);
        LogPrint(BCLog::BENCH, "  - Connect total: %.2fms [%.2fs (%.2fms/blk)]\n",
                 Ticks<MillisecondsDouble>(time_3 - time_2),
                 Ticks<SecondsDouble>(time_connect_total),
                 Ticks<MillisecondsDouble>(time_connect_total) / num_blocks_total);
        bool flushed = view.Flush();
        assert(flushed);
    }
    const auto time_4{SteadyClock::now()};
    time_flush += time_4 - time_3;
    LogPrint(BCLog::BENCH, "  - Flush: %.2fms [%.2fs (%.2fms/blk)]\n",
             Ticks<MillisecondsDouble>(time_4 - time_3),
             Ticks<SecondsDouble>(time_flush),
             Ticks<MillisecondsDouble>(time_flush) / num_blocks_total);
    // Write the chain state to disk, if necessary.
    if (!FlushStateToDisk(state, FlushStateMode::IF_NEEDED)) {
        return false;
    }
    const auto time_5{SteadyClock::now()};
    time_chainstate += time_5 - time_4;
    LogPrint(BCLog::BENCH, "  - Writing chainstate: %.2fms [%.2fs (%.2fms/blk)]\n",
             Ticks<MillisecondsDouble>(time_5 - time_4),
             Ticks<SecondsDouble>(time_chainstate),
             Ticks<MillisecondsDouble>(time_chainstate) / num_blocks_total);
    // Remove conflicting transactions from the mempool.;
    if (m_mempool) {
        m_mempool->removeForBlock(blockConnecting.vtx, pindexNew->nHeight);
        disconnectpool.removeForBlock(blockConnecting.vtx);
    }
    // Update m_chain & related variables.
    m_chain.SetTip(*pindexNew);
    UpdateTip(pindexNew);

    const auto time_6{SteadyClock::now()};
    time_post_connect += time_6 - time_5;
    time_total += time_6 - time_1;
    LogPrint(BCLog::BENCH, "  - Connect postprocess: %.2fms [%.2fs (%.2fms/blk)]\n",
             Ticks<MillisecondsDouble>(time_6 - time_5),
             Ticks<SecondsDouble>(time_post_connect),
             Ticks<MillisecondsDouble>(time_post_connect) / num_blocks_total);
    LogPrint(BCLog::BENCH, "- Connect block: %.2fms [%.2fs (%.2fms/blk)]\n",
             Ticks<MillisecondsDouble>(time_6 - time_1),
             Ticks<SecondsDouble>(time_total),
             Ticks<MillisecondsDouble>(time_total) / num_blocks_total);

    // If we are the background validation chainstate, check to see if we are done
    // validating the snapshot (i.e. our tip has reached the snapshot's base block).
    if (this != &m_chainman.ActiveChainstate()) {
        // This call may set `m_disabled`, which is referenced immediately afterwards in
        // ActivateBestChain, so that we stop connecting blocks past the snapshot base.
        m_chainman.MaybeCompleteSnapshotValidation();
    }

    connectTrace.BlockConnected(pindexNew, std::move(pthisBlock));
    return true;
}

/**
 * Return the tip of the chain with the most work in it, that isn't
 * known to be invalid (it's however far from certain to be valid).
 */
CBlockIndex* Chainstate::FindMostWorkChain()
{
    AssertLockHeld(::cs_main);
    do {
        CBlockIndex *pindexNew = nullptr;

        // Find the best candidate header.
        {
            std::set<CBlockIndex*, CBlockIndexWorkComparator>::reverse_iterator it = setBlockIndexCandidates.rbegin();
            if (it == setBlockIndexCandidates.rend())
                return nullptr;
            pindexNew = *it;
        }

        // Check whether all blocks on the path between the currently active chain and the candidate are valid.
        // Just going until the active chain is an optimization, as we know all blocks in it are valid already.
        CBlockIndex *pindexTest = pindexNew;
        bool fInvalidAncestor = false;
        while (pindexTest && !m_chain.Contains(pindexTest)) {
            assert(pindexTest->HaveNumChainTxs() || pindexTest->nHeight == 0);

            // Pruned nodes may have entries in setBlockIndexCandidates for
            // which block files have been deleted.  Remove those as candidates
            // for the most work chain if we come across them; we can't switch
            // to a chain unless we have all the non-active-chain parent blocks.
            bool fFailedChain = pindexTest->nStatus & BLOCK_FAILED_MASK;
            bool fMissingData = !(pindexTest->nStatus & BLOCK_HAVE_DATA);
            if (fFailedChain || fMissingData) {
                // Candidate chain is not usable (either invalid or missing data)
                if (fFailedChain && (m_chainman.m_best_invalid == nullptr || pindexNew->nChainWork > m_chainman.m_best_invalid->nChainWork)) {
                    m_chainman.m_best_invalid = pindexNew;
                }
                CBlockIndex *pindexFailed = pindexNew;
                // Remove the entire chain from the set.
                while (pindexTest != pindexFailed) {
                    if (fFailedChain) {
                        pindexFailed->nStatus |= BLOCK_FAILED_CHILD;
                        m_blockman.m_dirty_blockindex.insert(pindexFailed);
                    } else if (fMissingData) {
                        // If we're missing data, then add back to m_blocks_unlinked,
                        // so that if the block arrives in the future we can try adding
                        // to setBlockIndexCandidates again.
                        m_blockman.m_blocks_unlinked.insert(
                            std::make_pair(pindexFailed->pprev, pindexFailed));
                    }
                    setBlockIndexCandidates.erase(pindexFailed);
                    pindexFailed = pindexFailed->pprev;
                }
                setBlockIndexCandidates.erase(pindexTest);
                fInvalidAncestor = true;
                break;
            }
            pindexTest = pindexTest->pprev;
        }
        if (!fInvalidAncestor)
            return pindexNew;
    } while(true);
}

/** Delete all entries in setBlockIndexCandidates that are worse than the current tip. */
void Chainstate::PruneBlockIndexCandidates() {
    // Note that we can't delete the current block itself, as we may need to return to it later in case a
    // reorganization to a better block fails.
    std::set<CBlockIndex*, CBlockIndexWorkComparator>::iterator it = setBlockIndexCandidates.begin();
    while (it != setBlockIndexCandidates.end() && setBlockIndexCandidates.value_comp()(*it, m_chain.Tip())) {
        setBlockIndexCandidates.erase(it++);
    }
    // Either the current tip or a successor of it we're working towards is left in setBlockIndexCandidates.
    assert(!setBlockIndexCandidates.empty());
}

/**
 * Try to make some progress towards making pindexMostWork the active block.
 * pblock is either nullptr or a pointer to a CBlock corresponding to pindexMostWork.
 *
 * @returns true unless a system error occurred
 */
bool Chainstate::ActivateBestChainStep(BlockValidationState& state, CBlockIndex* pindexMostWork, const std::shared_ptr<const CBlock>& pblock, bool& fInvalidFound, ConnectTrace& connectTrace)
{
    AssertLockHeld(cs_main);
    if (m_mempool) AssertLockHeld(m_mempool->cs);

    const CBlockIndex* pindexOldTip = m_chain.Tip();
    const CBlockIndex* pindexFork = m_chain.FindFork(pindexMostWork);

    // Disconnect active blocks which are no longer in the best chain.
    bool fBlocksDisconnected = false;
    DisconnectedBlockTransactions disconnectpool{MAX_DISCONNECTED_TX_POOL_BYTES};
    while (m_chain.Tip() && m_chain.Tip() != pindexFork) {
        if (!DisconnectTip(state, &disconnectpool)) {
            // This is likely a fatal error, but keep the mempool consistent,
            // just in case. Only remove from the mempool in this case.
            MaybeUpdateMempoolForReorg(disconnectpool, false);

            // If we're unable to disconnect a block during normal operation,
            // then that is a failure of our local system -- we should abort
            // rather than stay on a less work chain.
            FatalError(m_chainman.GetNotifications(), state, "Failed to disconnect block; see debug.log for details");
            return false;
        }
        fBlocksDisconnected = true;
    }

    // Build list of new blocks to connect (in descending height order).
    std::vector<CBlockIndex*> vpindexToConnect;
    bool fContinue = true;
    int nHeight = pindexFork ? pindexFork->nHeight : -1;
    while (fContinue && nHeight != pindexMostWork->nHeight) {
        // Don't iterate the entire list of potential improvements toward the best tip, as we likely only need
        // a few blocks along the way.
        int nTargetHeight = std::min(nHeight + 32, pindexMostWork->nHeight);
        vpindexToConnect.clear();
        vpindexToConnect.reserve(nTargetHeight - nHeight);
        CBlockIndex* pindexIter = pindexMostWork->GetAncestor(nTargetHeight);
        while (pindexIter && pindexIter->nHeight != nHeight) {
            vpindexToConnect.push_back(pindexIter);
            pindexIter = pindexIter->pprev;
        }
        nHeight = nTargetHeight;

        // Connect new blocks.
        for (CBlockIndex* pindexConnect : reverse_iterate(vpindexToConnect)) {
            if (!ConnectTip(state, pindexConnect, pindexConnect == pindexMostWork ? pblock : std::shared_ptr<const CBlock>(), connectTrace, disconnectpool)) {
                if (state.IsInvalid()) {
                    // The block violates a consensus rule.
                    if (state.GetResult() != BlockValidationResult::BLOCK_MUTATED) {
                        InvalidChainFound(vpindexToConnect.front());
                    }
                    state = BlockValidationState();
                    fInvalidFound = true;
                    fContinue = false;
                    break;
                } else {
                    // A system error occurred (disk space, database error, ...).
                    // Make the mempool consistent with the current tip, just in case
                    // any observers try to use it before shutdown.
                    MaybeUpdateMempoolForReorg(disconnectpool, false);
                    return false;
                }
            } else {
                PruneBlockIndexCandidates();
                if (!pindexOldTip || m_chain.Tip()->nChainWork > pindexOldTip->nChainWork) {
                    // We're in a better position than we were. Return temporarily to release the lock.
                    fContinue = false;
                    break;
                }
            }
        }
    }

    if (fBlocksDisconnected) {
        // If any blocks were disconnected, disconnectpool may be non empty.  Add
        // any disconnected transactions back to the mempool.
        MaybeUpdateMempoolForReorg(disconnectpool, true);
    }
    if (m_mempool) m_mempool->check(this->CoinsTip(), this->m_chain.Height() + 1);

    CheckForkWarningConditions();

    return true;
}

static SynchronizationState GetSynchronizationState(bool init)
{
    if (!init) return SynchronizationState::POST_INIT;
    if (::fReindex) return SynchronizationState::INIT_REINDEX;
    return SynchronizationState::INIT_DOWNLOAD;
}

static bool NotifyHeaderTip(ChainstateManager& chainman) LOCKS_EXCLUDED(cs_main)
{
    bool fNotify = false;
    bool fInitialBlockDownload = false;
    static CBlockIndex* pindexHeaderOld = nullptr;
    CBlockIndex* pindexHeader = nullptr;
    {
        LOCK(cs_main);
        pindexHeader = chainman.m_best_header;

        if (pindexHeader != pindexHeaderOld) {
            fNotify = true;
            fInitialBlockDownload = chainman.IsInitialBlockDownload();
            pindexHeaderOld = pindexHeader;
        }
    }
    // Send block tip changed notifications without cs_main
    if (fNotify) {
        chainman.GetNotifications().headerTip(GetSynchronizationState(fInitialBlockDownload), pindexHeader->nHeight, pindexHeader->nTime, false);
    }
    return fNotify;
}

static void LimitValidationInterfaceQueue() LOCKS_EXCLUDED(cs_main) {
    AssertLockNotHeld(cs_main);

    if (GetMainSignals().CallbacksPending() > 10) {
        SyncWithValidationInterfaceQueue();
    }
}

bool Chainstate::ActivateBestChain(BlockValidationState& state, std::shared_ptr<const CBlock> pblock)
{
    AssertLockNotHeld(m_chainstate_mutex);

    // Note that while we're often called here from ProcessNewBlock, this is
    // far from a guarantee. Things in the P2P/RPC will often end up calling
    // us in the middle of ProcessNewBlock - do not assume pblock is set
    // sanely for performance or correctness!
    AssertLockNotHeld(::cs_main);

    // ABC maintains a fair degree of expensive-to-calculate internal state
    // because this function periodically releases cs_main so that it does not lock up other threads for too long
    // during large connects - and to allow for e.g. the callback queue to drain
    // we use m_chainstate_mutex to enforce mutual exclusion so that only one caller may execute this function at a time
    LOCK(m_chainstate_mutex);

    // Belt-and-suspenders check that we aren't attempting to advance the background
    // chainstate past the snapshot base block.
    if (WITH_LOCK(::cs_main, return m_disabled)) {
        LogPrintf("m_disabled is set - this chainstate should not be in operation. "
            "Please report this as a bug. %s\n", PACKAGE_BUGREPORT);
        return false;
    }

    CBlockIndex *pindexMostWork = nullptr;
    CBlockIndex *pindexNewTip = nullptr;
    bool exited_ibd{false};
    do {
        // Block until the validation queue drains. This should largely
        // never happen in normal operation, however may happen during
        // reindex, causing memory blowup if we run too far ahead.
        // Note that if a validationinterface callback ends up calling
        // ActivateBestChain this may lead to a deadlock! We should
        // probably have a DEBUG_LOCKORDER test for this in the future.
        LimitValidationInterfaceQueue();

        {
            LOCK(cs_main);
            // Lock transaction pool for at least as long as it takes for connectTrace to be consumed
            LOCK(MempoolMutex());
            const bool was_in_ibd = m_chainman.IsInitialBlockDownload();
            CBlockIndex* starting_tip = m_chain.Tip();
            bool blocks_connected = false;
            do {
                // We absolutely may not unlock cs_main until we've made forward progress
                // (with the exception of shutdown due to hardware issues, low disk space, etc).
                ConnectTrace connectTrace; // Destructed before cs_main is unlocked

                if (pindexMostWork == nullptr) {
                    pindexMostWork = FindMostWorkChain();
                }

                // Whether we have anything to do at all.
                if (pindexMostWork == nullptr || pindexMostWork == m_chain.Tip()) {
                    break;
                }

                bool fInvalidFound = false;
                std::shared_ptr<const CBlock> nullBlockPtr;
                if (!ActivateBestChainStep(state, pindexMostWork, pblock && pblock->GetHash() == pindexMostWork->GetBlockHash() ? pblock : nullBlockPtr, fInvalidFound, connectTrace)) {
                    // A system error occurred
                    return false;
                }
                blocks_connected = true;

                if (fInvalidFound) {
                    // Wipe cache, we may need another branch now.
                    pindexMostWork = nullptr;
                }
                pindexNewTip = m_chain.Tip();

                for (const PerBlockConnectTrace& trace : connectTrace.GetBlocksConnected()) {
                    assert(trace.pblock && trace.pindex);
                    GetMainSignals().BlockConnected(this->GetRole(), trace.pblock, trace.pindex);
                }

                // This will have been toggled in
                // ActivateBestChainStep -> ConnectTip -> MaybeCompleteSnapshotValidation,
                // if at all, so we should catch it here.
                //
                // Break this do-while to ensure we don't advance past the base snapshot.
                if (m_disabled) {
                    break;
                }
            } while (!m_chain.Tip() || (starting_tip && CBlockIndexWorkComparator()(m_chain.Tip(), starting_tip)));
            if (!blocks_connected) return true;

            const CBlockIndex* pindexFork = m_chain.FindFork(starting_tip);
            bool still_in_ibd = m_chainman.IsInitialBlockDownload();

            if (was_in_ibd && !still_in_ibd) {
                // Active chainstate has exited IBD.
                exited_ibd = true;
            }

            // Notify external listeners about the new tip.
            // Enqueue while holding cs_main to ensure that UpdatedBlockTip is called in the order in which blocks are connected
            if (this == &m_chainman.ActiveChainstate() && pindexFork != pindexNewTip) {
                // Notify ValidationInterface subscribers
                GetMainSignals().UpdatedBlockTip(pindexNewTip, pindexFork, still_in_ibd);

                // Always notify the UI if a new block tip was connected
                if (kernel::IsInterrupted(m_chainman.GetNotifications().blockTip(GetSynchronizationState(still_in_ibd), *pindexNewTip))) {
                    // Just breaking and returning success for now. This could
                    // be changed to bubble up the kernel::Interrupted value to
                    // the caller so the caller could distinguish between
                    // completed and interrupted operations.
                    break;
                }
            }
        }
        // When we reach this point, we switched to a new tip (stored in pindexNewTip).

        if (exited_ibd) {
            // If a background chainstate is in use, we may need to rebalance our
            // allocation of caches once a chainstate exits initial block download.
            LOCK(::cs_main);
            m_chainman.MaybeRebalanceCaches();
        }

        if (WITH_LOCK(::cs_main, return m_disabled)) {
            // Background chainstate has reached the snapshot base block, so exit.

            // Restart indexes to resume indexing for all blocks unique to the snapshot
            // chain. This resumes indexing "in order" from where the indexing on the
            // background validation chain left off.
            //
            // This cannot be done while holding cs_main (within
            // MaybeCompleteSnapshotValidation) or a cs_main deadlock will occur.
            if (m_chainman.restart_indexes) {
                m_chainman.restart_indexes();
            }
            break;
        }

        // We check interrupt only after giving ActivateBestChainStep a chance to run once so that we
        // never interrupt before connecting the genesis block during LoadChainTip(). Previously this
        // caused an assert() failure during interrupt in such cases as the UTXO DB flushing checks
        // that the best block hash is non-null.
        if (m_chainman.m_interrupt) break;
    } while (pindexNewTip != pindexMostWork);

    m_chainman.CheckBlockIndex();

    // Write changes periodically to disk, after relay.
    if (!FlushStateToDisk(state, FlushStateMode::PERIODIC)) {
        return false;
    }

    return true;
}

bool Chainstate::PreciousBlock(BlockValidationState& state, CBlockIndex* pindex)
{
    AssertLockNotHeld(m_chainstate_mutex);
    AssertLockNotHeld(::cs_main);
    {
        LOCK(cs_main);
        if (pindex->nChainWork < m_chain.Tip()->nChainWork) {
            // Nothing to do, this block is not at the tip.
            return true;
        }
        if (m_chain.Tip()->nChainWork > m_chainman.nLastPreciousChainwork) {
            // The chain has been extended since the last call, reset the counter.
            m_chainman.nBlockReverseSequenceId = -1;
        }
        m_chainman.nLastPreciousChainwork = m_chain.Tip()->nChainWork;
        setBlockIndexCandidates.erase(pindex);
        pindex->nSequenceId = m_chainman.nBlockReverseSequenceId;
        if (m_chainman.nBlockReverseSequenceId > std::numeric_limits<int32_t>::min()) {
            // We can't keep reducing the counter if somebody really wants to
            // call preciousblock 2**31-1 times on the same set of tips...
            m_chainman.nBlockReverseSequenceId--;
        }
        if (pindex->IsValid(BLOCK_VALID_TRANSACTIONS) && pindex->HaveNumChainTxs()) {
            setBlockIndexCandidates.insert(pindex);
            PruneBlockIndexCandidates();
        }
    }

    return ActivateBestChain(state, std::shared_ptr<const CBlock>());
}

bool Chainstate::InvalidateBlock(BlockValidationState& state, CBlockIndex* pindex)
{
    AssertLockNotHeld(m_chainstate_mutex);
    AssertLockNotHeld(::cs_main);

    // Genesis block can't be invalidated
    assert(pindex);
    if (pindex->nHeight == 0) return false;

    CBlockIndex* to_mark_failed = pindex;
    bool pindex_was_in_chain = false;
    int disconnected = 0;

    // We do not allow ActivateBestChain() to run while InvalidateBlock() is
    // running, as that could cause the tip to change while we disconnect
    // blocks.
    LOCK(m_chainstate_mutex);

    // We'll be acquiring and releasing cs_main below, to allow the validation
    // callbacks to run. However, we should keep the block index in a
    // consistent state as we disconnect blocks -- in particular we need to
    // add equal-work blocks to setBlockIndexCandidates as we disconnect.
    // To avoid walking the block index repeatedly in search of candidates,
    // build a map once so that we can look up candidate blocks by chain
    // work as we go.
    std::multimap<const arith_uint256, CBlockIndex *> candidate_blocks_by_work;

    {
        LOCK(cs_main);
        for (auto& entry : m_blockman.m_block_index) {
            CBlockIndex* candidate = &entry.second;
            // We don't need to put anything in our active chain into the
            // multimap, because those candidates will be found and considered
            // as we disconnect.
            // Instead, consider only non-active-chain blocks that have at
            // least as much work as where we expect the new tip to end up.
            if (!m_chain.Contains(candidate) &&
                    !CBlockIndexWorkComparator()(candidate, pindex->pprev) &&
                    candidate->IsValid(BLOCK_VALID_TRANSACTIONS) &&
                    candidate->HaveNumChainTxs()) {
                candidate_blocks_by_work.insert(std::make_pair(candidate->nChainWork, candidate));
            }
        }
    }

    // Disconnect (descendants of) pindex, and mark them invalid.
    while (true) {
        if (m_chainman.m_interrupt) break;

        // Make sure the queue of validation callbacks doesn't grow unboundedly.
        LimitValidationInterfaceQueue();

        LOCK(cs_main);
        // Lock for as long as disconnectpool is in scope to make sure MaybeUpdateMempoolForReorg is
        // called after DisconnectTip without unlocking in between
        LOCK(MempoolMutex());
        if (!m_chain.Contains(pindex)) break;
        pindex_was_in_chain = true;
        CBlockIndex *invalid_walk_tip = m_chain.Tip();

        // ActivateBestChain considers blocks already in m_chain
        // unconditionally valid already, so force disconnect away from it.
        DisconnectedBlockTransactions disconnectpool{MAX_DISCONNECTED_TX_POOL_BYTES};
        bool ret = DisconnectTip(state, &disconnectpool);
        // DisconnectTip will add transactions to disconnectpool.
        // Adjust the mempool to be consistent with the new tip, adding
        // transactions back to the mempool if disconnecting was successful,
        // and we're not doing a very deep invalidation (in which case
        // keeping the mempool up to date is probably futile anyway).
        MaybeUpdateMempoolForReorg(disconnectpool, /* fAddToMempool = */ (++disconnected <= 10) && ret);
        if (!ret) return false;
        assert(invalid_walk_tip->pprev == m_chain.Tip());

        // We immediately mark the disconnected blocks as invalid.
        // This prevents a case where pruned nodes may fail to invalidateblock
        // and be left unable to start as they have no tip candidates (as there
        // are no blocks that meet the "have data and are not invalid per
        // nStatus" criteria for inclusion in setBlockIndexCandidates).
        invalid_walk_tip->nStatus |= BLOCK_FAILED_VALID;
        m_blockman.m_dirty_blockindex.insert(invalid_walk_tip);
        setBlockIndexCandidates.erase(invalid_walk_tip);
        setBlockIndexCandidates.insert(invalid_walk_tip->pprev);
        if (invalid_walk_tip->pprev == to_mark_failed && (to_mark_failed->nStatus & BLOCK_FAILED_VALID)) {
            // We only want to mark the last disconnected block as BLOCK_FAILED_VALID; its children
            // need to be BLOCK_FAILED_CHILD instead.
            to_mark_failed->nStatus = (to_mark_failed->nStatus ^ BLOCK_FAILED_VALID) | BLOCK_FAILED_CHILD;
            m_blockman.m_dirty_blockindex.insert(to_mark_failed);
        }

        // Add any equal or more work headers to setBlockIndexCandidates
        auto candidate_it = candidate_blocks_by_work.lower_bound(invalid_walk_tip->pprev->nChainWork);
        while (candidate_it != candidate_blocks_by_work.end()) {
            if (!CBlockIndexWorkComparator()(candidate_it->second, invalid_walk_tip->pprev)) {
                setBlockIndexCandidates.insert(candidate_it->second);
                candidate_it = candidate_blocks_by_work.erase(candidate_it);
            } else {
                ++candidate_it;
            }
        }

        // Track the last disconnected block, so we can correct its BLOCK_FAILED_CHILD status in future
        // iterations, or, if it's the last one, call InvalidChainFound on it.
        to_mark_failed = invalid_walk_tip;
    }

    m_chainman.CheckBlockIndex();

    {
        LOCK(cs_main);
        if (m_chain.Contains(to_mark_failed)) {
            // If the to-be-marked invalid block is in the active chain, something is interfering and we can't proceed.
            return false;
        }

        // Mark pindex (or the last disconnected block) as invalid, even when it never was in the main chain
        to_mark_failed->nStatus |= BLOCK_FAILED_VALID;
        m_blockman.m_dirty_blockindex.insert(to_mark_failed);
        setBlockIndexCandidates.erase(to_mark_failed);
        m_chainman.m_failed_blocks.insert(to_mark_failed);

        // If any new blocks somehow arrived while we were disconnecting
        // (above), then the pre-calculation of what should go into
        // setBlockIndexCandidates may have missed entries. This would
        // technically be an inconsistency in the block index, but if we clean
        // it up here, this should be an essentially unobservable error.
        // Loop back over all block index entries and add any missing entries
        // to setBlockIndexCandidates.
        for (auto& [_, block_index] : m_blockman.m_block_index) {
            if (block_index.IsValid(BLOCK_VALID_TRANSACTIONS) && block_index.HaveNumChainTxs() && !setBlockIndexCandidates.value_comp()(&block_index, m_chain.Tip())) {
                setBlockIndexCandidates.insert(&block_index);
            }
        }

        InvalidChainFound(to_mark_failed);
    }

    // Only notify about a new block tip if the active chain was modified.
    if (pindex_was_in_chain) {
        // Ignoring return value for now, this could be changed to bubble up
        // kernel::Interrupted value to the caller so the caller could
        // distinguish between completed and interrupted operations. It might
        // also make sense for the blockTip notification to have an enum
        // parameter indicating the source of the tip change so hooks can
        // distinguish user-initiated invalidateblock changes from other
        // changes.
        (void)m_chainman.GetNotifications().blockTip(GetSynchronizationState(m_chainman.IsInitialBlockDownload()), *to_mark_failed->pprev);
    }
    return true;
}

void Chainstate::ResetBlockFailureFlags(CBlockIndex *pindex) {
    AssertLockHeld(cs_main);

    int nHeight = pindex->nHeight;

    // Remove the invalidity flag from this block and all its descendants.
    for (auto& [_, block_index] : m_blockman.m_block_index) {
        if (!block_index.IsValid() && block_index.GetAncestor(nHeight) == pindex) {
            block_index.nStatus &= ~BLOCK_FAILED_MASK;
            m_blockman.m_dirty_blockindex.insert(&block_index);
            if (block_index.IsValid(BLOCK_VALID_TRANSACTIONS) && block_index.HaveNumChainTxs() && setBlockIndexCandidates.value_comp()(m_chain.Tip(), &block_index)) {
                setBlockIndexCandidates.insert(&block_index);
            }
            if (&block_index == m_chainman.m_best_invalid) {
                // Reset invalid block marker if it was pointing to one of those.
                m_chainman.m_best_invalid = nullptr;
            }
            m_chainman.m_failed_blocks.erase(&block_index);
        }
    }

    // Remove the invalidity flag from all ancestors too.
    while (pindex != nullptr) {
        if (pindex->nStatus & BLOCK_FAILED_MASK) {
            pindex->nStatus &= ~BLOCK_FAILED_MASK;
            m_blockman.m_dirty_blockindex.insert(pindex);
            m_chainman.m_failed_blocks.erase(pindex);
        }
        pindex = pindex->pprev;
    }
}

void Chainstate::TryAddBlockIndexCandidate(CBlockIndex* pindex)
{
    AssertLockHeld(cs_main);
    // The block only is a candidate for the most-work-chain if it has the same
    // or more work than our current tip.
    if (m_chain.Tip() != nullptr && setBlockIndexCandidates.value_comp()(pindex, m_chain.Tip())) {
        return;
    }

    bool is_active_chainstate = this == &m_chainman.ActiveChainstate();
    if (is_active_chainstate) {
        // The active chainstate should always add entries that have more
        // work than the tip.
        setBlockIndexCandidates.insert(pindex);
    } else if (!m_disabled) {
        // For the background chainstate, we only consider connecting blocks
        // towards the snapshot base (which can't be nullptr or else we'll
        // never make progress).
        const CBlockIndex* snapshot_base{Assert(m_chainman.GetSnapshotBaseBlock())};
        if (snapshot_base->GetAncestor(pindex->nHeight) == pindex) {
            setBlockIndexCandidates.insert(pindex);
        }
    }
}

/** Mark a block as having its data received and checked (up to BLOCK_VALID_TRANSACTIONS). */
void ChainstateManager::ReceivedBlockTransactions(const CBlock& block, CBlockIndex* pindexNew, const FlatFilePos& pos)
{
    AssertLockHeld(cs_main);
    pindexNew->nTx = block.vtx.size();
    pindexNew->nChainTx = 0;
    pindexNew->nFile = pos.nFile;
    pindexNew->nDataPos = pos.nPos;
    pindexNew->nUndoPos = 0;
    pindexNew->nStatus |= BLOCK_HAVE_DATA;
    if (DeploymentActiveAt(*pindexNew, *this, Consensus::DEPLOYMENT_SEGWIT)) {
        pindexNew->nStatus |= BLOCK_OPT_WITNESS;
    }
    pindexNew->RaiseValidity(BLOCK_VALID_TRANSACTIONS);
    m_blockman.m_dirty_blockindex.insert(pindexNew);

    if (pindexNew->pprev == nullptr || pindexNew->pprev->HaveNumChainTxs()) {
        // If pindexNew is the genesis block or all parents are BLOCK_VALID_TRANSACTIONS.
        std::deque<CBlockIndex*> queue;
        queue.push_back(pindexNew);

        // Recursively process any descendant blocks that now may be eligible to be connected.
        while (!queue.empty()) {
            CBlockIndex *pindex = queue.front();
            queue.pop_front();
            pindex->nChainTx = (pindex->pprev ? pindex->pprev->nChainTx : 0) + pindex->nTx;
            pindex->nSequenceId = nBlockSequenceId++;
            for (Chainstate *c : GetAll()) {
                c->TryAddBlockIndexCandidate(pindex);
            }
            std::pair<std::multimap<CBlockIndex*, CBlockIndex*>::iterator, std::multimap<CBlockIndex*, CBlockIndex*>::iterator> range = m_blockman.m_blocks_unlinked.equal_range(pindex);
            while (range.first != range.second) {
                std::multimap<CBlockIndex*, CBlockIndex*>::iterator it = range.first;
                queue.push_back(it->second);
                range.first++;
                m_blockman.m_blocks_unlinked.erase(it);
            }
        }
    } else {
        if (pindexNew->pprev && pindexNew->pprev->IsValid(BLOCK_VALID_TREE)) {
            m_blockman.m_blocks_unlinked.insert(std::make_pair(pindexNew->pprev, pindexNew));
        }
    }
}

static bool CheckBlockHeader(const CBlockHeader& block, BlockValidationState& state, const Consensus::Params& consensusParams, bool fCheckPOW = true)
{
    // Check proof of work matches claimed amount
    if (fCheckPOW && !CheckProofOfWork(block.GetHash(), block.nBits, consensusParams))
        return state.Invalid(BlockValidationResult::BLOCK_INVALID_HEADER, "high-hash", "proof of work failed");

    return true;
}

bool CheckBlock(const CBlock& block, BlockValidationState& state, const Consensus::Params& consensusParams, bool fCheckPOW, bool fCheckMerkleRoot)
{
    // These are checks that are independent of context.

    if (block.fChecked)
        return true;

    // Check that the header is valid (particularly PoW).  This is mostly
    // redundant with the call in AcceptBlockHeader.
    if (!CheckBlockHeader(block, state, consensusParams, fCheckPOW))
        return false;

    // Signet only: check block solution
    if (consensusParams.signet_blocks && fCheckPOW && !CheckSignetBlockSolution(block, consensusParams)) {
        return state.Invalid(BlockValidationResult::BLOCK_CONSENSUS, "bad-signet-blksig", "signet block signature validation failure");
    }

    // Check the merkle root.
    if (fCheckMerkleRoot) {
        bool mutated;
        uint256 hashMerkleRoot2 = BlockMerkleRoot(block, &mutated);
        if (block.hashMerkleRoot != hashMerkleRoot2)
            return state.Invalid(BlockValidationResult::BLOCK_MUTATED, "bad-txnmrklroot", "hashMerkleRoot mismatch");

        // Check for merkle tree malleability (CVE-2012-2459): repeating sequences
        // of transactions in a block without affecting the merkle root of a block,
        // while still invalidating it.
        if (mutated)
            return state.Invalid(BlockValidationResult::BLOCK_MUTATED, "bad-txns-duplicate", "duplicate transaction");
    }

    // All potential-corruption validation must be done before we do any
    // transaction validation, as otherwise we may mark the header as invalid
    // because we receive the wrong transactions for it.
    // Note that witness malleability is checked in ContextualCheckBlock, so no
    // checks that use witness data may be performed here.

    // Size limits
    if (block.vtx.empty() || block.vtx.size() * WITNESS_SCALE_FACTOR > MAX_BLOCK_WEIGHT || ::GetSerializeSize(TX_NO_WITNESS(block)) * WITNESS_SCALE_FACTOR > MAX_BLOCK_WEIGHT)
        return state.Invalid(BlockValidationResult::BLOCK_CONSENSUS, "bad-blk-length", "size limits failed");

    // First transaction must be coinbase, the rest must not be
    if (block.vtx.empty() || !block.vtx[0]->IsCoinBase())
        return state.Invalid(BlockValidationResult::BLOCK_CONSENSUS, "bad-cb-missing", "first tx is not coinbase");
    for (unsigned int i = 1; i < block.vtx.size(); i++)
        if (block.vtx[i]->IsCoinBase())
            return state.Invalid(BlockValidationResult::BLOCK_CONSENSUS, "bad-cb-multiple", "more than one coinbase");

    // Check transactions
    // Must check for duplicate inputs (see CVE-2018-17144)
    for (const auto& tx : block.vtx) {
        TxValidationState tx_state;
        if (!CheckTransaction(*tx, tx_state)) {
            // CheckBlock() does context-free validation checks. The only
            // possible failures are consensus failures.
            assert(tx_state.GetResult() == TxValidationResult::TX_CONSENSUS);
            return state.Invalid(BlockValidationResult::BLOCK_CONSENSUS, tx_state.GetRejectReason(),
                                 strprintf("Transaction check failed (tx hash %s) %s", tx->GetHash().ToString(), tx_state.GetDebugMessage()));
        }
    }
    unsigned int nSigOps = 0;
    for (const auto& tx : block.vtx)
    {
        nSigOps += GetLegacySigOpCount(*tx);
    }
    if (nSigOps * WITNESS_SCALE_FACTOR > MAX_BLOCK_SIGOPS_COST)
        return state.Invalid(BlockValidationResult::BLOCK_CONSENSUS, "bad-blk-sigops", "out-of-bounds SigOpCount");

    if (fCheckPOW && fCheckMerkleRoot)
        block.fChecked = true;

    return true;
}

void ChainstateManager::UpdateUncommittedBlockStructures(CBlock& block, const CBlockIndex* pindexPrev) const
{
    int commitpos = GetWitnessCommitmentIndex(block);
    static const std::vector<unsigned char> nonce(32, 0x00);
    if (commitpos != NO_WITNESS_COMMITMENT && DeploymentActiveAfter(pindexPrev, *this, Consensus::DEPLOYMENT_SEGWIT) && !block.vtx[0]->HasWitness()) {
        CMutableTransaction tx(*block.vtx[0]);
        tx.vin[0].scriptWitness.stack.resize(1);
        tx.vin[0].scriptWitness.stack[0] = nonce;
        block.vtx[0] = MakeTransactionRef(std::move(tx));
    }
}

std::vector<unsigned char> ChainstateManager::GenerateCoinbaseCommitment(CBlock& block, const CBlockIndex* pindexPrev) const
{
    std::vector<unsigned char> commitment;
    int commitpos = GetWitnessCommitmentIndex(block);
    std::vector<unsigned char> ret(32, 0x00);
    if (commitpos == NO_WITNESS_COMMITMENT) {
        uint256 witnessroot = BlockWitnessMerkleRoot(block, nullptr);
        CHash256().Write(witnessroot).Write(ret).Finalize(witnessroot);
        CTxOut out;
        out.nValue = 0;
        out.scriptPubKey.resize(MINIMUM_WITNESS_COMMITMENT);
        out.scriptPubKey[0] = OP_RETURN;
        out.scriptPubKey[1] = 0x24;
        out.scriptPubKey[2] = 0xaa;
        out.scriptPubKey[3] = 0x21;
        out.scriptPubKey[4] = 0xa9;
        out.scriptPubKey[5] = 0xed;
        memcpy(&out.scriptPubKey[6], witnessroot.begin(), 32);
        commitment = std::vector<unsigned char>(out.scriptPubKey.begin(), out.scriptPubKey.end());
        CMutableTransaction tx(*block.vtx[0]);
        tx.vout.push_back(out);
        block.vtx[0] = MakeTransactionRef(std::move(tx));
    }
    UpdateUncommittedBlockStructures(block, pindexPrev);
    return commitment;
}

bool HasValidProofOfWork(const std::vector<CBlockHeader>& headers, const Consensus::Params& consensusParams)
{
    return std::all_of(headers.cbegin(), headers.cend(),
            [&](const auto& header) { return CheckProofOfWork(header.GetHash(), header.nBits, consensusParams);});
}

arith_uint256 CalculateHeadersWork(const std::vector<CBlockHeader>& headers)
{
    arith_uint256 total_work{0};
    for (const CBlockHeader& header : headers) {
        CBlockIndex dummy(header);
        total_work += GetBlockProof(dummy);
    }
    return total_work;
}

/** Context-dependent validity checks.
 *  By "context", we mean only the previous block headers, but not the UTXO
 *  set; UTXO-related validity checks are done in ConnectBlock().
 *  NOTE: This function is not currently invoked by ConnectBlock(), so we
 *  should consider upgrade issues if we change which consensus rules are
 *  enforced in this function (eg by adding a new consensus rule). See comment
 *  in ConnectBlock().
 *  Note that -reindex-chainstate skips the validation that happens here!
 */
static bool ContextualCheckBlockHeader(const CBlockHeader& block, BlockValidationState& state, BlockManager& blockman, const ChainstateManager& chainman, const CBlockIndex* pindexPrev, NodeClock::time_point now) EXCLUSIVE_LOCKS_REQUIRED(::cs_main)
{
    AssertLockHeld(::cs_main);
    assert(pindexPrev != nullptr);
    const int nHeight = pindexPrev->nHeight + 1;

    // Check proof of work
    const Consensus::Params& consensusParams = chainman.GetConsensus();
    if (block.nBits != GetNextWorkRequired(pindexPrev, &block, consensusParams))
        return state.Invalid(BlockValidationResult::BLOCK_INVALID_HEADER, "bad-diffbits", "incorrect proof of work");

    // Check against checkpoints
    if (chainman.m_options.checkpoints_enabled) {
        // Don't accept any forks from the main chain prior to last checkpoint.
        // GetLastCheckpoint finds the last checkpoint in MapCheckpoints that's in our
        // BlockIndex().
        const CBlockIndex* pcheckpoint = blockman.GetLastCheckpoint(chainman.GetParams().Checkpoints());
        if (pcheckpoint && nHeight < pcheckpoint->nHeight) {
            LogPrintf("ERROR: %s: forked chain older than last checkpoint (height %d)\n", __func__, nHeight);
            return state.Invalid(BlockValidationResult::BLOCK_CHECKPOINT, "bad-fork-prior-to-checkpoint");
        }
    }

    // Check timestamp against prev
    if (block.GetBlockTime() <= pindexPrev->GetMedianTimePast())
        return state.Invalid(BlockValidationResult::BLOCK_INVALID_HEADER, "time-too-old", "block's timestamp is too early");

    // Check timestamp
    if (block.Time() > now + std::chrono::seconds{MAX_FUTURE_BLOCK_TIME}) {
        return state.Invalid(BlockValidationResult::BLOCK_TIME_FUTURE, "time-too-new", "block timestamp too far in the future");
    }

    // Reject blocks with outdated version
    if ((block.nVersion < 2 && DeploymentActiveAfter(pindexPrev, chainman, Consensus::DEPLOYMENT_HEIGHTINCB)) ||
        (block.nVersion < 3 && DeploymentActiveAfter(pindexPrev, chainman, Consensus::DEPLOYMENT_DERSIG)) ||
        (block.nVersion < 4 && DeploymentActiveAfter(pindexPrev, chainman, Consensus::DEPLOYMENT_CLTV))) {
            return state.Invalid(BlockValidationResult::BLOCK_INVALID_HEADER, strprintf("bad-version(0x%08x)", block.nVersion),
                                 strprintf("rejected nVersion=0x%08x block", block.nVersion));
    }

    return true;
}

/** NOTE: This function is not currently invoked by ConnectBlock(), so we
 *  should consider upgrade issues if we change which consensus rules are
 *  enforced in this function (eg by adding a new consensus rule). See comment
 *  in ConnectBlock().
 *  Note that -reindex-chainstate skips the validation that happens here!
 */
static bool ContextualCheckBlock(const CBlock& block, BlockValidationState& state, const ChainstateManager& chainman, const CBlockIndex* pindexPrev)
{
    const int nHeight = pindexPrev == nullptr ? 0 : pindexPrev->nHeight + 1;

    // Enforce BIP113 (Median Time Past).
    bool enforce_locktime_median_time_past{false};
    if (DeploymentActiveAfter(pindexPrev, chainman, Consensus::DEPLOYMENT_CSV)) {
        assert(pindexPrev != nullptr);
        enforce_locktime_median_time_past = true;
    }

    const int64_t nLockTimeCutoff{enforce_locktime_median_time_past ?
                                      pindexPrev->GetMedianTimePast() :
                                      block.GetBlockTime()};

    // Check that all transactions are finalized
    for (const auto& tx : block.vtx) {
        if (!IsFinalTx(*tx, nHeight, nLockTimeCutoff)) {
            return state.Invalid(BlockValidationResult::BLOCK_CONSENSUS, "bad-txns-nonfinal", "non-final transaction");
        }
    }

    // Enforce rule that the coinbase starts with serialized block height
    if (DeploymentActiveAfter(pindexPrev, chainman, Consensus::DEPLOYMENT_HEIGHTINCB))
    {
        CScript expect = CScript() << nHeight;
        if (block.vtx[0]->vin[0].scriptSig.size() < expect.size() ||
            !std::equal(expect.begin(), expect.end(), block.vtx[0]->vin[0].scriptSig.begin())) {
            return state.Invalid(BlockValidationResult::BLOCK_CONSENSUS, "bad-cb-height", "block height mismatch in coinbase");
        }
    }

    // Validation for witness commitments.
    // * We compute the witness hash (which is the hash including witnesses) of all the block's transactions, except the
    //   coinbase (where 0x0000....0000 is used instead).
    // * The coinbase scriptWitness is a stack of a single 32-byte vector, containing a witness reserved value (unconstrained).
    // * We build a merkle tree with all those witness hashes as leaves (similar to the hashMerkleRoot in the block header).
    // * There must be at least one output whose scriptPubKey is a single 36-byte push, the first 4 bytes of which are
    //   {0xaa, 0x21, 0xa9, 0xed}, and the following 32 bytes are SHA256^2(witness root, witness reserved value). In case there are
    //   multiple, the last one is used.
    bool fHaveWitness = false;
    if (DeploymentActiveAfter(pindexPrev, chainman, Consensus::DEPLOYMENT_SEGWIT)) {
        int commitpos = GetWitnessCommitmentIndex(block);
        if (commitpos != NO_WITNESS_COMMITMENT) {
            bool malleated = false;
            uint256 hashWitness = BlockWitnessMerkleRoot(block, &malleated);
            // The malleation check is ignored; as the transaction tree itself
            // already does not permit it, it is impossible to trigger in the
            // witness tree.
            if (block.vtx[0]->vin[0].scriptWitness.stack.size() != 1 || block.vtx[0]->vin[0].scriptWitness.stack[0].size() != 32) {
                return state.Invalid(BlockValidationResult::BLOCK_MUTATED, "bad-witness-nonce-size", strprintf("%s : invalid witness reserved value size", __func__));
            }
            CHash256().Write(hashWitness).Write(block.vtx[0]->vin[0].scriptWitness.stack[0]).Finalize(hashWitness);
            if (memcmp(hashWitness.begin(), &block.vtx[0]->vout[commitpos].scriptPubKey[6], 32)) {
                return state.Invalid(BlockValidationResult::BLOCK_MUTATED, "bad-witness-merkle-match", strprintf("%s : witness merkle commitment mismatch", __func__));
            }
            fHaveWitness = true;
        }
    }

    // No witness data is allowed in blocks that don't commit to witness data, as this would otherwise leave room for spam
    if (!fHaveWitness) {
      for (const auto& tx : block.vtx) {
            if (tx->HasWitness()) {
                return state.Invalid(BlockValidationResult::BLOCK_MUTATED, "unexpected-witness", strprintf("%s : unexpected witness data found", __func__));
            }
        }
    }

    // After the coinbase witness reserved value and commitment are verified,
    // we can check if the block weight passes (before we've checked the
    // coinbase witness, it would be possible for the weight to be too
    // large by filling up the coinbase witness, which doesn't change
    // the block hash, so we couldn't mark the block as permanently
    // failed).
    if (GetBlockWeight(block) > MAX_BLOCK_WEIGHT) {
        return state.Invalid(BlockValidationResult::BLOCK_CONSENSUS, "bad-blk-weight", strprintf("%s : weight limit failed", __func__));
    }

    return true;
}

bool ChainstateManager::AcceptBlockHeader(const CBlockHeader& block, BlockValidationState& state, CBlockIndex** ppindex, bool min_pow_checked)
{
    AssertLockHeld(cs_main);

    // Check for duplicate
    uint256 hash = block.GetHash();
    BlockMap::iterator miSelf{m_blockman.m_block_index.find(hash)};
    if (hash != GetConsensus().hashGenesisBlock) {
        if (miSelf != m_blockman.m_block_index.end()) {
            // Block header is already known.
            CBlockIndex* pindex = &(miSelf->second);
            if (ppindex)
                *ppindex = pindex;
            if (pindex->nStatus & BLOCK_FAILED_MASK) {
                LogPrint(BCLog::VALIDATION, "%s: block %s is marked invalid\n", __func__, hash.ToString());
                return state.Invalid(BlockValidationResult::BLOCK_CACHED_INVALID, "duplicate");
            }
            return true;
        }

        if (!CheckBlockHeader(block, state, GetConsensus())) {
            LogPrint(BCLog::VALIDATION, "%s: Consensus::CheckBlockHeader: %s, %s\n", __func__, hash.ToString(), state.ToString());
            return false;
        }

        // Get prev block index
        CBlockIndex* pindexPrev = nullptr;
        BlockMap::iterator mi{m_blockman.m_block_index.find(block.hashPrevBlock)};
        if (mi == m_blockman.m_block_index.end()) {
            LogPrint(BCLog::VALIDATION, "header %s has prev block not found: %s\n", hash.ToString(), block.hashPrevBlock.ToString());
            return state.Invalid(BlockValidationResult::BLOCK_MISSING_PREV, "prev-blk-not-found");
        }
        pindexPrev = &((*mi).second);
        if (pindexPrev->nStatus & BLOCK_FAILED_MASK) {
            LogPrint(BCLog::VALIDATION, "header %s has prev block invalid: %s\n", hash.ToString(), block.hashPrevBlock.ToString());
            return state.Invalid(BlockValidationResult::BLOCK_INVALID_PREV, "bad-prevblk");
        }
        if (!ContextualCheckBlockHeader(block, state, m_blockman, *this, pindexPrev, m_options.adjusted_time_callback())) {
            LogPrint(BCLog::VALIDATION, "%s: Consensus::ContextualCheckBlockHeader: %s, %s\n", __func__, hash.ToString(), state.ToString());
            return false;
        }

        /* Determine if this block descends from any block which has been found
         * invalid (m_failed_blocks), then mark pindexPrev and any blocks between
         * them as failed. For example:
         *
         *                D3
         *              /
         *      B2 - C2
         *    /         \
         *  A             D2 - E2 - F2
         *    \
         *      B1 - C1 - D1 - E1
         *
         * In the case that we attempted to reorg from E1 to F2, only to find
         * C2 to be invalid, we would mark D2, E2, and F2 as BLOCK_FAILED_CHILD
         * but NOT D3 (it was not in any of our candidate sets at the time).
         *
         * In any case D3 will also be marked as BLOCK_FAILED_CHILD at restart
         * in LoadBlockIndex.
         */
        if (!pindexPrev->IsValid(BLOCK_VALID_SCRIPTS)) {
            // The above does not mean "invalid": it checks if the previous block
            // hasn't been validated up to BLOCK_VALID_SCRIPTS. This is a performance
            // optimization, in the common case of adding a new block to the tip,
            // we don't need to iterate over the failed blocks list.
            for (const CBlockIndex* failedit : m_failed_blocks) {
                if (pindexPrev->GetAncestor(failedit->nHeight) == failedit) {
                    assert(failedit->nStatus & BLOCK_FAILED_VALID);
                    CBlockIndex* invalid_walk = pindexPrev;
                    while (invalid_walk != failedit) {
                        invalid_walk->nStatus |= BLOCK_FAILED_CHILD;
                        m_blockman.m_dirty_blockindex.insert(invalid_walk);
                        invalid_walk = invalid_walk->pprev;
                    }
                    LogPrint(BCLog::VALIDATION, "header %s has prev block invalid: %s\n", hash.ToString(), block.hashPrevBlock.ToString());
                    return state.Invalid(BlockValidationResult::BLOCK_INVALID_PREV, "bad-prevblk");
                }
            }
        }
    }
    if (!min_pow_checked) {
        LogPrint(BCLog::VALIDATION, "%s: not adding new block header %s, missing anti-dos proof-of-work validation\n", __func__, hash.ToString());
        return state.Invalid(BlockValidationResult::BLOCK_HEADER_LOW_WORK, "too-little-chainwork");
    }
    CBlockIndex* pindex{m_blockman.AddToBlockIndex(block, m_best_header)};

    if (ppindex)
        *ppindex = pindex;

    // Since this is the earliest point at which we have determined that a
    // header is both new and valid, log here.
    //
    // These messages are valuable for detecting potential selfish mining behavior;
    // if multiple displacing headers are seen near simultaneously across many
    // nodes in the network, this might be an indication of selfish mining. Having
    // this log by default when not in IBD ensures broad availability of this data
    // in case investigation is merited.
    const auto msg = strprintf(
        "Saw new header hash=%s height=%d", hash.ToString(), pindex->nHeight);

    if (IsInitialBlockDownload()) {
        LogPrintLevel(BCLog::VALIDATION, BCLog::Level::Debug, "%s\n", msg);
    } else {
        LogPrintf("%s\n", msg);
    }

    return true;
}

// Exposed wrapper for AcceptBlockHeader
bool ChainstateManager::ProcessNewBlockHeaders(const std::vector<CBlockHeader>& headers, bool min_pow_checked, BlockValidationState& state, const CBlockIndex** ppindex)
{
    AssertLockNotHeld(cs_main);
    {
        LOCK(cs_main);
        for (const CBlockHeader& header : headers) {
            CBlockIndex *pindex = nullptr; // Use a temp pindex instead of ppindex to avoid a const_cast
            bool accepted{AcceptBlockHeader(header, state, &pindex, min_pow_checked)};
            CheckBlockIndex();

            if (!accepted) {
                return false;
            }
            if (ppindex) {
                *ppindex = pindex;
            }
        }
    }
    if (NotifyHeaderTip(*this)) {
        if (IsInitialBlockDownload() && ppindex && *ppindex) {
            const CBlockIndex& last_accepted{**ppindex};
            const int64_t blocks_left{(GetTime() - last_accepted.GetBlockTime()) / GetConsensus().nPowTargetSpacing};
            const double progress{100.0 * last_accepted.nHeight / (last_accepted.nHeight + blocks_left)};
            LogPrintf("Synchronizing blockheaders, height: %d (~%.2f%%)\n", last_accepted.nHeight, progress);
        }
    }
    return true;
}

void ChainstateManager::ReportHeadersPresync(const arith_uint256& work, int64_t height, int64_t timestamp)
{
    AssertLockNotHeld(cs_main);
    {
        LOCK(cs_main);
        // Don't report headers presync progress if we already have a post-minchainwork header chain.
        // This means we lose reporting for potentially legitimate, but unlikely, deep reorgs, but
        // prevent attackers that spam low-work headers from filling our logs.
        if (m_best_header->nChainWork >= UintToArith256(GetConsensus().nMinimumChainWork)) return;
        // Rate limit headers presync updates to 4 per second, as these are not subject to DoS
        // protection.
        auto now = std::chrono::steady_clock::now();
        if (now < m_last_presync_update + std::chrono::milliseconds{250}) return;
        m_last_presync_update = now;
    }
    bool initial_download = IsInitialBlockDownload();
    GetNotifications().headerTip(GetSynchronizationState(initial_download), height, timestamp, /*presync=*/true);
    if (initial_download) {
        const int64_t blocks_left{(GetTime() - timestamp) / GetConsensus().nPowTargetSpacing};
        const double progress{100.0 * height / (height + blocks_left)};
        LogPrintf("Pre-synchronizing blockheaders, height: %d (~%.2f%%)\n", height, progress);
    }
}

/** Store block on disk. If dbp is non-nullptr, the file is known to already reside on disk */
bool ChainstateManager::AcceptBlock(const std::shared_ptr<const CBlock>& pblock, BlockValidationState& state, CBlockIndex** ppindex, bool fRequested, const FlatFilePos* dbp, bool* fNewBlock, bool min_pow_checked)
{
    const CBlock& block = *pblock;

    if (fNewBlock) *fNewBlock = false;
    AssertLockHeld(cs_main);

    CBlockIndex *pindexDummy = nullptr;
    CBlockIndex *&pindex = ppindex ? *ppindex : pindexDummy;

    bool accepted_header{AcceptBlockHeader(block, state, &pindex, min_pow_checked)};
    CheckBlockIndex();

    if (!accepted_header)
        return false;

    // Check all requested blocks that we do not already have for validity and
    // save them to disk. Skip processing of unrequested blocks as an anti-DoS
    // measure, unless the blocks have more work than the active chain tip, and
    // aren't too far ahead of it, so are likely to be attached soon.
    bool fAlreadyHave = pindex->nStatus & BLOCK_HAVE_DATA;
    bool fHasMoreOrSameWork = (ActiveTip() ? pindex->nChainWork >= ActiveTip()->nChainWork : true);
    // Blocks that are too out-of-order needlessly limit the effectiveness of
    // pruning, because pruning will not delete block files that contain any
    // blocks which are too close in height to the tip.  Apply this test
    // regardless of whether pruning is enabled; it should generally be safe to
    // not process unrequested blocks.
    bool fTooFarAhead{pindex->nHeight > ActiveHeight() + int(MIN_BLOCKS_TO_KEEP)};

    // TODO: Decouple this function from the block download logic by removing fRequested
    // This requires some new chain data structure to efficiently look up if a
    // block is in a chain leading to a candidate for best tip, despite not
    // being such a candidate itself.
    // Note that this would break the getblockfrompeer RPC

    // TODO: deal better with return value and error conditions for duplicate
    // and unrequested blocks.
    if (fAlreadyHave) return true;
    if (!fRequested) {  // If we didn't ask for it:
        if (pindex->nTx != 0) return true;    // This is a previously-processed block that was pruned
        if (!fHasMoreOrSameWork) return true; // Don't process less-work chains
        if (fTooFarAhead) return true;        // Block height is too high

        // Protect against DoS attacks from low-work chains.
        // If our tip is behind, a peer could try to send us
        // low-work blocks on a fake chain that we would never
        // request; don't process these.
        if (pindex->nChainWork < MinimumChainWork()) return true;
    }

    const CChainParams& params{GetParams()};

    if (!CheckBlock(block, state, params.GetConsensus()) ||
        !ContextualCheckBlock(block, state, *this, pindex->pprev)) {
        if (state.IsInvalid() && state.GetResult() != BlockValidationResult::BLOCK_MUTATED) {
            pindex->nStatus |= BLOCK_FAILED_VALID;
            m_blockman.m_dirty_blockindex.insert(pindex);
        }
        return error("%s: %s", __func__, state.ToString());
    }

    // Header is valid/has work, merkle tree and segwit merkle tree are good...RELAY NOW
    // (but if it does not build on our best tip, let the SendMessages loop relay it)
    if (!IsInitialBlockDownload() && ActiveTip() == pindex->pprev)
        GetMainSignals().NewPoWValidBlock(pindex, pblock);

    // Write block to history file
    if (fNewBlock) *fNewBlock = true;
    try {
        FlatFilePos blockPos{m_blockman.SaveBlockToDisk(block, pindex->nHeight, dbp)};
        if (blockPos.IsNull()) {
            state.Error(strprintf("%s: Failed to find position to write new block to disk", __func__));
            return false;
        }
        ReceivedBlockTransactions(block, pindex, blockPos);
    } catch (const std::runtime_error& e) {
        return FatalError(GetNotifications(), state, std::string("System error: ") + e.what());
    }

    // TODO: FlushStateToDisk() handles flushing of both block and chainstate
    // data, so we should move this to ChainstateManager so that we can be more
    // intelligent about how we flush.
    // For now, since FlushStateMode::NONE is used, all that can happen is that
    // the block files may be pruned, so we can just call this on one
    // chainstate (particularly if we haven't implemented pruning with
    // background validation yet).
    ActiveChainstate().FlushStateToDisk(state, FlushStateMode::NONE);

    CheckBlockIndex();

    return true;
}

bool ChainstateManager::ProcessNewBlock(const std::shared_ptr<const CBlock>& block, bool force_processing, bool min_pow_checked, bool* new_block)
{
    AssertLockNotHeld(cs_main);

    {
        CBlockIndex *pindex = nullptr;
        if (new_block) *new_block = false;
        BlockValidationState state;

        // CheckBlock() does not support multi-threaded block validation because CBlock::fChecked can cause data race.
        // Therefore, the following critical section must include the CheckBlock() call as well.
        LOCK(cs_main);

        // Skipping AcceptBlock() for CheckBlock() failures means that we will never mark a block as invalid if
        // CheckBlock() fails.  This is protective against consensus failure if there are any unknown forms of block
        // malleability that cause CheckBlock() to fail; see e.g. CVE-2012-2459 and
        // https://lists.linuxfoundation.org/pipermail/bitcoin-dev/2019-February/016697.html.  Because CheckBlock() is
        // not very expensive, the anti-DoS benefits of caching failure (of a definitely-invalid block) are not substantial.
        bool ret = CheckBlock(*block, state, GetConsensus());
        if (ret) {
            // Store to disk
            ret = AcceptBlock(block, state, &pindex, force_processing, nullptr, new_block, min_pow_checked);
        }
        if (!ret) {
            GetMainSignals().BlockChecked(*block, state);
            return error("%s: AcceptBlock FAILED (%s)", __func__, state.ToString());
        }
    }

    NotifyHeaderTip(*this);

    BlockValidationState state; // Only used to report errors, not invalidity - ignore it
    if (!ActiveChainstate().ActivateBestChain(state, block)) {
        return error("%s: ActivateBestChain failed (%s)", __func__, state.ToString());
    }

    Chainstate* bg_chain{WITH_LOCK(cs_main, return BackgroundSyncInProgress() ? m_ibd_chainstate.get() : nullptr)};
    BlockValidationState bg_state;
    if (bg_chain && !bg_chain->ActivateBestChain(bg_state, block)) {
        return error("%s: [background] ActivateBestChain failed (%s)", __func__, bg_state.ToString());
     }

    return true;
}

MempoolAcceptResult ChainstateManager::ProcessTransaction(const CTransactionRef& tx, bool test_accept, bool is_stem)
{
    AssertLockHeld(cs_main);
    Chainstate& active_chainstate = ActiveChainstate();
    if (!active_chainstate.GetMempool()) {
        TxValidationState state;
        state.Invalid(TxValidationResult::TX_NO_MEMPOOL, "no-mempool");
        return MempoolAcceptResult::Failure(state);
    }

    // By default embargo_time is just the same as accept_time
    auto accept_time = GetTime<std::chrono::seconds>();
    auto embargo_time = accept_time;

    // If this tx is marked to be in stem phase we just add the minimum time
    // and a poison value based on DANDELION_EMBARGO_AVG
    if (is_stem && m_options.dandelion_enabled) {
        embargo_time = std::chrono::duration_cast<std::chrono::seconds>(GetExponentialRand(embargo_time + DANDELION_EMBARGO_MIN, DANDELION_EMBARGO_AVG));
        LogPrint(BCLog::DANDELION, "embargo_min=%d embargo_avg=%d embargo_time=%d\n", DANDELION_EMBARGO_MIN.count(), DANDELION_EMBARGO_AVG.count(), (embargo_time - accept_time).count());
    }

    auto result = AcceptToMemoryPool(active_chainstate, tx, accept_time.count(), embargo_time.count(), /*bypass_limits=*/ false, test_accept);
    active_chainstate.GetMempool()->check(active_chainstate.CoinsTip(), active_chainstate.m_chain.Height() + 1);
    return result;
}

bool TestBlockValidity(BlockValidationState& state,
                       const CChainParams& chainparams,
                       Chainstate& chainstate,
                       const CBlock& block,
                       CBlockIndex* pindexPrev,
                       const std::function<NodeClock::time_point()>& adjusted_time_callback,
                       bool fCheckPOW,
                       bool fCheckMerkleRoot)
{
    AssertLockHeld(cs_main);
    assert(pindexPrev && pindexPrev == chainstate.m_chain.Tip());
    CCoinsViewCache viewNew(&chainstate.CoinsTip());
    uint256 block_hash(block.GetHash());
    CBlockIndex indexDummy(block);
    indexDummy.pprev = pindexPrev;
    indexDummy.nHeight = pindexPrev->nHeight + 1;
    indexDummy.phashBlock = &block_hash;

    // NOTE: CheckBlockHeader is called by CheckBlock
    if (!ContextualCheckBlockHeader(block, state, chainstate.m_blockman, chainstate.m_chainman, pindexPrev, adjusted_time_callback()))
        return error("%s: Consensus::ContextualCheckBlockHeader: %s", __func__, state.ToString());
    if (!CheckBlock(block, state, chainparams.GetConsensus(), fCheckPOW, fCheckMerkleRoot))
        return error("%s: Consensus::CheckBlock: %s", __func__, state.ToString());
    if (!ContextualCheckBlock(block, state, chainstate.m_chainman, pindexPrev))
        return error("%s: Consensus::ContextualCheckBlock: %s", __func__, state.ToString());
    if (!chainstate.ConnectBlock(block, state, &indexDummy, viewNew, true)) {
        return false;
    }
    assert(state.IsValid());

    return true;
}

/* This function is called from the RPC code for pruneblockchain */
void PruneBlockFilesManual(Chainstate& active_chainstate, int nManualPruneHeight)
{
    BlockValidationState state;
    if (!active_chainstate.FlushStateToDisk(
            state, FlushStateMode::NONE, nManualPruneHeight)) {
        LogPrintf("%s: failed to flush state (%s)\n", __func__, state.ToString());
    }
}

bool Chainstate::LoadChainTip()
{
    AssertLockHeld(cs_main);
    const CCoinsViewCache& coins_cache = CoinsTip();
    assert(!coins_cache.GetBestBlock().IsNull()); // Never called when the coins view is empty
    const CBlockIndex* tip = m_chain.Tip();

    if (tip && tip->GetBlockHash() == coins_cache.GetBestBlock()) {
        return true;
    }

    // Load pointer to end of best chain
    CBlockIndex* pindex = m_blockman.LookupBlockIndex(coins_cache.GetBestBlock());
    if (!pindex) {
        return false;
    }
    m_chain.SetTip(*pindex);
    PruneBlockIndexCandidates();

    tip = m_chain.Tip();
    LogPrintf("Loaded best chain: hashBestChain=%s height=%d date=%s progress=%f\n",
              tip->GetBlockHash().ToString(),
              m_chain.Height(),
              FormatISO8601DateTime(tip->GetBlockTime()),
              GuessVerificationProgress(m_chainman.GetParams().TxData(), tip));
    return true;
}

CVerifyDB::CVerifyDB(Notifications& notifications)
    : m_notifications{notifications}
{
    m_notifications.progress(_("Verifying blocks…"), 0, false);
}

CVerifyDB::~CVerifyDB()
{
    m_notifications.progress(bilingual_str{}, 100, false);
}

VerifyDBResult CVerifyDB::VerifyDB(
    Chainstate& chainstate,
    const Consensus::Params& consensus_params,
    CCoinsView& coinsview,
    int nCheckLevel, int nCheckDepth)
{
    AssertLockHeld(cs_main);

    if (chainstate.m_chain.Tip() == nullptr || chainstate.m_chain.Tip()->pprev == nullptr) {
        return VerifyDBResult::SUCCESS;
    }

    // Verify blocks in the best chain
    if (nCheckDepth <= 0 || nCheckDepth > chainstate.m_chain.Height()) {
        nCheckDepth = chainstate.m_chain.Height();
    }
    nCheckLevel = std::max(0, std::min(4, nCheckLevel));
    LogPrintf("Verifying last %i blocks at level %i\n", nCheckDepth, nCheckLevel);
    CCoinsViewCache coins(&coinsview);
    CBlockIndex* pindex;
    CBlockIndex* pindexFailure = nullptr;
    int nGoodTransactions = 0;
    BlockValidationState state;
    int reportDone = 0;
    bool skipped_no_block_data{false};
    bool skipped_l3_checks{false};
    LogPrintf("Verification progress: 0%%\n");

    const bool is_snapshot_cs{chainstate.m_from_snapshot_blockhash};

    for (pindex = chainstate.m_chain.Tip(); pindex && pindex->pprev; pindex = pindex->pprev) {
        const int percentageDone = std::max(1, std::min(99, (int)(((double)(chainstate.m_chain.Height() - pindex->nHeight)) / (double)nCheckDepth * (nCheckLevel >= 4 ? 50 : 100))));
        if (reportDone < percentageDone / 10) {
            // report every 10% step
            LogPrintf("Verification progress: %d%%\n", percentageDone);
            reportDone = percentageDone / 10;
        }
        m_notifications.progress(_("Verifying blocks…"), percentageDone, false);
        if (pindex->nHeight <= chainstate.m_chain.Height() - nCheckDepth) {
            break;
        }
        if ((chainstate.m_blockman.IsPruneMode() || is_snapshot_cs) && !(pindex->nStatus & BLOCK_HAVE_DATA)) {
            // If pruning or running under an assumeutxo snapshot, only go
            // back as far as we have data.
            LogPrintf("VerifyDB(): block verification stopping at height %d (no data). This could be due to pruning or use of an assumeutxo snapshot.\n", pindex->nHeight);
            skipped_no_block_data = true;
            break;
        }
        CBlock block;
        // check level 0: read from disk
        if (!chainstate.m_blockman.ReadBlockFromDisk(block, *pindex)) {
            LogPrintf("Verification error: ReadBlockFromDisk failed at %d, hash=%s\n", pindex->nHeight, pindex->GetBlockHash().ToString());
            return VerifyDBResult::CORRUPTED_BLOCK_DB;
        }
        // check level 1: verify block validity
        if (nCheckLevel >= 1 && !CheckBlock(block, state, consensus_params)) {
            LogPrintf("Verification error: found bad block at %d, hash=%s (%s)\n",
                      pindex->nHeight, pindex->GetBlockHash().ToString(), state.ToString());
            return VerifyDBResult::CORRUPTED_BLOCK_DB;
        }
        // check level 2: verify undo validity
        if (nCheckLevel >= 2 && pindex) {
            CBlockUndo undo;
            if (!pindex->GetUndoPos().IsNull()) {
                if (!chainstate.m_blockman.UndoReadFromDisk(undo, *pindex)) {
                    LogPrintf("Verification error: found bad undo data at %d, hash=%s\n", pindex->nHeight, pindex->GetBlockHash().ToString());
                    return VerifyDBResult::CORRUPTED_BLOCK_DB;
                }
            }
        }
        // check level 3: check for inconsistencies during memory-only disconnect of tip blocks
        size_t curr_coins_usage = coins.DynamicMemoryUsage() + chainstate.CoinsTip().DynamicMemoryUsage();

        if (nCheckLevel >= 3) {
            if (curr_coins_usage <= chainstate.m_coinstip_cache_size_bytes) {
                assert(coins.GetBestBlock() == pindex->GetBlockHash());
                DisconnectResult res = chainstate.DisconnectBlock(block, pindex, coins);
                if (res == DISCONNECT_FAILED) {
                    LogPrintf("Verification error: irrecoverable inconsistency in block data at %d, hash=%s\n", pindex->nHeight, pindex->GetBlockHash().ToString());
                    return VerifyDBResult::CORRUPTED_BLOCK_DB;
                }
                if (res == DISCONNECT_UNCLEAN) {
                    nGoodTransactions = 0;
                    pindexFailure = pindex;
                } else {
                    nGoodTransactions += block.vtx.size();
                }
            } else {
                skipped_l3_checks = true;
            }
        }
        if (chainstate.m_chainman.m_interrupt) return VerifyDBResult::INTERRUPTED;
    }
    if (pindexFailure) {
        LogPrintf("Verification error: coin database inconsistencies found (last %i blocks, %i good transactions before that)\n", chainstate.m_chain.Height() - pindexFailure->nHeight + 1, nGoodTransactions);
        return VerifyDBResult::CORRUPTED_BLOCK_DB;
    }
    if (skipped_l3_checks) {
        LogPrintf("Skipped verification of level >=3 (insufficient database cache size). Consider increasing -dbcache.\n");
    }

    // store block count as we move pindex at check level >= 4
    int block_count = chainstate.m_chain.Height() - pindex->nHeight;

    // check level 4: try reconnecting blocks
    if (nCheckLevel >= 4 && !skipped_l3_checks) {
        while (pindex != chainstate.m_chain.Tip()) {
            const int percentageDone = std::max(1, std::min(99, 100 - (int)(((double)(chainstate.m_chain.Height() - pindex->nHeight)) / (double)nCheckDepth * 50)));
            if (reportDone < percentageDone / 10) {
                // report every 10% step
                LogPrintf("Verification progress: %d%%\n", percentageDone);
                reportDone = percentageDone / 10;
            }
            m_notifications.progress(_("Verifying blocks…"), percentageDone, false);
            pindex = chainstate.m_chain.Next(pindex);
            CBlock block;
            if (!chainstate.m_blockman.ReadBlockFromDisk(block, *pindex)) {
                LogPrintf("Verification error: ReadBlockFromDisk failed at %d, hash=%s\n", pindex->nHeight, pindex->GetBlockHash().ToString());
                return VerifyDBResult::CORRUPTED_BLOCK_DB;
            }
            if (!chainstate.ConnectBlock(block, state, pindex, coins)) {
                LogPrintf("Verification error: found unconnectable block at %d, hash=%s (%s)\n", pindex->nHeight, pindex->GetBlockHash().ToString(), state.ToString());
                return VerifyDBResult::CORRUPTED_BLOCK_DB;
            }
            if (chainstate.m_chainman.m_interrupt) return VerifyDBResult::INTERRUPTED;
        }
    }

    LogPrintf("Verification: No coin database inconsistencies in last %i blocks (%i transactions)\n", block_count, nGoodTransactions);

    if (skipped_l3_checks) {
        return VerifyDBResult::SKIPPED_L3_CHECKS;
    }
    if (skipped_no_block_data) {
        return VerifyDBResult::SKIPPED_MISSING_BLOCKS;
    }
    return VerifyDBResult::SUCCESS;
}

/** Apply the effects of a block on the utxo cache, ignoring that it may already have been applied. */
bool Chainstate::RollforwardBlock(const CBlockIndex* pindex, CCoinsViewCache& inputs)
{
    AssertLockHeld(cs_main);
    // TODO: merge with ConnectBlock
    CBlock block;
    if (!m_blockman.ReadBlockFromDisk(block, *pindex)) {
        return error("ReplayBlock(): ReadBlockFromDisk failed at %d, hash=%s", pindex->nHeight, pindex->GetBlockHash().ToString());
    }

    for (const CTransactionRef& tx : block.vtx) {
        if (!tx->IsCoinBase()) {
            for (const CTxIn &txin : tx->vin) {
                inputs.SpendCoin(txin.prevout);
            }
        }
        // Pass check = true as every addition may be an overwrite.
        AddCoins(inputs, *tx, pindex->nHeight, true);
    }
    return true;
}

bool Chainstate::ReplayBlocks()
{
    LOCK(cs_main);

    CCoinsView& db = this->CoinsDB();
    CCoinsViewCache cache(&db);

    std::vector<uint256> hashHeads = db.GetHeadBlocks();
    if (hashHeads.empty()) return true; // We're already in a consistent state.
    if (hashHeads.size() != 2) return error("ReplayBlocks(): unknown inconsistent state");

    m_chainman.GetNotifications().progress(_("Replaying blocks…"), 0, false);
    LogPrintf("Replaying blocks\n");

    const CBlockIndex* pindexOld = nullptr;  // Old tip during the interrupted flush.
    const CBlockIndex* pindexNew;            // New tip during the interrupted flush.
    const CBlockIndex* pindexFork = nullptr; // Latest block common to both the old and the new tip.

    if (m_blockman.m_block_index.count(hashHeads[0]) == 0) {
        return error("ReplayBlocks(): reorganization to unknown block requested");
    }
    pindexNew = &(m_blockman.m_block_index[hashHeads[0]]);

    if (!hashHeads[1].IsNull()) { // The old tip is allowed to be 0, indicating it's the first flush.
        if (m_blockman.m_block_index.count(hashHeads[1]) == 0) {
            return error("ReplayBlocks(): reorganization from unknown block requested");
        }
        pindexOld = &(m_blockman.m_block_index[hashHeads[1]]);
        pindexFork = LastCommonAncestor(pindexOld, pindexNew);
        assert(pindexFork != nullptr);
    }

    // Rollback along the old branch.
    while (pindexOld != pindexFork) {
        if (pindexOld->nHeight > 0) { // Never disconnect the genesis block.
            CBlock block;
            if (!m_blockman.ReadBlockFromDisk(block, *pindexOld)) {
                return error("RollbackBlock(): ReadBlockFromDisk() failed at %d, hash=%s", pindexOld->nHeight, pindexOld->GetBlockHash().ToString());
            }
            LogPrintf("Rolling back %s (%i)\n", pindexOld->GetBlockHash().ToString(), pindexOld->nHeight);
            DisconnectResult res = DisconnectBlock(block, pindexOld, cache);
            if (res == DISCONNECT_FAILED) {
                return error("RollbackBlock(): DisconnectBlock failed at %d, hash=%s", pindexOld->nHeight, pindexOld->GetBlockHash().ToString());
            }
            // If DISCONNECT_UNCLEAN is returned, it means a non-existing UTXO was deleted, or an existing UTXO was
            // overwritten. It corresponds to cases where the block-to-be-disconnect never had all its operations
            // applied to the UTXO set. However, as both writing a UTXO and deleting a UTXO are idempotent operations,
            // the result is still a version of the UTXO set with the effects of that block undone.
        }
        pindexOld = pindexOld->pprev;
    }

    // Roll forward from the forking point to the new tip.
    int nForkHeight = pindexFork ? pindexFork->nHeight : 0;
    for (int nHeight = nForkHeight + 1; nHeight <= pindexNew->nHeight; ++nHeight) {
        const CBlockIndex& pindex{*Assert(pindexNew->GetAncestor(nHeight))};

        LogPrintf("Rolling forward %s (%i)\n", pindex.GetBlockHash().ToString(), nHeight);
        m_chainman.GetNotifications().progress(_("Replaying blocks…"), (int)((nHeight - nForkHeight) * 100.0 / (pindexNew->nHeight - nForkHeight)), false);
        if (!RollforwardBlock(&pindex, cache)) return false;
    }

    cache.SetBestBlock(pindexNew->GetBlockHash());
    cache.Flush();
    m_chainman.GetNotifications().progress(bilingual_str{}, 100, false);
    return true;
}

bool Chainstate::NeedsRedownload() const
{
    AssertLockHeld(cs_main);

    // At and above m_params.SegwitHeight, segwit consensus rules must be validated
    CBlockIndex* block{m_chain.Tip()};

    while (block != nullptr && DeploymentActiveAt(*block, m_chainman, Consensus::DEPLOYMENT_SEGWIT)) {
        if (!(block->nStatus & BLOCK_OPT_WITNESS)) {
            // block is insufficiently validated for a segwit client
            return true;
        }
        block = block->pprev;
    }

    return false;
}

void Chainstate::ClearBlockIndexCandidates()
{
    AssertLockHeld(::cs_main);
    setBlockIndexCandidates.clear();
}

bool ChainstateManager::LoadBlockIndex()
{
    AssertLockHeld(cs_main);
    // Load block index from databases
    bool needs_init = fReindex;
    if (!fReindex) {
        bool ret{m_blockman.LoadBlockIndexDB(SnapshotBlockhash())};
        if (!ret) return false;

        m_blockman.ScanAndUnlinkAlreadyPrunedFiles();

        std::vector<CBlockIndex*> vSortedByHeight{m_blockman.GetAllBlockIndices()};
        std::sort(vSortedByHeight.begin(), vSortedByHeight.end(),
                  CBlockIndexHeightOnlyComparator());

        for (CBlockIndex* pindex : vSortedByHeight) {
            if (m_interrupt) return false;
            // If we have an assumeutxo-based chainstate, then the snapshot
            // block will be a candidate for the tip, but it may not be
            // VALID_TRANSACTIONS (eg if we haven't yet downloaded the block),
            // so we special-case the snapshot block as a potential candidate
            // here.
            if (pindex == GetSnapshotBaseBlock() ||
                    (pindex->IsValid(BLOCK_VALID_TRANSACTIONS) &&
                     (pindex->HaveNumChainTxs() || pindex->pprev == nullptr))) {

                for (Chainstate* chainstate : GetAll()) {
                    chainstate->TryAddBlockIndexCandidate(pindex);
                }
            }
            if (pindex->nStatus & BLOCK_FAILED_MASK && (!m_best_invalid || pindex->nChainWork > m_best_invalid->nChainWork)) {
                m_best_invalid = pindex;
            }
            if (pindex->IsValid(BLOCK_VALID_TREE) && (m_best_header == nullptr || CBlockIndexWorkComparator()(m_best_header, pindex)))
                m_best_header = pindex;
        }

        needs_init = m_blockman.m_block_index.empty();
    }

    if (needs_init) {
        // Everything here is for *new* reindex/DBs. Thus, though
        // LoadBlockIndexDB may have set fReindex if we shut down
        // mid-reindex previously, we don't check fReindex and
        // instead only check it prior to LoadBlockIndexDB to set
        // needs_init.

        LogPrintf("Initializing databases...\n");
    }
    return true;
}

bool Chainstate::LoadGenesisBlock()
{
    LOCK(cs_main);

    const CChainParams& params{m_chainman.GetParams()};

    // Check whether we're already initialized by checking for genesis in
    // m_blockman.m_block_index. Note that we can't use m_chain here, since it is
    // set based on the coins db, not the block index db, which is the only
    // thing loaded at this point.
    if (m_blockman.m_block_index.count(params.GenesisBlock().GetHash()))
        return true;

    try {
        const CBlock& block = params.GenesisBlock();
        FlatFilePos blockPos{m_blockman.SaveBlockToDisk(block, 0, nullptr)};
        if (blockPos.IsNull()) {
            return error("%s: writing genesis block to disk failed", __func__);
        }
        CBlockIndex* pindex = m_blockman.AddToBlockIndex(block, m_chainman.m_best_header);
        m_chainman.ReceivedBlockTransactions(block, pindex, blockPos);
    } catch (const std::runtime_error& e) {
        return error("%s: failed to write genesis block: %s", __func__, e.what());
    }

    return true;
}

void ChainstateManager::LoadExternalBlockFile(
    AutoFile& file_in,
    FlatFilePos* dbp,
    std::multimap<uint256, FlatFilePos>* blocks_with_unknown_parent)
{
    // Either both should be specified (-reindex), or neither (-loadblock).
    assert(!dbp == !blocks_with_unknown_parent);

    const auto start{SteadyClock::now()};
    const CChainParams& params{GetParams()};

    int nLoaded = 0;
    try {
        BufferedFile blkdat{file_in, 2 * MAX_BLOCK_SERIALIZED_SIZE, MAX_BLOCK_SERIALIZED_SIZE + 8};
        // nRewind indicates where to resume scanning in case something goes wrong,
        // such as a block fails to deserialize.
        uint64_t nRewind = blkdat.GetPos();
        while (!blkdat.eof()) {
            if (m_interrupt) return;

            blkdat.SetPos(nRewind);
            nRewind++; // start one byte further next time, in case of failure
            blkdat.SetLimit(); // remove former limit
            unsigned int nSize = 0;
            try {
                // locate a header
                MessageStartChars buf;
                blkdat.FindByte(std::byte(params.MessageStart()[0]));
                nRewind = blkdat.GetPos() + 1;
                blkdat >> buf;
                if (buf != params.MessageStart()) {
                    continue;
                }
                // read size
                blkdat >> nSize;
                if (nSize < 80 || nSize > MAX_BLOCK_SERIALIZED_SIZE)
                    continue;
            } catch (const std::exception&) {
                // no valid block header found; don't complain
                // (this happens at the end of every blk.dat file)
                break;
            }
            try {
                // read block header
                const uint64_t nBlockPos{blkdat.GetPos()};
                if (dbp)
                    dbp->nPos = nBlockPos;
                blkdat.SetLimit(nBlockPos + nSize);
                CBlockHeader header;
                blkdat >> header;
                const uint256 hash{header.GetHash()};
                // Skip the rest of this block (this may read from disk into memory); position to the marker before the
                // next block, but it's still possible to rewind to the start of the current block (without a disk read).
                nRewind = nBlockPos + nSize;
                blkdat.SkipTo(nRewind);

                std::shared_ptr<CBlock> pblock{}; // needs to remain available after the cs_main lock is released to avoid duplicate reads from disk

                {
                    LOCK(cs_main);
                    // detect out of order blocks, and store them for later
                    if (hash != params.GetConsensus().hashGenesisBlock && !m_blockman.LookupBlockIndex(header.hashPrevBlock)) {
                        LogPrint(BCLog::REINDEX, "%s: Out of order block %s, parent %s not known\n", __func__, hash.ToString(),
                                 header.hashPrevBlock.ToString());
                        if (dbp && blocks_with_unknown_parent) {
                            blocks_with_unknown_parent->emplace(header.hashPrevBlock, *dbp);
                        }
                        continue;
                    }

                    // process in case the block isn't known yet
                    const CBlockIndex* pindex = m_blockman.LookupBlockIndex(hash);
                    if (!pindex || (pindex->nStatus & BLOCK_HAVE_DATA) == 0) {
                        // This block can be processed immediately; rewind to its start, read and deserialize it.
                        blkdat.SetPos(nBlockPos);
                        pblock = std::make_shared<CBlock>();
                        blkdat >> TX_WITH_WITNESS(*pblock);
                        nRewind = blkdat.GetPos();

                        BlockValidationState state;
                        if (AcceptBlock(pblock, state, nullptr, true, dbp, nullptr, true)) {
                            nLoaded++;
                        }
                        if (state.IsError()) {
                            break;
                        }
                    } else if (hash != params.GetConsensus().hashGenesisBlock && pindex->nHeight % 1000 == 0) {
                        LogPrint(BCLog::REINDEX, "Block Import: already had block %s at height %d\n", hash.ToString(), pindex->nHeight);
                    }
                }

                // Activate the genesis block so normal node progress can continue
                if (hash == params.GetConsensus().hashGenesisBlock) {
                    bool genesis_activation_failure = false;
                    for (auto c : GetAll()) {
                        BlockValidationState state;
                        if (!c->ActivateBestChain(state, nullptr)) {
                            genesis_activation_failure = true;
                            break;
                        }
                    }
                    if (genesis_activation_failure) {
                        break;
                    }
                }

                if (m_blockman.IsPruneMode() && !fReindex && pblock) {
                    // must update the tip for pruning to work while importing with -loadblock.
                    // this is a tradeoff to conserve disk space at the expense of time
                    // spent updating the tip to be able to prune.
                    // otherwise, ActivateBestChain won't be called by the import process
                    // until after all of the block files are loaded. ActivateBestChain can be
                    // called by concurrent network message processing. but, that is not
                    // reliable for the purpose of pruning while importing.
                    bool activation_failure = false;
                    for (auto c : GetAll()) {
                        BlockValidationState state;
                        if (!c->ActivateBestChain(state, pblock)) {
                            LogPrint(BCLog::REINDEX, "failed to activate chain (%s)\n", state.ToString());
                            activation_failure = true;
                            break;
                        }
                    }
                    if (activation_failure) {
                        break;
                    }
                }

                NotifyHeaderTip(*this);

                if (!blocks_with_unknown_parent) continue;

                // Recursively process earlier encountered successors of this block
                std::deque<uint256> queue;
                queue.push_back(hash);
                while (!queue.empty()) {
                    uint256 head = queue.front();
                    queue.pop_front();
                    auto range = blocks_with_unknown_parent->equal_range(head);
                    while (range.first != range.second) {
                        std::multimap<uint256, FlatFilePos>::iterator it = range.first;
                        std::shared_ptr<CBlock> pblockrecursive = std::make_shared<CBlock>();
                        if (m_blockman.ReadBlockFromDisk(*pblockrecursive, it->second)) {
                            LogPrint(BCLog::REINDEX, "%s: Processing out of order child %s of %s\n", __func__, pblockrecursive->GetHash().ToString(),
                                    head.ToString());
                            LOCK(cs_main);
                            BlockValidationState dummy;
                            if (AcceptBlock(pblockrecursive, dummy, nullptr, true, &it->second, nullptr, true)) {
                                nLoaded++;
                                queue.push_back(pblockrecursive->GetHash());
                            }
                        }
                        range.first++;
                        blocks_with_unknown_parent->erase(it);
                        NotifyHeaderTip(*this);
                    }
                }
            } catch (const std::exception& e) {
                // historical bugs added extra data to the block files that does not deserialize cleanly.
                // commonly this data is between readable blocks, but it does not really matter. such data is not fatal to the import process.
                // the code that reads the block files deals with invalid data by simply ignoring it.
                // it continues to search for the next {4 byte magic message start bytes + 4 byte length + block} that does deserialize cleanly
                // and passes all of the other block validation checks dealing with POW and the merkle root, etc...
                // we merely note with this informational log message when unexpected data is encountered.
                // we could also be experiencing a storage system read error, or a read of a previous bad write. these are possible, but
                // less likely scenarios. we don't have enough information to tell a difference here.
                // the reindex process is not the place to attempt to clean and/or compact the block files. if so desired, a studious node operator
                // may use knowledge of the fact that the block files are not entirely pristine in order to prepare a set of pristine, and
                // perhaps ordered, block files for later reindexing.
                LogPrint(BCLog::REINDEX, "%s: unexpected data at file offset 0x%x - %s. continuing\n", __func__, (nRewind - 1), e.what());
            }
        }
    } catch (const std::runtime_error& e) {
        GetNotifications().fatalError(std::string("System error: ") + e.what());
    }
    LogPrintf("Loaded %i blocks from external file in %dms\n", nLoaded, Ticks<std::chrono::milliseconds>(SteadyClock::now() - start));
}

void ChainstateManager::CheckBlockIndex()
{
    if (!ShouldCheckBlockIndex()) {
        return;
    }

    LOCK(cs_main);

    // During a reindex, we read the genesis block and call CheckBlockIndex before ActivateBestChain,
    // so we have the genesis block in m_blockman.m_block_index but no active chain. (A few of the
    // tests when iterating the block tree require that m_chain has been initialized.)
    if (ActiveChain().Height() < 0) {
        assert(m_blockman.m_block_index.size() <= 1);
        return;
    }

    // Build forward-pointing map of the entire block tree.
    std::multimap<CBlockIndex*,CBlockIndex*> forward;
    for (auto& [_, block_index] : m_blockman.m_block_index) {
        forward.emplace(block_index.pprev, &block_index);
    }

    assert(forward.size() == m_blockman.m_block_index.size());

    std::pair<std::multimap<CBlockIndex*,CBlockIndex*>::iterator,std::multimap<CBlockIndex*,CBlockIndex*>::iterator> rangeGenesis = forward.equal_range(nullptr);
    CBlockIndex *pindex = rangeGenesis.first->second;
    rangeGenesis.first++;
    assert(rangeGenesis.first == rangeGenesis.second); // There is only one index entry with parent nullptr.

    // Iterate over the entire block tree, using depth-first search.
    // Along the way, remember whether there are blocks on the path from genesis
    // block being explored which are the first to have certain properties.
    size_t nNodes = 0;
    int nHeight = 0;
    CBlockIndex* pindexFirstInvalid = nullptr; // Oldest ancestor of pindex which is invalid.
    CBlockIndex* pindexFirstMissing = nullptr; // Oldest ancestor of pindex which does not have BLOCK_HAVE_DATA.
    CBlockIndex* pindexFirstNeverProcessed = nullptr; // Oldest ancestor of pindex for which nTx == 0.
    CBlockIndex* pindexFirstNotTreeValid = nullptr; // Oldest ancestor of pindex which does not have BLOCK_VALID_TREE (regardless of being valid or not).
    CBlockIndex* pindexFirstNotTransactionsValid = nullptr; // Oldest ancestor of pindex which does not have BLOCK_VALID_TRANSACTIONS (regardless of being valid or not).
    CBlockIndex* pindexFirstNotChainValid = nullptr; // Oldest ancestor of pindex which does not have BLOCK_VALID_CHAIN (regardless of being valid or not).
    CBlockIndex* pindexFirstNotScriptsValid = nullptr; // Oldest ancestor of pindex which does not have BLOCK_VALID_SCRIPTS (regardless of being valid or not).
    CBlockIndex* pindexFirstAssumeValid = nullptr; // Oldest ancestor of pindex which has BLOCK_ASSUMED_VALID
    while (pindex != nullptr) {
        nNodes++;
        // Make sure nChainTx sum is correctly computed.
        unsigned int prev_chain_tx = pindex->pprev ? pindex->pprev->nChainTx : 0;
        assert((pindex->nChainTx == pindex->nTx + prev_chain_tx)
               // For testing, allow transaction counts to be completely unset.
               || (pindex->nChainTx == 0 && pindex->nTx == 0)
               // For testing, allow this nChainTx to be unset if previous is also unset.
               || (pindex->nChainTx == 0 && prev_chain_tx == 0 && pindex->pprev));

        if (pindexFirstAssumeValid == nullptr && pindex->nStatus & BLOCK_ASSUMED_VALID) pindexFirstAssumeValid = pindex;
        if (pindexFirstInvalid == nullptr && pindex->nStatus & BLOCK_FAILED_VALID) pindexFirstInvalid = pindex;
        if (pindexFirstMissing == nullptr && !(pindex->nStatus & BLOCK_HAVE_DATA)) {
            pindexFirstMissing = pindex;
        }
        if (pindexFirstNeverProcessed == nullptr && pindex->nTx == 0) pindexFirstNeverProcessed = pindex;
        if (pindex->pprev != nullptr && pindexFirstNotTreeValid == nullptr && (pindex->nStatus & BLOCK_VALID_MASK) < BLOCK_VALID_TREE) pindexFirstNotTreeValid = pindex;

        if (pindex->pprev != nullptr && !pindex->IsAssumedValid()) {
            // Skip validity flag checks for BLOCK_ASSUMED_VALID index entries, since these
            // *_VALID_MASK flags will not be present for index entries we are temporarily assuming
            // valid.
            if (pindexFirstNotTransactionsValid == nullptr &&
                    (pindex->nStatus & BLOCK_VALID_MASK) < BLOCK_VALID_TRANSACTIONS) {
                pindexFirstNotTransactionsValid = pindex;
            }

            if (pindexFirstNotChainValid == nullptr &&
                    (pindex->nStatus & BLOCK_VALID_MASK) < BLOCK_VALID_CHAIN) {
                pindexFirstNotChainValid = pindex;
            }

            if (pindexFirstNotScriptsValid == nullptr &&
                    (pindex->nStatus & BLOCK_VALID_MASK) < BLOCK_VALID_SCRIPTS) {
                pindexFirstNotScriptsValid = pindex;
            }
        }

        // Begin: actual consistency checks.
        if (pindex->pprev == nullptr) {
            // Genesis block checks.
            assert(pindex->GetBlockHash() == GetConsensus().hashGenesisBlock); // Genesis block's hash must match.
            for (auto c : GetAll()) {
                if (c->m_chain.Genesis() != nullptr) {
                    assert(pindex == c->m_chain.Genesis()); // The chain's genesis block must be this block.
                }
            }
        }
        if (!pindex->HaveNumChainTxs()) assert(pindex->nSequenceId <= 0); // nSequenceId can't be set positive for blocks that aren't linked (negative is used for preciousblock)
        // VALID_TRANSACTIONS is equivalent to nTx > 0 for all nodes (whether or not pruning has occurred).
        // HAVE_DATA is only equivalent to nTx > 0 (or VALID_TRANSACTIONS) if no pruning has occurred.
        // Unless these indexes are assumed valid and pending block download on a
        // background chainstate.
        if (!m_blockman.m_have_pruned && !pindex->IsAssumedValid()) {
            // If we've never pruned, then HAVE_DATA should be equivalent to nTx > 0
            assert(!(pindex->nStatus & BLOCK_HAVE_DATA) == (pindex->nTx == 0));
            if (pindexFirstAssumeValid == nullptr) {
                // If we've got some assume valid blocks, then we might have
                // missing blocks (not HAVE_DATA) but still treat them as
                // having been processed (with a fake nTx value). Otherwise, we
                // can assert that these are the same.
                assert(pindexFirstMissing == pindexFirstNeverProcessed);
            }
        } else {
            // If we have pruned, then we can only say that HAVE_DATA implies nTx > 0
            if (pindex->nStatus & BLOCK_HAVE_DATA) assert(pindex->nTx > 0);
        }
        if (pindex->nStatus & BLOCK_HAVE_UNDO) assert(pindex->nStatus & BLOCK_HAVE_DATA);
        if (pindex->IsAssumedValid()) {
            // Assumed-valid blocks should have some nTx value.
            assert(pindex->nTx > 0);
            // Assumed-valid blocks should connect to the main chain.
            assert((pindex->nStatus & BLOCK_VALID_MASK) >= BLOCK_VALID_TREE);
        } else {
            // Otherwise there should only be an nTx value if we have
            // actually seen a block's transactions.
            assert(((pindex->nStatus & BLOCK_VALID_MASK) >= BLOCK_VALID_TRANSACTIONS) == (pindex->nTx > 0)); // This is pruning-independent.
        }
        // All parents having had data (at some point) is equivalent to all parents being VALID_TRANSACTIONS, which is equivalent to HaveNumChainTxs().
        assert((pindexFirstNeverProcessed == nullptr) == pindex->HaveNumChainTxs());
        assert((pindexFirstNotTransactionsValid == nullptr) == pindex->HaveNumChainTxs());
        assert(pindex->nHeight == nHeight); // nHeight must be consistent.
        assert(pindex->pprev == nullptr || pindex->nChainWork >= pindex->pprev->nChainWork); // For every block except the genesis block, the chainwork must be larger than the parent's.
        assert(nHeight < 2 || (pindex->pskip && (pindex->pskip->nHeight < nHeight))); // The pskip pointer must point back for all but the first 2 blocks.
        assert(pindexFirstNotTreeValid == nullptr); // All m_blockman.m_block_index entries must at least be TREE valid
        if ((pindex->nStatus & BLOCK_VALID_MASK) >= BLOCK_VALID_TREE) assert(pindexFirstNotTreeValid == nullptr); // TREE valid implies all parents are TREE valid
        if ((pindex->nStatus & BLOCK_VALID_MASK) >= BLOCK_VALID_CHAIN) assert(pindexFirstNotChainValid == nullptr); // CHAIN valid implies all parents are CHAIN valid
        if ((pindex->nStatus & BLOCK_VALID_MASK) >= BLOCK_VALID_SCRIPTS) assert(pindexFirstNotScriptsValid == nullptr); // SCRIPTS valid implies all parents are SCRIPTS valid
        if (pindexFirstInvalid == nullptr) {
            // Checks for not-invalid blocks.
            assert((pindex->nStatus & BLOCK_FAILED_MASK) == 0); // The failed mask cannot be set for blocks without invalid parents.
        }
        // Chainstate-specific checks on setBlockIndexCandidates
        for (auto c : GetAll()) {
            if (c->m_chain.Tip() == nullptr) continue;
            if (!CBlockIndexWorkComparator()(pindex, c->m_chain.Tip()) && pindexFirstNeverProcessed == nullptr) {
                if (pindexFirstInvalid == nullptr) {
                    const bool is_active = c == &ActiveChainstate();
                    // If this block sorts at least as good as the current tip and
                    // is valid and we have all data for its parents, it must be in
                    // setBlockIndexCandidates.  m_chain.Tip() must also be there
                    // even if some data has been pruned.
                    //
                    if ((pindexFirstMissing == nullptr || pindex == c->m_chain.Tip())) {
                        // The active chainstate should always have this block
                        // as a candidate, but a background chainstate should
                        // only have it if it is an ancestor of the snapshot base.
                        if (is_active || GetSnapshotBaseBlock()->GetAncestor(pindex->nHeight) == pindex) {
                            assert(c->setBlockIndexCandidates.count(pindex));
                        }
                    }
                    // If some parent is missing, then it could be that this block was in
                    // setBlockIndexCandidates but had to be removed because of the missing data.
                    // In this case it must be in m_blocks_unlinked -- see test below.
                }
            } else { // If this block sorts worse than the current tip or some ancestor's block has never been seen, it cannot be in setBlockIndexCandidates.
                assert(c->setBlockIndexCandidates.count(pindex) == 0);
            }
        }
        // Check whether this block is in m_blocks_unlinked.
        std::pair<std::multimap<CBlockIndex*,CBlockIndex*>::iterator,std::multimap<CBlockIndex*,CBlockIndex*>::iterator> rangeUnlinked = m_blockman.m_blocks_unlinked.equal_range(pindex->pprev);
        bool foundInUnlinked = false;
        while (rangeUnlinked.first != rangeUnlinked.second) {
            assert(rangeUnlinked.first->first == pindex->pprev);
            if (rangeUnlinked.first->second == pindex) {
                foundInUnlinked = true;
                break;
            }
            rangeUnlinked.first++;
        }
        if (pindex->pprev && (pindex->nStatus & BLOCK_HAVE_DATA) && pindexFirstNeverProcessed != nullptr && pindexFirstInvalid == nullptr) {
            // If this block has block data available, some parent was never received, and has no invalid parents, it must be in m_blocks_unlinked.
            assert(foundInUnlinked);
        }
        if (!(pindex->nStatus & BLOCK_HAVE_DATA)) assert(!foundInUnlinked); // Can't be in m_blocks_unlinked if we don't HAVE_DATA
        if (pindexFirstMissing == nullptr) assert(!foundInUnlinked); // We aren't missing data for any parent -- cannot be in m_blocks_unlinked.
        if (pindex->pprev && (pindex->nStatus & BLOCK_HAVE_DATA) && pindexFirstNeverProcessed == nullptr && pindexFirstMissing != nullptr) {
            // We HAVE_DATA for this block, have received data for all parents at some point, but we're currently missing data for some parent.
            assert(m_blockman.m_have_pruned || pindexFirstAssumeValid != nullptr); // We must have pruned, or else we're using a snapshot (causing us to have faked the received data for some parent(s)).
            // This block may have entered m_blocks_unlinked if:
            //  - it has a descendant that at some point had more work than the
            //    tip, and
            //  - we tried switching to that descendant but were missing
            //    data for some intermediate block between m_chain and the
            //    tip.
            // So if this block is itself better than any m_chain.Tip() and it wasn't in
            // setBlockIndexCandidates, then it must be in m_blocks_unlinked.
            for (auto c : GetAll()) {
                const bool is_active = c == &ActiveChainstate();
                if (!CBlockIndexWorkComparator()(pindex, c->m_chain.Tip()) && c->setBlockIndexCandidates.count(pindex) == 0) {
                    if (pindexFirstInvalid == nullptr) {
                        if (is_active || GetSnapshotBaseBlock()->GetAncestor(pindex->nHeight) == pindex) {
                            assert(foundInUnlinked);
                        }
                    }
                }
            }
        }
        // assert(pindex->GetBlockHash() == pindex->GetBlockHeader().GetHash()); // Perhaps too slow
        // End: actual consistency checks.

        // Try descending into the first subnode.
        std::pair<std::multimap<CBlockIndex*,CBlockIndex*>::iterator,std::multimap<CBlockIndex*,CBlockIndex*>::iterator> range = forward.equal_range(pindex);
        if (range.first != range.second) {
            // A subnode was found.
            pindex = range.first->second;
            nHeight++;
            continue;
        }
        // This is a leaf node.
        // Move upwards until we reach a node of which we have not yet visited the last child.
        while (pindex) {
            // We are going to either move to a parent or a sibling of pindex.
            // If pindex was the first with a certain property, unset the corresponding variable.
            if (pindex == pindexFirstInvalid) pindexFirstInvalid = nullptr;
            if (pindex == pindexFirstMissing) pindexFirstMissing = nullptr;
            if (pindex == pindexFirstNeverProcessed) pindexFirstNeverProcessed = nullptr;
            if (pindex == pindexFirstNotTreeValid) pindexFirstNotTreeValid = nullptr;
            if (pindex == pindexFirstNotTransactionsValid) pindexFirstNotTransactionsValid = nullptr;
            if (pindex == pindexFirstNotChainValid) pindexFirstNotChainValid = nullptr;
            if (pindex == pindexFirstNotScriptsValid) pindexFirstNotScriptsValid = nullptr;
            if (pindex == pindexFirstAssumeValid) pindexFirstAssumeValid = nullptr;
            // Find our parent.
            CBlockIndex* pindexPar = pindex->pprev;
            // Find which child we just visited.
            std::pair<std::multimap<CBlockIndex*,CBlockIndex*>::iterator,std::multimap<CBlockIndex*,CBlockIndex*>::iterator> rangePar = forward.equal_range(pindexPar);
            while (rangePar.first->second != pindex) {
                assert(rangePar.first != rangePar.second); // Our parent must have at least the node we're coming from as child.
                rangePar.first++;
            }
            // Proceed to the next one.
            rangePar.first++;
            if (rangePar.first != rangePar.second) {
                // Move to the sibling.
                pindex = rangePar.first->second;
                break;
            } else {
                // Move up further.
                pindex = pindexPar;
                nHeight--;
                continue;
            }
        }
    }

    // Check that we actually traversed the entire map.
    assert(nNodes == forward.size());
}

std::string Chainstate::ToString()
{
    AssertLockHeld(::cs_main);
    CBlockIndex* tip = m_chain.Tip();
    return strprintf("Chainstate [%s] @ height %d (%s)",
                     m_from_snapshot_blockhash ? "snapshot" : "ibd",
                     tip ? tip->nHeight : -1, tip ? tip->GetBlockHash().ToString() : "null");
}

bool Chainstate::ResizeCoinsCaches(size_t coinstip_size, size_t coinsdb_size)
{
    AssertLockHeld(::cs_main);
    if (coinstip_size == m_coinstip_cache_size_bytes &&
            coinsdb_size == m_coinsdb_cache_size_bytes) {
        // Cache sizes are unchanged, no need to continue.
        return true;
    }
    size_t old_coinstip_size = m_coinstip_cache_size_bytes;
    m_coinstip_cache_size_bytes = coinstip_size;
    m_coinsdb_cache_size_bytes = coinsdb_size;
    CoinsDB().ResizeCache(coinsdb_size);

    LogPrintf("[%s] resized coinsdb cache to %.1f MiB\n",
        this->ToString(), coinsdb_size * (1.0 / 1024 / 1024));
    LogPrintf("[%s] resized coinstip cache to %.1f MiB\n",
        this->ToString(), coinstip_size * (1.0 / 1024 / 1024));

    BlockValidationState state;
    bool ret;

    if (coinstip_size > old_coinstip_size) {
        // Likely no need to flush if cache sizes have grown.
        ret = FlushStateToDisk(state, FlushStateMode::IF_NEEDED);
    } else {
        // Otherwise, flush state to disk and deallocate the in-memory coins map.
        ret = FlushStateToDisk(state, FlushStateMode::ALWAYS);
    }
    return ret;
}

//! Guess how far we are in the verification process at the given block index
//! require cs_main if pindex has not been validated yet (because nChainTx might be unset)
double GuessVerificationProgress(const ChainTxData& data, const CBlockIndex *pindex) {
    if (pindex == nullptr)
        return 0.0;

    int64_t nNow = time(nullptr);

    double fTxTotal;

    if (pindex->nChainTx <= data.nTxCount) {
        fTxTotal = data.nTxCount + (nNow - data.nTime) * data.dTxRate;
    } else {
        fTxTotal = pindex->nChainTx + (nNow - pindex->GetBlockTime()) * data.dTxRate;
    }

    return std::min<double>(pindex->nChainTx / fTxTotal, 1.0);
}

std::optional<uint256> ChainstateManager::SnapshotBlockhash() const
{
    LOCK(::cs_main);
    if (m_active_chainstate && m_active_chainstate->m_from_snapshot_blockhash) {
        // If a snapshot chainstate exists, it will always be our active.
        return m_active_chainstate->m_from_snapshot_blockhash;
    }
    return std::nullopt;
}

std::vector<Chainstate*> ChainstateManager::GetAll()
{
    LOCK(::cs_main);
    std::vector<Chainstate*> out;

    for (Chainstate* cs : {m_ibd_chainstate.get(), m_snapshot_chainstate.get()}) {
        if (this->IsUsable(cs)) out.push_back(cs);
    }

    return out;
}

Chainstate& ChainstateManager::InitializeChainstate(CTxMemPool* mempool)
{
    AssertLockHeld(::cs_main);
    assert(!m_ibd_chainstate);
    assert(!m_active_chainstate);

    m_ibd_chainstate = std::make_unique<Chainstate>(mempool, m_blockman, *this);
    m_active_chainstate = m_ibd_chainstate.get();
    return *m_active_chainstate;
}

[[nodiscard]] static bool DeleteCoinsDBFromDisk(const fs::path db_path, bool is_snapshot)
    EXCLUSIVE_LOCKS_REQUIRED(::cs_main)
{
    AssertLockHeld(::cs_main);

    if (is_snapshot) {
        fs::path base_blockhash_path = db_path / node::SNAPSHOT_BLOCKHASH_FILENAME;

        try {
            bool existed = fs::remove(base_blockhash_path);
            if (!existed) {
                LogPrintf("[snapshot] snapshot chainstate dir being removed lacks %s file\n",
                          fs::PathToString(node::SNAPSHOT_BLOCKHASH_FILENAME));
            }
        } catch (const fs::filesystem_error& e) {
            LogPrintf("[snapshot] failed to remove file %s: %s\n",
                    fs::PathToString(base_blockhash_path), fsbridge::get_filesystem_error_message(e));
        }
    }

    std::string path_str = fs::PathToString(db_path);
    LogPrintf("Removing leveldb dir at %s\n", path_str);

    // We have to destruct before this call leveldb::DB in order to release the db
    // lock, otherwise `DestroyDB` will fail. See `leveldb::~DBImpl()`.
    const bool destroyed = DestroyDB(path_str);

    if (!destroyed) {
        LogPrintf("error: leveldb DestroyDB call failed on %s\n", path_str);
    }

    // Datadir should be removed from filesystem; otherwise initialization may detect
    // it on subsequent statups and get confused.
    //
    // If the base_blockhash_path removal above fails in the case of snapshot
    // chainstates, this will return false since leveldb won't remove a non-empty
    // directory.
    return destroyed && !fs::exists(db_path);
}

bool ChainstateManager::ActivateSnapshot(
        AutoFile& coins_file,
        const SnapshotMetadata& metadata,
        bool in_memory)
{
    uint256 base_blockhash = metadata.m_base_blockhash;

    if (this->SnapshotBlockhash()) {
        LogPrintf("[snapshot] can't activate a snapshot-based chainstate more than once\n");
        return false;
    }

    {
        LOCK(::cs_main);
        if (Assert(m_active_chainstate->GetMempool())->size() > 0) {
            LogPrintf("[snapshot] can't activate a snapshot when mempool not empty\n");
            return false;
        }
    }

    int64_t current_coinsdb_cache_size{0};
    int64_t current_coinstip_cache_size{0};

    // Cache percentages to allocate to each chainstate.
    //
    // These particular percentages don't matter so much since they will only be
    // relevant during snapshot activation; caches are rebalanced at the conclusion of
    // this function. We want to give (essentially) all available cache capacity to the
    // snapshot to aid the bulk load later in this function.
    static constexpr double IBD_CACHE_PERC = 0.01;
    static constexpr double SNAPSHOT_CACHE_PERC = 0.99;

    {
        LOCK(::cs_main);
        // Resize the coins caches to ensure we're not exceeding memory limits.
        //
        // Allocate the majority of the cache to the incoming snapshot chainstate, since
        // (optimistically) getting to its tip will be the top priority. We'll need to call
        // `MaybeRebalanceCaches()` once we're done with this function to ensure
        // the right allocation (including the possibility that no snapshot was activated
        // and that we should restore the active chainstate caches to their original size).
        //
        current_coinsdb_cache_size = this->ActiveChainstate().m_coinsdb_cache_size_bytes;
        current_coinstip_cache_size = this->ActiveChainstate().m_coinstip_cache_size_bytes;

        // Temporarily resize the active coins cache to make room for the newly-created
        // snapshot chain.
        this->ActiveChainstate().ResizeCoinsCaches(
            static_cast<size_t>(current_coinstip_cache_size * IBD_CACHE_PERC),
            static_cast<size_t>(current_coinsdb_cache_size * IBD_CACHE_PERC));
    }

    auto snapshot_chainstate = WITH_LOCK(::cs_main,
        return std::make_unique<Chainstate>(
            /*mempool=*/nullptr, m_blockman, *this, base_blockhash));

    {
        LOCK(::cs_main);
        snapshot_chainstate->InitCoinsDB(
            static_cast<size_t>(current_coinsdb_cache_size * SNAPSHOT_CACHE_PERC),
            in_memory, false, "chainstate");
        snapshot_chainstate->InitCoinsCache(
            static_cast<size_t>(current_coinstip_cache_size * SNAPSHOT_CACHE_PERC));
    }

    auto cleanup_bad_snapshot = [&](const char* reason) EXCLUSIVE_LOCKS_REQUIRED(::cs_main) {
        LogPrintf("[snapshot] activation failed - %s\n", reason);
        this->MaybeRebalanceCaches();

        // PopulateAndValidateSnapshot can return (in error) before the leveldb datadir
        // has been created, so only attempt removal if we got that far.
        if (auto snapshot_datadir = node::FindSnapshotChainstateDir(m_options.datadir)) {
            // We have to destruct leveldb::DB in order to release the db lock, otherwise
            // DestroyDB() (in DeleteCoinsDBFromDisk()) will fail. See `leveldb::~DBImpl()`.
            // Destructing the chainstate (and so resetting the coinsviews object) does this.
            snapshot_chainstate.reset();
            bool removed = DeleteCoinsDBFromDisk(*snapshot_datadir, /*is_snapshot=*/true);
            if (!removed) {
                GetNotifications().fatalError(strprintf("Failed to remove snapshot chainstate dir (%s). "
                    "Manually remove it before restarting.\n", fs::PathToString(*snapshot_datadir)));
            }
        }
        return false;
    };

    if (!this->PopulateAndValidateSnapshot(*snapshot_chainstate, coins_file, metadata)) {
        LOCK(::cs_main);
        return cleanup_bad_snapshot("population failed");
    }

    LOCK(::cs_main);  // cs_main required for rest of snapshot activation.

    // Do a final check to ensure that the snapshot chainstate is actually a more
    // work chain than the active chainstate; a user could have loaded a snapshot
    // very late in the IBD process, and we wouldn't want to load a useless chainstate.
    if (!CBlockIndexWorkComparator()(ActiveTip(), snapshot_chainstate->m_chain.Tip())) {
        return cleanup_bad_snapshot("work does not exceed active chainstate");
    }
    // If not in-memory, persist the base blockhash for use during subsequent
    // initialization.
    if (!in_memory) {
        if (!node::WriteSnapshotBaseBlockhash(*snapshot_chainstate)) {
            return cleanup_bad_snapshot("could not write base blockhash");
        }
    }

    assert(!m_snapshot_chainstate);
    m_snapshot_chainstate.swap(snapshot_chainstate);
    const bool chaintip_loaded = m_snapshot_chainstate->LoadChainTip();
    assert(chaintip_loaded);

    // Transfer possession of the mempool to the snapshot chainstate.
    // Mempool is empty at this point because we're still in IBD.
    Assert(m_active_chainstate->m_mempool->size() == 0);
    Assert(!m_snapshot_chainstate->m_mempool);
    m_snapshot_chainstate->m_mempool = m_active_chainstate->m_mempool;
    m_active_chainstate->m_mempool = nullptr;
    m_active_chainstate = m_snapshot_chainstate.get();
    m_blockman.m_snapshot_height = this->GetSnapshotBaseHeight();

    LogPrintf("[snapshot] successfully activated snapshot %s\n", base_blockhash.ToString());
    LogPrintf("[snapshot] (%.2f MB)\n",
        m_snapshot_chainstate->CoinsTip().DynamicMemoryUsage() / (1000 * 1000));

    this->MaybeRebalanceCaches();
    return true;
}

static void FlushSnapshotToDisk(CCoinsViewCache& coins_cache, bool snapshot_loaded)
{
    LOG_TIME_MILLIS_WITH_CATEGORY_MSG_ONCE(
        strprintf("%s (%.2f MB)",
                  snapshot_loaded ? "saving snapshot chainstate" : "flushing coins cache",
                  coins_cache.DynamicMemoryUsage() / (1000 * 1000)),
        BCLog::LogFlags::ALL);

    coins_cache.Flush();
}

struct StopHashingException : public std::exception
{
    const char* what() const noexcept override
    {
        return "ComputeUTXOStats interrupted.";
    }
};

static void SnapshotUTXOHashBreakpoint(const util::SignalInterrupt& interrupt)
{
    if (interrupt) throw StopHashingException();
}

bool ChainstateManager::PopulateAndValidateSnapshot(
    Chainstate& snapshot_chainstate,
    AutoFile& coins_file,
    const SnapshotMetadata& metadata)
{
    // It's okay to release cs_main before we're done using `coins_cache` because we know
    // that nothing else will be referencing the newly created snapshot_chainstate yet.
    CCoinsViewCache& coins_cache = *WITH_LOCK(::cs_main, return &snapshot_chainstate.CoinsTip());

    uint256 base_blockhash = metadata.m_base_blockhash;

    CBlockIndex* snapshot_start_block = WITH_LOCK(::cs_main, return m_blockman.LookupBlockIndex(base_blockhash));

    if (!snapshot_start_block) {
        // Needed for ComputeUTXOStats to determine the
        // height and to avoid a crash when base_blockhash.IsNull()
        LogPrintf("[snapshot] Did not find snapshot start blockheader %s\n",
                  base_blockhash.ToString());
        return false;
    }

    int base_height = snapshot_start_block->nHeight;
    const auto& maybe_au_data = GetParams().AssumeutxoForHeight(base_height);

    if (!maybe_au_data) {
        LogPrintf("[snapshot] assumeutxo height in snapshot metadata not recognized "
                  "(%d) - refusing to load snapshot\n", base_height);
        return false;
    }

    const AssumeutxoData& au_data = *maybe_au_data;

    // This work comparison is a duplicate check with the one performed later in
    // ActivateSnapshot(), but is done so that we avoid doing the long work of staging
    // a snapshot that isn't actually usable.
    if (WITH_LOCK(::cs_main, return !CBlockIndexWorkComparator()(ActiveTip(), snapshot_start_block))) {
        LogPrintf("[snapshot] activation failed - work does not exceed active chainstate\n");
        return false;
    }

    COutPoint outpoint;
    Coin coin;
    const uint64_t coins_count = metadata.m_coins_count;
    uint64_t coins_left = metadata.m_coins_count;

    LogPrintf("[snapshot] loading coins from snapshot %s\n", base_blockhash.ToString());
    int64_t coins_processed{0};

    while (coins_left > 0) {
        try {
            coins_file >> outpoint;
            coins_file >> coin;
        } catch (const std::ios_base::failure&) {
            LogPrintf("[snapshot] bad snapshot format or truncated snapshot after deserializing %d coins\n",
                      coins_count - coins_left);
            return false;
        }
        if (coin.nHeight > base_height ||
            outpoint.n >= std::numeric_limits<decltype(outpoint.n)>::max() // Avoid integer wrap-around in coinstats.cpp:ApplyHash
        ) {
            LogPrintf("[snapshot] bad snapshot data after deserializing %d coins\n",
                      coins_count - coins_left);
            return false;
        }
        if (!MoneyRange(coin.out.nValue)) {
            LogPrintf("[snapshot] bad snapshot data after deserializing %d coins - bad tx out value\n",
                      coins_count - coins_left);
            return false;
        }

        coins_cache.EmplaceCoinInternalDANGER(std::move(outpoint), std::move(coin));

        --coins_left;
        ++coins_processed;

        if (coins_processed % 1000000 == 0) {
            LogPrintf("[snapshot] %d coins loaded (%.2f%%, %.2f MB)\n",
                coins_processed,
                static_cast<float>(coins_processed) * 100 / static_cast<float>(coins_count),
                coins_cache.DynamicMemoryUsage() / (1000 * 1000));
        }

        // Batch write and flush (if we need to) every so often.
        //
        // If our average Coin size is roughly 41 bytes, checking every 120,000 coins
        // means <5MB of memory imprecision.
        if (coins_processed % 120000 == 0) {
            if (m_interrupt) {
                return false;
            }

            const auto snapshot_cache_state = WITH_LOCK(::cs_main,
                return snapshot_chainstate.GetCoinsCacheSizeState());

            if (snapshot_cache_state >= CoinsCacheSizeState::CRITICAL) {
                // This is a hack - we don't know what the actual best block is, but that
                // doesn't matter for the purposes of flushing the cache here. We'll set this
                // to its correct value (`base_blockhash`) below after the coins are loaded.
                coins_cache.SetBestBlock(GetRandHash());

                // No need to acquire cs_main since this chainstate isn't being used yet.
                FlushSnapshotToDisk(coins_cache, /*snapshot_loaded=*/false);
            }
        }
    }

    // Important that we set this. This and the coins_cache accesses above are
    // sort of a layer violation, but either we reach into the innards of
    // CCoinsViewCache here or we have to invert some of the Chainstate to
    // embed them in a snapshot-activation-specific CCoinsViewCache bulk load
    // method.
    coins_cache.SetBestBlock(base_blockhash);

    bool out_of_coins{false};
    try {
        coins_file >> outpoint;
    } catch (const std::ios_base::failure&) {
        // We expect an exception since we should be out of coins.
        out_of_coins = true;
    }
    if (!out_of_coins) {
        LogPrintf("[snapshot] bad snapshot - coins left over after deserializing %d coins\n",
            coins_count);
        return false;
    }

    LogPrintf("[snapshot] loaded %d (%.2f MB) coins from snapshot %s\n",
        coins_count,
        coins_cache.DynamicMemoryUsage() / (1000 * 1000),
        base_blockhash.ToString());

    // No need to acquire cs_main since this chainstate isn't being used yet.
    FlushSnapshotToDisk(coins_cache, /*snapshot_loaded=*/true);

    assert(coins_cache.GetBestBlock() == base_blockhash);

    // As above, okay to immediately release cs_main here since no other context knows
    // about the snapshot_chainstate.
    CCoinsViewDB* snapshot_coinsdb = WITH_LOCK(::cs_main, return &snapshot_chainstate.CoinsDB());

    std::optional<CCoinsStats> maybe_stats;

    try {
        maybe_stats = ComputeUTXOStats(
            CoinStatsHashType::HASH_SERIALIZED, snapshot_coinsdb, m_blockman, [&interrupt = m_interrupt] { SnapshotUTXOHashBreakpoint(interrupt); });
    } catch (StopHashingException const&) {
        return false;
    }
    if (!maybe_stats.has_value()) {
        LogPrintf("[snapshot] failed to generate coins stats\n");
        return false;
    }

    // Assert that the deserialized chainstate contents match the expected assumeutxo value.
    if (AssumeutxoHash{maybe_stats->hashSerialized} != au_data.hash_serialized) {
        LogPrintf("[snapshot] bad snapshot content hash: expected %s, got %s\n",
            au_data.hash_serialized.ToString(), maybe_stats->hashSerialized.ToString());
        return false;
    }

    snapshot_chainstate.m_chain.SetTip(*snapshot_start_block);

    // The remainder of this function requires modifying data protected by cs_main.
    LOCK(::cs_main);

    // Fake various pieces of CBlockIndex state:
    CBlockIndex* index = nullptr;

    // Don't make any modifications to the genesis block.
    // This is especially important because we don't want to erroneously
    // apply BLOCK_ASSUMED_VALID to genesis, which would happen if we didn't skip
    // it here (since it apparently isn't BLOCK_VALID_SCRIPTS).
    constexpr int AFTER_GENESIS_START{1};

    for (int i = AFTER_GENESIS_START; i <= snapshot_chainstate.m_chain.Height(); ++i) {
        index = snapshot_chainstate.m_chain[i];

        // Fake nTx so that LoadBlockIndex() loads assumed-valid CBlockIndex
        // entries (among other things)
        if (!index->nTx) {
            index->nTx = 1;
        }
        // Fake nChainTx so that GuessVerificationProgress reports accurately
        index->nChainTx = index->pprev->nChainTx + index->nTx;

        // Mark unvalidated block index entries beneath the snapshot base block as assumed-valid.
        if (!index->IsValid(BLOCK_VALID_SCRIPTS)) {
            // This flag will be removed once the block is fully validated by a
            // background chainstate.
            index->nStatus |= BLOCK_ASSUMED_VALID;
        }

        // Fake BLOCK_OPT_WITNESS so that Chainstate::NeedsRedownload()
        // won't ask to rewind the entire assumed-valid chain on startup.
        if (DeploymentActiveAt(*index, *this, Consensus::DEPLOYMENT_SEGWIT)) {
            index->nStatus |= BLOCK_OPT_WITNESS;
        }

        m_blockman.m_dirty_blockindex.insert(index);
        // Changes to the block index will be flushed to disk after this call
        // returns in `ActivateSnapshot()`, when `MaybeRebalanceCaches()` is
        // called, since we've added a snapshot chainstate and therefore will
        // have to downsize the IBD chainstate, which will result in a call to
        // `FlushStateToDisk(ALWAYS)`.
    }

    assert(index);
    index->nChainTx = au_data.nChainTx;
    snapshot_chainstate.setBlockIndexCandidates.insert(snapshot_start_block);

    LogPrintf("[snapshot] validated snapshot (%.2f MB)\n",
        coins_cache.DynamicMemoryUsage() / (1000 * 1000));
    return true;
}

// Currently, this function holds cs_main for its duration, which could be for
// multiple minutes due to the ComputeUTXOStats call. This hold is necessary
// because we need to avoid advancing the background validation chainstate
// farther than the snapshot base block - and this function is also invoked
// from within ConnectTip, i.e. from within ActivateBestChain, so cs_main is
// held anyway.
//
// Eventually (TODO), we could somehow separate this function's runtime from
// maintenance of the active chain, but that will either require
//
//  (i) setting `m_disabled` immediately and ensuring all chainstate accesses go
//      through IsUsable() checks, or
//
//  (ii) giving each chainstate its own lock instead of using cs_main for everything.
SnapshotCompletionResult ChainstateManager::MaybeCompleteSnapshotValidation()
{
    AssertLockHeld(cs_main);
    if (m_ibd_chainstate.get() == &this->ActiveChainstate() ||
            !this->IsUsable(m_snapshot_chainstate.get()) ||
            !this->IsUsable(m_ibd_chainstate.get()) ||
            !m_ibd_chainstate->m_chain.Tip()) {
       // Nothing to do - this function only applies to the background
       // validation chainstate.
       return SnapshotCompletionResult::SKIPPED;
    }
    const int snapshot_tip_height = this->ActiveHeight();
    const int snapshot_base_height = *Assert(this->GetSnapshotBaseHeight());
    const CBlockIndex& index_new = *Assert(m_ibd_chainstate->m_chain.Tip());

    if (index_new.nHeight < snapshot_base_height) {
        // Background IBD not complete yet.
        return SnapshotCompletionResult::SKIPPED;
    }

    assert(SnapshotBlockhash());
    uint256 snapshot_blockhash = *Assert(SnapshotBlockhash());

    auto handle_invalid_snapshot = [&]() EXCLUSIVE_LOCKS_REQUIRED(::cs_main) {
        bilingual_str user_error = strprintf(_(
            "%s failed to validate the -assumeutxo snapshot state. "
            "This indicates a hardware problem, or a bug in the software, or a "
            "bad software modification that allowed an invalid snapshot to be "
            "loaded. As a result of this, the node will shut down and stop using any "
            "state that was built on the snapshot, resetting the chain height "
            "from %d to %d. On the next "
            "restart, the node will resume syncing from %d "
            "without using any snapshot data. "
            "Please report this incident to %s, including how you obtained the snapshot. "
            "The invalid snapshot chainstate will be left on disk in case it is "
            "helpful in diagnosing the issue that caused this error."),
            PACKAGE_NAME, snapshot_tip_height, snapshot_base_height, snapshot_base_height, PACKAGE_BUGREPORT
        );

        LogPrintf("[snapshot] !!! %s\n", user_error.original);
        LogPrintf("[snapshot] deleting snapshot, reverting to validated chain, and stopping node\n");

        m_active_chainstate = m_ibd_chainstate.get();
        m_snapshot_chainstate->m_disabled = true;
        assert(!this->IsUsable(m_snapshot_chainstate.get()));
        assert(this->IsUsable(m_ibd_chainstate.get()));

        auto rename_result = m_snapshot_chainstate->InvalidateCoinsDBOnDisk();
        if (!rename_result) {
            user_error = strprintf(Untranslated("%s\n%s"), user_error, util::ErrorString(rename_result));
        }

        GetNotifications().fatalError(user_error.original, user_error);
    };

    if (index_new.GetBlockHash() != snapshot_blockhash) {
        LogPrintf("[snapshot] supposed base block %s does not match the "
          "snapshot base block %s (height %d). Snapshot is not valid.\n",
          index_new.ToString(), snapshot_blockhash.ToString(), snapshot_base_height);
        handle_invalid_snapshot();
        return SnapshotCompletionResult::BASE_BLOCKHASH_MISMATCH;
    }

    assert(index_new.nHeight == snapshot_base_height);

    int curr_height = m_ibd_chainstate->m_chain.Height();

    assert(snapshot_base_height == curr_height);
    assert(snapshot_base_height == index_new.nHeight);
    assert(this->IsUsable(m_snapshot_chainstate.get()));
    assert(this->GetAll().size() == 2);

    CCoinsViewDB& ibd_coins_db = m_ibd_chainstate->CoinsDB();
    m_ibd_chainstate->ForceFlushStateToDisk();

    const auto& maybe_au_data = m_options.chainparams.AssumeutxoForHeight(curr_height);
    if (!maybe_au_data) {
        LogPrintf("[snapshot] assumeutxo data not found for height "
            "(%d) - refusing to validate snapshot\n", curr_height);
        handle_invalid_snapshot();
        return SnapshotCompletionResult::MISSING_CHAINPARAMS;
    }

    const AssumeutxoData& au_data = *maybe_au_data;
    std::optional<CCoinsStats> maybe_ibd_stats;
    LogPrintf("[snapshot] computing UTXO stats for background chainstate to validate "
        "snapshot - this could take a few minutes\n");
    try {
        maybe_ibd_stats = ComputeUTXOStats(
            CoinStatsHashType::HASH_SERIALIZED,
            &ibd_coins_db,
            m_blockman,
            [&interrupt = m_interrupt] { SnapshotUTXOHashBreakpoint(interrupt); });
    } catch (StopHashingException const&) {
        return SnapshotCompletionResult::STATS_FAILED;
    }

    // XXX note that this function is slow and will hold cs_main for potentially minutes.
    if (!maybe_ibd_stats) {
        LogPrintf("[snapshot] failed to generate stats for validation coins db\n");
        // While this isn't a problem with the snapshot per se, this condition
        // prevents us from validating the snapshot, so we should shut down and let the
        // user handle the issue manually.
        handle_invalid_snapshot();
        return SnapshotCompletionResult::STATS_FAILED;
    }
    const auto& ibd_stats = *maybe_ibd_stats;

    // Compare the background validation chainstate's UTXO set hash against the hard-coded
    // assumeutxo hash we expect.
    //
    // TODO: For belt-and-suspenders, we could cache the UTXO set
    // hash for the snapshot when it's loaded in its chainstate's leveldb. We could then
    // reference that here for an additional check.
    if (AssumeutxoHash{ibd_stats.hashSerialized} != au_data.hash_serialized) {
        LogPrintf("[snapshot] hash mismatch: actual=%s, expected=%s\n",
            ibd_stats.hashSerialized.ToString(),
            au_data.hash_serialized.ToString());
        handle_invalid_snapshot();
        return SnapshotCompletionResult::HASH_MISMATCH;
    }

    LogPrintf("[snapshot] snapshot beginning at %s has been fully validated\n",
        snapshot_blockhash.ToString());

    m_ibd_chainstate->m_disabled = true;
    this->MaybeRebalanceCaches();

    return SnapshotCompletionResult::SUCCESS;
}

Chainstate& ChainstateManager::ActiveChainstate() const
{
    LOCK(::cs_main);
    assert(m_active_chainstate);
    return *m_active_chainstate;
}

bool ChainstateManager::IsSnapshotActive() const
{
    LOCK(::cs_main);
    return m_snapshot_chainstate && m_active_chainstate == m_snapshot_chainstate.get();
}

void ChainstateManager::MaybeRebalanceCaches()
{
    AssertLockHeld(::cs_main);
    bool ibd_usable = this->IsUsable(m_ibd_chainstate.get());
    bool snapshot_usable = this->IsUsable(m_snapshot_chainstate.get());
    assert(ibd_usable || snapshot_usable);

    if (ibd_usable && !snapshot_usable) {
        // Allocate everything to the IBD chainstate. This will always happen
        // when we are not using a snapshot.
        m_ibd_chainstate->ResizeCoinsCaches(m_total_coinstip_cache, m_total_coinsdb_cache);
    }
    else if (snapshot_usable && !ibd_usable) {
        // If background validation has completed and snapshot is our active chain...
        LogPrintf("[snapshot] allocating all cache to the snapshot chainstate\n");
        // Allocate everything to the snapshot chainstate.
        m_snapshot_chainstate->ResizeCoinsCaches(m_total_coinstip_cache, m_total_coinsdb_cache);
    }
    else if (ibd_usable && snapshot_usable) {
        // If both chainstates exist, determine who needs more cache based on IBD status.
        //
        // Note: shrink caches first so that we don't inadvertently overwhelm available memory.
        if (IsInitialBlockDownload()) {
            m_ibd_chainstate->ResizeCoinsCaches(
                m_total_coinstip_cache * 0.05, m_total_coinsdb_cache * 0.05);
            m_snapshot_chainstate->ResizeCoinsCaches(
                m_total_coinstip_cache * 0.95, m_total_coinsdb_cache * 0.95);
        } else {
            m_snapshot_chainstate->ResizeCoinsCaches(
                m_total_coinstip_cache * 0.05, m_total_coinsdb_cache * 0.05);
            m_ibd_chainstate->ResizeCoinsCaches(
                m_total_coinstip_cache * 0.95, m_total_coinsdb_cache * 0.95);
        }
    }
}

void ChainstateManager::ResetChainstates()
{
    m_ibd_chainstate.reset();
    m_snapshot_chainstate.reset();
    m_active_chainstate = nullptr;
}

/**
 * Apply default chain params to nullopt members.
 * This helps to avoid coding errors around the accidental use of the compare
 * operators that accept nullopt, thus ignoring the intended default value.
 */
static ChainstateManager::Options&& Flatten(ChainstateManager::Options&& opts)
{
    if (!opts.check_block_index.has_value()) opts.check_block_index = opts.chainparams.DefaultConsistencyChecks();
    if (!opts.minimum_chain_work.has_value()) opts.minimum_chain_work = UintToArith256(opts.chainparams.GetConsensus().nMinimumChainWork);
    if (!opts.assumed_valid_block.has_value()) opts.assumed_valid_block = opts.chainparams.GetConsensus().defaultAssumeValid;
    Assert(opts.adjusted_time_callback);
    return std::move(opts);
}

ChainstateManager::ChainstateManager(const util::SignalInterrupt& interrupt, Options options, node::BlockManager::Options blockman_options)
    : m_script_check_queue{/*batch_size=*/128, options.worker_threads_num},
      m_interrupt{interrupt},
      m_options{Flatten(std::move(options))},
      m_blockman{interrupt, std::move(blockman_options)}
{
}

ChainstateManager::~ChainstateManager()
{
    LOCK(::cs_main);

    m_versionbitscache.Clear();
}

bool ChainstateManager::DetectSnapshotChainstate()
{
    assert(!m_snapshot_chainstate);
    std::optional<fs::path> path = node::FindSnapshotChainstateDir(m_options.datadir);
    if (!path) {
        return false;
    }
    std::optional<uint256> base_blockhash = node::ReadSnapshotBaseBlockhash(*path);
    if (!base_blockhash) {
        return false;
    }
    LogPrintf("[snapshot] detected active snapshot chainstate (%s) - loading\n",
        fs::PathToString(*path));

    this->ActivateExistingSnapshot(*base_blockhash);
    return true;
}

Chainstate& ChainstateManager::ActivateExistingSnapshot(uint256 base_blockhash)
{
    assert(!m_snapshot_chainstate);
    m_snapshot_chainstate =
        std::make_unique<Chainstate>(nullptr, m_blockman, *this, base_blockhash);
    LogPrintf("[snapshot] switching active chainstate to %s\n", m_snapshot_chainstate->ToString());

    // Mempool is empty at this point because we're still in IBD.
    Assert(m_active_chainstate->m_mempool->size() == 0);
    Assert(!m_snapshot_chainstate->m_mempool);
    m_snapshot_chainstate->m_mempool = m_active_chainstate->m_mempool;
    m_active_chainstate->m_mempool = nullptr;
    m_active_chainstate = m_snapshot_chainstate.get();
    return *m_snapshot_chainstate;
}

bool IsBIP30Repeat(const CBlockIndex& block_index)
{
    return (block_index.nHeight==91842 && block_index.GetBlockHash() == uint256S("0x00000000000a4d0a398161ffc163c503763b1f4360639393e0e4c8e300e0caec")) ||
           (block_index.nHeight==91880 && block_index.GetBlockHash() == uint256S("0x00000000000743f190a18c5577a3c2d2a1f610ae9601ac046a38084ccb7cd721"));
}

bool IsBIP30Unspendable(const CBlockIndex& block_index)
{
    return (block_index.nHeight==91722 && block_index.GetBlockHash() == uint256S("0x00000000000271a2dc26e7667f8419f2e15416dc6955e5a6c6cdf3f2574dd08e")) ||
           (block_index.nHeight==91812 && block_index.GetBlockHash() == uint256S("0x00000000000af0aed4792b1acee3d966af36cf5def14935db8de83d6f9306f2f"));
}

static fs::path GetSnapshotCoinsDBPath(Chainstate& cs) EXCLUSIVE_LOCKS_REQUIRED(::cs_main)
{
    AssertLockHeld(::cs_main);
    // Should never be called on a non-snapshot chainstate.
    assert(cs.m_from_snapshot_blockhash);
    auto storage_path_maybe = cs.CoinsDB().StoragePath();
    // Should never be called with a non-existent storage path.
    assert(storage_path_maybe);
    return *storage_path_maybe;
}

util::Result<void> Chainstate::InvalidateCoinsDBOnDisk()
{
    fs::path snapshot_datadir = GetSnapshotCoinsDBPath(*this);

    // Coins views no longer usable.
    m_coins_views.reset();

    auto invalid_path = snapshot_datadir + "_INVALID";
    std::string dbpath = fs::PathToString(snapshot_datadir);
    std::string target = fs::PathToString(invalid_path);
    LogPrintf("[snapshot] renaming snapshot datadir %s to %s\n", dbpath, target);

    // The invalid snapshot datadir is simply moved and not deleted because we may
    // want to do forensics later during issue investigation. The user is instructed
    // accordingly in MaybeCompleteSnapshotValidation().
    try {
        fs::rename(snapshot_datadir, invalid_path);
    } catch (const fs::filesystem_error& e) {
        auto src_str = fs::PathToString(snapshot_datadir);
        auto dest_str = fs::PathToString(invalid_path);

        LogPrintf("%s: error renaming file '%s' -> '%s': %s\n",
                __func__, src_str, dest_str, e.what());
        return util::Error{strprintf(_(
            "Rename of '%s' -> '%s' failed. "
            "You should resolve this by manually moving or deleting the invalid "
            "snapshot directory %s, otherwise you will encounter the same error again "
            "on the next startup."),
            src_str, dest_str, src_str)};
    }
    return {};
}

bool ChainstateManager::DeleteSnapshotChainstate()
{
    AssertLockHeld(::cs_main);
    Assert(m_snapshot_chainstate);
    Assert(m_ibd_chainstate);

    fs::path snapshot_datadir = GetSnapshotCoinsDBPath(*m_snapshot_chainstate);
    if (!DeleteCoinsDBFromDisk(snapshot_datadir, /*is_snapshot=*/ true)) {
        LogPrintf("Deletion of %s failed. Please remove it manually to continue reindexing.\n",
                  fs::PathToString(snapshot_datadir));
        return false;
    }
    m_active_chainstate = m_ibd_chainstate.get();
    m_snapshot_chainstate.reset();
    return true;
}

ChainstateRole Chainstate::GetRole() const
{
    if (m_chainman.GetAll().size() <= 1) {
        return ChainstateRole::NORMAL;
    }
    return (this != &m_chainman.ActiveChainstate()) ?
               ChainstateRole::BACKGROUND :
               ChainstateRole::ASSUMEDVALID;
}

const CBlockIndex* ChainstateManager::GetSnapshotBaseBlock() const
{
    return m_active_chainstate ? m_active_chainstate->SnapshotBase() : nullptr;
}

std::optional<int> ChainstateManager::GetSnapshotBaseHeight() const
{
    const CBlockIndex* base = this->GetSnapshotBaseBlock();
    return base ? std::make_optional(base->nHeight) : std::nullopt;
}

bool ChainstateManager::ValidatedSnapshotCleanup()
{
    AssertLockHeld(::cs_main);
    auto get_storage_path = [](auto& chainstate) EXCLUSIVE_LOCKS_REQUIRED(::cs_main) -> std::optional<fs::path> {
        if (!(chainstate && chainstate->HasCoinsViews())) {
            return {};
        }
        return chainstate->CoinsDB().StoragePath();
    };
    std::optional<fs::path> ibd_chainstate_path_maybe = get_storage_path(m_ibd_chainstate);
    std::optional<fs::path> snapshot_chainstate_path_maybe = get_storage_path(m_snapshot_chainstate);

    if (!this->IsSnapshotValidated()) {
        // No need to clean up.
        return false;
    }
    // If either path doesn't exist, that means at least one of the chainstates
    // is in-memory, in which case we can't do on-disk cleanup. You'd better be
    // in a unittest!
    if (!ibd_chainstate_path_maybe || !snapshot_chainstate_path_maybe) {
        LogPrintf("[snapshot] snapshot chainstate cleanup cannot happen with "
                  "in-memory chainstates. You are testing, right?\n");
        return false;
    }

    const auto& snapshot_chainstate_path = *snapshot_chainstate_path_maybe;
    const auto& ibd_chainstate_path = *ibd_chainstate_path_maybe;

    // Since we're going to be moving around the underlying leveldb filesystem content
    // for each chainstate, make sure that the chainstates (and their constituent
    // CoinsViews members) have been destructed first.
    //
    // The caller of this method will be responsible for reinitializing chainstates
    // if they want to continue operation.
    this->ResetChainstates();

    // No chainstates should be considered usable.
    assert(this->GetAll().size() == 0);

    LogPrintf("[snapshot] deleting background chainstate directory (now unnecessary) (%s)\n",
              fs::PathToString(ibd_chainstate_path));

    fs::path tmp_old{ibd_chainstate_path + "_todelete"};

    auto rename_failed_abort = [this](
                                   fs::path p_old,
                                   fs::path p_new,
                                   const fs::filesystem_error& err) {
        LogPrintf("Error renaming path (%s) -> (%s): %s\n",
                  fs::PathToString(p_old), fs::PathToString(p_new), err.what());
        GetNotifications().fatalError(strprintf(
            "Rename of '%s' -> '%s' failed. "
            "Cannot clean up the background chainstate leveldb directory.",
            fs::PathToString(p_old), fs::PathToString(p_new)));
    };

    try {
        fs::rename(ibd_chainstate_path, tmp_old);
    } catch (const fs::filesystem_error& e) {
        rename_failed_abort(ibd_chainstate_path, tmp_old, e);
        throw;
    }

    LogPrintf("[snapshot] moving snapshot chainstate (%s) to "
              "default chainstate directory (%s)\n",
              fs::PathToString(snapshot_chainstate_path), fs::PathToString(ibd_chainstate_path));

    try {
        fs::rename(snapshot_chainstate_path, ibd_chainstate_path);
    } catch (const fs::filesystem_error& e) {
        rename_failed_abort(snapshot_chainstate_path, ibd_chainstate_path, e);
        throw;
    }

    if (!DeleteCoinsDBFromDisk(tmp_old, /*is_snapshot=*/false)) {
        // No need to FatalError because once the unneeded bg chainstate data is
        // moved, it will not interfere with subsequent initialization.
        LogPrintf("Deletion of %s failed. Please remove it manually, as the "
                  "directory is now unnecessary.\n",
                  fs::PathToString(tmp_old));
    } else {
        LogPrintf("[snapshot] deleted background chainstate directory (%s)\n",
                  fs::PathToString(ibd_chainstate_path));
    }
    return true;
}

Chainstate& ChainstateManager::GetChainstateForIndexing()
{
    // We can't always return `m_ibd_chainstate` because after background validation
    // has completed, `m_snapshot_chainstate == m_active_chainstate`, but it can be
    // indexed.
    return (this->GetAll().size() > 1) ? *m_ibd_chainstate : *m_active_chainstate;
}

std::pair<int, int> ChainstateManager::GetPruneRange(const Chainstate& chainstate, int last_height_can_prune)
{
    if (chainstate.m_chain.Height() <= 0) {
        return {0, 0};
    }
    int prune_start{0};

    if (this->GetAll().size() > 1 && m_snapshot_chainstate.get() == &chainstate) {
        // Leave the blocks in the background IBD chain alone if we're pruning
        // the snapshot chain.
        prune_start = *Assert(GetSnapshotBaseHeight()) + 1;
    }

    int max_prune = std::max<int>(
        0, chainstate.m_chain.Height() - static_cast<int>(MIN_BLOCKS_TO_KEEP));

    // last block to prune is the lesser of (caller-specified height, MIN_BLOCKS_TO_KEEP from the tip)
    //
    // While you might be tempted to prune the background chainstate more
    // aggressively (i.e. fewer MIN_BLOCKS_TO_KEEP), this won't work with index
    // building - specifically blockfilterindex requires undo data, and if
    // we don't maintain this trailing window, we hit indexing failures.
    int prune_end = std::min(last_height_can_prune, max_prune);

    return {prune_start, prune_end};
}<|MERGE_RESOLUTION|>--- conflicted
+++ resolved
@@ -296,31 +296,6 @@
     AssertLockHeld(cs_main);
     AssertLockHeld(m_mempool->cs);
     std::vector<uint256> vHashUpdate;
-<<<<<<< HEAD
-    // disconnectpool's insertion_order index sorts the entries from
-    // oldest to newest, but the oldest entry will be the last tx from the
-    // latest mined block that was disconnected.
-    // Iterate disconnectpool in reverse, so that we add transactions
-    // back to the mempool starting with the earliest transaction that had
-    // been previously seen in a block.
-    auto it = disconnectpool.queuedTx.get<insertion_order>().rbegin();
-    while (it != disconnectpool.queuedTx.get<insertion_order>().rend()) {
-        auto now = GetTime();
-        // ignore validation errors in resurrected transactions
-        if (!fAddToMempool || (*it)->IsCoinBase() ||
-            AcceptToMemoryPool(*this, *it, /*accept_time=*/ now, /*embargo_time=*/ now,
-                /*bypass_limits=*/true, /*test_accept=*/false).m_result_type !=
-                    MempoolAcceptResult::ResultType::VALID) {
-            // If the transaction doesn't make it in to the mempool, remove any
-            // transactions that depend on it (which would now be orphans).
-            m_mempool->removeRecursive(**it, MemPoolRemovalReason::REORG);
-        } else if (m_mempool->exists(GenTxid::Txid((*it)->GetHash()))) {
-            vHashUpdate.push_back((*it)->GetHash());
-        }
-        ++it;
-    }
-    disconnectpool.queuedTx.clear();
-=======
     {
         // disconnectpool is ordered so that the front is the most recently-confirmed
         // transaction (the last tx of the block at the tip) in the disconnected chain.
@@ -330,9 +305,10 @@
         const auto queuedTx = disconnectpool.take();
         auto it = queuedTx.rbegin();
         while (it != queuedTx.rend()) {
+            auto now = GetTime();
             // ignore validation errors in resurrected transactions
             if (!fAddToMempool || (*it)->IsCoinBase() ||
-                AcceptToMemoryPool(*this, *it, GetTime(),
+                AcceptToMemoryPool(*this, *it, /*accept_time=*/ now, /*embargo_time=*/ now,
                     /*bypass_limits=*/true, /*test_accept=*/false).m_result_type !=
                         MempoolAcceptResult::ResultType::VALID) {
                 // If the transaction doesn't make it in to the mempool, remove any
@@ -345,7 +321,6 @@
         }
     }
 
->>>>>>> 3e691258
     // AcceptToMemoryPool/addUnchecked all assume that new mempool entries have
     // no in-mempool children, which is generally not true when adding
     // previously-confirmed transactions back to the mempool.
@@ -882,14 +857,10 @@
         }
     }
 
-<<<<<<< HEAD
-    entry.reset(new CTxMemPoolEntry(ptx, ws.m_base_fees, nAcceptTime, nEmbargoTime, m_active_chainstate.m_chain.Height(),
-=======
     // Set entry_sequence to 0 when bypass_limits is used; this allows txs from a block
     // reorg to be marked earlier than any child txs that were already in the mempool.
     const uint64_t entry_sequence = bypass_limits ? 0 : m_pool.GetSequence();
-    entry.reset(new CTxMemPoolEntry(ptx, ws.m_base_fees, nAcceptTime, m_active_chainstate.m_chain.Height(), entry_sequence,
->>>>>>> 3e691258
+    entry.reset(new CTxMemPoolEntry(ptx, ws.m_base_fees, nAcceptTime, nEmbargoTime, m_active_chainstate.m_chain.Height(), entry_sequence,
                                     fSpendsCoinbase, nSigOpsCost, lock_points.value()));
     LogPrint(BCLog::DANDELION, "nEmbargoTime=%d\n", nEmbargoTime);
     ws.m_vsize = entry->GetTxSize();
