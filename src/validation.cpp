// Copyright (c) 2009-2010 Satoshi Nakamoto
// Copyright (c) 2009-2020 The Bitcoin Core developers
// Distributed under the MIT software license, see the accompanying
// file COPYING or http://www.opensource.org/licenses/mit-license.php.

#include <validation.h>

#include <arith_uint256.h>
#include <chain.h>
#include <chainparams.h>
#include <checkqueue.h>
#include <consensus/consensus.h>
#include <consensus/merkle.h>
#include <consensus/tx_check.h>
#include <consensus/tx_verify.h>
#include <consensus/validation.h>
#include <cuckoocache.h>
#include <flatfile.h>
#include <hash.h>
#include <index/txindex.h>
#include <logging.h>
#include <logging/timer.h>
#include <node/ui_interface.h>
#include <optional.h>
#include <policy/fees.h>
#include <policy/policy.h>
#include <policy/settings.h>
#include <pow.h>
#include <primitives/block.h>
#include <primitives/transaction.h>
#include <random.h>
#include <reverse_iterator.h>
#include <script/script.h>
#include <script/sigcache.h>
#include <shutdown.h>
#include <timedata.h>
#include <tinyformat.h>
#include <txdb.h>
#include <txmempool.h>
#include <uint256.h>
#include <undo.h>
#include <util/check.h> // For NDEBUG compile time check
#include <util/moneystr.h>
#include <util/rbf.h>
#include <util/strencodings.h>
#include <util/system.h>
#include <util/translation.h>
#include <validationinterface.h>
#include <warnings.h>

#include <string>

#include <boost/algorithm/string/replace.hpp>

#define MICRO 0.000001
#define MILLI 0.001

/**
 * An extra transaction can be added to a package, as long as it only has one
 * ancestor and is no larger than this. Not really any reason to make this
 * configurable as it doesn't materially change DoS parameters.
 */
static const unsigned int EXTRA_DESCENDANT_TX_SIZE_LIMIT = 10000;
/** Maximum kilobytes for transactions to store for processing during reorg */
static const unsigned int MAX_DISCONNECTED_TX_POOL_SIZE = 20000;
/** The pre-allocation chunk size for blk?????.dat files (since 0.8) */
static const unsigned int BLOCKFILE_CHUNK_SIZE = 0x1000000; // 16 MiB
/** The pre-allocation chunk size for rev?????.dat files (since 0.8) */
static const unsigned int UNDOFILE_CHUNK_SIZE = 0x100000; // 1 MiB
/** Time to wait between writing blocks/block index to disk. */
static constexpr std::chrono::hours DATABASE_WRITE_INTERVAL{1};
/** Time to wait between flushing chainstate to disk. */
static constexpr std::chrono::hours DATABASE_FLUSH_INTERVAL{24};
/** Maximum age of our tip for us to be considered current for fee estimation */
static constexpr std::chrono::hours MAX_FEE_ESTIMATION_TIP_AGE{3};
const std::vector<std::string> CHECKLEVEL_DOC {
    "level 0 reads the blocks from disk",
    "level 1 verifies block validity",
    "level 2 verifies undo data",
    "level 3 checks disconnection of tip blocks",
    "level 4 tries to reconnect the blocks",
    "each level includes the checks of the previous levels",
};

// Cybersecurity Lab: The time difference from when the block was mined, to when it was received
int64_t blockTimeOffset = INT_MIN;

bool CBlockIndexWorkComparator::operator()(const CBlockIndex *pa, const CBlockIndex *pb) const {
    // First sort by most total work, ...
    if (pa->nChainWork > pb->nChainWork) return false;
    if (pa->nChainWork < pb->nChainWork) return true;

    // ... then by earliest time received, ...
    if (pa->nSequenceId < pb->nSequenceId) return false;
    if (pa->nSequenceId > pb->nSequenceId) return true;

    // Use pointer address as tie breaker (should only happen with blocks
    // loaded from disk, as those all have id 0).
    if (pa < pb) return false;
    if (pa > pb) return true;

    // Identical blocks.
    return false;
}

ChainstateManager g_chainman;

CChainState& ChainstateActive()
{
    LOCK(::cs_main);
    assert(g_chainman.m_active_chainstate);
    return *g_chainman.m_active_chainstate;
}

CChain& ChainActive()
{
    LOCK(::cs_main);
    return ::ChainstateActive().m_chain;
}

/**
 * Mutex to guard access to validation specific variables, such as reading
 * or changing the chainstate.
 *
 * This may also need to be locked when updating the transaction pool, e.g. on
 * AcceptToMemoryPool. See CTxMemPool::cs comment for details.
 *
 * The transaction pool has a separate lock to allow reading from it and the
 * chainstate at the same time.
 */
RecursiveMutex cs_main;

CBlockIndex *pindexBestHeader = nullptr;
Mutex g_best_block_mutex;
std::condition_variable g_best_block_cv;
uint256 g_best_block;
bool g_parallel_script_checks{false};
std::atomic_bool fImporting(false);
std::atomic_bool fReindex(false);
bool fHavePruned = false;
bool fPruneMode = false;
bool fRequireStandard = true;
bool fCheckBlockIndex = false;
bool fCheckpointsEnabled = DEFAULT_CHECKPOINTS_ENABLED;
size_t nCoinCacheUsage = 5000 * 300;
uint64_t nPruneTarget = 0;
int64_t nMaxTipAge = DEFAULT_MAX_TIP_AGE;

uint256 hashAssumeValid;
arith_uint256 nMinimumChainWork;

CFeeRate minRelayTxFee = CFeeRate(DEFAULT_MIN_RELAY_TX_FEE);

CBlockPolicyEstimator feeEstimator;
CTxMemPool mempool(&feeEstimator);

// Internal stuff
namespace {
    CBlockIndex* pindexBestInvalid = nullptr;

    RecursiveMutex cs_LastBlockFile;
    std::vector<CBlockFileInfo> vinfoBlockFile;
    int nLastBlockFile = 0;
    /** Global flag to indicate we should check to see if there are
     *  block/undo files that should be deleted.  Set on startup
     *  or if we allocate more file space when we're in prune mode
     */
    bool fCheckForPruning = false;

    /** Dirty block index entries. */
    std::set<CBlockIndex*> setDirtyBlockIndex;

    /** Dirty block file entries. */
    std::set<int> setDirtyFileInfo;
} // anon namespace

CBlockIndex* LookupBlockIndex(const uint256& hash)
{
    AssertLockHeld(cs_main);
    BlockMap::const_iterator it = g_chainman.BlockIndex().find(hash);
    return it == g_chainman.BlockIndex().end() ? nullptr : it->second;
}

CBlockIndex* FindForkInGlobalIndex(const CChain& chain, const CBlockLocator& locator)
{
    AssertLockHeld(cs_main);

    // Find the latest block common to locator and chain - we expect that
    // locator.vHave is sorted descending by height.
    for (const uint256& hash : locator.vHave) {
        CBlockIndex* pindex = LookupBlockIndex(hash);
        if (pindex) {
            if (chain.Contains(pindex))
                return pindex;
            if (pindex->GetAncestor(chain.Height()) == chain.Tip()) {
                return chain.Tip();
            }
        }
    }
    return chain.Genesis();
}

std::unique_ptr<CBlockTreeDB> pblocktree;

// See definition for documentation
static void FindFilesToPruneManual(ChainstateManager& chainman, std::set<int>& setFilesToPrune, int nManualPruneHeight);
static void FindFilesToPrune(ChainstateManager& chainman, std::set<int>& setFilesToPrune, uint64_t nPruneAfterHeight);
bool CheckInputScripts(const CTransaction& tx, TxValidationState &state, const CCoinsViewCache &inputs, unsigned int flags, bool cacheSigStore, bool cacheFullScriptStore, PrecomputedTransactionData& txdata, std::vector<CScriptCheck> *pvChecks = nullptr);
static FILE* OpenUndoFile(const FlatFilePos &pos, bool fReadOnly = false);
static FlatFileSeq BlockFileSeq();
static FlatFileSeq UndoFileSeq();

bool CheckFinalTx(const CTransaction &tx, int flags)
{
    AssertLockHeld(cs_main);

    // By convention a negative value for flags indicates that the
    // current network-enforced consensus rules should be used. In
    // a future soft-fork scenario that would mean checking which
    // rules would be enforced for the next block and setting the
    // appropriate flags. At the present time no soft-forks are
    // scheduled, so no flags are set.
    flags = std::max(flags, 0);

    // CheckFinalTx() uses ::ChainActive().Height()+1 to evaluate
    // nLockTime because when IsFinalTx() is called within
    // CBlock::AcceptBlock(), the height of the block *being*
    // evaluated is what is used. Thus if we want to know if a
    // transaction can be part of the *next* block, we need to call
    // IsFinalTx() with one more than ::ChainActive().Height().
    const int nBlockHeight = ::ChainActive().Height() + 1;

    // BIP113 requires that time-locked transactions have nLockTime set to
    // less than the median time of the previous block they're contained in.
    // When the next block is created its previous block will be the current
    // chain tip, so we use that to calculate the median time passed to
    // IsFinalTx() if LOCKTIME_MEDIAN_TIME_PAST is set.
    const int64_t nBlockTime = (flags & LOCKTIME_MEDIAN_TIME_PAST)
                             ? ::ChainActive().Tip()->GetMedianTimePast()
                             : GetAdjustedTime();

    return IsFinalTx(tx, nBlockHeight, nBlockTime);
}

bool TestLockPointValidity(const LockPoints* lp)
{
    AssertLockHeld(cs_main);
    assert(lp);
    // If there are relative lock times then the maxInputBlock will be set
    // If there are no relative lock times, the LockPoints don't depend on the chain
    if (lp->maxInputBlock) {
        // Check whether ::ChainActive() is an extension of the block at which the LockPoints
        // calculation was valid.  If not LockPoints are no longer valid
        if (!::ChainActive().Contains(lp->maxInputBlock)) {
            return false;
        }
    }

    // LockPoints still valid
    return true;
}

bool CheckSequenceLocks(const CTxMemPool& pool, const CTransaction& tx, int flags, LockPoints* lp, bool useExistingLockPoints)
{
    AssertLockHeld(cs_main);
    AssertLockHeld(pool.cs);

    CBlockIndex* tip = ::ChainActive().Tip();
    assert(tip != nullptr);

    CBlockIndex index;
    index.pprev = tip;
    // CheckSequenceLocks() uses ::ChainActive().Height()+1 to evaluate
    // height based locks because when SequenceLocks() is called within
    // ConnectBlock(), the height of the block *being*
    // evaluated is what is used.
    // Thus if we want to know if a transaction can be part of the
    // *next* block, we need to use one more than ::ChainActive().Height()
    index.nHeight = tip->nHeight + 1;

    std::pair<int, int64_t> lockPair;
    if (useExistingLockPoints) {
        assert(lp);
        lockPair.first = lp->height;
        lockPair.second = lp->time;
    }
    else {
        // CoinsTip() contains the UTXO set for ::ChainActive().Tip()
        CCoinsViewMemPool viewMemPool(&::ChainstateActive().CoinsTip(), pool);
        std::vector<int> prevheights;
        prevheights.resize(tx.vin.size());
        for (size_t txinIndex = 0; txinIndex < tx.vin.size(); txinIndex++) {
            const CTxIn& txin = tx.vin[txinIndex];
            Coin coin;
            if (!viewMemPool.GetCoin(txin.prevout, coin)) {
                return error("%s: Missing input", __func__);
            }
            if (coin.nHeight == MEMPOOL_HEIGHT) {
                // Assume all mempool transaction confirm in the next block
                prevheights[txinIndex] = tip->nHeight + 1;
            } else {
                prevheights[txinIndex] = coin.nHeight;
            }
        }
        lockPair = CalculateSequenceLocks(tx, flags, prevheights, index);
        if (lp) {
            lp->height = lockPair.first;
            lp->time = lockPair.second;
            // Also store the hash of the block with the highest height of
            // all the blocks which have sequence locked prevouts.
            // This hash needs to still be on the chain
            // for these LockPoint calculations to be valid
            // Note: It is impossible to correctly calculate a maxInputBlock
            // if any of the sequence locked inputs depend on unconfirmed txs,
            // except in the special case where the relative lock time/height
            // is 0, which is equivalent to no sequence lock. Since we assume
            // input height of tip+1 for mempool txs and test the resulting
            // lockPair from CalculateSequenceLocks against tip+1.  We know
            // EvaluateSequenceLocks will fail if there was a non-zero sequence
            // lock on a mempool input, so we can use the return value of
            // CheckSequenceLocks to indicate the LockPoints validity
            int maxInputHeight = 0;
            for (const int height : prevheights) {
                // Can ignore mempool inputs since we'll fail if they had non-zero locks
                if (height != tip->nHeight+1) {
                    maxInputHeight = std::max(maxInputHeight, height);
                }
            }
            lp->maxInputBlock = tip->GetAncestor(maxInputHeight);
        }
    }
    return EvaluateSequenceLocks(index, lockPair);
}

// Returns the script flags which should be checked for a given block
static unsigned int GetBlockScriptFlags(const CBlockIndex* pindex, const Consensus::Params& chainparams);

static void LimitMempoolSize(CTxMemPool& pool, size_t limit, std::chrono::seconds age)
    EXCLUSIVE_LOCKS_REQUIRED(pool.cs, ::cs_main)
{
    int expired = pool.Expire(GetTime<std::chrono::seconds>() - age);
    if (expired != 0) {
        LogPrint(BCLog::MEMPOOL, "Expired %i transactions from the memory pool\n", expired);
    }

    std::vector<COutPoint> vNoSpendsRemaining;
    pool.TrimToSize(limit, &vNoSpendsRemaining);
    for (const COutPoint& removed : vNoSpendsRemaining)
        ::ChainstateActive().CoinsTip().Uncache(removed);
}

static bool IsCurrentForFeeEstimation() EXCLUSIVE_LOCKS_REQUIRED(cs_main)
{
    AssertLockHeld(cs_main);
    if (::ChainstateActive().IsInitialBlockDownload())
        return false;
    if (::ChainActive().Tip()->GetBlockTime() < count_seconds(GetTime<std::chrono::seconds>() - MAX_FEE_ESTIMATION_TIP_AGE))
        return false;
    if (::ChainActive().Height() < pindexBestHeader->nHeight - 1)
        return false;
    return true;
}

/* Make mempool consistent after a reorg, by re-adding or recursively erasing
 * disconnected block transactions from the mempool, and also removing any
 * other transactions from the mempool that are no longer valid given the new
 * tip/height.
 *
 * Note: we assume that disconnectpool only contains transactions that are NOT
 * confirmed in the current chain nor already in the mempool (otherwise,
 * in-mempool descendants of such transactions would be removed).
 *
 * Passing fAddToMempool=false will skip trying to add the transactions back,
 * and instead just erase from the mempool as needed.
 */

static void UpdateMempoolForReorg(DisconnectedBlockTransactions& disconnectpool, bool fAddToMempool) EXCLUSIVE_LOCKS_REQUIRED(cs_main, ::mempool.cs)
{
    AssertLockHeld(cs_main);
    std::vector<uint256> vHashUpdate;
    // disconnectpool's insertion_order index sorts the entries from
    // oldest to newest, but the oldest entry will be the last tx from the
    // latest mined block that was disconnected.
    // Iterate disconnectpool in reverse, so that we add transactions
    // back to the mempool starting with the earliest transaction that had
    // been previously seen in a block.
    auto it = disconnectpool.queuedTx.get<insertion_order>().rbegin();
    while (it != disconnectpool.queuedTx.get<insertion_order>().rend()) {
        // ignore validation errors in resurrected transactions
        TxValidationState stateDummy;
        if (!fAddToMempool || (*it)->IsCoinBase() ||
            !AcceptToMemoryPool(mempool, stateDummy, *it,
                                nullptr /* plTxnReplaced */, true /* bypass_limits */, 0 /* nAbsurdFee */)) {
            // If the transaction doesn't make it in to the mempool, remove any
            // transactions that depend on it (which would now be orphans).
            mempool.removeRecursive(**it, MemPoolRemovalReason::REORG);
        } else if (mempool.exists((*it)->GetHash())) {
            vHashUpdate.push_back((*it)->GetHash());
        }
        ++it;
    }
    disconnectpool.queuedTx.clear();
    // AcceptToMemoryPool/addUnchecked all assume that new mempool entries have
    // no in-mempool children, which is generally not true when adding
    // previously-confirmed transactions back to the mempool.
    // UpdateTransactionsFromBlock finds descendants of any transactions in
    // the disconnectpool that were added back and cleans up the mempool state.
    mempool.UpdateTransactionsFromBlock(vHashUpdate);

    // We also need to remove any now-immature transactions
    mempool.removeForReorg(&::ChainstateActive().CoinsTip(), ::ChainActive().Tip()->nHeight + 1, STANDARD_LOCKTIME_VERIFY_FLAGS);
    // Re-limit mempool size, in case we added any transactions
    LimitMempoolSize(mempool, gArgs.GetArg("-maxmempool", DEFAULT_MAX_MEMPOOL_SIZE) * 1000000, std::chrono::hours{gArgs.GetArg("-mempoolexpiry", DEFAULT_MEMPOOL_EXPIRY)});
}

// Used to avoid mempool polluting consensus critical paths if CCoinsViewMempool
// were somehow broken and returning the wrong scriptPubKeys
static bool CheckInputsFromMempoolAndCache(const CTransaction& tx, TxValidationState& state, const CCoinsViewCache& view, const CTxMemPool& pool,
                 unsigned int flags, PrecomputedTransactionData& txdata) EXCLUSIVE_LOCKS_REQUIRED(cs_main) {
    AssertLockHeld(cs_main);

    // pool.cs should be locked already, but go ahead and re-take the lock here
    // to enforce that mempool doesn't change between when we check the view
    // and when we actually call through to CheckInputScripts
    LOCK(pool.cs);

    assert(!tx.IsCoinBase());
    for (const CTxIn& txin : tx.vin) {
        const Coin& coin = view.AccessCoin(txin.prevout);

        // AcceptToMemoryPoolWorker has already checked that the coins are
        // available, so this shouldn't fail. If the inputs are not available
        // here then return false.
        if (coin.IsSpent()) return false;

        // Check equivalence for available inputs.
        const CTransactionRef& txFrom = pool.get(txin.prevout.hash);
        if (txFrom) {
            assert(txFrom->GetHash() == txin.prevout.hash);
            assert(txFrom->vout.size() > txin.prevout.n);
            assert(txFrom->vout[txin.prevout.n] == coin.out);
        } else {
            const Coin& coinFromDisk = ::ChainstateActive().CoinsTip().AccessCoin(txin.prevout);
            assert(!coinFromDisk.IsSpent());
            assert(coinFromDisk.out == coin.out);
        }
    }

    // Call CheckInputScripts() to cache signature and script validity against current tip consensus rules.
    return CheckInputScripts(tx, state, view, flags, /* cacheSigStore = */ true, /* cacheFullSciptStore = */ true, txdata);
}

namespace {

class MemPoolAccept
{
public:
    MemPoolAccept(CTxMemPool& mempool) : m_pool(mempool), m_view(&m_dummy), m_viewmempool(&::ChainstateActive().CoinsTip(), m_pool),
        m_limit_ancestors(gArgs.GetArg("-limitancestorcount", DEFAULT_ANCESTOR_LIMIT)),
        m_limit_ancestor_size(gArgs.GetArg("-limitancestorsize", DEFAULT_ANCESTOR_SIZE_LIMIT)*1000),
        m_limit_descendants(gArgs.GetArg("-limitdescendantcount", DEFAULT_DESCENDANT_LIMIT)),
        m_limit_descendant_size(gArgs.GetArg("-limitdescendantsize", DEFAULT_DESCENDANT_SIZE_LIMIT)*1000) {}

    // We put the arguments we're handed into a struct, so we can pass them
    // around easier.
    struct ATMPArgs {
        const CChainParams& m_chainparams;
        TxValidationState &m_state;
        const int64_t m_accept_time;
        std::list<CTransactionRef>* m_replaced_transactions;
        const bool m_bypass_limits;
        const CAmount& m_absurd_fee;
        /*
         * Return any outpoints which were not previously present in the coins
         * cache, but were added as a result of validating the tx for mempool
         * acceptance. This allows the caller to optionally remove the cache
         * additions if the associated transaction ends up being rejected by
         * the mempool.
         */
        std::vector<COutPoint>& m_coins_to_uncache;
        const bool m_test_accept;
    };

    // Single transaction acceptance
    bool AcceptSingleTransaction(const CTransactionRef& ptx, ATMPArgs& args) EXCLUSIVE_LOCKS_REQUIRED(cs_main);

private:
    // All the intermediate state that gets passed between the various levels
    // of checking a given transaction.
    struct Workspace {
        Workspace(const CTransactionRef& ptx) : m_ptx(ptx), m_hash(ptx->GetHash()) {}
        std::set<uint256> m_conflicts;
        CTxMemPool::setEntries m_all_conflicting;
        CTxMemPool::setEntries m_ancestors;
        std::unique_ptr<CTxMemPoolEntry> m_entry;

        bool m_replacement_transaction;
        CAmount m_modified_fees;
        CAmount m_conflicting_fees;
        size_t m_conflicting_size;

        const CTransactionRef& m_ptx;
        const uint256& m_hash;
    };

    // Run the policy checks on a given transaction, excluding any script checks.
    // Looks up inputs, calculates feerate, considers replacement, evaluates
    // package limits, etc. As this function can be invoked for "free" by a peer,
    // only tests that are fast should be done here (to avoid CPU DoS).
    bool PreChecks(ATMPArgs& args, Workspace& ws) EXCLUSIVE_LOCKS_REQUIRED(cs_main, m_pool.cs);

    // Run the script checks using our policy flags. As this can be slow, we should
    // only invoke this on transactions that have otherwise passed policy checks.
    bool PolicyScriptChecks(ATMPArgs& args, Workspace& ws, PrecomputedTransactionData& txdata) EXCLUSIVE_LOCKS_REQUIRED(cs_main);

    // Re-run the script checks, using consensus flags, and try to cache the
    // result in the scriptcache. This should be done after
    // PolicyScriptChecks(). This requires that all inputs either be in our
    // utxo set or in the mempool.
    bool ConsensusScriptChecks(ATMPArgs& args, Workspace& ws, PrecomputedTransactionData &txdata) EXCLUSIVE_LOCKS_REQUIRED(cs_main);

    // Try to add the transaction to the mempool, removing any conflicts first.
    // Returns true if the transaction is in the mempool after any size
    // limiting is performed, false otherwise.
    bool Finalize(ATMPArgs& args, Workspace& ws) EXCLUSIVE_LOCKS_REQUIRED(cs_main, m_pool.cs);

    // Compare a package's feerate against minimum allowed.
    bool CheckFeeRate(size_t package_size, CAmount package_fee, TxValidationState& state)
    {
        CAmount mempoolRejectFee = m_pool.GetMinFee(gArgs.GetArg("-maxmempool", DEFAULT_MAX_MEMPOOL_SIZE) * 1000000).GetFee(package_size);
        if (mempoolRejectFee > 0 && package_fee < mempoolRejectFee) {
            return state.Invalid(TxValidationResult::TX_MEMPOOL_POLICY, "mempool min fee not met", strprintf("%d < %d", package_fee, mempoolRejectFee));
        }

        if (package_fee < ::minRelayTxFee.GetFee(package_size)) {
            return state.Invalid(TxValidationResult::TX_MEMPOOL_POLICY, "min relay fee not met", strprintf("%d < %d", package_fee, ::minRelayTxFee.GetFee(package_size)));
        }
        return true;
    }

private:
    CTxMemPool& m_pool;
    CCoinsViewCache m_view;
    CCoinsViewMemPool m_viewmempool;
    CCoinsView m_dummy;

    // The package limits in effect at the time of invocation.
    const size_t m_limit_ancestors;
    const size_t m_limit_ancestor_size;
    // These may be modified while evaluating a transaction (eg to account for
    // in-mempool conflicts; see below).
    size_t m_limit_descendants;
    size_t m_limit_descendant_size;
};

bool MemPoolAccept::PreChecks(ATMPArgs& args, Workspace& ws)
{
    const CTransactionRef& ptx = ws.m_ptx;
    const CTransaction& tx = *ws.m_ptx;
    const uint256& hash = ws.m_hash;

    // Copy/alias what we need out of args
    TxValidationState &state = args.m_state;
    const int64_t nAcceptTime = args.m_accept_time;
    const bool bypass_limits = args.m_bypass_limits;
    const CAmount& nAbsurdFee = args.m_absurd_fee;
    std::vector<COutPoint>& coins_to_uncache = args.m_coins_to_uncache;

    // Alias what we need out of ws
    std::set<uint256>& setConflicts = ws.m_conflicts;
    CTxMemPool::setEntries& allConflicting = ws.m_all_conflicting;
    CTxMemPool::setEntries& setAncestors = ws.m_ancestors;
    std::unique_ptr<CTxMemPoolEntry>& entry = ws.m_entry;
    bool& fReplacementTransaction = ws.m_replacement_transaction;
    CAmount& nModifiedFees = ws.m_modified_fees;
    CAmount& nConflictingFees = ws.m_conflicting_fees;
    size_t& nConflictingSize = ws.m_conflicting_size;

    if (!CheckTransaction(tx, state))
        return false; // state filled in by CheckTransaction

    // Coinbase is only valid in a block, not as a loose transaction
    if (tx.IsCoinBase())
        return state.Invalid(TxValidationResult::TX_CONSENSUS, "coinbase");

    // Rather not work on nonstandard transactions (unless -testnet/-regtest)
    std::string reason;
    if (fRequireStandard && !IsStandardTx(tx, reason))
        return state.Invalid(TxValidationResult::TX_NOT_STANDARD, reason);

    // Do not work on transactions that are too small.
    // A transaction with 1 segwit input and 1 P2WPHK output has non-witness size of 82 bytes.
    // Transactions smaller than this are not relayed to mitigate CVE-2017-12842 by not relaying
    // 64-byte transactions.
    if (::GetSerializeSize(tx, PROTOCOL_VERSION | SERIALIZE_TRANSACTION_NO_WITNESS) < MIN_STANDARD_TX_NONWITNESS_SIZE)
        return state.Invalid(TxValidationResult::TX_NOT_STANDARD, "tx-size-small");

    // Only accept nLockTime-using transactions that can be mined in the next
    // block; we don't want our mempool filled up with transactions that can't
    // be mined yet.
    if (!CheckFinalTx(tx, STANDARD_LOCKTIME_VERIFY_FLAGS))
        return state.Invalid(TxValidationResult::TX_PREMATURE_SPEND, "non-final");

    // is it already in the memory pool?
    if (m_pool.exists(hash)) {
        return state.Invalid(TxValidationResult::TX_CONFLICT, "txn-already-in-mempool");
    }

    // Check for conflicts with in-memory transactions
    for (const CTxIn &txin : tx.vin)
    {
        const CTransaction* ptxConflicting = m_pool.GetConflictTx(txin.prevout);
        if (ptxConflicting) {
            if (!setConflicts.count(ptxConflicting->GetHash()))
            {
                // Allow opt-out of transaction replacement by setting
                // nSequence > MAX_BIP125_RBF_SEQUENCE (SEQUENCE_FINAL-2) on all inputs.
                //
                // SEQUENCE_FINAL-1 is picked to still allow use of nLockTime by
                // non-replaceable transactions. All inputs rather than just one
                // is for the sake of multi-party protocols, where we don't
                // want a single party to be able to disable replacement.
                //
                // The opt-out ignores descendants as anyone relying on
                // first-seen mempool behavior should be checking all
                // unconfirmed ancestors anyway; doing otherwise is hopelessly
                // insecure.
                bool fReplacementOptOut = true;
                for (const CTxIn &_txin : ptxConflicting->vin)
                {
                    if (_txin.nSequence <= MAX_BIP125_RBF_SEQUENCE)
                    {
                        fReplacementOptOut = false;
                        break;
                    }
                }
                if (fReplacementOptOut) {
                    return state.Invalid(TxValidationResult::TX_MEMPOOL_POLICY, "txn-mempool-conflict");
                }

                setConflicts.insert(ptxConflicting->GetHash());
            }
        }
    }

    LockPoints lp;
    m_view.SetBackend(m_viewmempool);

    CCoinsViewCache& coins_cache = ::ChainstateActive().CoinsTip();
    // do all inputs exist?
    for (const CTxIn& txin : tx.vin) {
        if (!coins_cache.HaveCoinInCache(txin.prevout)) {
            coins_to_uncache.push_back(txin.prevout);
        }

        // Note: this call may add txin.prevout to the coins cache
        // (coins_cache.cacheCoins) by way of FetchCoin(). It should be removed
        // later (via coins_to_uncache) if this tx turns out to be invalid.
        if (!m_view.HaveCoin(txin.prevout)) {
            // Are inputs missing because we already have the tx?
            for (size_t out = 0; out < tx.vout.size(); out++) {
                // Optimistically just do efficient check of cache for outputs
                if (coins_cache.HaveCoinInCache(COutPoint(hash, out))) {
                    return state.Invalid(TxValidationResult::TX_CONFLICT, "txn-already-known");
                }
            }
            // Otherwise assume this might be an orphan tx for which we just haven't seen parents yet
            return state.Invalid(TxValidationResult::TX_MISSING_INPUTS, "bad-txns-inputs-missingorspent");
        }
    }

    // Bring the best block into scope
    m_view.GetBestBlock();

    // we have all inputs cached now, so switch back to dummy (to protect
    // against bugs where we pull more inputs from disk that miss being added
    // to coins_to_uncache)
    m_view.SetBackend(m_dummy);

    // Only accept BIP68 sequence locked transactions that can be mined in the next
    // block; we don't want our mempool filled up with transactions that can't
    // be mined yet.
    // Must keep pool.cs for this unless we change CheckSequenceLocks to take a
    // CoinsViewCache instead of create its own
    if (!CheckSequenceLocks(m_pool, tx, STANDARD_LOCKTIME_VERIFY_FLAGS, &lp))
        return state.Invalid(TxValidationResult::TX_PREMATURE_SPEND, "non-BIP68-final");

    CAmount nFees = 0;
    if (!Consensus::CheckTxInputs(tx, state, m_view, GetSpendHeight(m_view), nFees)) {
        return error("%s: Consensus::CheckTxInputs: %s, %s", __func__, tx.GetHash().ToString(), state.ToString());
    }

    // Check for non-standard pay-to-script-hash in inputs
    if (fRequireStandard && !AreInputsStandard(tx, m_view))
        return state.Invalid(TxValidationResult::TX_NOT_STANDARD, "bad-txns-nonstandard-inputs");

    // Check for non-standard witness in P2WSH
    if (tx.HasWitness() && fRequireStandard && !IsWitnessStandard(tx, m_view))
        return state.Invalid(TxValidationResult::TX_WITNESS_MUTATED, "bad-witness-nonstandard");

    int64_t nSigOpsCost = GetTransactionSigOpCost(tx, m_view, STANDARD_SCRIPT_VERIFY_FLAGS);

    // nModifiedFees includes any fee deltas from PrioritiseTransaction
    nModifiedFees = nFees;
    m_pool.ApplyDelta(hash, nModifiedFees);

    // Keep track of transactions that spend a coinbase, which we re-scan
    // during reorgs to ensure COINBASE_MATURITY is still met.
    bool fSpendsCoinbase = false;
    for (const CTxIn &txin : tx.vin) {
        const Coin &coin = m_view.AccessCoin(txin.prevout);
        if (coin.IsCoinBase()) {
            fSpendsCoinbase = true;
            break;
        }
    }

    entry.reset(new CTxMemPoolEntry(ptx, nFees, nAcceptTime, ::ChainActive().Height(),
            fSpendsCoinbase, nSigOpsCost, lp));
    unsigned int nSize = entry->GetTxSize();

    if (nSigOpsCost > MAX_STANDARD_TX_SIGOPS_COST)
        return state.Invalid(TxValidationResult::TX_NOT_STANDARD, "bad-txns-too-many-sigops",
                strprintf("%d", nSigOpsCost));

    // No transactions are allowed below minRelayTxFee except from disconnected
    // blocks
    if (!bypass_limits && !CheckFeeRate(nSize, nModifiedFees, state)) return false;

    if (nAbsurdFee && nFees > nAbsurdFee)
        return state.Invalid(TxValidationResult::TX_NOT_STANDARD,
                "absurdly-high-fee", strprintf("%d > %d", nFees, nAbsurdFee));

    const CTxMemPool::setEntries setIterConflicting = m_pool.GetIterSet(setConflicts);
    // Calculate in-mempool ancestors, up to a limit.
    if (setConflicts.size() == 1) {
        // In general, when we receive an RBF transaction with mempool conflicts, we want to know whether we
        // would meet the chain limits after the conflicts have been removed. However, there isn't a practical
        // way to do this short of calculating the ancestor and descendant sets with an overlay cache of
        // changed mempool entries. Due to both implementation and runtime complexity concerns, this isn't
        // very realistic, thus we only ensure a limited set of transactions are RBF'able despite mempool
        // conflicts here. Importantly, we need to ensure that some transactions which were accepted using
        // the below carve-out are able to be RBF'ed, without impacting the security the carve-out provides
        // for off-chain contract systems (see link in the comment below).
        //
        // Specifically, the subset of RBF transactions which we allow despite chain limits are those which
        // conflict directly with exactly one other transaction (but may evict children of said transaction),
        // and which are not adding any new mempool dependencies. Note that the "no new mempool dependencies"
        // check is accomplished later, so we don't bother doing anything about it here, but if BIP 125 is
        // amended, we may need to move that check to here instead of removing it wholesale.
        //
        // Such transactions are clearly not merging any existing packages, so we are only concerned with
        // ensuring that (a) no package is growing past the package size (not count) limits and (b) we are
        // not allowing something to effectively use the (below) carve-out spot when it shouldn't be allowed
        // to.
        //
        // To check these we first check if we meet the RBF criteria, above, and increment the descendant
        // limits by the direct conflict and its descendants (as these are recalculated in
        // CalculateMempoolAncestors by assuming the new transaction being added is a new descendant, with no
        // removals, of each parent's existing dependent set). The ancestor count limits are unmodified (as
        // the ancestor limits should be the same for both our new transaction and any conflicts).
        // We don't bother incrementing m_limit_descendants by the full removal count as that limit never comes
        // into force here (as we're only adding a single transaction).
        assert(setIterConflicting.size() == 1);
        CTxMemPool::txiter conflict = *setIterConflicting.begin();

        m_limit_descendants += 1;
        m_limit_descendant_size += conflict->GetSizeWithDescendants();
    }

    std::string errString;
    if (!m_pool.CalculateMemPoolAncestors(*entry, setAncestors, m_limit_ancestors, m_limit_ancestor_size, m_limit_descendants, m_limit_descendant_size, errString)) {
        setAncestors.clear();
        // If CalculateMemPoolAncestors fails second time, we want the original error string.
        std::string dummy_err_string;
        // Contracting/payment channels CPFP carve-out:
        // If the new transaction is relatively small (up to 40k weight)
        // and has at most one ancestor (ie ancestor limit of 2, including
        // the new transaction), allow it if its parent has exactly the
        // descendant limit descendants.
        //
        // This allows protocols which rely on distrusting counterparties
        // being able to broadcast descendants of an unconfirmed transaction
        // to be secure by simply only having two immediately-spendable
        // outputs - one for each counterparty. For more info on the uses for
        // this, see https://lists.linuxfoundation.org/pipermail/bitcoin-dev/2018-November/016518.html
        if (nSize >  EXTRA_DESCENDANT_TX_SIZE_LIMIT ||
                !m_pool.CalculateMemPoolAncestors(*entry, setAncestors, 2, m_limit_ancestor_size, m_limit_descendants + 1, m_limit_descendant_size + EXTRA_DESCENDANT_TX_SIZE_LIMIT, dummy_err_string)) {
            return state.Invalid(TxValidationResult::TX_MEMPOOL_POLICY, "too-long-mempool-chain", errString);
        }
    }

    // A transaction that spends outputs that would be replaced by it is invalid. Now
    // that we have the set of all ancestors we can detect this
    // pathological case by making sure setConflicts and setAncestors don't
    // intersect.
    for (CTxMemPool::txiter ancestorIt : setAncestors)
    {
        const uint256 &hashAncestor = ancestorIt->GetTx().GetHash();
        if (setConflicts.count(hashAncestor))
        {
            return state.Invalid(TxValidationResult::TX_CONSENSUS, "bad-txns-spends-conflicting-tx",
                    strprintf("%s spends conflicting transaction %s",
                        hash.ToString(),
                        hashAncestor.ToString()));
        }
    }

    // Check if it's economically rational to mine this transaction rather
    // than the ones it replaces.
    nConflictingFees = 0;
    nConflictingSize = 0;
    uint64_t nConflictingCount = 0;

    // If we don't hold the lock allConflicting might be incomplete; the
    // subsequent RemoveStaged() and addUnchecked() calls don't guarantee
    // mempool consistency for us.
    fReplacementTransaction = setConflicts.size();
    if (fReplacementTransaction)
    {
        CFeeRate newFeeRate(nModifiedFees, nSize);
        std::set<uint256> setConflictsParents;
        const int maxDescendantsToVisit = 100;
        for (const auto& mi : setIterConflicting) {
            // Don't allow the replacement to reduce the feerate of the
            // mempool.
            //
            // We usually don't want to accept replacements with lower
            // feerates than what they replaced as that would lower the
            // feerate of the next block. Requiring that the feerate always
            // be increased is also an easy-to-reason about way to prevent
            // DoS attacks via replacements.
            //
            // We only consider the feerates of transactions being directly
            // replaced, not their indirect descendants. While that does
            // mean high feerate children are ignored when deciding whether
            // or not to replace, we do require the replacement to pay more
            // overall fees too, mitigating most cases.
            CFeeRate oldFeeRate(mi->GetModifiedFee(), mi->GetTxSize());
            if (newFeeRate <= oldFeeRate)
            {
                return state.Invalid(TxValidationResult::TX_MEMPOOL_POLICY, "insufficient fee",
                        strprintf("rejecting replacement %s; new feerate %s <= old feerate %s",
                            hash.ToString(),
                            newFeeRate.ToString(),
                            oldFeeRate.ToString()));
            }

            for (const CTxIn &txin : mi->GetTx().vin)
            {
                setConflictsParents.insert(txin.prevout.hash);
            }

            nConflictingCount += mi->GetCountWithDescendants();
        }
        // This potentially overestimates the number of actual descendants
        // but we just want to be conservative to avoid doing too much
        // work.
        if (nConflictingCount <= maxDescendantsToVisit) {
            // If not too many to replace, then calculate the set of
            // transactions that would have to be evicted
            for (CTxMemPool::txiter it : setIterConflicting) {
                m_pool.CalculateDescendants(it, allConflicting);
            }
            for (CTxMemPool::txiter it : allConflicting) {
                nConflictingFees += it->GetModifiedFee();
                nConflictingSize += it->GetTxSize();
            }
        } else {
            return state.Invalid(TxValidationResult::TX_MEMPOOL_POLICY, "too many potential replacements",
                    strprintf("rejecting replacement %s; too many potential replacements (%d > %d)\n",
                        hash.ToString(),
                        nConflictingCount,
                        maxDescendantsToVisit));
        }

        for (unsigned int j = 0; j < tx.vin.size(); j++)
        {
            // We don't want to accept replacements that require low
            // feerate junk to be mined first. Ideally we'd keep track of
            // the ancestor feerates and make the decision based on that,
            // but for now requiring all new inputs to be confirmed works.
            //
            // Note that if you relax this to make RBF a little more useful,
            // this may break the CalculateMempoolAncestors RBF relaxation,
            // above. See the comment above the first CalculateMempoolAncestors
            // call for more info.
            if (!setConflictsParents.count(tx.vin[j].prevout.hash))
            {
                // Rather than check the UTXO set - potentially expensive -
                // it's cheaper to just check if the new input refers to a
                // tx that's in the mempool.
                if (m_pool.exists(tx.vin[j].prevout.hash)) {
                    return state.Invalid(TxValidationResult::TX_MEMPOOL_POLICY, "replacement-adds-unconfirmed",
                            strprintf("replacement %s adds unconfirmed input, idx %d",
                                hash.ToString(), j));
                }
            }
        }

        // The replacement must pay greater fees than the transactions it
        // replaces - if we did the bandwidth used by those conflicting
        // transactions would not be paid for.
        if (nModifiedFees < nConflictingFees)
        {
            return state.Invalid(TxValidationResult::TX_MEMPOOL_POLICY, "insufficient fee",
                    strprintf("rejecting replacement %s, less fees than conflicting txs; %s < %s",
                        hash.ToString(), FormatMoney(nModifiedFees), FormatMoney(nConflictingFees)));
        }

        // Finally in addition to paying more fees than the conflicts the
        // new transaction must pay for its own bandwidth.
        CAmount nDeltaFees = nModifiedFees - nConflictingFees;
        if (nDeltaFees < ::incrementalRelayFee.GetFee(nSize))
        {
            return state.Invalid(TxValidationResult::TX_MEMPOOL_POLICY, "insufficient fee",
                    strprintf("rejecting replacement %s, not enough additional fees to relay; %s < %s",
                        hash.ToString(),
                        FormatMoney(nDeltaFees),
                        FormatMoney(::incrementalRelayFee.GetFee(nSize))));
        }
    }
    return true;
}

bool MemPoolAccept::PolicyScriptChecks(ATMPArgs& args, Workspace& ws, PrecomputedTransactionData& txdata)
{
    const CTransaction& tx = *ws.m_ptx;

    TxValidationState &state = args.m_state;

    constexpr unsigned int scriptVerifyFlags = STANDARD_SCRIPT_VERIFY_FLAGS;

    // Check input scripts and signatures.
    // This is done last to help prevent CPU exhaustion denial-of-service attacks.
    if (!CheckInputScripts(tx, state, m_view, scriptVerifyFlags, true, false, txdata)) {
        // SCRIPT_VERIFY_CLEANSTACK requires SCRIPT_VERIFY_WITNESS, so we
        // need to turn both off, and compare against just turning off CLEANSTACK
        // to see if the failure is specifically due to witness validation.
        TxValidationState state_dummy; // Want reported failures to be from first CheckInputScripts
        if (!tx.HasWitness() && CheckInputScripts(tx, state_dummy, m_view, scriptVerifyFlags & ~(SCRIPT_VERIFY_WITNESS | SCRIPT_VERIFY_CLEANSTACK), true, false, txdata) &&
                !CheckInputScripts(tx, state_dummy, m_view, scriptVerifyFlags & ~SCRIPT_VERIFY_CLEANSTACK, true, false, txdata)) {
            // Only the witness is missing, so the transaction itself may be fine.
            state.Invalid(TxValidationResult::TX_WITNESS_MUTATED,
                    state.GetRejectReason(), state.GetDebugMessage());
        }
        return false; // state filled in by CheckInputScripts
    }

    return true;
}

bool MemPoolAccept::ConsensusScriptChecks(ATMPArgs& args, Workspace& ws, PrecomputedTransactionData& txdata)
{
    const CTransaction& tx = *ws.m_ptx;
    const uint256& hash = ws.m_hash;

    TxValidationState &state = args.m_state;
    const CChainParams& chainparams = args.m_chainparams;

    // Check again against the current block tip's script verification
    // flags to cache our script execution flags. This is, of course,
    // useless if the next block has different script flags from the
    // previous one, but because the cache tracks script flags for us it
    // will auto-invalidate and we'll just have a few blocks of extra
    // misses on soft-fork activation.
    //
    // This is also useful in case of bugs in the standard flags that cause
    // transactions to pass as valid when they're actually invalid. For
    // instance the STRICTENC flag was incorrectly allowing certain
    // CHECKSIG NOT scripts to pass, even though they were invalid.
    //
    // There is a similar check in CreateNewBlock() to prevent creating
    // invalid blocks (using TestBlockValidity), however allowing such
    // transactions into the mempool can be exploited as a DoS attack.
    unsigned int currentBlockScriptVerifyFlags = GetBlockScriptFlags(::ChainActive().Tip(), chainparams.GetConsensus());
    if (!CheckInputsFromMempoolAndCache(tx, state, m_view, m_pool, currentBlockScriptVerifyFlags, txdata)) {
        return error("%s: BUG! PLEASE REPORT THIS! CheckInputScripts failed against latest-block but not STANDARD flags %s, %s",
                __func__, hash.ToString(), state.ToString());
    }

    return true;
}

bool MemPoolAccept::Finalize(ATMPArgs& args, Workspace& ws)
{
    const CTransaction& tx = *ws.m_ptx;
    const uint256& hash = ws.m_hash;
    TxValidationState &state = args.m_state;
    const bool bypass_limits = args.m_bypass_limits;

    CTxMemPool::setEntries& allConflicting = ws.m_all_conflicting;
    CTxMemPool::setEntries& setAncestors = ws.m_ancestors;
    const CAmount& nModifiedFees = ws.m_modified_fees;
    const CAmount& nConflictingFees = ws.m_conflicting_fees;
    const size_t& nConflictingSize = ws.m_conflicting_size;
    const bool fReplacementTransaction = ws.m_replacement_transaction;
    std::unique_ptr<CTxMemPoolEntry>& entry = ws.m_entry;

    // Remove conflicting transactions from the mempool
    for (CTxMemPool::txiter it : allConflicting)
    {
        LogPrint(BCLog::MEMPOOL, "replacing tx %s with %s for %s additional fees, %d delta bytes\n",
                it->GetTx().GetHash().ToString(),
                hash.ToString(),
                FormatMoney(nModifiedFees - nConflictingFees),
                (int)entry->GetTxSize() - (int)nConflictingSize);
        if (args.m_replaced_transactions)
            args.m_replaced_transactions->push_back(it->GetSharedTx());
    }
    m_pool.RemoveStaged(allConflicting, false, MemPoolRemovalReason::REPLACED);

    // This transaction should only count for fee estimation if:
    // - it isn't a BIP 125 replacement transaction (may not be widely supported)
    // - it's not being re-added during a reorg which bypasses typical mempool fee limits
    // - the node is not behind
    // - the transaction is not dependent on any other transactions in the mempool
    bool validForFeeEstimation = !fReplacementTransaction && !bypass_limits && IsCurrentForFeeEstimation() && m_pool.HasNoInputsOf(tx);

    // Store transaction in memory
    m_pool.addUnchecked(*entry, setAncestors, validForFeeEstimation);

    // trim mempool and check if tx was trimmed
    if (!bypass_limits) {
        LimitMempoolSize(m_pool, gArgs.GetArg("-maxmempool", DEFAULT_MAX_MEMPOOL_SIZE) * 1000000, std::chrono::hours{gArgs.GetArg("-mempoolexpiry", DEFAULT_MEMPOOL_EXPIRY)});
        if (!m_pool.exists(hash))
            return state.Invalid(TxValidationResult::TX_MEMPOOL_POLICY, "mempool full");
    }
    return true;
}

bool MemPoolAccept::AcceptSingleTransaction(const CTransactionRef& ptx, ATMPArgs& args)
{
    AssertLockHeld(cs_main);
    LOCK(m_pool.cs); // mempool "read lock" (held through GetMainSignals().TransactionAddedToMempool())

    Workspace workspace(ptx);

    if (!PreChecks(args, workspace)) return false;

    // Only compute the precomputed transaction data if we need to verify
    // scripts (ie, other policy checks pass). We perform the inexpensive
    // checks first and avoid hashing and signature verification unless those
    // checks pass, to mitigate CPU exhaustion denial-of-service attacks.
    PrecomputedTransactionData txdata;

    if (!PolicyScriptChecks(args, workspace, txdata)) return false;

    if (!ConsensusScriptChecks(args, workspace, txdata)) return false;

    // Tx was accepted, but not added
    if (args.m_test_accept) return true;

    if (!Finalize(args, workspace)) return false;

    GetMainSignals().TransactionAddedToMempool(ptx);

    return true;
}

} // anon namespace

/** (try to) add transaction to memory pool with a specified acceptance time **/
static bool AcceptToMemoryPoolWithTime(const CChainParams& chainparams, CTxMemPool& pool, TxValidationState &state, const CTransactionRef &tx,
                        int64_t nAcceptTime, std::list<CTransactionRef>* plTxnReplaced,
                        bool bypass_limits, const CAmount nAbsurdFee, bool test_accept) EXCLUSIVE_LOCKS_REQUIRED(cs_main)
{
    std::vector<COutPoint> coins_to_uncache;
    MemPoolAccept::ATMPArgs args { chainparams, state, nAcceptTime, plTxnReplaced, bypass_limits, nAbsurdFee, coins_to_uncache, test_accept };
    bool res = MemPoolAccept(pool).AcceptSingleTransaction(tx, args);
    if (!res) {
        // Remove coins that were not present in the coins cache before calling ATMPW;
        // this is to prevent memory DoS in case we receive a large number of
        // invalid transactions that attempt to overrun the in-memory coins cache
        // (`CCoinsViewCache::cacheCoins`).

        for (const COutPoint& hashTx : coins_to_uncache)
            ::ChainstateActive().CoinsTip().Uncache(hashTx);
    }
    // After we've (potentially) uncached entries, ensure our coins cache is still within its size limits
    BlockValidationState state_dummy;
    ::ChainstateActive().FlushStateToDisk(chainparams, state_dummy, FlushStateMode::PERIODIC);
    return res;
}

bool AcceptToMemoryPool(CTxMemPool& pool, TxValidationState &state, const CTransactionRef &tx,
                        std::list<CTransactionRef>* plTxnReplaced,
                        bool bypass_limits, const CAmount nAbsurdFee, bool test_accept)
{
    const CChainParams& chainparams = Params();
    return AcceptToMemoryPoolWithTime(chainparams, pool, state, tx, GetTime(), plTxnReplaced, bypass_limits, nAbsurdFee, test_accept);
}

/**
 * Return transaction in txOut, and if it was found inside a block, its hash is placed in hashBlock.
 * If blockIndex is provided, the transaction is fetched from the corresponding block.
 */
bool GetTransaction(const uint256& hash, CTransactionRef& txOut, const Consensus::Params& consensusParams, uint256& hashBlock, const CBlockIndex* const block_index)
{
    LOCK(cs_main);

    if (!block_index) {
        CTransactionRef ptx = mempool.get(hash);
        if (ptx) {
            txOut = ptx;
            return true;
        }

        if (g_txindex) {
            return g_txindex->FindTx(hash, hashBlock, txOut);
        }
    } else {
        CBlock block;
        if (ReadBlockFromDisk(block, block_index, consensusParams)) {
            for (const auto& tx : block.vtx) {
                if (tx->GetHash() == hash) {
                    txOut = tx;
                    hashBlock = block_index->GetBlockHash();
                    return true;
                }
            }
        }
    }

    return false;
}






//////////////////////////////////////////////////////////////////////////////
//
// CBlock and CBlockIndex
//

static bool WriteBlockToDisk(const CBlock& block, FlatFilePos& pos, const CMessageHeader::MessageStartChars& messageStart)
{
    // Open history file to append
    CAutoFile fileout(OpenBlockFile(pos), SER_DISK, CLIENT_VERSION);
    if (fileout.IsNull())
        return error("WriteBlockToDisk: OpenBlockFile failed");

    // Write index header
    unsigned int nSize = GetSerializeSize(block, fileout.GetVersion());
    fileout << messageStart << nSize;

    // Write block
    long fileOutPos = ftell(fileout.Get());
    if (fileOutPos < 0)
        return error("WriteBlockToDisk: ftell failed");
    pos.nPos = (unsigned int)fileOutPos;
    fileout << block;

    return true;
}

bool ReadBlockFromDisk(CBlock& block, const FlatFilePos& pos, const Consensus::Params& consensusParams)
{
    block.SetNull();

    // Open history file to read
    CAutoFile filein(OpenBlockFile(pos, true), SER_DISK, CLIENT_VERSION);
    if (filein.IsNull())
        return error("ReadBlockFromDisk: OpenBlockFile failed for %s", pos.ToString());

    // Read block
    try {
        filein >> block;
    }
    catch (const std::exception& e) {
        return error("%s: Deserialize or I/O error - %s at %s", __func__, e.what(), pos.ToString());
    }

    // Check the header
    if (!CheckProofOfWork(block.GetHash(), block.nBits, consensusParams))
        return error("ReadBlockFromDisk: Errors in block header at %s", pos.ToString());

    return true;
}

bool ReadBlockFromDisk(CBlock& block, const CBlockIndex* pindex, const Consensus::Params& consensusParams)
{
    FlatFilePos blockPos;
    {
        LOCK(cs_main);
        blockPos = pindex->GetBlockPos();
    }

    if (!ReadBlockFromDisk(block, blockPos, consensusParams))
        return false;
    if (block.GetHash() != pindex->GetBlockHash())
        return error("ReadBlockFromDisk(CBlock&, CBlockIndex*): GetHash() doesn't match index for %s at %s",
                pindex->ToString(), pindex->GetBlockPos().ToString());
    return true;
}

bool ReadRawBlockFromDisk(std::vector<uint8_t>& block, const FlatFilePos& pos, const CMessageHeader::MessageStartChars& message_start)
{
    FlatFilePos hpos = pos;
    hpos.nPos -= 8; // Seek back 8 bytes for meta header
    CAutoFile filein(OpenBlockFile(hpos, true), SER_DISK, CLIENT_VERSION);
    if (filein.IsNull()) {
        return error("%s: OpenBlockFile failed for %s", __func__, pos.ToString());
    }

    try {
        CMessageHeader::MessageStartChars blk_start;
        unsigned int blk_size;

        filein >> blk_start >> blk_size;

        if (memcmp(blk_start, message_start, CMessageHeader::MESSAGE_START_SIZE)) {
            return error("%s: Block magic mismatch for %s: %s versus expected %s", __func__, pos.ToString(),
                    HexStr(blk_start, blk_start + CMessageHeader::MESSAGE_START_SIZE),
                    HexStr(message_start, message_start + CMessageHeader::MESSAGE_START_SIZE));
        }

        if (blk_size > MAX_SIZE) {
            return error("%s: Block data is larger than maximum deserialization size for %s: %s versus %s", __func__, pos.ToString(),
                    blk_size, MAX_SIZE);
        }

        block.resize(blk_size); // Zeroing of memory is intentional here
        filein.read((char*)block.data(), blk_size);
    } catch(const std::exception& e) {
        return error("%s: Read from block file failed: %s for %s", __func__, e.what(), pos.ToString());
    }

    return true;
}

bool ReadRawBlockFromDisk(std::vector<uint8_t>& block, const CBlockIndex* pindex, const CMessageHeader::MessageStartChars& message_start)
{
    FlatFilePos block_pos;
    {
        LOCK(cs_main);
        block_pos = pindex->GetBlockPos();
    }

    return ReadRawBlockFromDisk(block, block_pos, message_start);
}

CAmount GetBlockSubsidy(int nHeight, const Consensus::Params& consensusParams)
{
    int halvings = nHeight / consensusParams.nSubsidyHalvingInterval;
    // Force block reward to zero when right shift is undefined.
    if (halvings >= 64)
        return 0;

    CAmount nSubsidy = 50 * COIN;
    // Subsidy is cut in half every 210,000 blocks which will occur approximately every 4 years.
    nSubsidy >>= halvings;
    return nSubsidy;
}

CoinsViews::CoinsViews(
    std::string ldb_name,
    size_t cache_size_bytes,
    bool in_memory,
    bool should_wipe) : m_dbview(
                            GetDataDir() / ldb_name, cache_size_bytes, in_memory, should_wipe),
                        m_catcherview(&m_dbview) {}

void CoinsViews::InitCache()
{
    m_cacheview = MakeUnique<CCoinsViewCache>(&m_catcherview);
}

CChainState::CChainState(BlockManager& blockman, uint256 from_snapshot_blockhash)
    : m_blockman(blockman),
      m_from_snapshot_blockhash(from_snapshot_blockhash) {}

void CChainState::InitCoinsDB(
    size_t cache_size_bytes,
    bool in_memory,
    bool should_wipe,
    std::string leveldb_name)
{
    if (!m_from_snapshot_blockhash.IsNull()) {
        leveldb_name += "_" + m_from_snapshot_blockhash.ToString();
    }

    m_coins_views = MakeUnique<CoinsViews>(
        leveldb_name, cache_size_bytes, in_memory, should_wipe);
}

void CChainState::InitCoinsCache()
{
    assert(m_coins_views != nullptr);
    m_coins_views->InitCache();
}

// Note that though this is marked const, we may end up modifying `m_cached_finished_ibd`, which
// is a performance-related implementation detail. This function must be marked
// `const` so that `CValidationInterface` clients (which are given a `const CChainState*`)
// can call it.
//
bool CChainState::IsInitialBlockDownload() const
{
    // Optimization: pre-test latch before taking the lock.
    if (m_cached_finished_ibd.load(std::memory_order_relaxed))
        return false;

    LOCK(cs_main);
    if (m_cached_finished_ibd.load(std::memory_order_relaxed))
        return false;
    if (fImporting || fReindex)
        return true;
    if (m_chain.Tip() == nullptr)
        return true;
    if (m_chain.Tip()->nChainWork < nMinimumChainWork)
        return true;
    if (m_chain.Tip()->GetBlockTime() < (GetTime() - nMaxTipAge))
        return true;
    LogPrintf("\nLeaving InitialBlockDownload (latching to false)\n");
    m_cached_finished_ibd.store(true, std::memory_order_relaxed);
    return false;
}

static CBlockIndex *pindexBestForkTip = nullptr, *pindexBestForkBase = nullptr;

static void AlertNotify(const std::string& strMessage)
{
    uiInterface.NotifyAlertChanged();
#if HAVE_SYSTEM
    std::string strCmd = gArgs.GetArg("-alertnotify", "");
    if (strCmd.empty()) return;

    // Alert text should be plain ascii coming from a trusted source, but to
    // be safe we first strip anything not in safeChars, then add single quotes around
    // the whole string before passing it to the shell:
    std::string singleQuote("'");
    std::string safeStatus = SanitizeString(strMessage);
    safeStatus = singleQuote+safeStatus+singleQuote;
    boost::replace_all(strCmd, "%s", safeStatus);

    std::thread t(runCommand, strCmd);
    t.detach(); // thread runs free
#endif
}

static void CheckForkWarningConditions() EXCLUSIVE_LOCKS_REQUIRED(cs_main)
{
    AssertLockHeld(cs_main);
    // Before we get past initial download, we cannot reliably alert about forks
    // (we assume we don't get stuck on a fork before finishing our initial sync)
    if (::ChainstateActive().IsInitialBlockDownload())
        return;

    // If our best fork is no longer within 72 blocks (+/- 12 hours if no one mines it)
    // of our head, drop it
    if (pindexBestForkTip && ::ChainActive().Height() - pindexBestForkTip->nHeight >= 72)
        pindexBestForkTip = nullptr;

    if (pindexBestForkTip || (pindexBestInvalid && pindexBestInvalid->nChainWork > ::ChainActive().Tip()->nChainWork + (GetBlockProof(*::ChainActive().Tip()) * 6)))
    {
        if (!GetfLargeWorkForkFound() && pindexBestForkBase)
        {
            std::string warning = std::string("'Warning: Large-work fork detected, forking after block ") +
                pindexBestForkBase->phashBlock->ToString() + std::string("'");
            AlertNotify(warning);
        }
        if (pindexBestForkTip && pindexBestForkBase)
        {
            LogPrintf("\n%s: Warning: Large valid fork found\n  forking the chain at height %d (%s)\n  lasting to height %d (%s).\nChain state database corruption likely.\n", __func__,
                   pindexBestForkBase->nHeight, pindexBestForkBase->phashBlock->ToString(),
                   pindexBestForkTip->nHeight, pindexBestForkTip->phashBlock->ToString());
            SetfLargeWorkForkFound(true);
        }
        else
        {
            LogPrintf("\n%s: Warning: Found invalid chain at least ~6 blocks longer than our best chain.\nChain state database corruption likely.\n", __func__);
            SetfLargeWorkInvalidChainFound(true);
        }
    }
    else
    {
        SetfLargeWorkForkFound(false);
        SetfLargeWorkInvalidChainFound(false);
    }
}

static void CheckForkWarningConditionsOnNewFork(CBlockIndex* pindexNewForkTip) EXCLUSIVE_LOCKS_REQUIRED(cs_main)
{
    AssertLockHeld(cs_main);
    // If we are on a fork that is sufficiently large, set a warning flag
    CBlockIndex* pfork = pindexNewForkTip;
    CBlockIndex* plonger = ::ChainActive().Tip();
    while (pfork && pfork != plonger)
    {
        while (plonger && plonger->nHeight > pfork->nHeight)
            plonger = plonger->pprev;
        if (pfork == plonger)
            break;
        pfork = pfork->pprev;
    }

    // We define a condition where we should warn the user about as a fork of at least 7 blocks
    // with a tip within 72 blocks (+/- 12 hours if no one mines it) of ours
    // We use 7 blocks rather arbitrarily as it represents just under 10% of sustained network
    // hash rate operating on the fork.
    // or a chain that is entirely longer than ours and invalid (note that this should be detected by both)
    // We define it this way because it allows us to only store the highest fork tip (+ base) which meets
    // the 7-block condition and from this always have the most-likely-to-cause-warning fork
    if (pfork && (!pindexBestForkTip || pindexNewForkTip->nHeight > pindexBestForkTip->nHeight) &&
            pindexNewForkTip->nChainWork - pfork->nChainWork > (GetBlockProof(*pfork) * 7) &&
            ::ChainActive().Height() - pindexNewForkTip->nHeight < 72)
    {
        pindexBestForkTip = pindexNewForkTip;
        pindexBestForkBase = pfork;
    }

    CheckForkWarningConditions();
}

// Called both upon regular invalid block discovery *and* InvalidateBlock
void static InvalidChainFound(CBlockIndex* pindexNew) EXCLUSIVE_LOCKS_REQUIRED(cs_main)
{
    if (!pindexBestInvalid || pindexNew->nChainWork > pindexBestInvalid->nChainWork)
        pindexBestInvalid = pindexNew;
    if (pindexBestHeader != nullptr && pindexBestHeader->GetAncestor(pindexNew->nHeight) == pindexNew) {
        pindexBestHeader = ::ChainActive().Tip();
    }

<<<<<<< HEAD
    LogPrintf("\n%s: invalid block=%s  height=%d  log2_work=%.8g  date=%s\n", __func__,
=======
    LogPrintf("%s: invalid block=%s  height=%d  log2_work=%f  date=%s\n", __func__,
>>>>>>> 42fe6aad
      pindexNew->GetBlockHash().ToString(), pindexNew->nHeight,
      log(pindexNew->nChainWork.getdouble())/log(2.0), FormatISO8601DateTime(pindexNew->GetBlockTime()));
    CBlockIndex *tip = ::ChainActive().Tip();
    assert (tip);
<<<<<<< HEAD
    LogPrintf("\n%s:  current best=%s  height=%d  log2_work=%.8g  date=%s\n", __func__,
=======
    LogPrintf("%s:  current best=%s  height=%d  log2_work=%f  date=%s\n", __func__,
>>>>>>> 42fe6aad
      tip->GetBlockHash().ToString(), ::ChainActive().Height(), log(tip->nChainWork.getdouble())/log(2.0),
      FormatISO8601DateTime(tip->GetBlockTime()));
    CheckForkWarningConditions();
}

// Same as InvalidChainFound, above, except not called directly from InvalidateBlock,
// which does its own setBlockIndexCandidates manageent.
void CChainState::InvalidBlockFound(CBlockIndex *pindex, const BlockValidationState &state) {
    if (state.GetResult() != BlockValidationResult::BLOCK_MUTATED) {
        pindex->nStatus |= BLOCK_FAILED_VALID;
        m_blockman.m_failed_blocks.insert(pindex);
        setDirtyBlockIndex.insert(pindex);
        setBlockIndexCandidates.erase(pindex);
        InvalidChainFound(pindex);
    }
}

void UpdateCoins(const CTransaction& tx, CCoinsViewCache& inputs, CTxUndo &txundo, int nHeight)
{
    // mark inputs spent
    if (!tx.IsCoinBase()) {
        txundo.vprevout.reserve(tx.vin.size());
        for (const CTxIn &txin : tx.vin) {
            txundo.vprevout.emplace_back();
            bool is_spent = inputs.SpendCoin(txin.prevout, &txundo.vprevout.back());
            assert(is_spent);
        }
    }
    // add outputs
    AddCoins(inputs, tx, nHeight);
}

void UpdateCoins(const CTransaction& tx, CCoinsViewCache& inputs, int nHeight)
{
    CTxUndo txundo;
    UpdateCoins(tx, inputs, txundo, nHeight);
}

bool CScriptCheck::operator()() {
    const CScript &scriptSig = ptxTo->vin[nIn].scriptSig;
    const CScriptWitness *witness = &ptxTo->vin[nIn].scriptWitness;
    return VerifyScript(scriptSig, m_tx_out.scriptPubKey, witness, nFlags, CachingTransactionSignatureChecker(ptxTo, nIn, m_tx_out.nValue, cacheStore, *txdata), &error);
}

int GetSpendHeight(const CCoinsViewCache& inputs)
{
    LOCK(cs_main);
    CBlockIndex* pindexPrev = LookupBlockIndex(inputs.GetBestBlock());
    return pindexPrev->nHeight + 1;
}


static CuckooCache::cache<uint256, SignatureCacheHasher> g_scriptExecutionCache;
static CSHA256 g_scriptExecutionCacheHasher;

void InitScriptExecutionCache() {
    // Setup the salted hasher
    uint256 nonce = GetRandHash();
    // We want the nonce to be 64 bytes long to force the hasher to process
    // this chunk, which makes later hash computations more efficient. We
    // just write our 32-byte entropy twice to fill the 64 bytes.
    g_scriptExecutionCacheHasher.Write(nonce.begin(), 32);
    g_scriptExecutionCacheHasher.Write(nonce.begin(), 32);
    // nMaxCacheSize is unsigned. If -maxsigcachesize is set to zero,
    // setup_bytes creates the minimum possible cache (2 elements).
    size_t nMaxCacheSize = std::min(std::max((int64_t)0, gArgs.GetArg("-maxsigcachesize", DEFAULT_MAX_SIG_CACHE_SIZE) / 2), MAX_MAX_SIG_CACHE_SIZE) * ((size_t) 1 << 20);
    size_t nElems = g_scriptExecutionCache.setup_bytes(nMaxCacheSize);
    LogPrintf("Using %zu MiB out of %zu/2 requested for script execution cache, able to store %zu elements\n",
            (nElems*sizeof(uint256)) >>20, (nMaxCacheSize*2)>>20, nElems);
}

/**
 * Check whether all of this transaction's input scripts succeed.
 *
 * This involves ECDSA signature checks so can be computationally intensive. This function should
 * only be called after the cheap sanity checks in CheckTxInputs passed.
 *
 * If pvChecks is not nullptr, script checks are pushed onto it instead of being performed inline. Any
 * script checks which are not necessary (eg due to script execution cache hits) are, obviously,
 * not pushed onto pvChecks/run.
 *
 * Setting cacheSigStore/cacheFullScriptStore to false will remove elements from the corresponding cache
 * which are matched. This is useful for checking blocks where we will likely never need the cache
 * entry again.
 *
 * Note that we may set state.reason to NOT_STANDARD for extra soft-fork flags in flags, block-checking
 * callers should probably reset it to CONSENSUS in such cases.
 *
 * Non-static (and re-declared) in src/test/txvalidationcache_tests.cpp
 */
bool CheckInputScripts(const CTransaction& tx, TxValidationState &state, const CCoinsViewCache &inputs, unsigned int flags, bool cacheSigStore, bool cacheFullScriptStore, PrecomputedTransactionData& txdata, std::vector<CScriptCheck> *pvChecks) EXCLUSIVE_LOCKS_REQUIRED(cs_main)
{
    if (tx.IsCoinBase()) return true;

    if (pvChecks) {
        pvChecks->reserve(tx.vin.size());
    }

    // First check if script executions have been cached with the same
    // flags. Note that this assumes that the inputs provided are
    // correct (ie that the transaction hash which is in tx's prevouts
    // properly commits to the scriptPubKey in the inputs view of that
    // transaction).
    uint256 hashCacheEntry;
    CSHA256 hasher = g_scriptExecutionCacheHasher;
    hasher.Write(tx.GetWitnessHash().begin(), 32).Write((unsigned char*)&flags, sizeof(flags)).Finalize(hashCacheEntry.begin());
    AssertLockHeld(cs_main); //TODO: Remove this requirement by making CuckooCache not require external locks
    if (g_scriptExecutionCache.contains(hashCacheEntry, !cacheFullScriptStore)) {
        return true;
    }

    if (!txdata.m_ready) {
        txdata.Init(tx);
    }

    for (unsigned int i = 0; i < tx.vin.size(); i++) {
        const COutPoint &prevout = tx.vin[i].prevout;
        const Coin& coin = inputs.AccessCoin(prevout);
        assert(!coin.IsSpent());

        // We very carefully only pass in things to CScriptCheck which
        // are clearly committed to by tx' witness hash. This provides
        // a sanity check that our caching is not introducing consensus
        // failures through additional data in, eg, the coins being
        // spent being checked as a part of CScriptCheck.

        // Verify signature
        CScriptCheck check(coin.out, tx, i, flags, cacheSigStore, &txdata);
        if (pvChecks) {
            pvChecks->push_back(CScriptCheck());
            check.swap(pvChecks->back());
        } else if (!check()) {
            if (flags & STANDARD_NOT_MANDATORY_VERIFY_FLAGS) {
                // Check whether the failure was caused by a
                // non-mandatory script verification check, such as
                // non-standard DER encodings or non-null dummy
                // arguments; if so, ensure we return NOT_STANDARD
                // instead of CONSENSUS to avoid downstream users
                // splitting the network between upgraded and
                // non-upgraded nodes by banning CONSENSUS-failing
                // data providers.
                CScriptCheck check2(coin.out, tx, i,
                        flags & ~STANDARD_NOT_MANDATORY_VERIFY_FLAGS, cacheSigStore, &txdata);
                if (check2())
                    return state.Invalid(TxValidationResult::TX_NOT_STANDARD, strprintf("non-mandatory-script-verify-flag (%s)", ScriptErrorString(check.GetScriptError())));
            }
            // MANDATORY flag failures correspond to
            // TxValidationResult::TX_CONSENSUS. Because CONSENSUS
            // failures are the most serious case of validation
            // failures, we may need to consider using
            // RECENT_CONSENSUS_CHANGE for any script failure that
            // could be due to non-upgraded nodes which we may want to
            // support, to avoid splitting the network (but this
            // depends on the details of how net_processing handles
            // such errors).
            return state.Invalid(TxValidationResult::TX_CONSENSUS, strprintf("mandatory-script-verify-flag-failed (%s)", ScriptErrorString(check.GetScriptError())));
        }
    }

    if (cacheFullScriptStore && !pvChecks) {
        // We executed all of the provided scripts, and were told to
        // cache the result. Do so now.
        g_scriptExecutionCache.insert(hashCacheEntry);
    }

    return true;
}

static bool UndoWriteToDisk(const CBlockUndo& blockundo, FlatFilePos& pos, const uint256& hashBlock, const CMessageHeader::MessageStartChars& messageStart)
{
    // Open history file to append
    CAutoFile fileout(OpenUndoFile(pos), SER_DISK, CLIENT_VERSION);
    if (fileout.IsNull())
        return error("%s: OpenUndoFile failed", __func__);

    // Write index header
    unsigned int nSize = GetSerializeSize(blockundo, fileout.GetVersion());
    fileout << messageStart << nSize;

    // Write undo data
    long fileOutPos = ftell(fileout.Get());
    if (fileOutPos < 0)
        return error("%s: ftell failed", __func__);
    pos.nPos = (unsigned int)fileOutPos;
    fileout << blockundo;

    // calculate & write checksum
    CHashWriter hasher(SER_GETHASH, PROTOCOL_VERSION);
    hasher << hashBlock;
    hasher << blockundo;
    fileout << hasher.GetHash();

    return true;
}

bool UndoReadFromDisk(CBlockUndo& blockundo, const CBlockIndex* pindex)
{
    FlatFilePos pos = pindex->GetUndoPos();
    if (pos.IsNull()) {
        return error("%s: no undo data available", __func__);
    }

    // Open history file to read
    CAutoFile filein(OpenUndoFile(pos, true), SER_DISK, CLIENT_VERSION);
    if (filein.IsNull())
        return error("%s: OpenUndoFile failed", __func__);

    // Read block
    uint256 hashChecksum;
    CHashVerifier<CAutoFile> verifier(&filein); // We need a CHashVerifier as reserializing may lose data
    try {
        verifier << pindex->pprev->GetBlockHash();
        verifier >> blockundo;
        filein >> hashChecksum;
    }
    catch (const std::exception& e) {
        return error("%s: Deserialize or I/O error - %s", __func__, e.what());
    }

    // Verify checksum
    if (hashChecksum != verifier.GetHash())
        return error("%s: Checksum mismatch", __func__);

    return true;
}

/** Abort with a message */
static bool AbortNode(const std::string& strMessage, bilingual_str user_message = bilingual_str())
{
    SetMiscWarning(Untranslated(strMessage));
    LogPrintf("*** %s\n", strMessage);
    if (user_message.empty()) {
        user_message = _("A fatal internal error occurred, see debug.log for details");
    }
    AbortError(user_message);
    StartShutdown();
    return false;
}

static bool AbortNode(BlockValidationState& state, const std::string& strMessage, const bilingual_str& userMessage = bilingual_str())
{
    AbortNode(strMessage, userMessage);
    return state.Error(strMessage);
}

/**
 * Restore the UTXO in a Coin at a given COutPoint
 * @param undo The Coin to be restored.
 * @param view The coins view to which to apply the changes.
 * @param out The out point that corresponds to the tx input.
 * @return A DisconnectResult as an int
 */
int ApplyTxInUndo(Coin&& undo, CCoinsViewCache& view, const COutPoint& out)
{
    bool fClean = true;

    if (view.HaveCoin(out)) fClean = false; // overwriting transaction output

    if (undo.nHeight == 0) {
        // Missing undo metadata (height and coinbase). Older versions included this
        // information only in undo records for the last spend of a transactions'
        // outputs. This implies that it must be present for some other output of the same tx.
        const Coin& alternate = AccessByTxid(view, out.hash);
        if (!alternate.IsSpent()) {
            undo.nHeight = alternate.nHeight;
            undo.fCoinBase = alternate.fCoinBase;
        } else {
            return DISCONNECT_FAILED; // adding output for transaction without known metadata
        }
    }
    // If the coin already exists as an unspent coin in the cache, then the
    // possible_overwrite parameter to AddCoin must be set to true. We have
    // already checked whether an unspent coin exists above using HaveCoin, so
    // we don't need to guess. When fClean is false, an unspent coin already
    // existed and it is an overwrite.
    view.AddCoin(out, std::move(undo), !fClean);

    return fClean ? DISCONNECT_OK : DISCONNECT_UNCLEAN;
}

/** Undo the effects of this block (with given index) on the UTXO set represented by coins.
 *  When FAILED is returned, view is left in an indeterminate state. */
DisconnectResult CChainState::DisconnectBlock(const CBlock& block, const CBlockIndex* pindex, CCoinsViewCache& view)
{
    bool fClean = true;

    CBlockUndo blockUndo;
    if (!UndoReadFromDisk(blockUndo, pindex)) {
        error("DisconnectBlock(): failure reading undo data");
        return DISCONNECT_FAILED;
    }

    if (blockUndo.vtxundo.size() + 1 != block.vtx.size()) {
        error("DisconnectBlock(): block and undo data inconsistent");
        return DISCONNECT_FAILED;
    }

    // undo transactions in reverse order
    for (int i = block.vtx.size() - 1; i >= 0; i--) {
        const CTransaction &tx = *(block.vtx[i]);
        uint256 hash = tx.GetHash();
        bool is_coinbase = tx.IsCoinBase();

        // Check that all outputs are available and match the outputs in the block itself
        // exactly.
        for (size_t o = 0; o < tx.vout.size(); o++) {
            if (!tx.vout[o].scriptPubKey.IsUnspendable()) {
                COutPoint out(hash, o);
                Coin coin;
                bool is_spent = view.SpendCoin(out, &coin);
                if (!is_spent || tx.vout[o] != coin.out || pindex->nHeight != coin.nHeight || is_coinbase != coin.fCoinBase) {
                    fClean = false; // transaction output mismatch
                }
            }
        }

        // restore inputs
        if (i > 0) { // not coinbases
            CTxUndo &txundo = blockUndo.vtxundo[i-1];
            if (txundo.vprevout.size() != tx.vin.size()) {
                error("DisconnectBlock(): transaction and undo data inconsistent");
                return DISCONNECT_FAILED;
            }
            for (unsigned int j = tx.vin.size(); j-- > 0;) {
                const COutPoint &out = tx.vin[j].prevout;
                int res = ApplyTxInUndo(std::move(txundo.vprevout[j]), view, out);
                if (res == DISCONNECT_FAILED) return DISCONNECT_FAILED;
                fClean = fClean && res != DISCONNECT_UNCLEAN;
            }
            // At this point, all of txundo.vprevout should have been moved out.
        }
    }

    // move best block pointer to prevout block
    view.SetBestBlock(pindex->pprev->GetBlockHash());

    return fClean ? DISCONNECT_OK : DISCONNECT_UNCLEAN;
}

static void FlushUndoFile(int block_file, bool finalize = false)
{
    FlatFilePos undo_pos_old(block_file, vinfoBlockFile[block_file].nUndoSize);
    if (!UndoFileSeq().Flush(undo_pos_old, finalize)) {
        AbortNode("Flushing undo file to disk failed. This is likely the result of an I/O error.");
    }
}

static void FlushBlockFile(bool fFinalize = false, bool finalize_undo = false)
{
    LOCK(cs_LastBlockFile);
    FlatFilePos block_pos_old(nLastBlockFile, vinfoBlockFile[nLastBlockFile].nSize);
    if (!BlockFileSeq().Flush(block_pos_old, fFinalize)) {
        AbortNode("Flushing block file to disk failed. This is likely the result of an I/O error.");
    }
    // we do not always flush the undo file, as the chain tip may be lagging behind the incoming blocks,
    // e.g. during IBD or a sync after a node going offline
    if (!fFinalize || finalize_undo) FlushUndoFile(nLastBlockFile, finalize_undo);
}

static bool FindUndoPos(BlockValidationState &state, int nFile, FlatFilePos &pos, unsigned int nAddSize);

static bool WriteUndoDataForBlock(const CBlockUndo& blockundo, BlockValidationState& state, CBlockIndex* pindex, const CChainParams& chainparams)
{
    // Write undo information to disk
    if (pindex->GetUndoPos().IsNull()) {
        FlatFilePos _pos;
        if (!FindUndoPos(state, pindex->nFile, _pos, ::GetSerializeSize(blockundo, CLIENT_VERSION) + 40))
            return error("ConnectBlock(): FindUndoPos failed");
        if (!UndoWriteToDisk(blockundo, _pos, pindex->pprev->GetBlockHash(), chainparams.MessageStart()))
            return AbortNode(state, "Failed to write undo data");
        // rev files are written in block height order, whereas blk files are written as blocks come in (often out of order)
        // we want to flush the rev (undo) file once we've written the last block, which is indicated by the last height
        // in the block file info as below; note that this does not catch the case where the undo writes are keeping up
        // with the block writes (usually when a synced up node is getting newly mined blocks) -- this case is caught in
        // the FindBlockPos function
        if (_pos.nFile < nLastBlockFile && static_cast<uint32_t>(pindex->nHeight) == vinfoBlockFile[_pos.nFile].nHeightLast) {
            FlushUndoFile(_pos.nFile, true);
        }

        // update nUndoPos in block index
        pindex->nUndoPos = _pos.nPos;
        pindex->nStatus |= BLOCK_HAVE_UNDO;
        setDirtyBlockIndex.insert(pindex);
    }

    return true;
}

static CCheckQueue<CScriptCheck> scriptcheckqueue(128);

void ThreadScriptCheck(int worker_num) {
    util::ThreadRename(strprintf("scriptch.%i", worker_num));
    scriptcheckqueue.Thread();
}

VersionBitsCache versionbitscache GUARDED_BY(cs_main);

int32_t ComputeBlockVersion(const CBlockIndex* pindexPrev, const Consensus::Params& params)
{
    LOCK(cs_main);
    int32_t nVersion = VERSIONBITS_TOP_BITS;

    for (int i = 0; i < (int)Consensus::MAX_VERSION_BITS_DEPLOYMENTS; i++) {
        ThresholdState state = VersionBitsState(pindexPrev, params, static_cast<Consensus::DeploymentPos>(i), versionbitscache);
        if (state == ThresholdState::LOCKED_IN || state == ThresholdState::STARTED) {
            nVersion |= VersionBitsMask(params, static_cast<Consensus::DeploymentPos>(i));
        }
    }

    return nVersion;
}

/**
 * Threshold condition checker that triggers when unknown versionbits are seen on the network.
 */
class WarningBitsConditionChecker : public AbstractThresholdConditionChecker
{
private:
    int bit;

public:
    explicit WarningBitsConditionChecker(int bitIn) : bit(bitIn) {}

    int64_t BeginTime(const Consensus::Params& params) const override { return 0; }
    int64_t EndTime(const Consensus::Params& params) const override { return std::numeric_limits<int64_t>::max(); }
    int Period(const Consensus::Params& params) const override { return params.nMinerConfirmationWindow; }
    int Threshold(const Consensus::Params& params) const override { return params.nRuleChangeActivationThreshold; }

    bool Condition(const CBlockIndex* pindex, const Consensus::Params& params) const override
    {
        return pindex->nHeight >= params.MinBIP9WarningHeight &&
               ((pindex->nVersion & VERSIONBITS_TOP_MASK) == VERSIONBITS_TOP_BITS) &&
               ((pindex->nVersion >> bit) & 1) != 0 &&
               ((ComputeBlockVersion(pindex->pprev, params) >> bit) & 1) == 0;
    }
};

static ThresholdConditionCache warningcache[VERSIONBITS_NUM_BITS] GUARDED_BY(cs_main);

// 0.13.0 was shipped with a segwit deployment defined for testnet, but not for
// mainnet. We no longer need to support disabling the segwit deployment
// except for testing purposes, due to limitations of the functional test
// environment. See test/functional/p2p-segwit.py.
static bool IsScriptWitnessEnabled(const Consensus::Params& params)
{
    return params.SegwitHeight != std::numeric_limits<int>::max();
}

static unsigned int GetBlockScriptFlags(const CBlockIndex* pindex, const Consensus::Params& consensusparams) EXCLUSIVE_LOCKS_REQUIRED(cs_main) {
    AssertLockHeld(cs_main);

    unsigned int flags = SCRIPT_VERIFY_NONE;

    // BIP16 didn't become active until Apr 1 2012 (on mainnet, and
    // retroactively applied to testnet)
    // However, only one historical block violated the P2SH rules (on both
    // mainnet and testnet), so for simplicity, always leave P2SH
    // on except for the one violating block.
    if (consensusparams.BIP16Exception.IsNull() || // no bip16 exception on this chain
        pindex->phashBlock == nullptr || // this is a new candidate block, eg from TestBlockValidity()
        *pindex->phashBlock != consensusparams.BIP16Exception) // this block isn't the historical exception
    {
        flags |= SCRIPT_VERIFY_P2SH;
    }

    // Enforce WITNESS rules whenever P2SH is in effect (and the segwit
    // deployment is defined).
    if (flags & SCRIPT_VERIFY_P2SH && IsScriptWitnessEnabled(consensusparams)) {
        flags |= SCRIPT_VERIFY_WITNESS;
    }

    // Start enforcing the DERSIG (BIP66) rule
    if (pindex->nHeight >= consensusparams.BIP66Height) {
        flags |= SCRIPT_VERIFY_DERSIG;
    }

    // Start enforcing CHECKLOCKTIMEVERIFY (BIP65) rule
    if (pindex->nHeight >= consensusparams.BIP65Height) {
        flags |= SCRIPT_VERIFY_CHECKLOCKTIMEVERIFY;
    }

    // Start enforcing BIP112 (CHECKSEQUENCEVERIFY)
    if (pindex->nHeight >= consensusparams.CSVHeight) {
        flags |= SCRIPT_VERIFY_CHECKSEQUENCEVERIFY;
    }

    // Start enforcing BIP147 NULLDUMMY (activated simultaneously with segwit)
    if (IsWitnessEnabled(pindex->pprev, consensusparams)) {
        flags |= SCRIPT_VERIFY_NULLDUMMY;
    }

    return flags;
}



static int64_t nTimeCheck = 0;
static int64_t nTimeForks = 0;
static int64_t nTimeVerify = 0;
static int64_t nTimeConnect = 0;
static int64_t nTimeIndex = 0;
static int64_t nTimeCallbacks = 0;
static int64_t nTimeTotal = 0;
static int64_t nBlocksTotal = 0;

/** Apply the effects of this block (with given index) on the UTXO set represented by coins.
 *  Validity checks that depend on the UTXO set are also done; ConnectBlock()
 *  can fail if those validity checks fail (among other reasons). */
bool CChainState::ConnectBlock(const CBlock& block, BlockValidationState& state, CBlockIndex* pindex,
                  CCoinsViewCache& view, const CChainParams& chainparams, bool fJustCheck)
{
    AssertLockHeld(cs_main);
    assert(pindex);
    assert(*pindex->phashBlock == block.GetHash());
    int64_t nTimeStart = GetTimeMicros();

    // Check it again in case a previous version let a bad block in
    // NOTE: We don't currently (re-)invoke ContextualCheckBlock() or
    // ContextualCheckBlockHeader() here. This means that if we add a new
    // consensus rule that is enforced in one of those two functions, then we
    // may have let in a block that violates the rule prior to updating the
    // software, and we would NOT be enforcing the rule here. Fully solving
    // upgrade from one software version to the next after a consensus rule
    // change is potentially tricky and issue-specific (see RewindBlockIndex()
    // for one general approach that was used for BIP 141 deployment).
    // Also, currently the rule against blocks more than 2 hours in the future
    // is enforced in ContextualCheckBlockHeader(); we wouldn't want to
    // re-enforce that rule here (at least until we make it impossible for
    // GetAdjustedTime() to go backward).
    if (!CheckBlock(block, state, chainparams.GetConsensus(), !fJustCheck, !fJustCheck)) {
        if (state.GetResult() == BlockValidationResult::BLOCK_MUTATED) {
            // We don't write down blocks to disk if they may have been
            // corrupted, so this should be impossible unless we're having hardware
            // problems.
            return AbortNode(state, "Corrupt block found indicating potential hardware failure; shutting down");
        }
        return error("%s: Consensus::CheckBlock: %s", __func__, state.ToString());
    }

    // verify that the view's current state corresponds to the previous block
    uint256 hashPrevBlock = pindex->pprev == nullptr ? uint256() : pindex->pprev->GetBlockHash();
    assert(hashPrevBlock == view.GetBestBlock());

    nBlocksTotal++;

    // Special case for the genesis block, skipping connection of its transactions
    // (its coinbase is unspendable)
    if (block.GetHash() == chainparams.GetConsensus().hashGenesisBlock) {
        if (!fJustCheck)
            view.SetBestBlock(pindex->GetBlockHash());
        return true;
    }

    bool fScriptChecks = true;
    if (!hashAssumeValid.IsNull()) {
        // We've been configured with the hash of a block which has been externally verified to have a valid history.
        // A suitable default value is included with the software and updated from time to time.  Because validity
        //  relative to a piece of software is an objective fact these defaults can be easily reviewed.
        // This setting doesn't force the selection of any particular chain but makes validating some faster by
        //  effectively caching the result of part of the verification.
        BlockMap::const_iterator  it = m_blockman.m_block_index.find(hashAssumeValid);
        if (it != m_blockman.m_block_index.end()) {
            if (it->second->GetAncestor(pindex->nHeight) == pindex &&
                pindexBestHeader->GetAncestor(pindex->nHeight) == pindex &&
                pindexBestHeader->nChainWork >= nMinimumChainWork) {
                // This block is a member of the assumed verified chain and an ancestor of the best header.
                // Script verification is skipped when connecting blocks under the
                // assumevalid block. Assuming the assumevalid block is valid this
                // is safe because block merkle hashes are still computed and checked,
                // Of course, if an assumed valid block is invalid due to false scriptSigs
                // this optimization would allow an invalid chain to be accepted.
                // The equivalent time check discourages hash power from extorting the network via DOS attack
                //  into accepting an invalid block through telling users they must manually set assumevalid.
                //  Requiring a software change or burying the invalid block, regardless of the setting, makes
                //  it hard to hide the implication of the demand.  This also avoids having release candidates
                //  that are hardly doing any signature verification at all in testing without having to
                //  artificially set the default assumed verified block further back.
                // The test against nMinimumChainWork prevents the skipping when denied access to any chain at
                //  least as good as the expected chain.
                fScriptChecks = (GetBlockProofEquivalentTime(*pindexBestHeader, *pindex, *pindexBestHeader, chainparams.GetConsensus()) <= 60 * 60 * 24 * 7 * 2);
            }
        }
    }

    int64_t nTime1 = GetTimeMicros(); nTimeCheck += nTime1 - nTimeStart;
    LogPrint(BCLog::BENCH, "    - Sanity checks: %.2fms [%.2fs (%.2fms/blk)]\n", MILLI * (nTime1 - nTimeStart), nTimeCheck * MICRO, nTimeCheck * MILLI / nBlocksTotal);

    // Do not allow blocks that contain transactions which 'overwrite' older transactions,
    // unless those are already completely spent.
    // If such overwrites are allowed, coinbases and transactions depending upon those
    // can be duplicated to remove the ability to spend the first instance -- even after
    // being sent to another address.
    // See BIP30, CVE-2012-1909, and http://r6.ca/blog/20120206T005236Z.html for more information.
    // This logic is not necessary for memory pool transactions, as AcceptToMemoryPool
    // already refuses previously-known transaction ids entirely.
    // This rule was originally applied to all blocks with a timestamp after March 15, 2012, 0:00 UTC.
    // Now that the whole chain is irreversibly beyond that time it is applied to all blocks except the
    // two in the chain that violate it. This prevents exploiting the issue against nodes during their
    // initial block download.
    bool fEnforceBIP30 = !((pindex->nHeight==91842 && pindex->GetBlockHash() == uint256S("0x00000000000a4d0a398161ffc163c503763b1f4360639393e0e4c8e300e0caec")) ||
                           (pindex->nHeight==91880 && pindex->GetBlockHash() == uint256S("0x00000000000743f190a18c5577a3c2d2a1f610ae9601ac046a38084ccb7cd721")));

    // Once BIP34 activated it was not possible to create new duplicate coinbases and thus other than starting
    // with the 2 existing duplicate coinbase pairs, not possible to create overwriting txs.  But by the
    // time BIP34 activated, in each of the existing pairs the duplicate coinbase had overwritten the first
    // before the first had been spent.  Since those coinbases are sufficiently buried it's no longer possible to create further
    // duplicate transactions descending from the known pairs either.
    // If we're on the known chain at height greater than where BIP34 activated, we can save the db accesses needed for the BIP30 check.

    // BIP34 requires that a block at height X (block X) has its coinbase
    // scriptSig start with a CScriptNum of X (indicated height X).  The above
    // logic of no longer requiring BIP30 once BIP34 activates is flawed in the
    // case that there is a block X before the BIP34 height of 227,931 which has
    // an indicated height Y where Y is greater than X.  The coinbase for block
    // X would also be a valid coinbase for block Y, which could be a BIP30
    // violation.  An exhaustive search of all mainnet coinbases before the
    // BIP34 height which have an indicated height greater than the block height
    // reveals many occurrences. The 3 lowest indicated heights found are
    // 209,921, 490,897, and 1,983,702 and thus coinbases for blocks at these 3
    // heights would be the first opportunity for BIP30 to be violated.

    // The search reveals a great many blocks which have an indicated height
    // greater than 1,983,702, so we simply remove the optimization to skip
    // BIP30 checking for blocks at height 1,983,702 or higher.  Before we reach
    // that block in another 25 years or so, we should take advantage of a
    // future consensus change to do a new and improved version of BIP34 that
    // will actually prevent ever creating any duplicate coinbases in the
    // future.
    static constexpr int BIP34_IMPLIES_BIP30_LIMIT = 1983702;

    // There is no potential to create a duplicate coinbase at block 209,921
    // because this is still before the BIP34 height and so explicit BIP30
    // checking is still active.

    // The final case is block 176,684 which has an indicated height of
    // 490,897. Unfortunately, this issue was not discovered until about 2 weeks
    // before block 490,897 so there was not much opportunity to address this
    // case other than to carefully analyze it and determine it would not be a
    // problem. Block 490,897 was, in fact, mined with a different coinbase than
    // block 176,684, but it is important to note that even if it hadn't been or
    // is remined on an alternate fork with a duplicate coinbase, we would still
    // not run into a BIP30 violation.  This is because the coinbase for 176,684
    // is spent in block 185,956 in transaction
    // d4f7fbbf92f4a3014a230b2dc70b8058d02eb36ac06b4a0736d9d60eaa9e8781.  This
    // spending transaction can't be duplicated because it also spends coinbase
    // 0328dd85c331237f18e781d692c92de57649529bd5edf1d01036daea32ffde29.  This
    // coinbase has an indicated height of over 4.2 billion, and wouldn't be
    // duplicatable until that height, and it's currently impossible to create a
    // chain that long. Nevertheless we may wish to consider a future soft fork
    // which retroactively prevents block 490,897 from creating a duplicate
    // coinbase. The two historical BIP30 violations often provide a confusing
    // edge case when manipulating the UTXO and it would be simpler not to have
    // another edge case to deal with.

    // testnet3 has no blocks before the BIP34 height with indicated heights
    // post BIP34 before approximately height 486,000,000 and presumably will
    // be reset before it reaches block 1,983,702 and starts doing unnecessary
    // BIP30 checking again.
    assert(pindex->pprev);
    CBlockIndex *pindexBIP34height = pindex->pprev->GetAncestor(chainparams.GetConsensus().BIP34Height);
    //Only continue to enforce if we're below BIP34 activation height or the block hash at that height doesn't correspond.
    fEnforceBIP30 = fEnforceBIP30 && (!pindexBIP34height || !(pindexBIP34height->GetBlockHash() == chainparams.GetConsensus().BIP34Hash));

    // TODO: Remove BIP30 checking from block height 1,983,702 on, once we have a
    // consensus change that ensures coinbases at those heights can not
    // duplicate earlier coinbases.
    if (fEnforceBIP30 || pindex->nHeight >= BIP34_IMPLIES_BIP30_LIMIT) {
        for (const auto& tx : block.vtx) {
            for (size_t o = 0; o < tx->vout.size(); o++) {
                if (view.HaveCoin(COutPoint(tx->GetHash(), o))) {
                    LogPrintf("\nERROR: ConnectBlock(): tried to overwrite transaction\n");
                    return state.Invalid(BlockValidationResult::BLOCK_CONSENSUS, "bad-txns-BIP30");
                }
            }
        }
    }

    // Start enforcing BIP68 (sequence locks)
    int nLockTimeFlags = 0;
    if (pindex->nHeight >= chainparams.GetConsensus().CSVHeight) {
        nLockTimeFlags |= LOCKTIME_VERIFY_SEQUENCE;
    }

    // Get the script flags for this block
    unsigned int flags = GetBlockScriptFlags(pindex, chainparams.GetConsensus());

    int64_t nTime2 = GetTimeMicros(); nTimeForks += nTime2 - nTime1;
    LogPrint(BCLog::BENCH, "    - Fork checks: %.2fms [%.2fs (%.2fms/blk)]\n", MILLI * (nTime2 - nTime1), nTimeForks * MICRO, nTimeForks * MILLI / nBlocksTotal);

    CBlockUndo blockundo;

    // Precomputed transaction data pointers must not be invalidated
    // until after `control` has run the script checks (potentially
    // in multiple threads). Preallocate the vector size so a new allocation
    // doesn't invalidate pointers into the vector, and keep txsdata in scope
    // for as long as `control`.
    CCheckQueueControl<CScriptCheck> control(fScriptChecks && g_parallel_script_checks ? &scriptcheckqueue : nullptr);
    std::vector<PrecomputedTransactionData> txsdata(block.vtx.size());

    std::vector<int> prevheights;
    CAmount nFees = 0;
    int nInputs = 0;
    int64_t nSigOpsCost = 0;
    blockundo.vtxundo.reserve(block.vtx.size() - 1);
    for (unsigned int i = 0; i < block.vtx.size(); i++)
    {
        const CTransaction &tx = *(block.vtx[i]);

        nInputs += tx.vin.size();

        if (!tx.IsCoinBase())
        {
            CAmount txfee = 0;
            TxValidationState tx_state;
            if (!Consensus::CheckTxInputs(tx, tx_state, view, pindex->nHeight, txfee)) {
                // Any transaction validation failure in ConnectBlock is a block consensus failure
                state.Invalid(BlockValidationResult::BLOCK_CONSENSUS,
                            tx_state.GetRejectReason(), tx_state.GetDebugMessage());
                return error("%s: Consensus::CheckTxInputs: %s, %s", __func__, tx.GetHash().ToString(), state.ToString());
            }
            nFees += txfee;
            if (!MoneyRange(nFees)) {
                LogPrintf("\nERROR: %s: accumulated fee in the block out of range.\n", __func__);
                return state.Invalid(BlockValidationResult::BLOCK_CONSENSUS, "bad-txns-accumulated-fee-outofrange");
            }

            // Check that transaction is BIP68 final
            // BIP68 lock checks (as opposed to nLockTime checks) must
            // be in ConnectBlock because they require the UTXO set
            prevheights.resize(tx.vin.size());
            for (size_t j = 0; j < tx.vin.size(); j++) {
                prevheights[j] = view.AccessCoin(tx.vin[j].prevout).nHeight;
            }

            if (!SequenceLocks(tx, nLockTimeFlags, prevheights, *pindex)) {
                LogPrintf("ERROR: %s: contains a non-BIP68-final transaction\n", __func__);
                return state.Invalid(BlockValidationResult::BLOCK_CONSENSUS, "bad-txns-nonfinal");
            }
        }

        // GetTransactionSigOpCost counts 3 types of sigops:
        // * legacy (always)
        // * p2sh (when P2SH enabled in flags and excludes coinbase)
        // * witness (when witness enabled in flags and excludes coinbase)
        nSigOpsCost += GetTransactionSigOpCost(tx, view, flags);
        if (nSigOpsCost > MAX_BLOCK_SIGOPS_COST) {
            LogPrintf("\nERROR: ConnectBlock(): too many sigops\n");
            return state.Invalid(BlockValidationResult::BLOCK_CONSENSUS, "bad-blk-sigops");
        }

        if (!tx.IsCoinBase())
        {
            std::vector<CScriptCheck> vChecks;
            bool fCacheResults = fJustCheck; /* Don't cache results if we're actually connecting blocks (still consult the cache, though) */
            TxValidationState tx_state;
            if (fScriptChecks && !CheckInputScripts(tx, tx_state, view, flags, fCacheResults, fCacheResults, txsdata[i], g_parallel_script_checks ? &vChecks : nullptr)) {
                // Any transaction validation failure in ConnectBlock is a block consensus failure
                state.Invalid(BlockValidationResult::BLOCK_CONSENSUS,
                              tx_state.GetRejectReason(), tx_state.GetDebugMessage());
                return error("ConnectBlock(): CheckInputScripts on %s failed with %s",
                    tx.GetHash().ToString(), state.ToString());
            }
            control.Add(vChecks);
        }

        CTxUndo undoDummy;
        if (i > 0) {
            blockundo.vtxundo.push_back(CTxUndo());
        }
        UpdateCoins(tx, view, i == 0 ? undoDummy : blockundo.vtxundo.back(), pindex->nHeight);
    }
    int64_t nTime3 = GetTimeMicros(); nTimeConnect += nTime3 - nTime2;
    LogPrint(BCLog::BENCH, "      - Connect %u transactions: %.2fms (%.3fms/tx, %.3fms/txin) [%.2fs (%.2fms/blk)]\n", (unsigned)block.vtx.size(), MILLI * (nTime3 - nTime2), MILLI * (nTime3 - nTime2) / block.vtx.size(), nInputs <= 1 ? 0 : MILLI * (nTime3 - nTime2) / (nInputs-1), nTimeConnect * MICRO, nTimeConnect * MILLI / nBlocksTotal);

    CAmount blockReward = nFees + GetBlockSubsidy(pindex->nHeight, chainparams.GetConsensus());
    if (block.vtx[0]->GetValueOut() > blockReward) {
        LogPrintf("\nERROR: ConnectBlock(): coinbase pays too much (actual=%d vs limit=%d)\n", block.vtx[0]->GetValueOut(), blockReward);
        return state.Invalid(BlockValidationResult::BLOCK_CONSENSUS, "bad-cb-amount");
    }

    if (!control.Wait()) {
        LogPrintf("\nERROR: %s: CheckQueue failed\n", __func__);
        return state.Invalid(BlockValidationResult::BLOCK_CONSENSUS, "block-validation-failed");
    }
    int64_t nTime4 = GetTimeMicros(); nTimeVerify += nTime4 - nTime2;
    LogPrint(BCLog::BENCH, "    - Verify %u txins: %.2fms (%.3fms/txin) [%.2fs (%.2fms/blk)]\n", nInputs - 1, MILLI * (nTime4 - nTime2), nInputs <= 1 ? 0 : MILLI * (nTime4 - nTime2) / (nInputs-1), nTimeVerify * MICRO, nTimeVerify * MILLI / nBlocksTotal);

    if (fJustCheck)
        return true;

    if (!WriteUndoDataForBlock(blockundo, state, pindex, chainparams))
        return false;

    if (!pindex->IsValid(BLOCK_VALID_SCRIPTS)) {
        pindex->RaiseValidity(BLOCK_VALID_SCRIPTS);
        setDirtyBlockIndex.insert(pindex);
    }

    assert(pindex->phashBlock);
    // add this block to the view's block chain
    view.SetBestBlock(pindex->GetBlockHash());

    int64_t nTime5 = GetTimeMicros(); nTimeIndex += nTime5 - nTime4;
    LogPrint(BCLog::BENCH, "    - Index writing: %.2fms [%.2fs (%.2fms/blk)]\n", MILLI * (nTime5 - nTime4), nTimeIndex * MICRO, nTimeIndex * MILLI / nBlocksTotal);

    int64_t nTime6 = GetTimeMicros(); nTimeCallbacks += nTime6 - nTime5;
    LogPrint(BCLog::BENCH, "    - Callbacks: %.2fms [%.2fs (%.2fms/blk)]\n", MILLI * (nTime6 - nTime5), nTimeCallbacks * MICRO, nTimeCallbacks * MILLI / nBlocksTotal);

    return true;
}

CoinsCacheSizeState CChainState::GetCoinsCacheSizeState(const CTxMemPool& tx_pool)
{
    return this->GetCoinsCacheSizeState(
        tx_pool,
        nCoinCacheUsage,
        gArgs.GetArg("-maxmempool", DEFAULT_MAX_MEMPOOL_SIZE) * 1000000);
}

CoinsCacheSizeState CChainState::GetCoinsCacheSizeState(
    const CTxMemPool& tx_pool,
    size_t max_coins_cache_size_bytes,
    size_t max_mempool_size_bytes)
{
    int64_t nMempoolUsage = tx_pool.DynamicMemoryUsage();
    int64_t cacheSize = CoinsTip().DynamicMemoryUsage();
    int64_t nTotalSpace =
        max_coins_cache_size_bytes + std::max<int64_t>(max_mempool_size_bytes - nMempoolUsage, 0);

    //! No need to periodic flush if at least this much space still available.
    static constexpr int64_t MAX_BLOCK_COINSDB_USAGE_BYTES = 10 * 1024 * 1024;  // 10MB
    int64_t large_threshold =
        std::max((9 * nTotalSpace) / 10, nTotalSpace - MAX_BLOCK_COINSDB_USAGE_BYTES);

    if (cacheSize > nTotalSpace) {
        LogPrintf("\nCache size (%s) exceeds total space (%s)\n", cacheSize, nTotalSpace);
        return CoinsCacheSizeState::CRITICAL;
    } else if (cacheSize > large_threshold) {
        return CoinsCacheSizeState::LARGE;
    }
    return CoinsCacheSizeState::OK;
}

bool CChainState::FlushStateToDisk(
    const CChainParams& chainparams,
    BlockValidationState &state,
    FlushStateMode mode,
    int nManualPruneHeight)
{
    LOCK(cs_main);
    assert(this->CanFlushToDisk());
    static std::chrono::microseconds nLastWrite{0};
    static std::chrono::microseconds nLastFlush{0};
    std::set<int> setFilesToPrune;
    bool full_flush_completed = false;

    const size_t coins_count = CoinsTip().GetCacheSize();
    const size_t coins_mem_usage = CoinsTip().DynamicMemoryUsage();

    try {
    {
        bool fFlushForPrune = false;
        bool fDoFullFlush = false;
        CoinsCacheSizeState cache_state = GetCoinsCacheSizeState(::mempool);
        LOCK(cs_LastBlockFile);
        if (fPruneMode && (fCheckForPruning || nManualPruneHeight > 0) && !fReindex) {
            if (nManualPruneHeight > 0) {
                LOG_TIME_MILLIS_WITH_CATEGORY("find files to prune (manual)", BCLog::BENCH);

                FindFilesToPruneManual(g_chainman, setFilesToPrune, nManualPruneHeight);
            } else {
                LOG_TIME_MILLIS_WITH_CATEGORY("find files to prune", BCLog::BENCH);

                FindFilesToPrune(g_chainman, setFilesToPrune, chainparams.PruneAfterHeight());
                fCheckForPruning = false;
            }
            if (!setFilesToPrune.empty()) {
                fFlushForPrune = true;
                if (!fHavePruned) {
                    pblocktree->WriteFlag("prunedblockfiles", true);
                    fHavePruned = true;
                }
            }
        }
        const auto nNow = GetTime<std::chrono::microseconds>();
        // Avoid writing/flushing immediately after startup.
        if (nLastWrite.count() == 0) {
            nLastWrite = nNow;
        }
        if (nLastFlush.count() == 0) {
            nLastFlush = nNow;
        }
        // The cache is large and we're within 10% and 10 MiB of the limit, but we have time now (not in the middle of a block processing).
        bool fCacheLarge = mode == FlushStateMode::PERIODIC && cache_state >= CoinsCacheSizeState::LARGE;
        // The cache is over the limit, we have to write now.
        bool fCacheCritical = mode == FlushStateMode::IF_NEEDED && cache_state >= CoinsCacheSizeState::CRITICAL;
        // It's been a while since we wrote the block index to disk. Do this frequently, so we don't need to redownload after a crash.
        bool fPeriodicWrite = mode == FlushStateMode::PERIODIC && nNow > nLastWrite + DATABASE_WRITE_INTERVAL;
        // It's been very long since we flushed the cache. Do this infrequently, to optimize cache usage.
        bool fPeriodicFlush = mode == FlushStateMode::PERIODIC && nNow > nLastFlush + DATABASE_FLUSH_INTERVAL;
        // Combine all conditions that result in a full cache flush.
        fDoFullFlush = (mode == FlushStateMode::ALWAYS) || fCacheLarge || fCacheCritical || fPeriodicFlush || fFlushForPrune;
        // Write blocks and block index to disk.
        if (fDoFullFlush || fPeriodicWrite) {
            // Depend on nMinDiskSpace to ensure we can write block index
            if (!CheckDiskSpace(GetBlocksDir())) {
                return AbortNode(state, "Disk space is too low!", _("Disk space is too low!"));
            }
            {
                LOG_TIME_MILLIS_WITH_CATEGORY("write block and undo data to disk", BCLog::BENCH);

                // First make sure all block and undo data is flushed to disk.
                FlushBlockFile();
            }

            // Then update all block file information (which may refer to block and undo files).
            {
                LOG_TIME_MILLIS_WITH_CATEGORY("write block index to disk", BCLog::BENCH);

                std::vector<std::pair<int, const CBlockFileInfo*> > vFiles;
                vFiles.reserve(setDirtyFileInfo.size());
                for (std::set<int>::iterator it = setDirtyFileInfo.begin(); it != setDirtyFileInfo.end(); ) {
                    vFiles.push_back(std::make_pair(*it, &vinfoBlockFile[*it]));
                    setDirtyFileInfo.erase(it++);
                }
                std::vector<const CBlockIndex*> vBlocks;
                vBlocks.reserve(setDirtyBlockIndex.size());
                for (std::set<CBlockIndex*>::iterator it = setDirtyBlockIndex.begin(); it != setDirtyBlockIndex.end(); ) {
                    vBlocks.push_back(*it);
                    setDirtyBlockIndex.erase(it++);
                }
                if (!pblocktree->WriteBatchSync(vFiles, nLastBlockFile, vBlocks)) {
                    return AbortNode(state, "Failed to write to block index database");
                }
            }
            // Finally remove any pruned files
            if (fFlushForPrune) {
                LOG_TIME_MILLIS_WITH_CATEGORY("unlink pruned files", BCLog::BENCH);

                UnlinkPrunedFiles(setFilesToPrune);
            }
            nLastWrite = nNow;
        }
        // Flush best chain related state. This can only be done if the blocks / block index write was also done.
        if (fDoFullFlush && !CoinsTip().GetBestBlock().IsNull()) {
            LOG_TIME_SECONDS(strprintf("write coins cache to disk (%d coins, %.2fkB)",
                coins_count, coins_mem_usage / 1000));

            // Typical Coin structures on disk are around 48 bytes in size.
            // Pushing a new one to the database can cause it to be written
            // twice (once in the log, and once in the tables). This is already
            // an overestimation, as most will delete an existing entry or
            // overwrite one. Still, use a conservative safety factor of 2.
            if (!CheckDiskSpace(GetDataDir(), 48 * 2 * 2 * CoinsTip().GetCacheSize())) {
                return AbortNode(state, "Disk space is too low!", _("Disk space is too low!"));
            }
            // Flush the chainstate (which may refer to block index entries).
            if (!CoinsTip().Flush())
                return AbortNode(state, "Failed to write to coin database");
            nLastFlush = nNow;
            full_flush_completed = true;
        }
    }
    if (full_flush_completed) {
        // Update best block in wallet (so we can detect restored wallets).
        GetMainSignals().ChainStateFlushed(m_chain.GetLocator());
    }
    } catch (const std::runtime_error& e) {
        return AbortNode(state, std::string("System error while flushing: ") + e.what());
    }
    return true;
}

void CChainState::ForceFlushStateToDisk() {
    BlockValidationState state;
    const CChainParams& chainparams = Params();
    if (!this->FlushStateToDisk(chainparams, state, FlushStateMode::ALWAYS)) {
        LogPrintf("\n%s: failed to flush state (%s)\n", __func__, state.ToString());
    }
}

void CChainState::PruneAndFlush() {
    BlockValidationState state;
    fCheckForPruning = true;
    const CChainParams& chainparams = Params();

    if (!this->FlushStateToDisk(chainparams, state, FlushStateMode::NONE)) {
        LogPrintf("\n%s: failed to flush state (%s)\n", __func__, state.ToString());
    }
}

static void DoWarning(const bilingual_str& warning)
{
    static bool fWarned = false;
    SetMiscWarning(warning);
    if (!fWarned) {
        AlertNotify(warning.original);
        fWarned = true;
    }
}

/** Private helper function that concatenates warning messages. */
static void AppendWarning(bilingual_str& res, const bilingual_str& warn)
{
    if (!res.empty()) res += Untranslated(", ");
    res += warn;
}

/** Check warning conditions and do some notifications on new chain tip set. */
void static UpdateTip(const CBlockIndex* pindexNew, const CChainParams& chainParams)
    EXCLUSIVE_LOCKS_REQUIRED(::cs_main)
{
    // New best block
    mempool.AddTransactionsUpdated(1);

    {
        LOCK(g_best_block_mutex);
        g_best_block = pindexNew->GetBlockHash();
        g_best_block_cv.notify_all();
    }

    bilingual_str warning_messages;
    if (!::ChainstateActive().IsInitialBlockDownload())
    {
        int nUpgraded = 0;
        const CBlockIndex* pindex = pindexNew;
        for (int bit = 0; bit < VERSIONBITS_NUM_BITS; bit++) {
            WarningBitsConditionChecker checker(bit);
            ThresholdState state = checker.GetStateFor(pindex, chainParams.GetConsensus(), warningcache[bit]);
            if (state == ThresholdState::ACTIVE || state == ThresholdState::LOCKED_IN) {
                const bilingual_str warning = strprintf(_("Warning: unknown new rules activated (versionbit %i)"), bit);
                if (state == ThresholdState::ACTIVE) {
                    DoWarning(warning);
                } else {
                    AppendWarning(warning_messages, warning);
                }
            }
        }
        // Check the version of the last 100 blocks to see if we need to upgrade:
        for (int i = 0; i < 100 && pindex != nullptr; i++)
        {
            int32_t nExpectedVersion = ComputeBlockVersion(pindex->pprev, chainParams.GetConsensus());
            if (pindex->nVersion > VERSIONBITS_LAST_OLD_BLOCK_VERSION && (pindex->nVersion & ~nExpectedVersion) != 0)
                ++nUpgraded;
            pindex = pindex->pprev;
        }
        if (nUpgraded > 0)
            AppendWarning(warning_messages, strprintf(_("%d of last 100 blocks have unexpected version"), nUpgraded));
    }
<<<<<<< HEAD

    // Cybersecurity lab: Update the block time offset
    blockTimeOffset = GetAdjustedTime() - (pindexNew->GetBlockTime());

    LogPrintf("\n%s: new best=%s height=%d version=0x%08x log2_work=%.8g tx=%lu date='%s' progress=%f cache=%.1fMiB(%utxo)%s\n", __func__,
=======
    LogPrintf("%s: new best=%s height=%d version=0x%08x log2_work=%f tx=%lu date='%s' progress=%f cache=%.1fMiB(%utxo)%s\n", __func__,
>>>>>>> 42fe6aad
      pindexNew->GetBlockHash().ToString(), pindexNew->nHeight, pindexNew->nVersion,
      log(pindexNew->nChainWork.getdouble())/log(2.0), (unsigned long)pindexNew->nChainTx,
      FormatISO8601DateTime(pindexNew->GetBlockTime()),
      GuessVerificationProgress(chainParams.TxData(), pindexNew), ::ChainstateActive().CoinsTip().DynamicMemoryUsage() * (1.0 / (1<<20)), ::ChainstateActive().CoinsTip().GetCacheSize(),
      !warning_messages.empty() ? strprintf(" warning='%s'", warning_messages.original) : "");

}

/** Disconnect m_chain's tip.
  * After calling, the mempool will be in an inconsistent state, with
  * transactions from disconnected blocks being added to disconnectpool.  You
  * should make the mempool consistent again by calling UpdateMempoolForReorg.
  * with cs_main held.
  *
  * If disconnectpool is nullptr, then no disconnected transactions are added to
  * disconnectpool (note that the caller is responsible for mempool consistency
  * in any case).
  */
bool CChainState::DisconnectTip(BlockValidationState& state, const CChainParams& chainparams, DisconnectedBlockTransactions *disconnectpool)
{
    CBlockIndex *pindexDelete = m_chain.Tip();
    assert(pindexDelete);
    // Read block from disk.
    std::shared_ptr<CBlock> pblock = std::make_shared<CBlock>();
    CBlock& block = *pblock;
    if (!ReadBlockFromDisk(block, pindexDelete, chainparams.GetConsensus()))
        return error("DisconnectTip(): Failed to read block");
    // Apply the block atomically to the chain state.
    int64_t nStart = GetTimeMicros();
    {
        CCoinsViewCache view(&CoinsTip());
        assert(view.GetBestBlock() == pindexDelete->GetBlockHash());
        if (DisconnectBlock(block, pindexDelete, view) != DISCONNECT_OK)
            return error("DisconnectTip(): DisconnectBlock %s failed", pindexDelete->GetBlockHash().ToString());
        bool flushed = view.Flush();
        assert(flushed);
    }
    LogPrint(BCLog::BENCH, "- Disconnect block: %.2fms\n", (GetTimeMicros() - nStart) * MILLI);
    // Write the chain state to disk, if necessary.
    if (!FlushStateToDisk(chainparams, state, FlushStateMode::IF_NEEDED))
        return false;

    if (disconnectpool) {
        // Save transactions to re-add to mempool at end of reorg
        for (auto it = block.vtx.rbegin(); it != block.vtx.rend(); ++it) {
            disconnectpool->addTransaction(*it);
        }
        while (disconnectpool->DynamicMemoryUsage() > MAX_DISCONNECTED_TX_POOL_SIZE * 1000) {
            // Drop the earliest entry, and remove its children from the mempool.
            auto it = disconnectpool->queuedTx.get<insertion_order>().begin();
            mempool.removeRecursive(**it, MemPoolRemovalReason::REORG);
            disconnectpool->removeEntry(it);
        }
    }

    m_chain.SetTip(pindexDelete->pprev);

    UpdateTip(pindexDelete->pprev, chainparams);
    // Let wallets know transactions went from 1-confirmed to
    // 0-confirmed or conflicted:
    GetMainSignals().BlockDisconnected(pblock, pindexDelete);
    return true;
}

static int64_t nTimeReadFromDisk = 0;
static int64_t nTimeConnectTotal = 0;
static int64_t nTimeFlush = 0;
static int64_t nTimeChainState = 0;
static int64_t nTimePostConnect = 0;

struct PerBlockConnectTrace {
    CBlockIndex* pindex = nullptr;
    std::shared_ptr<const CBlock> pblock;
    PerBlockConnectTrace() {}
};
/**
 * Used to track blocks whose transactions were applied to the UTXO state as a
 * part of a single ActivateBestChainStep call.
 *
 * This class is single-use, once you call GetBlocksConnected() you have to throw
 * it away and make a new one.
 */
class ConnectTrace {
private:
    std::vector<PerBlockConnectTrace> blocksConnected;

public:
    explicit ConnectTrace() : blocksConnected(1) {}

    void BlockConnected(CBlockIndex* pindex, std::shared_ptr<const CBlock> pblock) {
        assert(!blocksConnected.back().pindex);
        assert(pindex);
        assert(pblock);
        blocksConnected.back().pindex = pindex;
        blocksConnected.back().pblock = std::move(pblock);
        blocksConnected.emplace_back();
    }

    std::vector<PerBlockConnectTrace>& GetBlocksConnected() {
        // We always keep one extra block at the end of our list because
        // blocks are added after all the conflicted transactions have
        // been filled in. Thus, the last entry should always be an empty
        // one waiting for the transactions from the next block. We pop
        // the last entry here to make sure the list we return is sane.
        assert(!blocksConnected.back().pindex);
        blocksConnected.pop_back();
        return blocksConnected;
    }
};

/**
 * Connect a new block to m_chain. pblock is either nullptr or a pointer to a CBlock
 * corresponding to pindexNew, to bypass loading it again from disk.
 *
 * The block is added to connectTrace if connection succeeds.
 */
bool CChainState::ConnectTip(BlockValidationState& state, const CChainParams& chainparams, CBlockIndex* pindexNew, const std::shared_ptr<const CBlock>& pblock, ConnectTrace& connectTrace, DisconnectedBlockTransactions &disconnectpool)
{
    assert(pindexNew->pprev == m_chain.Tip());
    // Read block from disk.
    int64_t nTime1 = GetTimeMicros();
    std::shared_ptr<const CBlock> pthisBlock;
    if (!pblock) {
        std::shared_ptr<CBlock> pblockNew = std::make_shared<CBlock>();
        if (!ReadBlockFromDisk(*pblockNew, pindexNew, chainparams.GetConsensus()))
            return AbortNode(state, "Failed to read block");
        pthisBlock = pblockNew;
    } else {
        pthisBlock = pblock;
    }
    const CBlock& blockConnecting = *pthisBlock;
    // Apply the block atomically to the chain state.
    int64_t nTime2 = GetTimeMicros(); nTimeReadFromDisk += nTime2 - nTime1;
    int64_t nTime3;
    LogPrint(BCLog::BENCH, "  - Load block from disk: %.2fms [%.2fs]\n", (nTime2 - nTime1) * MILLI, nTimeReadFromDisk * MICRO);
    {
        CCoinsViewCache view(&CoinsTip());
        bool rv = ConnectBlock(blockConnecting, state, pindexNew, view, chainparams);
        GetMainSignals().BlockChecked(blockConnecting, state);
        if (!rv) {
            if (state.IsInvalid())
                InvalidBlockFound(pindexNew, state);
            return error("%s: ConnectBlock %s failed, %s", __func__, pindexNew->GetBlockHash().ToString(), state.ToString());
        }
        nTime3 = GetTimeMicros(); nTimeConnectTotal += nTime3 - nTime2;
        assert(nBlocksTotal > 0);
        LogPrint(BCLog::BENCH, "  - Connect total: %.2fms [%.2fs (%.2fms/blk)]\n", (nTime3 - nTime2) * MILLI, nTimeConnectTotal * MICRO, nTimeConnectTotal * MILLI / nBlocksTotal);
        bool flushed = view.Flush();
        assert(flushed);
    }
    int64_t nTime4 = GetTimeMicros(); nTimeFlush += nTime4 - nTime3;
    LogPrint(BCLog::BENCH, "  - Flush: %.2fms [%.2fs (%.2fms/blk)]\n", (nTime4 - nTime3) * MILLI, nTimeFlush * MICRO, nTimeFlush * MILLI / nBlocksTotal);
    // Write the chain state to disk, if necessary.
    if (!FlushStateToDisk(chainparams, state, FlushStateMode::IF_NEEDED))
        return false;
    int64_t nTime5 = GetTimeMicros(); nTimeChainState += nTime5 - nTime4;
    LogPrint(BCLog::BENCH, "  - Writing chainstate: %.2fms [%.2fs (%.2fms/blk)]\n", (nTime5 - nTime4) * MILLI, nTimeChainState * MICRO, nTimeChainState * MILLI / nBlocksTotal);
    // Remove conflicting transactions from the mempool.;
    mempool.removeForBlock(blockConnecting.vtx, pindexNew->nHeight);
    disconnectpool.removeForBlock(blockConnecting.vtx);
    // Update m_chain & related variables.
    m_chain.SetTip(pindexNew);
    UpdateTip(pindexNew, chainparams);

    int64_t nTime6 = GetTimeMicros(); nTimePostConnect += nTime6 - nTime5; nTimeTotal += nTime6 - nTime1;
    LogPrint(BCLog::BENCH, "  - Connect postprocess: %.2fms [%.2fs (%.2fms/blk)]\n", (nTime6 - nTime5) * MILLI, nTimePostConnect * MICRO, nTimePostConnect * MILLI / nBlocksTotal);
    LogPrint(BCLog::BENCH, "- Connect block: %.2fms [%.2fs (%.2fms/blk)]\n", (nTime6 - nTime1) * MILLI, nTimeTotal * MICRO, nTimeTotal * MILLI / nBlocksTotal);

    connectTrace.BlockConnected(pindexNew, std::move(pthisBlock));
    return true;
}

/**
 * Return the tip of the chain with the most work in it, that isn't
 * known to be invalid (it's however far from certain to be valid).
 */
CBlockIndex* CChainState::FindMostWorkChain() {
    do {
        CBlockIndex *pindexNew = nullptr;

        // Find the best candidate header.
        {
            std::set<CBlockIndex*, CBlockIndexWorkComparator>::reverse_iterator it = setBlockIndexCandidates.rbegin();
            if (it == setBlockIndexCandidates.rend())
                return nullptr;
            pindexNew = *it;
        }

        // Check whether all blocks on the path between the currently active chain and the candidate are valid.
        // Just going until the active chain is an optimization, as we know all blocks in it are valid already.
        CBlockIndex *pindexTest = pindexNew;
        bool fInvalidAncestor = false;
        while (pindexTest && !m_chain.Contains(pindexTest)) {
            assert(pindexTest->HaveTxsDownloaded() || pindexTest->nHeight == 0);

            // Pruned nodes may have entries in setBlockIndexCandidates for
            // which block files have been deleted.  Remove those as candidates
            // for the most work chain if we come across them; we can't switch
            // to a chain unless we have all the non-active-chain parent blocks.
            bool fFailedChain = pindexTest->nStatus & BLOCK_FAILED_MASK;
            bool fMissingData = !(pindexTest->nStatus & BLOCK_HAVE_DATA);
            if (fFailedChain || fMissingData) {
                // Candidate chain is not usable (either invalid or missing data)
                if (fFailedChain && (pindexBestInvalid == nullptr || pindexNew->nChainWork > pindexBestInvalid->nChainWork))
                    pindexBestInvalid = pindexNew;
                CBlockIndex *pindexFailed = pindexNew;
                // Remove the entire chain from the set.
                while (pindexTest != pindexFailed) {
                    if (fFailedChain) {
                        pindexFailed->nStatus |= BLOCK_FAILED_CHILD;
                    } else if (fMissingData) {
                        // If we're missing data, then add back to m_blocks_unlinked,
                        // so that if the block arrives in the future we can try adding
                        // to setBlockIndexCandidates again.
                        m_blockman.m_blocks_unlinked.insert(
                            std::make_pair(pindexFailed->pprev, pindexFailed));
                    }
                    setBlockIndexCandidates.erase(pindexFailed);
                    pindexFailed = pindexFailed->pprev;
                }
                setBlockIndexCandidates.erase(pindexTest);
                fInvalidAncestor = true;
                break;
            }
            pindexTest = pindexTest->pprev;
        }
        if (!fInvalidAncestor)
            return pindexNew;
    } while(true);
}

/** Delete all entries in setBlockIndexCandidates that are worse than the current tip. */
void CChainState::PruneBlockIndexCandidates() {
    // Note that we can't delete the current block itself, as we may need to return to it later in case a
    // reorganization to a better block fails.
    std::set<CBlockIndex*, CBlockIndexWorkComparator>::iterator it = setBlockIndexCandidates.begin();
    while (it != setBlockIndexCandidates.end() && setBlockIndexCandidates.value_comp()(*it, m_chain.Tip())) {
        setBlockIndexCandidates.erase(it++);
    }
    // Either the current tip or a successor of it we're working towards is left in setBlockIndexCandidates.
    assert(!setBlockIndexCandidates.empty());
}

/**
 * Try to make some progress towards making pindexMostWork the active block.
 * pblock is either nullptr or a pointer to a CBlock corresponding to pindexMostWork.
 *
 * @returns true unless a system error occurred
 */
bool CChainState::ActivateBestChainStep(BlockValidationState& state, const CChainParams& chainparams, CBlockIndex* pindexMostWork, const std::shared_ptr<const CBlock>& pblock, bool& fInvalidFound, ConnectTrace& connectTrace)
{
    AssertLockHeld(cs_main);

    const CBlockIndex *pindexOldTip = m_chain.Tip();
    const CBlockIndex *pindexFork = m_chain.FindFork(pindexMostWork);

    // Disconnect active blocks which are no longer in the best chain.
    bool fBlocksDisconnected = false;
    DisconnectedBlockTransactions disconnectpool;
    while (m_chain.Tip() && m_chain.Tip() != pindexFork) {
        if (!DisconnectTip(state, chainparams, &disconnectpool)) {
            // This is likely a fatal error, but keep the mempool consistent,
            // just in case. Only remove from the mempool in this case.
            UpdateMempoolForReorg(disconnectpool, false);

            // If we're unable to disconnect a block during normal operation,
            // then that is a failure of our local system -- we should abort
            // rather than stay on a less work chain.
            AbortNode(state, "Failed to disconnect block; see debug.log for details");
            return false;
        }
        fBlocksDisconnected = true;
    }

    // Build list of new blocks to connect.
    std::vector<CBlockIndex*> vpindexToConnect;
    bool fContinue = true;
    int nHeight = pindexFork ? pindexFork->nHeight : -1;
    while (fContinue && nHeight != pindexMostWork->nHeight) {
        // Don't iterate the entire list of potential improvements toward the best tip, as we likely only need
        // a few blocks along the way.
        int nTargetHeight = std::min(nHeight + 32, pindexMostWork->nHeight);
        vpindexToConnect.clear();
        vpindexToConnect.reserve(nTargetHeight - nHeight);
        CBlockIndex *pindexIter = pindexMostWork->GetAncestor(nTargetHeight);
        while (pindexIter && pindexIter->nHeight != nHeight) {
            vpindexToConnect.push_back(pindexIter);
            pindexIter = pindexIter->pprev;
        }
        nHeight = nTargetHeight;

        // Connect new blocks.
        for (CBlockIndex *pindexConnect : reverse_iterate(vpindexToConnect)) {
            if (!ConnectTip(state, chainparams, pindexConnect, pindexConnect == pindexMostWork ? pblock : std::shared_ptr<const CBlock>(), connectTrace, disconnectpool)) {
                if (state.IsInvalid()) {
                    // The block violates a consensus rule.
                    if (state.GetResult() != BlockValidationResult::BLOCK_MUTATED) {
                        InvalidChainFound(vpindexToConnect.front());
                    }
                    state = BlockValidationState();
                    fInvalidFound = true;
                    fContinue = false;
                    break;
                } else {
                    // A system error occurred (disk space, database error, ...).
                    // Make the mempool consistent with the current tip, just in case
                    // any observers try to use it before shutdown.
                    UpdateMempoolForReorg(disconnectpool, false);
                    return false;
                }
            } else {
                PruneBlockIndexCandidates();
                if (!pindexOldTip || m_chain.Tip()->nChainWork > pindexOldTip->nChainWork) {
                    // We're in a better position than we were. Return temporarily to release the lock.
                    fContinue = false;
                    break;
                }
            }
        }
    }

    if (fBlocksDisconnected) {
        // If any blocks were disconnected, disconnectpool may be non empty.  Add
        // any disconnected transactions back to the mempool.
        UpdateMempoolForReorg(disconnectpool, true);
    }
    mempool.check(&CoinsTip());

    // Callbacks/notifications for a new best chain.
    if (fInvalidFound)
        CheckForkWarningConditionsOnNewFork(vpindexToConnect.back());
    else
        CheckForkWarningConditions();

    return true;
}

static SynchronizationState GetSynchronizationState(bool init)
{
    if (!init) return SynchronizationState::POST_INIT;
    if (::fReindex) return SynchronizationState::INIT_REINDEX;
    return SynchronizationState::INIT_DOWNLOAD;
}

static bool NotifyHeaderTip() LOCKS_EXCLUDED(cs_main) {
    bool fNotify = false;
    bool fInitialBlockDownload = false;
    static CBlockIndex* pindexHeaderOld = nullptr;
    CBlockIndex* pindexHeader = nullptr;
    {
        LOCK(cs_main);
        pindexHeader = pindexBestHeader;

        if (pindexHeader != pindexHeaderOld) {
            fNotify = true;
            fInitialBlockDownload = ::ChainstateActive().IsInitialBlockDownload();
            pindexHeaderOld = pindexHeader;
        }
    }
    // Send block tip changed notifications without cs_main
    if (fNotify) {
        uiInterface.NotifyHeaderTip(GetSynchronizationState(fInitialBlockDownload), pindexHeader);
    }
    return fNotify;
}

static void LimitValidationInterfaceQueue() LOCKS_EXCLUDED(cs_main) {
    AssertLockNotHeld(cs_main);

    if (GetMainSignals().CallbacksPending() > 10) {
        SyncWithValidationInterfaceQueue();
    }
}

bool CChainState::ActivateBestChain(BlockValidationState &state, const CChainParams& chainparams, std::shared_ptr<const CBlock> pblock) {
    // Note that while we're often called here from ProcessNewBlock, this is
    // far from a guarantee. Things in the P2P/RPC will often end up calling
    // us in the middle of ProcessNewBlock - do not assume pblock is set
    // sanely for performance or correctness!
    AssertLockNotHeld(cs_main);

    // ABC maintains a fair degree of expensive-to-calculate internal state
    // because this function periodically releases cs_main so that it does not lock up other threads for too long
    // during large connects - and to allow for e.g. the callback queue to drain
    // we use m_cs_chainstate to enforce mutual exclusion so that only one caller may execute this function at a time
    LOCK(m_cs_chainstate);

    CBlockIndex *pindexMostWork = nullptr;
    CBlockIndex *pindexNewTip = nullptr;
    int nStopAtHeight = gArgs.GetArg("-stopatheight", DEFAULT_STOPATHEIGHT);
    do {
        // Block until the validation queue drains. This should largely
        // never happen in normal operation, however may happen during
        // reindex, causing memory blowup if we run too far ahead.
        // Note that if a validationinterface callback ends up calling
        // ActivateBestChain this may lead to a deadlock! We should
        // probably have a DEBUG_LOCKORDER test for this in the future.
        LimitValidationInterfaceQueue();

        {
            LOCK2(cs_main, ::mempool.cs); // Lock transaction pool for at least as long as it takes for connectTrace to be consumed
            CBlockIndex* starting_tip = m_chain.Tip();
            bool blocks_connected = false;
            do {
                // We absolutely may not unlock cs_main until we've made forward progress
                // (with the exception of shutdown due to hardware issues, low disk space, etc).
                ConnectTrace connectTrace; // Destructed before cs_main is unlocked

                if (pindexMostWork == nullptr) {
                    pindexMostWork = FindMostWorkChain();
                }

                // Whether we have anything to do at all.
                if (pindexMostWork == nullptr || pindexMostWork == m_chain.Tip()) {
                    break;
                }

                bool fInvalidFound = false;
                std::shared_ptr<const CBlock> nullBlockPtr;
                if (!ActivateBestChainStep(state, chainparams, pindexMostWork, pblock && pblock->GetHash() == pindexMostWork->GetBlockHash() ? pblock : nullBlockPtr, fInvalidFound, connectTrace)) {
                    // A system error occurred
                    return false;
                }
                blocks_connected = true;

                if (fInvalidFound) {
                    // Wipe cache, we may need another branch now.
                    pindexMostWork = nullptr;
                }
                pindexNewTip = m_chain.Tip();

                for (const PerBlockConnectTrace& trace : connectTrace.GetBlocksConnected()) {
                    assert(trace.pblock && trace.pindex);
                    GetMainSignals().BlockConnected(trace.pblock, trace.pindex);
                }
            } while (!m_chain.Tip() || (starting_tip && CBlockIndexWorkComparator()(m_chain.Tip(), starting_tip)));
            if (!blocks_connected) return true;

            const CBlockIndex* pindexFork = m_chain.FindFork(starting_tip);
            bool fInitialDownload = IsInitialBlockDownload();

            // Notify external listeners about the new tip.
            // Enqueue while holding cs_main to ensure that UpdatedBlockTip is called in the order in which blocks are connected
            if (pindexFork != pindexNewTip) {
                // Notify ValidationInterface subscribers
                GetMainSignals().UpdatedBlockTip(pindexNewTip, pindexFork, fInitialDownload);

                // Always notify the UI if a new block tip was connected
                uiInterface.NotifyBlockTip(GetSynchronizationState(fInitialDownload), pindexNewTip);
            }
        }
        // When we reach this point, we switched to a new tip (stored in pindexNewTip).

        if (nStopAtHeight && pindexNewTip && pindexNewTip->nHeight >= nStopAtHeight) StartShutdown();

        // We check shutdown only after giving ActivateBestChainStep a chance to run once so that we
        // never shutdown before connecting the genesis block during LoadChainTip(). Previously this
        // caused an assert() failure during shutdown in such cases as the UTXO DB flushing checks
        // that the best block hash is non-null.
        if (ShutdownRequested()) break;
    } while (pindexNewTip != pindexMostWork);
    CheckBlockIndex(chainparams.GetConsensus());

    // Write changes periodically to disk, after relay.
    if (!FlushStateToDisk(chainparams, state, FlushStateMode::PERIODIC)) {
        return false;
    }

    return true;
}

bool ActivateBestChain(BlockValidationState &state, const CChainParams& chainparams, std::shared_ptr<const CBlock> pblock) {
    return ::ChainstateActive().ActivateBestChain(state, chainparams, std::move(pblock));
}

bool CChainState::PreciousBlock(BlockValidationState& state, const CChainParams& params, CBlockIndex *pindex)
{
    {
        LOCK(cs_main);
        if (pindex->nChainWork < m_chain.Tip()->nChainWork) {
            // Nothing to do, this block is not at the tip.
            return true;
        }
        if (m_chain.Tip()->nChainWork > nLastPreciousChainwork) {
            // The chain has been extended since the last call, reset the counter.
            nBlockReverseSequenceId = -1;
        }
        nLastPreciousChainwork = m_chain.Tip()->nChainWork;
        setBlockIndexCandidates.erase(pindex);
        pindex->nSequenceId = nBlockReverseSequenceId;
        if (nBlockReverseSequenceId > std::numeric_limits<int32_t>::min()) {
            // We can't keep reducing the counter if somebody really wants to
            // call preciousblock 2**31-1 times on the same set of tips...
            nBlockReverseSequenceId--;
        }
        if (pindex->IsValid(BLOCK_VALID_TRANSACTIONS) && pindex->HaveTxsDownloaded()) {
            setBlockIndexCandidates.insert(pindex);
            PruneBlockIndexCandidates();
        }
    }

    return ActivateBestChain(state, params, std::shared_ptr<const CBlock>());
}
bool PreciousBlock(BlockValidationState& state, const CChainParams& params, CBlockIndex *pindex) {
    return ::ChainstateActive().PreciousBlock(state, params, pindex);
}

bool CChainState::InvalidateBlock(BlockValidationState& state, const CChainParams& chainparams, CBlockIndex *pindex)
{
    CBlockIndex* to_mark_failed = pindex;
    bool pindex_was_in_chain = false;
    int disconnected = 0;

    // We do not allow ActivateBestChain() to run while InvalidateBlock() is
    // running, as that could cause the tip to change while we disconnect
    // blocks.
    LOCK(m_cs_chainstate);

    // We'll be acquiring and releasing cs_main below, to allow the validation
    // callbacks to run. However, we should keep the block index in a
    // consistent state as we disconnect blocks -- in particular we need to
    // add equal-work blocks to setBlockIndexCandidates as we disconnect.
    // To avoid walking the block index repeatedly in search of candidates,
    // build a map once so that we can look up candidate blocks by chain
    // work as we go.
    std::multimap<const arith_uint256, CBlockIndex *> candidate_blocks_by_work;

    {
        LOCK(cs_main);
        for (const auto& entry : m_blockman.m_block_index) {
            CBlockIndex *candidate = entry.second;
            // We don't need to put anything in our active chain into the
            // multimap, because those candidates will be found and considered
            // as we disconnect.
            // Instead, consider only non-active-chain blocks that have at
            // least as much work as where we expect the new tip to end up.
            if (!m_chain.Contains(candidate) &&
                    !CBlockIndexWorkComparator()(candidate, pindex->pprev) &&
                    candidate->IsValid(BLOCK_VALID_TRANSACTIONS) &&
                    candidate->HaveTxsDownloaded()) {
                candidate_blocks_by_work.insert(std::make_pair(candidate->nChainWork, candidate));
            }
        }
    }

    // Disconnect (descendants of) pindex, and mark them invalid.
    while (true) {
        if (ShutdownRequested()) break;

        // Make sure the queue of validation callbacks doesn't grow unboundedly.
        LimitValidationInterfaceQueue();

        LOCK(cs_main);
        LOCK(::mempool.cs); // Lock for as long as disconnectpool is in scope to make sure UpdateMempoolForReorg is called after DisconnectTip without unlocking in between
        if (!m_chain.Contains(pindex)) break;
        pindex_was_in_chain = true;
        CBlockIndex *invalid_walk_tip = m_chain.Tip();

        // ActivateBestChain considers blocks already in m_chain
        // unconditionally valid already, so force disconnect away from it.
        DisconnectedBlockTransactions disconnectpool;
        bool ret = DisconnectTip(state, chainparams, &disconnectpool);
        // DisconnectTip will add transactions to disconnectpool.
        // Adjust the mempool to be consistent with the new tip, adding
        // transactions back to the mempool if disconnecting was successful,
        // and we're not doing a very deep invalidation (in which case
        // keeping the mempool up to date is probably futile anyway).
        UpdateMempoolForReorg(disconnectpool, /* fAddToMempool = */ (++disconnected <= 10) && ret);
        if (!ret) return false;
        assert(invalid_walk_tip->pprev == m_chain.Tip());

        // We immediately mark the disconnected blocks as invalid.
        // This prevents a case where pruned nodes may fail to invalidateblock
        // and be left unable to start as they have no tip candidates (as there
        // are no blocks that meet the "have data and are not invalid per
        // nStatus" criteria for inclusion in setBlockIndexCandidates).
        invalid_walk_tip->nStatus |= BLOCK_FAILED_VALID;
        setDirtyBlockIndex.insert(invalid_walk_tip);
        setBlockIndexCandidates.erase(invalid_walk_tip);
        setBlockIndexCandidates.insert(invalid_walk_tip->pprev);
        if (invalid_walk_tip->pprev == to_mark_failed && (to_mark_failed->nStatus & BLOCK_FAILED_VALID)) {
            // We only want to mark the last disconnected block as BLOCK_FAILED_VALID; its children
            // need to be BLOCK_FAILED_CHILD instead.
            to_mark_failed->nStatus = (to_mark_failed->nStatus ^ BLOCK_FAILED_VALID) | BLOCK_FAILED_CHILD;
            setDirtyBlockIndex.insert(to_mark_failed);
        }

        // Add any equal or more work headers to setBlockIndexCandidates
        auto candidate_it = candidate_blocks_by_work.lower_bound(invalid_walk_tip->pprev->nChainWork);
        while (candidate_it != candidate_blocks_by_work.end()) {
            if (!CBlockIndexWorkComparator()(candidate_it->second, invalid_walk_tip->pprev)) {
                setBlockIndexCandidates.insert(candidate_it->second);
                candidate_it = candidate_blocks_by_work.erase(candidate_it);
            } else {
                ++candidate_it;
            }
        }

        // Track the last disconnected block, so we can correct its BLOCK_FAILED_CHILD status in future
        // iterations, or, if it's the last one, call InvalidChainFound on it.
        to_mark_failed = invalid_walk_tip;
    }

    CheckBlockIndex(chainparams.GetConsensus());

    {
        LOCK(cs_main);
        if (m_chain.Contains(to_mark_failed)) {
            // If the to-be-marked invalid block is in the active chain, something is interfering and we can't proceed.
            return false;
        }

        // Mark pindex (or the last disconnected block) as invalid, even when it never was in the main chain
        to_mark_failed->nStatus |= BLOCK_FAILED_VALID;
        setDirtyBlockIndex.insert(to_mark_failed);
        setBlockIndexCandidates.erase(to_mark_failed);
        m_blockman.m_failed_blocks.insert(to_mark_failed);

        // If any new blocks somehow arrived while we were disconnecting
        // (above), then the pre-calculation of what should go into
        // setBlockIndexCandidates may have missed entries. This would
        // technically be an inconsistency in the block index, but if we clean
        // it up here, this should be an essentially unobservable error.
        // Loop back over all block index entries and add any missing entries
        // to setBlockIndexCandidates.
        BlockMap::iterator it = m_blockman.m_block_index.begin();
        while (it != m_blockman.m_block_index.end()) {
            if (it->second->IsValid(BLOCK_VALID_TRANSACTIONS) && it->second->HaveTxsDownloaded() && !setBlockIndexCandidates.value_comp()(it->second, m_chain.Tip())) {
                setBlockIndexCandidates.insert(it->second);
            }
            it++;
        }

        InvalidChainFound(to_mark_failed);
    }

    // Only notify about a new block tip if the active chain was modified.
    if (pindex_was_in_chain) {
        uiInterface.NotifyBlockTip(GetSynchronizationState(IsInitialBlockDownload()), to_mark_failed->pprev);
    }
    return true;
}

bool InvalidateBlock(BlockValidationState& state, const CChainParams& chainparams, CBlockIndex *pindex) {
    return ::ChainstateActive().InvalidateBlock(state, chainparams, pindex);
}

void CChainState::ResetBlockFailureFlags(CBlockIndex *pindex) {
    AssertLockHeld(cs_main);

    int nHeight = pindex->nHeight;

    // Remove the invalidity flag from this block and all its descendants.
    BlockMap::iterator it = m_blockman.m_block_index.begin();
    while (it != m_blockman.m_block_index.end()) {
        if (!it->second->IsValid() && it->second->GetAncestor(nHeight) == pindex) {
            it->second->nStatus &= ~BLOCK_FAILED_MASK;
            setDirtyBlockIndex.insert(it->second);
            if (it->second->IsValid(BLOCK_VALID_TRANSACTIONS) && it->second->HaveTxsDownloaded() && setBlockIndexCandidates.value_comp()(m_chain.Tip(), it->second)) {
                setBlockIndexCandidates.insert(it->second);
            }
            if (it->second == pindexBestInvalid) {
                // Reset invalid block marker if it was pointing to one of those.
                pindexBestInvalid = nullptr;
            }
            m_blockman.m_failed_blocks.erase(it->second);
        }
        it++;
    }

    // Remove the invalidity flag from all ancestors too.
    while (pindex != nullptr) {
        if (pindex->nStatus & BLOCK_FAILED_MASK) {
            pindex->nStatus &= ~BLOCK_FAILED_MASK;
            setDirtyBlockIndex.insert(pindex);
            m_blockman.m_failed_blocks.erase(pindex);
        }
        pindex = pindex->pprev;
    }
}

void ResetBlockFailureFlags(CBlockIndex *pindex) {
    return ::ChainstateActive().ResetBlockFailureFlags(pindex);
}

CBlockIndex* BlockManager::AddToBlockIndex(const CBlockHeader& block)
{
    AssertLockHeld(cs_main);

    // Check for duplicate
    uint256 hash = block.GetHash();
    BlockMap::iterator it = m_block_index.find(hash);
    if (it != m_block_index.end())
        return it->second;

    // Construct new block index object
    CBlockIndex* pindexNew = new CBlockIndex(block);
    // We assign the sequence id to blocks only when the full data is available,
    // to avoid miners withholding blocks but broadcasting headers, to get a
    // competitive advantage.
    pindexNew->nSequenceId = 0;
    BlockMap::iterator mi = m_block_index.insert(std::make_pair(hash, pindexNew)).first;
    pindexNew->phashBlock = &((*mi).first);
    BlockMap::iterator miPrev = m_block_index.find(block.hashPrevBlock);
    if (miPrev != m_block_index.end())
    {
        pindexNew->pprev = (*miPrev).second;
        pindexNew->nHeight = pindexNew->pprev->nHeight + 1;
        pindexNew->BuildSkip();
    }
    pindexNew->nTimeMax = (pindexNew->pprev ? std::max(pindexNew->pprev->nTimeMax, pindexNew->nTime) : pindexNew->nTime);
    pindexNew->nChainWork = (pindexNew->pprev ? pindexNew->pprev->nChainWork : 0) + GetBlockProof(*pindexNew);
    pindexNew->RaiseValidity(BLOCK_VALID_TREE);
    if (pindexBestHeader == nullptr || pindexBestHeader->nChainWork < pindexNew->nChainWork)
        pindexBestHeader = pindexNew;

    setDirtyBlockIndex.insert(pindexNew);

    return pindexNew;
}

/** Mark a block as having its data received and checked (up to BLOCK_VALID_TRANSACTIONS). */
void CChainState::ReceivedBlockTransactions(const CBlock& block, CBlockIndex* pindexNew, const FlatFilePos& pos, const Consensus::Params& consensusParams)
{
    pindexNew->nTx = block.vtx.size();
    pindexNew->nChainTx = 0;
    pindexNew->nFile = pos.nFile;
    pindexNew->nDataPos = pos.nPos;
    pindexNew->nUndoPos = 0;
    pindexNew->nStatus |= BLOCK_HAVE_DATA;
    if (IsWitnessEnabled(pindexNew->pprev, consensusParams)) {
        pindexNew->nStatus |= BLOCK_OPT_WITNESS;
    }
    pindexNew->RaiseValidity(BLOCK_VALID_TRANSACTIONS);
    setDirtyBlockIndex.insert(pindexNew);

    if (pindexNew->pprev == nullptr || pindexNew->pprev->HaveTxsDownloaded()) {
        // If pindexNew is the genesis block or all parents are BLOCK_VALID_TRANSACTIONS.
        std::deque<CBlockIndex*> queue;
        queue.push_back(pindexNew);

        // Recursively process any descendant blocks that now may be eligible to be connected.
        while (!queue.empty()) {
            CBlockIndex *pindex = queue.front();
            queue.pop_front();
            pindex->nChainTx = (pindex->pprev ? pindex->pprev->nChainTx : 0) + pindex->nTx;
            {
                LOCK(cs_nBlockSequenceId);
                pindex->nSequenceId = nBlockSequenceId++;
            }
            if (m_chain.Tip() == nullptr || !setBlockIndexCandidates.value_comp()(pindex, m_chain.Tip())) {
                setBlockIndexCandidates.insert(pindex);
            }
            std::pair<std::multimap<CBlockIndex*, CBlockIndex*>::iterator, std::multimap<CBlockIndex*, CBlockIndex*>::iterator> range = m_blockman.m_blocks_unlinked.equal_range(pindex);
            while (range.first != range.second) {
                std::multimap<CBlockIndex*, CBlockIndex*>::iterator it = range.first;
                queue.push_back(it->second);
                range.first++;
                m_blockman.m_blocks_unlinked.erase(it);
            }
        }
    } else {
        if (pindexNew->pprev && pindexNew->pprev->IsValid(BLOCK_VALID_TREE)) {
            m_blockman.m_blocks_unlinked.insert(std::make_pair(pindexNew->pprev, pindexNew));
        }
    }
}

static bool FindBlockPos(FlatFilePos &pos, unsigned int nAddSize, unsigned int nHeight, uint64_t nTime, bool fKnown = false)
{
    LOCK(cs_LastBlockFile);

    unsigned int nFile = fKnown ? pos.nFile : nLastBlockFile;
    if (vinfoBlockFile.size() <= nFile) {
        vinfoBlockFile.resize(nFile + 1);
    }

    bool finalize_undo = false;
    if (!fKnown) {
        while (vinfoBlockFile[nFile].nSize + nAddSize >= MAX_BLOCKFILE_SIZE) {
            // when the undo file is keeping up with the block file, we want to flush it explicitly
            // when it is lagging behind (more blocks arrive than are being connected), we let the
            // undo block write case handle it
            finalize_undo = (vinfoBlockFile[nFile].nHeightLast == (unsigned int)ChainActive().Tip()->nHeight);
            nFile++;
            if (vinfoBlockFile.size() <= nFile) {
                vinfoBlockFile.resize(nFile + 1);
            }
        }
        pos.nFile = nFile;
        pos.nPos = vinfoBlockFile[nFile].nSize;
    }

    if ((int)nFile != nLastBlockFile) {
        if (!fKnown) {
            LogPrintf("\nLeaving block file %i: %s\n", nLastBlockFile, vinfoBlockFile[nLastBlockFile].ToString());
        }
        FlushBlockFile(!fKnown, finalize_undo);
        nLastBlockFile = nFile;
    }

    vinfoBlockFile[nFile].AddBlock(nHeight, nTime);
    if (fKnown)
        vinfoBlockFile[nFile].nSize = std::max(pos.nPos + nAddSize, vinfoBlockFile[nFile].nSize);
    else
        vinfoBlockFile[nFile].nSize += nAddSize;

    if (!fKnown) {
        bool out_of_space;
        size_t bytes_allocated = BlockFileSeq().Allocate(pos, nAddSize, out_of_space);
        if (out_of_space) {
            return AbortNode("Disk space is too low!", _("Disk space is too low!"));
        }
        if (bytes_allocated != 0 && fPruneMode) {
            fCheckForPruning = true;
        }
    }

    setDirtyFileInfo.insert(nFile);
    return true;
}

static bool FindUndoPos(BlockValidationState &state, int nFile, FlatFilePos &pos, unsigned int nAddSize)
{
    pos.nFile = nFile;

    LOCK(cs_LastBlockFile);

    pos.nPos = vinfoBlockFile[nFile].nUndoSize;
    vinfoBlockFile[nFile].nUndoSize += nAddSize;
    setDirtyFileInfo.insert(nFile);

    bool out_of_space;
    size_t bytes_allocated = UndoFileSeq().Allocate(pos, nAddSize, out_of_space);
    if (out_of_space) {
        return AbortNode(state, "Disk space is too low!", _("Disk space is too low!"));
    }
    if (bytes_allocated != 0 && fPruneMode) {
        fCheckForPruning = true;
    }

    return true;
}

static bool CheckBlockHeader(const CBlockHeader& block, BlockValidationState& state, const Consensus::Params& consensusParams, bool fCheckPOW = true)
{
    // Check proof of work matches claimed amount
    if (fCheckPOW && !CheckProofOfWork(block.GetHash(), block.nBits, consensusParams))
        return state.Invalid(BlockValidationResult::BLOCK_INVALID_HEADER, "high-hash", "proof of work failed");

    return true;
}

bool CheckBlock(const CBlock& block, BlockValidationState& state, const Consensus::Params& consensusParams, bool fCheckPOW, bool fCheckMerkleRoot)
{
    // These are checks that are independent of context.

    if (block.fChecked)
        return true;

    // Check that the header is valid (particularly PoW).  This is mostly
    // redundant with the call in AcceptBlockHeader.
    if (!CheckBlockHeader(block, state, consensusParams, fCheckPOW))
        return false;

    // Check the merkle root.
    if (fCheckMerkleRoot) {
        bool mutated;
        uint256 hashMerkleRoot2 = BlockMerkleRoot(block, &mutated);
        if (block.hashMerkleRoot != hashMerkleRoot2)
            return state.Invalid(BlockValidationResult::BLOCK_MUTATED, "bad-txnmrklroot", "hashMerkleRoot mismatch");

        // Check for merkle tree malleability (CVE-2012-2459): repeating sequences
        // of transactions in a block without affecting the merkle root of a block,
        // while still invalidating it.
        if (mutated)
            return state.Invalid(BlockValidationResult::BLOCK_MUTATED, "bad-txns-duplicate", "duplicate transaction");
    }

    // All potential-corruption validation must be done before we do any
    // transaction validation, as otherwise we may mark the header as invalid
    // because we receive the wrong transactions for it.
    // Note that witness malleability is checked in ContextualCheckBlock, so no
    // checks that use witness data may be performed here.

    // Size limits
    if (block.vtx.empty() || block.vtx.size() * WITNESS_SCALE_FACTOR > MAX_BLOCK_WEIGHT || ::GetSerializeSize(block, PROTOCOL_VERSION | SERIALIZE_TRANSACTION_NO_WITNESS) * WITNESS_SCALE_FACTOR > MAX_BLOCK_WEIGHT)
        return state.Invalid(BlockValidationResult::BLOCK_CONSENSUS, "bad-blk-length", "size limits failed");

    // First transaction must be coinbase, the rest must not be
    if (block.vtx.empty() || !block.vtx[0]->IsCoinBase())
        return state.Invalid(BlockValidationResult::BLOCK_CONSENSUS, "bad-cb-missing", "first tx is not coinbase");
    for (unsigned int i = 1; i < block.vtx.size(); i++)
        if (block.vtx[i]->IsCoinBase())
            return state.Invalid(BlockValidationResult::BLOCK_CONSENSUS, "bad-cb-multiple", "more than one coinbase");

    // Check transactions
    // Must check for duplicate inputs (see CVE-2018-17144)
    for (const auto& tx : block.vtx) {
        TxValidationState tx_state;
        if (!CheckTransaction(*tx, tx_state)) {
            // CheckBlock() does context-free validation checks. The only
            // possible failures are consensus failures.
            assert(tx_state.GetResult() == TxValidationResult::TX_CONSENSUS);
            return state.Invalid(BlockValidationResult::BLOCK_CONSENSUS, tx_state.GetRejectReason(),
                                 strprintf("Transaction check failed (tx hash %s) %s", tx->GetHash().ToString(), tx_state.GetDebugMessage()));
        }
    }
    unsigned int nSigOps = 0;
    for (const auto& tx : block.vtx)
    {
        nSigOps += GetLegacySigOpCount(*tx);
    }
    if (nSigOps * WITNESS_SCALE_FACTOR > MAX_BLOCK_SIGOPS_COST)
        return state.Invalid(BlockValidationResult::BLOCK_CONSENSUS, "bad-blk-sigops", "out-of-bounds SigOpCount");

    if (fCheckPOW && fCheckMerkleRoot)
        block.fChecked = true;

    return true;
}

bool IsWitnessEnabled(const CBlockIndex* pindexPrev, const Consensus::Params& params)
{
    int height = pindexPrev == nullptr ? 0 : pindexPrev->nHeight + 1;
    return (height >= params.SegwitHeight);
}

int GetWitnessCommitmentIndex(const CBlock& block)
{
    int commitpos = -1;
    if (!block.vtx.empty()) {
        for (size_t o = 0; o < block.vtx[0]->vout.size(); o++) {
            const CTxOut& vout = block.vtx[0]->vout[o];
            if (vout.scriptPubKey.size() >= MINIMUM_WITNESS_COMMITMENT &&
                vout.scriptPubKey[0] == OP_RETURN &&
                vout.scriptPubKey[1] == 0x24 &&
                vout.scriptPubKey[2] == 0xaa &&
                vout.scriptPubKey[3] == 0x21 &&
                vout.scriptPubKey[4] == 0xa9 &&
                vout.scriptPubKey[5] == 0xed) {
                commitpos = o;
            }
        }
    }
    return commitpos;
}

void UpdateUncommittedBlockStructures(CBlock& block, const CBlockIndex* pindexPrev, const Consensus::Params& consensusParams)
{
    int commitpos = GetWitnessCommitmentIndex(block);
    static const std::vector<unsigned char> nonce(32, 0x00);
    if (commitpos != -1 && IsWitnessEnabled(pindexPrev, consensusParams) && !block.vtx[0]->HasWitness()) {
        CMutableTransaction tx(*block.vtx[0]);
        tx.vin[0].scriptWitness.stack.resize(1);
        tx.vin[0].scriptWitness.stack[0] = nonce;
        block.vtx[0] = MakeTransactionRef(std::move(tx));
    }
}

std::vector<unsigned char> GenerateCoinbaseCommitment(CBlock& block, const CBlockIndex* pindexPrev, const Consensus::Params& consensusParams)
{
    std::vector<unsigned char> commitment;
    int commitpos = GetWitnessCommitmentIndex(block);
    std::vector<unsigned char> ret(32, 0x00);
    if (consensusParams.SegwitHeight != std::numeric_limits<int>::max()) {
        if (commitpos == -1) {
            uint256 witnessroot = BlockWitnessMerkleRoot(block, nullptr);
            CHash256().Write(witnessroot.begin(), 32).Write(ret.data(), 32).Finalize(witnessroot.begin());
            CTxOut out;
            out.nValue = 0;
            out.scriptPubKey.resize(MINIMUM_WITNESS_COMMITMENT);
            out.scriptPubKey[0] = OP_RETURN;
            out.scriptPubKey[1] = 0x24;
            out.scriptPubKey[2] = 0xaa;
            out.scriptPubKey[3] = 0x21;
            out.scriptPubKey[4] = 0xa9;
            out.scriptPubKey[5] = 0xed;
            memcpy(&out.scriptPubKey[6], witnessroot.begin(), 32);
            commitment = std::vector<unsigned char>(out.scriptPubKey.begin(), out.scriptPubKey.end());
            CMutableTransaction tx(*block.vtx[0]);
            tx.vout.push_back(out);
            block.vtx[0] = MakeTransactionRef(std::move(tx));
        }
    }
    UpdateUncommittedBlockStructures(block, pindexPrev, consensusParams);
    return commitment;
}

//! Returns last CBlockIndex* that is a checkpoint
static CBlockIndex* GetLastCheckpoint(const CCheckpointData& data) EXCLUSIVE_LOCKS_REQUIRED(cs_main)
{
    const MapCheckpoints& checkpoints = data.mapCheckpoints;

    for (const MapCheckpoints::value_type& i : reverse_iterate(checkpoints))
    {
        const uint256& hash = i.second;
        CBlockIndex* pindex = LookupBlockIndex(hash);
        if (pindex) {
            return pindex;
        }
    }
    return nullptr;
}

/** Context-dependent validity checks.
 *  By "context", we mean only the previous block headers, but not the UTXO
 *  set; UTXO-related validity checks are done in ConnectBlock().
 *  NOTE: This function is not currently invoked by ConnectBlock(), so we
 *  should consider upgrade issues if we change which consensus rules are
 *  enforced in this function (eg by adding a new consensus rule). See comment
 *  in ConnectBlock().
 *  Note that -reindex-chainstate skips the validation that happens here!
 */
static bool ContextualCheckBlockHeader(const CBlockHeader& block, BlockValidationState& state, const CChainParams& params, const CBlockIndex* pindexPrev, int64_t nAdjustedTime) EXCLUSIVE_LOCKS_REQUIRED(cs_main)
{
    assert(pindexPrev != nullptr);
    const int nHeight = pindexPrev->nHeight + 1;

    // Check proof of work
    const Consensus::Params& consensusParams = params.GetConsensus();
    if (block.nBits != GetNextWorkRequired(pindexPrev, &block, consensusParams))
        return state.Invalid(BlockValidationResult::BLOCK_INVALID_HEADER, "bad-diffbits", "incorrect proof of work");

    // Check against checkpoints
    if (fCheckpointsEnabled) {
        // Don't accept any forks from the main chain prior to last checkpoint.
        // GetLastCheckpoint finds the last checkpoint in MapCheckpoints that's in our
        // BlockIndex().
        CBlockIndex* pcheckpoint = GetLastCheckpoint(params.Checkpoints());
        if (pcheckpoint && nHeight < pcheckpoint->nHeight) {
            LogPrintf("\nERROR: %s: forked chain older than last checkpoint (height %d)\n", __func__, nHeight);
            return state.Invalid(BlockValidationResult::BLOCK_CHECKPOINT, "bad-fork-prior-to-checkpoint");
        }
    }

    // Check timestamp against prev
    if (block.GetBlockTime() <= pindexPrev->GetMedianTimePast())
        return state.Invalid(BlockValidationResult::BLOCK_INVALID_HEADER, "time-too-old", "block's timestamp is too early");

    // Check timestamp
    if (block.GetBlockTime() > nAdjustedTime + MAX_FUTURE_BLOCK_TIME)
        return state.Invalid(BlockValidationResult::BLOCK_TIME_FUTURE, "time-too-new", "block timestamp too far in the future");

    // Reject outdated version blocks when 95% (75% on testnet) of the network has upgraded:
    // check for version 2, 3 and 4 upgrades
    if((block.nVersion < 2 && nHeight >= consensusParams.BIP34Height) ||
       (block.nVersion < 3 && nHeight >= consensusParams.BIP66Height) ||
       (block.nVersion < 4 && nHeight >= consensusParams.BIP65Height))
            return state.Invalid(BlockValidationResult::BLOCK_INVALID_HEADER, strprintf("bad-version(0x%08x)", block.nVersion),
                                 strprintf("rejected nVersion=0x%08x block", block.nVersion));

    return true;
}

/** NOTE: This function is not currently invoked by ConnectBlock(), so we
 *  should consider upgrade issues if we change which consensus rules are
 *  enforced in this function (eg by adding a new consensus rule). See comment
 *  in ConnectBlock().
 *  Note that -reindex-chainstate skips the validation that happens here!
 */
static bool ContextualCheckBlock(const CBlock& block, BlockValidationState& state, const Consensus::Params& consensusParams, const CBlockIndex* pindexPrev)
{
    const int nHeight = pindexPrev == nullptr ? 0 : pindexPrev->nHeight + 1;

    // Start enforcing BIP113 (Median Time Past).
    int nLockTimeFlags = 0;
    if (nHeight >= consensusParams.CSVHeight) {
        assert(pindexPrev != nullptr);
        nLockTimeFlags |= LOCKTIME_MEDIAN_TIME_PAST;
    }

    int64_t nLockTimeCutoff = (nLockTimeFlags & LOCKTIME_MEDIAN_TIME_PAST)
                              ? pindexPrev->GetMedianTimePast()
                              : block.GetBlockTime();

    // Check that all transactions are finalized
    for (const auto& tx : block.vtx) {
        if (!IsFinalTx(*tx, nHeight, nLockTimeCutoff)) {
            return state.Invalid(BlockValidationResult::BLOCK_CONSENSUS, "bad-txns-nonfinal", "non-final transaction");
        }
    }

    // Enforce rule that the coinbase starts with serialized block height
    if (nHeight >= consensusParams.BIP34Height)
    {
        CScript expect = CScript() << nHeight;
        if (block.vtx[0]->vin[0].scriptSig.size() < expect.size() ||
            !std::equal(expect.begin(), expect.end(), block.vtx[0]->vin[0].scriptSig.begin())) {
            return state.Invalid(BlockValidationResult::BLOCK_CONSENSUS, "bad-cb-height", "block height mismatch in coinbase");
        }
    }

    // Validation for witness commitments.
    // * We compute the witness hash (which is the hash including witnesses) of all the block's transactions, except the
    //   coinbase (where 0x0000....0000 is used instead).
    // * The coinbase scriptWitness is a stack of a single 32-byte vector, containing a witness reserved value (unconstrained).
    // * We build a merkle tree with all those witness hashes as leaves (similar to the hashMerkleRoot in the block header).
    // * There must be at least one output whose scriptPubKey is a single 36-byte push, the first 4 bytes of which are
    //   {0xaa, 0x21, 0xa9, 0xed}, and the following 32 bytes are SHA256^2(witness root, witness reserved value). In case there are
    //   multiple, the last one is used.
    bool fHaveWitness = false;
    if (nHeight >= consensusParams.SegwitHeight) {
        int commitpos = GetWitnessCommitmentIndex(block);
        if (commitpos != -1) {
            bool malleated = false;
            uint256 hashWitness = BlockWitnessMerkleRoot(block, &malleated);
            // The malleation check is ignored; as the transaction tree itself
            // already does not permit it, it is impossible to trigger in the
            // witness tree.
            if (block.vtx[0]->vin[0].scriptWitness.stack.size() != 1 || block.vtx[0]->vin[0].scriptWitness.stack[0].size() != 32) {
                return state.Invalid(BlockValidationResult::BLOCK_MUTATED, "bad-witness-nonce-size", strprintf("%s : invalid witness reserved value size", __func__));
            }
            CHash256().Write(hashWitness.begin(), 32).Write(&block.vtx[0]->vin[0].scriptWitness.stack[0][0], 32).Finalize(hashWitness.begin());
            if (memcmp(hashWitness.begin(), &block.vtx[0]->vout[commitpos].scriptPubKey[6], 32)) {
                return state.Invalid(BlockValidationResult::BLOCK_MUTATED, "bad-witness-merkle-match", strprintf("%s : witness merkle commitment mismatch", __func__));
            }
            fHaveWitness = true;
        }
    }

    // No witness data is allowed in blocks that don't commit to witness data, as this would otherwise leave room for spam
    if (!fHaveWitness) {
      for (const auto& tx : block.vtx) {
            if (tx->HasWitness()) {
                return state.Invalid(BlockValidationResult::BLOCK_MUTATED, "unexpected-witness", strprintf("%s : unexpected witness data found", __func__));
            }
        }
    }

    // After the coinbase witness reserved value and commitment are verified,
    // we can check if the block weight passes (before we've checked the
    // coinbase witness, it would be possible for the weight to be too
    // large by filling up the coinbase witness, which doesn't change
    // the block hash, so we couldn't mark the block as permanently
    // failed).
    if (GetBlockWeight(block) > MAX_BLOCK_WEIGHT) {
        return state.Invalid(BlockValidationResult::BLOCK_CONSENSUS, "bad-blk-weight", strprintf("%s : weight limit failed", __func__));
    }

    return true;
}

bool BlockManager::AcceptBlockHeader(const CBlockHeader& block, BlockValidationState& state, const CChainParams& chainparams, CBlockIndex** ppindex)
{
    AssertLockHeld(cs_main);
    // Check for duplicate
    uint256 hash = block.GetHash();
    BlockMap::iterator miSelf = m_block_index.find(hash);
    CBlockIndex *pindex = nullptr;
    if (hash != chainparams.GetConsensus().hashGenesisBlock) {
        if (miSelf != m_block_index.end()) {
            // Block header is already known.
            pindex = miSelf->second;
            if (ppindex)
                *ppindex = pindex;
            if (pindex->nStatus & BLOCK_FAILED_MASK) {
                LogPrintf("\nERROR: %s: block %s is marked invalid\n", __func__, hash.ToString());
                return state.Invalid(BlockValidationResult::BLOCK_CACHED_INVALID, "duplicate");
            }
            return true;
        }

        if (!CheckBlockHeader(block, state, chainparams.GetConsensus()))
            return error("%s: Consensus::CheckBlockHeader: %s, %s", __func__, hash.ToString(), state.ToString());

        // Get prev block index
        CBlockIndex* pindexPrev = nullptr;
        BlockMap::iterator mi = m_block_index.find(block.hashPrevBlock);
        if (mi == m_block_index.end()) {
            LogPrintf("\nERROR: %s: prev block not found\n", __func__);
            return state.Invalid(BlockValidationResult::BLOCK_MISSING_PREV, "prev-blk-not-found");
        }
        pindexPrev = (*mi).second;
        if (pindexPrev->nStatus & BLOCK_FAILED_MASK) {
            LogPrintf("\nERROR: %s: prev block invalid\n", __func__);
            return state.Invalid(BlockValidationResult::BLOCK_INVALID_PREV, "bad-prevblk");
        }
        if (!ContextualCheckBlockHeader(block, state, chainparams, pindexPrev, GetAdjustedTime()))
            return error("%s: Consensus::ContextualCheckBlockHeader: %s, %s", __func__, hash.ToString(), state.ToString());

        /* Determine if this block descends from any block which has been found
         * invalid (m_failed_blocks), then mark pindexPrev and any blocks between
         * them as failed. For example:
         *
         *                D3
         *              /
         *      B2 - C2
         *    /         \
         *  A             D2 - E2 - F2
         *    \
         *      B1 - C1 - D1 - E1
         *
         * In the case that we attempted to reorg from E1 to F2, only to find
         * C2 to be invalid, we would mark D2, E2, and F2 as BLOCK_FAILED_CHILD
         * but NOT D3 (it was not in any of our candidate sets at the time).
         *
         * In any case D3 will also be marked as BLOCK_FAILED_CHILD at restart
         * in LoadBlockIndex.
         */
        if (!pindexPrev->IsValid(BLOCK_VALID_SCRIPTS)) {
            // The above does not mean "invalid": it checks if the previous block
            // hasn't been validated up to BLOCK_VALID_SCRIPTS. This is a performance
            // optimization, in the common case of adding a new block to the tip,
            // we don't need to iterate over the failed blocks list.
            for (const CBlockIndex* failedit : m_failed_blocks) {
                if (pindexPrev->GetAncestor(failedit->nHeight) == failedit) {
                    assert(failedit->nStatus & BLOCK_FAILED_VALID);
                    CBlockIndex* invalid_walk = pindexPrev;
                    while (invalid_walk != failedit) {
                        invalid_walk->nStatus |= BLOCK_FAILED_CHILD;
                        setDirtyBlockIndex.insert(invalid_walk);
                        invalid_walk = invalid_walk->pprev;
                    }
                    LogPrintf("\nERROR: %s: prev block invalid\n", __func__);
                    return state.Invalid(BlockValidationResult::BLOCK_INVALID_PREV, "bad-prevblk");
                }
            }
        }
    }
    if (pindex == nullptr)
        pindex = AddToBlockIndex(block);

    if (ppindex)
        *ppindex = pindex;

    return true;
}

// Exposed wrapper for AcceptBlockHeader
bool ChainstateManager::ProcessNewBlockHeaders(const std::vector<CBlockHeader>& headers, BlockValidationState& state, const CChainParams& chainparams, const CBlockIndex** ppindex)
{
    AssertLockNotHeld(cs_main);
    {
        LOCK(cs_main);
        for (const CBlockHeader& header : headers) {
            CBlockIndex *pindex = nullptr; // Use a temp pindex instead of ppindex to avoid a const_cast
            bool accepted = m_blockman.AcceptBlockHeader(
                header, state, chainparams, &pindex);
            ::ChainstateActive().CheckBlockIndex(chainparams.GetConsensus());

            if (!accepted) {
                return false;
            }
            if (ppindex) {
                *ppindex = pindex;
            }
        }
    }
    if (NotifyHeaderTip()) {
        if (::ChainstateActive().IsInitialBlockDownload() && ppindex && *ppindex) {
            LogPrintf("\nSynchronizing blockheaders, height: %d (~%.2f%%)\n", (*ppindex)->nHeight, 100.0/((*ppindex)->nHeight+(GetAdjustedTime() - (*ppindex)->GetBlockTime()) / Params().GetConsensus().nPowTargetSpacing) * (*ppindex)->nHeight);
        }
    }
    return true;
}

/** Store block on disk. If dbp is non-nullptr, the file is known to already reside on disk */
static FlatFilePos SaveBlockToDisk(const CBlock& block, int nHeight, const CChainParams& chainparams, const FlatFilePos* dbp) {
    unsigned int nBlockSize = ::GetSerializeSize(block, CLIENT_VERSION);
    FlatFilePos blockPos;
    if (dbp != nullptr)
        blockPos = *dbp;
    if (!FindBlockPos(blockPos, nBlockSize+8, nHeight, block.GetBlockTime(), dbp != nullptr)) {
        error("%s: FindBlockPos failed", __func__);
        return FlatFilePos();
    }
    if (dbp == nullptr) {
        if (!WriteBlockToDisk(block, blockPos, chainparams.MessageStart())) {
            AbortNode("Failed to write block");
            return FlatFilePos();
        }
    }
    return blockPos;
}

/** Store block on disk. If dbp is non-nullptr, the file is known to already reside on disk */
bool CChainState::AcceptBlock(const std::shared_ptr<const CBlock>& pblock, BlockValidationState& state, const CChainParams& chainparams, CBlockIndex** ppindex, bool fRequested, const FlatFilePos* dbp, bool* fNewBlock)
{
    const CBlock& block = *pblock;

    if (fNewBlock) *fNewBlock = false;
    AssertLockHeld(cs_main);

    CBlockIndex *pindexDummy = nullptr;
    CBlockIndex *&pindex = ppindex ? *ppindex : pindexDummy;

    bool accepted_header = m_blockman.AcceptBlockHeader(block, state, chainparams, &pindex);
    CheckBlockIndex(chainparams.GetConsensus());

    if (!accepted_header)
        return false;

    // Try to process all requested blocks that we don't have, but only
    // process an unrequested block if it's new and has enough work to
    // advance our tip, and isn't too many blocks ahead.
    bool fAlreadyHave = pindex->nStatus & BLOCK_HAVE_DATA;
    bool fHasMoreOrSameWork = (m_chain.Tip() ? pindex->nChainWork >= m_chain.Tip()->nChainWork : true);
    // Blocks that are too out-of-order needlessly limit the effectiveness of
    // pruning, because pruning will not delete block files that contain any
    // blocks which are too close in height to the tip.  Apply this test
    // regardless of whether pruning is enabled; it should generally be safe to
    // not process unrequested blocks.
    bool fTooFarAhead = (pindex->nHeight > int(m_chain.Height() + MIN_BLOCKS_TO_KEEP));

    // TODO: Decouple this function from the block download logic by removing fRequested
    // This requires some new chain data structure to efficiently look up if a
    // block is in a chain leading to a candidate for best tip, despite not
    // being such a candidate itself.

    // TODO: deal better with return value and error conditions for duplicate
    // and unrequested blocks.
    if (fAlreadyHave) return true;
    if (!fRequested) {  // If we didn't ask for it:
        if (pindex->nTx != 0) return true;    // This is a previously-processed block that was pruned
        if (!fHasMoreOrSameWork) return true; // Don't process less-work chains
        if (fTooFarAhead) return true;        // Block height is too high

        // Protect against DoS attacks from low-work chains.
        // If our tip is behind, a peer could try to send us
        // low-work blocks on a fake chain that we would never
        // request; don't process these.
        if (pindex->nChainWork < nMinimumChainWork) return true;
    }

    if (!CheckBlock(block, state, chainparams.GetConsensus()) ||
        !ContextualCheckBlock(block, state, chainparams.GetConsensus(), pindex->pprev)) {
        if (state.IsInvalid() && state.GetResult() != BlockValidationResult::BLOCK_MUTATED) {
            pindex->nStatus |= BLOCK_FAILED_VALID;
            setDirtyBlockIndex.insert(pindex);
        }
        return error("%s: %s", __func__, state.ToString());
    }

    // Header is valid/has work, merkle tree and segwit merkle tree are good...RELAY NOW
    // (but if it does not build on our best tip, let the SendMessages loop relay it)
    if (!IsInitialBlockDownload() && m_chain.Tip() == pindex->pprev)
        GetMainSignals().NewPoWValidBlock(pindex, pblock);

    // Write block to history file
    if (fNewBlock) *fNewBlock = true;
    try {
        FlatFilePos blockPos = SaveBlockToDisk(block, pindex->nHeight, chainparams, dbp);
        if (blockPos.IsNull()) {
            state.Error(strprintf("%s: Failed to find position to write new block to disk", __func__));
            return false;
        }
        ReceivedBlockTransactions(block, pindex, blockPos, chainparams.GetConsensus());
    } catch (const std::runtime_error& e) {
        return AbortNode(state, std::string("System error: ") + e.what());
    }

    FlushStateToDisk(chainparams, state, FlushStateMode::NONE);

    CheckBlockIndex(chainparams.GetConsensus());

    return true;
}

bool ChainstateManager::ProcessNewBlock(const CChainParams& chainparams, const std::shared_ptr<const CBlock> pblock, bool fForceProcessing, bool* fNewBlock)
{
    AssertLockNotHeld(cs_main);

    {
        CBlockIndex *pindex = nullptr;
        if (fNewBlock) *fNewBlock = false;
        BlockValidationState state;

        // CheckBlock() does not support multi-threaded block validation because CBlock::fChecked can cause data race.
        // Therefore, the following critical section must include the CheckBlock() call as well.
        LOCK(cs_main);

        // Ensure that CheckBlock() passes before calling AcceptBlock, as
        // belt-and-suspenders.
        bool ret = CheckBlock(*pblock, state, chainparams.GetConsensus());
        if (ret) {
            // Store to disk
            ret = ::ChainstateActive().AcceptBlock(pblock, state, chainparams, &pindex, fForceProcessing, nullptr, fNewBlock);
        }
        if (!ret) {
            GetMainSignals().BlockChecked(*pblock, state);
            return error("%s: AcceptBlock FAILED (%s)", __func__, state.ToString());
        }
    }

    NotifyHeaderTip();

    BlockValidationState state; // Only used to report errors, not invalidity - ignore it
    if (!::ChainstateActive().ActivateBestChain(state, chainparams, pblock))
        return error("%s: ActivateBestChain failed (%s)", __func__, state.ToString());

    return true;
}

bool TestBlockValidity(BlockValidationState& state, const CChainParams& chainparams, const CBlock& block, CBlockIndex* pindexPrev, bool fCheckPOW, bool fCheckMerkleRoot)
{
    AssertLockHeld(cs_main);
    assert(pindexPrev && pindexPrev == ::ChainActive().Tip());
    CCoinsViewCache viewNew(&::ChainstateActive().CoinsTip());
    uint256 block_hash(block.GetHash());
    CBlockIndex indexDummy(block);
    indexDummy.pprev = pindexPrev;
    indexDummy.nHeight = pindexPrev->nHeight + 1;
    indexDummy.phashBlock = &block_hash;

    // NOTE: CheckBlockHeader is called by CheckBlock
    if (!ContextualCheckBlockHeader(block, state, chainparams, pindexPrev, GetAdjustedTime()))
        return error("%s: Consensus::ContextualCheckBlockHeader: %s", __func__, state.ToString());
    if (!CheckBlock(block, state, chainparams.GetConsensus(), fCheckPOW, fCheckMerkleRoot))
        return error("%s: Consensus::CheckBlock: %s", __func__, state.ToString());
    if (!ContextualCheckBlock(block, state, chainparams.GetConsensus(), pindexPrev))
        return error("%s: Consensus::ContextualCheckBlock: %s", __func__, state.ToString());
    if (!::ChainstateActive().ConnectBlock(block, state, &indexDummy, viewNew, chainparams, true))
        return false;
    assert(state.IsValid());

    return true;
}

/**
 * BLOCK PRUNING CODE
 */

/* Calculate the amount of disk space the block & undo files currently use */
uint64_t CalculateCurrentUsage()
{
    LOCK(cs_LastBlockFile);

    uint64_t retval = 0;
    for (const CBlockFileInfo &file : vinfoBlockFile) {
        retval += file.nSize + file.nUndoSize;
    }
    return retval;
}

void ChainstateManager::PruneOneBlockFile(const int fileNumber)
{
    AssertLockHeld(cs_main);
    LOCK(cs_LastBlockFile);

    for (const auto& entry : m_blockman.m_block_index) {
        CBlockIndex* pindex = entry.second;
        if (pindex->nFile == fileNumber) {
            pindex->nStatus &= ~BLOCK_HAVE_DATA;
            pindex->nStatus &= ~BLOCK_HAVE_UNDO;
            pindex->nFile = 0;
            pindex->nDataPos = 0;
            pindex->nUndoPos = 0;
            setDirtyBlockIndex.insert(pindex);

            // Prune from m_blocks_unlinked -- any block we prune would have
            // to be downloaded again in order to consider its chain, at which
            // point it would be considered as a candidate for
            // m_blocks_unlinked or setBlockIndexCandidates.
            auto range = m_blockman.m_blocks_unlinked.equal_range(pindex->pprev);
            while (range.first != range.second) {
                std::multimap<CBlockIndex *, CBlockIndex *>::iterator _it = range.first;
                range.first++;
                if (_it->second == pindex) {
                    m_blockman.m_blocks_unlinked.erase(_it);
                }
            }
        }
    }

    vinfoBlockFile[fileNumber].SetNull();
    setDirtyFileInfo.insert(fileNumber);
}


void UnlinkPrunedFiles(const std::set<int>& setFilesToPrune)
{
    for (std::set<int>::iterator it = setFilesToPrune.begin(); it != setFilesToPrune.end(); ++it) {
        FlatFilePos pos(*it, 0);
        fs::remove(BlockFileSeq().FileName(pos));
        fs::remove(UndoFileSeq().FileName(pos));
        LogPrintf("\nPrune: %s deleted blk/rev (%05u)\n", __func__, *it);
    }
}

/* Calculate the block/rev files to delete based on height specified by user with RPC command pruneblockchain */
static void FindFilesToPruneManual(ChainstateManager& chainman, std::set<int>& setFilesToPrune, int nManualPruneHeight)
{
    assert(fPruneMode && nManualPruneHeight > 0);

    LOCK2(cs_main, cs_LastBlockFile);
    if (::ChainActive().Tip() == nullptr)
        return;

    // last block to prune is the lesser of (user-specified height, MIN_BLOCKS_TO_KEEP from the tip)
    unsigned int nLastBlockWeCanPrune = std::min((unsigned)nManualPruneHeight, ::ChainActive().Tip()->nHeight - MIN_BLOCKS_TO_KEEP);
    int count=0;
    for (int fileNumber = 0; fileNumber < nLastBlockFile; fileNumber++) {
        if (vinfoBlockFile[fileNumber].nSize == 0 || vinfoBlockFile[fileNumber].nHeightLast > nLastBlockWeCanPrune)
            continue;
        chainman.PruneOneBlockFile(fileNumber);
        setFilesToPrune.insert(fileNumber);
        count++;
    }
    LogPrintf("\nPrune (Manual): prune_height=%d removed %d blk/rev pairs\n", nLastBlockWeCanPrune, count);
}

/* This function is called from the RPC code for pruneblockchain */
void PruneBlockFilesManual(int nManualPruneHeight)
{
    BlockValidationState state;
    const CChainParams& chainparams = Params();
    if (!::ChainstateActive().FlushStateToDisk(
            chainparams, state, FlushStateMode::NONE, nManualPruneHeight)) {
        LogPrintf("\n%s: failed to flush state (%s)\n", __func__, state.ToString());
    }
}

/**
 * Prune block and undo files (blk???.dat and undo???.dat) so that the disk space used is less than a user-defined target.
 * The user sets the target (in MB) on the command line or in config file.  This will be run on startup and whenever new
 * space is allocated in a block or undo file, staying below the target. Changing back to unpruned requires a reindex
 * (which in this case means the blockchain must be re-downloaded.)
 *
 * Pruning functions are called from FlushStateToDisk when the global fCheckForPruning flag has been set.
 * Block and undo files are deleted in lock-step (when blk00003.dat is deleted, so is rev00003.dat.)
 * Pruning cannot take place until the longest chain is at least a certain length (100000 on mainnet, 1000 on testnet, 1000 on regtest).
 * Pruning will never delete a block within a defined distance (currently 288) from the active chain's tip.
 * The block index is updated by unsetting HAVE_DATA and HAVE_UNDO for any blocks that were stored in the deleted files.
 * A db flag records the fact that at least some block files have been pruned.
 *
 * @param[out]   setFilesToPrune   The set of file indices that can be unlinked will be returned
 */
static void FindFilesToPrune(ChainstateManager& chainman, std::set<int>& setFilesToPrune, uint64_t nPruneAfterHeight)
{
    LOCK2(cs_main, cs_LastBlockFile);
    if (::ChainActive().Tip() == nullptr || nPruneTarget == 0) {
        return;
    }
    if ((uint64_t)::ChainActive().Tip()->nHeight <= nPruneAfterHeight) {
        return;
    }

    unsigned int nLastBlockWeCanPrune = ::ChainActive().Tip()->nHeight - MIN_BLOCKS_TO_KEEP;
    uint64_t nCurrentUsage = CalculateCurrentUsage();
    // We don't check to prune until after we've allocated new space for files
    // So we should leave a buffer under our target to account for another allocation
    // before the next pruning.
    uint64_t nBuffer = BLOCKFILE_CHUNK_SIZE + UNDOFILE_CHUNK_SIZE;
    uint64_t nBytesToPrune;
    int count=0;

    if (nCurrentUsage + nBuffer >= nPruneTarget) {
        // On a prune event, the chainstate DB is flushed.
        // To avoid excessive prune events negating the benefit of high dbcache
        // values, we should not prune too rapidly.
        // So when pruning in IBD, increase the buffer a bit to avoid a re-prune too soon.
        if (::ChainstateActive().IsInitialBlockDownload()) {
            // Since this is only relevant during IBD, we use a fixed 10%
            nBuffer += nPruneTarget / 10;
        }

        for (int fileNumber = 0; fileNumber < nLastBlockFile; fileNumber++) {
            nBytesToPrune = vinfoBlockFile[fileNumber].nSize + vinfoBlockFile[fileNumber].nUndoSize;

            if (vinfoBlockFile[fileNumber].nSize == 0)
                continue;

            if (nCurrentUsage + nBuffer < nPruneTarget)  // are we below our target?
                break;

            // don't prune files that could have a block within MIN_BLOCKS_TO_KEEP of the main chain's tip but keep scanning
            if (vinfoBlockFile[fileNumber].nHeightLast > nLastBlockWeCanPrune)
                continue;

            chainman.PruneOneBlockFile(fileNumber);
            // Queue up the files for removal
            setFilesToPrune.insert(fileNumber);
            nCurrentUsage -= nBytesToPrune;
            count++;
        }
    }

    LogPrint(BCLog::PRUNE, "Prune: target=%dMiB actual=%dMiB diff=%dMiB max_prune_height=%d removed %d blk/rev pairs\n",
           nPruneTarget/1024/1024, nCurrentUsage/1024/1024,
           ((int64_t)nPruneTarget - (int64_t)nCurrentUsage)/1024/1024,
           nLastBlockWeCanPrune, count);
}

static FlatFileSeq BlockFileSeq()
{
    return FlatFileSeq(GetBlocksDir(), "blk", BLOCKFILE_CHUNK_SIZE);
}

static FlatFileSeq UndoFileSeq()
{
    return FlatFileSeq(GetBlocksDir(), "rev", UNDOFILE_CHUNK_SIZE);
}

FILE* OpenBlockFile(const FlatFilePos &pos, bool fReadOnly) {
    return BlockFileSeq().Open(pos, fReadOnly);
}

/** Open an undo file (rev?????.dat) */
static FILE* OpenUndoFile(const FlatFilePos &pos, bool fReadOnly) {
    return UndoFileSeq().Open(pos, fReadOnly);
}

fs::path GetBlockPosFilename(const FlatFilePos &pos)
{
    return BlockFileSeq().FileName(pos);
}

CBlockIndex * BlockManager::InsertBlockIndex(const uint256& hash)
{
    AssertLockHeld(cs_main);

    if (hash.IsNull())
        return nullptr;

    // Return existing
    BlockMap::iterator mi = m_block_index.find(hash);
    if (mi != m_block_index.end())
        return (*mi).second;

    // Create new
    CBlockIndex* pindexNew = new CBlockIndex();
    mi = m_block_index.insert(std::make_pair(hash, pindexNew)).first;
    pindexNew->phashBlock = &((*mi).first);

    return pindexNew;
}

bool BlockManager::LoadBlockIndex(
    const Consensus::Params& consensus_params,
    CBlockTreeDB& blocktree,
    std::set<CBlockIndex*, CBlockIndexWorkComparator>& block_index_candidates)
{
    if (!blocktree.LoadBlockIndexGuts(consensus_params, [this](const uint256& hash) EXCLUSIVE_LOCKS_REQUIRED(cs_main) { return this->InsertBlockIndex(hash); }))
        return false;

    // Calculate nChainWork
    std::vector<std::pair<int, CBlockIndex*> > vSortedByHeight;
    vSortedByHeight.reserve(m_block_index.size());
    for (const std::pair<const uint256, CBlockIndex*>& item : m_block_index)
    {
        CBlockIndex* pindex = item.second;
        vSortedByHeight.push_back(std::make_pair(pindex->nHeight, pindex));
    }
    sort(vSortedByHeight.begin(), vSortedByHeight.end());
    for (const std::pair<int, CBlockIndex*>& item : vSortedByHeight)
    {
        if (ShutdownRequested()) return false;
        CBlockIndex* pindex = item.second;
        pindex->nChainWork = (pindex->pprev ? pindex->pprev->nChainWork : 0) + GetBlockProof(*pindex);
        pindex->nTimeMax = (pindex->pprev ? std::max(pindex->pprev->nTimeMax, pindex->nTime) : pindex->nTime);
        // We can link the chain of blocks for which we've received transactions at some point.
        // Pruned nodes may have deleted the block.
        if (pindex->nTx > 0) {
            if (pindex->pprev) {
                if (pindex->pprev->HaveTxsDownloaded()) {
                    pindex->nChainTx = pindex->pprev->nChainTx + pindex->nTx;
                } else {
                    pindex->nChainTx = 0;
                    m_blocks_unlinked.insert(std::make_pair(pindex->pprev, pindex));
                }
            } else {
                pindex->nChainTx = pindex->nTx;
            }
        }
        if (!(pindex->nStatus & BLOCK_FAILED_MASK) && pindex->pprev && (pindex->pprev->nStatus & BLOCK_FAILED_MASK)) {
            pindex->nStatus |= BLOCK_FAILED_CHILD;
            setDirtyBlockIndex.insert(pindex);
        }
        if (pindex->IsValid(BLOCK_VALID_TRANSACTIONS) && (pindex->HaveTxsDownloaded() || pindex->pprev == nullptr)) {
            block_index_candidates.insert(pindex);
        }
        if (pindex->nStatus & BLOCK_FAILED_MASK && (!pindexBestInvalid || pindex->nChainWork > pindexBestInvalid->nChainWork))
            pindexBestInvalid = pindex;
        if (pindex->pprev)
            pindex->BuildSkip();
        if (pindex->IsValid(BLOCK_VALID_TREE) && (pindexBestHeader == nullptr || CBlockIndexWorkComparator()(pindexBestHeader, pindex)))
            pindexBestHeader = pindex;
    }

    return true;
}

void BlockManager::Unload() {
    m_failed_blocks.clear();
    m_blocks_unlinked.clear();

    for (const BlockMap::value_type& entry : m_block_index) {
        delete entry.second;
    }

    m_block_index.clear();
}

bool static LoadBlockIndexDB(ChainstateManager& chainman, const CChainParams& chainparams) EXCLUSIVE_LOCKS_REQUIRED(cs_main)
{
    if (!chainman.m_blockman.LoadBlockIndex(
            chainparams.GetConsensus(), *pblocktree,
            ::ChainstateActive().setBlockIndexCandidates)) {
        return false;
    }

    // Load block file info
    pblocktree->ReadLastBlockFile(nLastBlockFile);
    vinfoBlockFile.resize(nLastBlockFile + 1);
    LogPrintf("\n%s: last block file = %i\n", __func__, nLastBlockFile);
    for (int nFile = 0; nFile <= nLastBlockFile; nFile++) {
        pblocktree->ReadBlockFileInfo(nFile, vinfoBlockFile[nFile]);
    }
    LogPrintf("\n%s: last block file info: %s\n", __func__, vinfoBlockFile[nLastBlockFile].ToString());
    for (int nFile = nLastBlockFile + 1; true; nFile++) {
        CBlockFileInfo info;
        if (pblocktree->ReadBlockFileInfo(nFile, info)) {
            vinfoBlockFile.push_back(info);
        } else {
            break;
        }
    }

    // Check presence of blk files
    LogPrintf("\nChecking all blk files are present...\n");
    std::set<int> setBlkDataFiles;
    for (const std::pair<const uint256, CBlockIndex*>& item : chainman.BlockIndex()) {
        CBlockIndex* pindex = item.second;
        if (pindex->nStatus & BLOCK_HAVE_DATA) {
            setBlkDataFiles.insert(pindex->nFile);
        }
    }
    for (std::set<int>::iterator it = setBlkDataFiles.begin(); it != setBlkDataFiles.end(); it++)
    {
        FlatFilePos pos(*it, 0);
        if (CAutoFile(OpenBlockFile(pos, true), SER_DISK, CLIENT_VERSION).IsNull()) {
            return false;
        }
    }

    // Check whether we have ever pruned block & undo files
    pblocktree->ReadFlag("prunedblockfiles", fHavePruned);
    if (fHavePruned)
        LogPrintf("\nLoadBlockIndexDB(): Block files have previously been pruned\n");

    // Check whether we need to continue reindexing
    bool fReindexing = false;
    pblocktree->ReadReindexing(fReindexing);
    if(fReindexing) fReindex = true;

    return true;
}

bool CChainState::LoadChainTip(const CChainParams& chainparams)
{
    AssertLockHeld(cs_main);
    const CCoinsViewCache& coins_cache = CoinsTip();
    assert(!coins_cache.GetBestBlock().IsNull()); // Never called when the coins view is empty
    const CBlockIndex* tip = m_chain.Tip();

    if (tip && tip->GetBlockHash() == coins_cache.GetBestBlock()) {
        return true;
    }

    // Load pointer to end of best chain
    CBlockIndex* pindex = LookupBlockIndex(coins_cache.GetBestBlock());
    if (!pindex) {
        return false;
    }
    m_chain.SetTip(pindex);
    PruneBlockIndexCandidates();

    tip = m_chain.Tip();
    LogPrintf("\nLoaded best chain: hashBestChain=%s height=%d date=%s progress=%f\n",
        tip->GetBlockHash().ToString(),
        m_chain.Height(),
        FormatISO8601DateTime(tip->GetBlockTime()),
        GuessVerificationProgress(chainparams.TxData(), tip));
    return true;
}

CVerifyDB::CVerifyDB()
{
    uiInterface.ShowProgress(_("Verifying blocks...").translated, 0, false);
}

CVerifyDB::~CVerifyDB()
{
    uiInterface.ShowProgress("", 100, false);
}

bool CVerifyDB::VerifyDB(const CChainParams& chainparams, CCoinsView *coinsview, int nCheckLevel, int nCheckDepth)
{
    LOCK(cs_main);
    if (::ChainActive().Tip() == nullptr || ::ChainActive().Tip()->pprev == nullptr)
        return true;

    // Verify blocks in the best chain
    if (nCheckDepth <= 0 || nCheckDepth > ::ChainActive().Height())
        nCheckDepth = ::ChainActive().Height();
    nCheckLevel = std::max(0, std::min(4, nCheckLevel));
    LogPrintf("\nVerifying last %i blocks at level %i\n", nCheckDepth, nCheckLevel);
    CCoinsViewCache coins(coinsview);
    CBlockIndex* pindex;
    CBlockIndex* pindexFailure = nullptr;
    int nGoodTransactions = 0;
    BlockValidationState state;
    int reportDone = 0;
    LogPrintf("\n[0%%]..."); /* Continued */
    for (pindex = ::ChainActive().Tip(); pindex && pindex->pprev; pindex = pindex->pprev) {
        const int percentageDone = std::max(1, std::min(99, (int)(((double)(::ChainActive().Height() - pindex->nHeight)) / (double)nCheckDepth * (nCheckLevel >= 4 ? 50 : 100))));
        if (reportDone < percentageDone/10) {
            // report every 10% step
            LogPrintf("\n[%d%%]...", percentageDone); /* Continued */
            reportDone = percentageDone/10;
        }
        uiInterface.ShowProgress(_("Verifying blocks...").translated, percentageDone, false);
        if (pindex->nHeight <= ::ChainActive().Height()-nCheckDepth)
            break;
        if (fPruneMode && !(pindex->nStatus & BLOCK_HAVE_DATA)) {
            // If pruning, only go back as far as we have data.
            LogPrintf("\nVerifyDB(): block verification stopping at height %d (pruning, no data)\n", pindex->nHeight);
            break;
        }
        CBlock block;
        // check level 0: read from disk
        if (!ReadBlockFromDisk(block, pindex, chainparams.GetConsensus()))
            return error("VerifyDB(): *** ReadBlockFromDisk failed at %d, hash=%s", pindex->nHeight, pindex->GetBlockHash().ToString());
        // check level 1: verify block validity
        if (nCheckLevel >= 1 && !CheckBlock(block, state, chainparams.GetConsensus()))
            return error("%s: *** found bad block at %d, hash=%s (%s)\n", __func__,
                         pindex->nHeight, pindex->GetBlockHash().ToString(), state.ToString());
        // check level 2: verify undo validity
        if (nCheckLevel >= 2 && pindex) {
            CBlockUndo undo;
            if (!pindex->GetUndoPos().IsNull()) {
                if (!UndoReadFromDisk(undo, pindex)) {
                    return error("VerifyDB(): *** found bad undo data at %d, hash=%s\n", pindex->nHeight, pindex->GetBlockHash().ToString());
                }
            }
        }
        // check level 3: check for inconsistencies during memory-only disconnect of tip blocks
        if (nCheckLevel >= 3 && (coins.DynamicMemoryUsage() + ::ChainstateActive().CoinsTip().DynamicMemoryUsage()) <= nCoinCacheUsage) {
            assert(coins.GetBestBlock() == pindex->GetBlockHash());
            DisconnectResult res = ::ChainstateActive().DisconnectBlock(block, pindex, coins);
            if (res == DISCONNECT_FAILED) {
                return error("VerifyDB(): *** irrecoverable inconsistency in block data at %d, hash=%s", pindex->nHeight, pindex->GetBlockHash().ToString());
            }
            if (res == DISCONNECT_UNCLEAN) {
                nGoodTransactions = 0;
                pindexFailure = pindex;
            } else {
                nGoodTransactions += block.vtx.size();
            }
        }
        if (ShutdownRequested()) return true;
    }
    if (pindexFailure)
        return error("VerifyDB(): *** coin database inconsistencies found (last %i blocks, %i good transactions before that)\n", ::ChainActive().Height() - pindexFailure->nHeight + 1, nGoodTransactions);

    // store block count as we move pindex at check level >= 4
    int block_count = ::ChainActive().Height() - pindex->nHeight;

    // check level 4: try reconnecting blocks
    if (nCheckLevel >= 4) {
        while (pindex != ::ChainActive().Tip()) {
            const int percentageDone = std::max(1, std::min(99, 100 - (int)(((double)(::ChainActive().Height() - pindex->nHeight)) / (double)nCheckDepth * 50)));
            if (reportDone < percentageDone/10) {
                // report every 10% step
                LogPrintf("\n[%d%%]...", percentageDone); /* Continued */
                reportDone = percentageDone/10;
            }
            uiInterface.ShowProgress(_("Verifying blocks...").translated, percentageDone, false);
            pindex = ::ChainActive().Next(pindex);
            CBlock block;
            if (!ReadBlockFromDisk(block, pindex, chainparams.GetConsensus()))
                return error("VerifyDB(): *** ReadBlockFromDisk failed at %d, hash=%s", pindex->nHeight, pindex->GetBlockHash().ToString());
            if (!::ChainstateActive().ConnectBlock(block, state, pindex, coins, chainparams))
                return error("VerifyDB(): *** found unconnectable block at %d, hash=%s (%s)", pindex->nHeight, pindex->GetBlockHash().ToString(), state.ToString());
            if (ShutdownRequested()) return true;
        }
    }

    LogPrintf("\n[DONE].\n");
    LogPrintf("\nNo coin database inconsistencies in last %i blocks (%i transactions)\n", block_count, nGoodTransactions);

    return true;
}

/** Apply the effects of a block on the utxo cache, ignoring that it may already have been applied. */
bool CChainState::RollforwardBlock(const CBlockIndex* pindex, CCoinsViewCache& inputs, const CChainParams& params)
{
    // TODO: merge with ConnectBlock
    CBlock block;
    if (!ReadBlockFromDisk(block, pindex, params.GetConsensus())) {
        return error("ReplayBlock(): ReadBlockFromDisk failed at %d, hash=%s", pindex->nHeight, pindex->GetBlockHash().ToString());
    }

    for (const CTransactionRef& tx : block.vtx) {
        if (!tx->IsCoinBase()) {
            for (const CTxIn &txin : tx->vin) {
                inputs.SpendCoin(txin.prevout);
            }
        }
        // Pass check = true as every addition may be an overwrite.
        AddCoins(inputs, *tx, pindex->nHeight, true);
    }
    return true;
}

bool CChainState::ReplayBlocks(const CChainParams& params)
{
    LOCK(cs_main);

    CCoinsView& db = this->CoinsDB();
    CCoinsViewCache cache(&db);

    std::vector<uint256> hashHeads = db.GetHeadBlocks();
    if (hashHeads.empty()) return true; // We're already in a consistent state.
    if (hashHeads.size() != 2) return error("ReplayBlocks(): unknown inconsistent state");

    uiInterface.ShowProgress(_("Replaying blocks...").translated, 0, false);
    LogPrintf("\nReplaying blocks\n");

    const CBlockIndex* pindexOld = nullptr;  // Old tip during the interrupted flush.
    const CBlockIndex* pindexNew;            // New tip during the interrupted flush.
    const CBlockIndex* pindexFork = nullptr; // Latest block common to both the old and the new tip.

    if (m_blockman.m_block_index.count(hashHeads[0]) == 0) {
        return error("ReplayBlocks(): reorganization to unknown block requested");
    }
    pindexNew = m_blockman.m_block_index[hashHeads[0]];

    if (!hashHeads[1].IsNull()) { // The old tip is allowed to be 0, indicating it's the first flush.
        if (m_blockman.m_block_index.count(hashHeads[1]) == 0) {
            return error("ReplayBlocks(): reorganization from unknown block requested");
        }
        pindexOld = m_blockman.m_block_index[hashHeads[1]];
        pindexFork = LastCommonAncestor(pindexOld, pindexNew);
        assert(pindexFork != nullptr);
    }

    // Rollback along the old branch.
    while (pindexOld != pindexFork) {
        if (pindexOld->nHeight > 0) { // Never disconnect the genesis block.
            CBlock block;
            if (!ReadBlockFromDisk(block, pindexOld, params.GetConsensus())) {
                return error("RollbackBlock(): ReadBlockFromDisk() failed at %d, hash=%s", pindexOld->nHeight, pindexOld->GetBlockHash().ToString());
            }
            LogPrintf("\nRolling back %s (%i)\n", pindexOld->GetBlockHash().ToString(), pindexOld->nHeight);
            DisconnectResult res = DisconnectBlock(block, pindexOld, cache);
            if (res == DISCONNECT_FAILED) {
                return error("RollbackBlock(): DisconnectBlock failed at %d, hash=%s", pindexOld->nHeight, pindexOld->GetBlockHash().ToString());
            }
            // If DISCONNECT_UNCLEAN is returned, it means a non-existing UTXO was deleted, or an existing UTXO was
            // overwritten. It corresponds to cases where the block-to-be-disconnect never had all its operations
            // applied to the UTXO set. However, as both writing a UTXO and deleting a UTXO are idempotent operations,
            // the result is still a version of the UTXO set with the effects of that block undone.
        }
        pindexOld = pindexOld->pprev;
    }

    // Roll forward from the forking point to the new tip.
    int nForkHeight = pindexFork ? pindexFork->nHeight : 0;
    for (int nHeight = nForkHeight + 1; nHeight <= pindexNew->nHeight; ++nHeight) {
        const CBlockIndex* pindex = pindexNew->GetAncestor(nHeight);
        LogPrintf("\nRolling forward %s (%i)\n", pindex->GetBlockHash().ToString(), nHeight);
        uiInterface.ShowProgress(_("Replaying blocks...").translated, (int) ((nHeight - nForkHeight) * 100.0 / (pindexNew->nHeight - nForkHeight)) , false);
        if (!RollforwardBlock(pindex, cache, params)) return false;
    }

    cache.SetBestBlock(pindexNew->GetBlockHash());
    cache.Flush();
    uiInterface.ShowProgress("", 100, false);
    return true;
}

//! Helper for CChainState::RewindBlockIndex
void CChainState::EraseBlockData(CBlockIndex* index)
{
    AssertLockHeld(cs_main);
    assert(!m_chain.Contains(index)); // Make sure this block isn't active

    // Reduce validity
    index->nStatus = std::min<unsigned int>(index->nStatus & BLOCK_VALID_MASK, BLOCK_VALID_TREE) | (index->nStatus & ~BLOCK_VALID_MASK);
    // Remove have-data flags.
    index->nStatus &= ~(BLOCK_HAVE_DATA | BLOCK_HAVE_UNDO);
    // Remove storage location.
    index->nFile = 0;
    index->nDataPos = 0;
    index->nUndoPos = 0;
    // Remove various other things
    index->nTx = 0;
    index->nChainTx = 0;
    index->nSequenceId = 0;
    // Make sure it gets written.
    setDirtyBlockIndex.insert(index);
    // Update indexes
    setBlockIndexCandidates.erase(index);
    auto ret = m_blockman.m_blocks_unlinked.equal_range(index->pprev);
    while (ret.first != ret.second) {
        if (ret.first->second == index) {
            m_blockman.m_blocks_unlinked.erase(ret.first++);
        } else {
            ++ret.first;
        }
    }
    // Mark parent as eligible for main chain again
    if (index->pprev && index->pprev->IsValid(BLOCK_VALID_TRANSACTIONS) && index->pprev->HaveTxsDownloaded()) {
        setBlockIndexCandidates.insert(index->pprev);
    }
}

bool CChainState::RewindBlockIndex(const CChainParams& params)
{
    // Note that during -reindex-chainstate we are called with an empty m_chain!

    // First erase all post-segwit blocks without witness not in the main chain,
    // as this can we done without costly DisconnectTip calls. Active
    // blocks will be dealt with below (releasing cs_main in between).
    {
        LOCK(cs_main);
        for (const auto& entry : m_blockman.m_block_index) {
            if (IsWitnessEnabled(entry.second->pprev, params.GetConsensus()) && !(entry.second->nStatus & BLOCK_OPT_WITNESS) && !m_chain.Contains(entry.second)) {
                EraseBlockData(entry.second);
            }
        }
    }

    // Find what height we need to reorganize to.
    CBlockIndex *tip;
    int nHeight = 1;
    {
        LOCK(cs_main);
        while (nHeight <= m_chain.Height()) {
            // Although SCRIPT_VERIFY_WITNESS is now generally enforced on all
            // blocks in ConnectBlock, we don't need to go back and
            // re-download/re-verify blocks from before segwit actually activated.
            if (IsWitnessEnabled(m_chain[nHeight - 1], params.GetConsensus()) && !(m_chain[nHeight]->nStatus & BLOCK_OPT_WITNESS)) {
                break;
            }
            nHeight++;
        }

        tip = m_chain.Tip();
    }
    // nHeight is now the height of the first insufficiently-validated block, or tipheight + 1

    BlockValidationState state;
    // Loop until the tip is below nHeight, or we reach a pruned block.
    while (!ShutdownRequested()) {
        {
            LOCK2(cs_main, ::mempool.cs);
            // Make sure nothing changed from under us (this won't happen because RewindBlockIndex runs before importing/network are active)
            assert(tip == m_chain.Tip());
            if (tip == nullptr || tip->nHeight < nHeight) break;
            if (fPruneMode && !(tip->nStatus & BLOCK_HAVE_DATA)) {
                // If pruning, don't try rewinding past the HAVE_DATA point;
                // since older blocks can't be served anyway, there's
                // no need to walk further, and trying to DisconnectTip()
                // will fail (and require a needless reindex/redownload
                // of the blockchain).
                break;
            }

            // Disconnect block
            if (!DisconnectTip(state, params, nullptr)) {
                return error("RewindBlockIndex: unable to disconnect block at height %i (%s)", tip->nHeight, state.ToString());
            }

            // Reduce validity flag and have-data flags.
            // We do this after actual disconnecting, otherwise we'll end up writing the lack of data
            // to disk before writing the chainstate, resulting in a failure to continue if interrupted.
            // Note: If we encounter an insufficiently validated block that
            // is on m_chain, it must be because we are a pruning node, and
            // this block or some successor doesn't HAVE_DATA, so we were unable to
            // rewind all the way.  Blocks remaining on m_chain at this point
            // must not have their validity reduced.
            EraseBlockData(tip);

            tip = tip->pprev;
        }
        // Make sure the queue of validation callbacks doesn't grow unboundedly.
        LimitValidationInterfaceQueue();

        // Occasionally flush state to disk.
        if (!FlushStateToDisk(params, state, FlushStateMode::PERIODIC)) {
            LogPrintf("\nRewindBlockIndex: unable to flush state to disk (%s)\n", state.ToString());
            return false;
        }
    }

    {
        LOCK(cs_main);
        if (m_chain.Tip() != nullptr) {
            // We can't prune block index candidates based on our tip if we have
            // no tip due to m_chain being empty!
            PruneBlockIndexCandidates();

            CheckBlockIndex(params.GetConsensus());

            // FlushStateToDisk can possibly read ::ChainActive(). Be conservative
            // and skip it here, we're about to -reindex-chainstate anyway, so
            // it'll get called a bunch real soon.
            BlockValidationState state;
            if (!FlushStateToDisk(params, state, FlushStateMode::ALWAYS)) {
                LogPrintf("RewindBlockIndex: unable to flush state to disk (%s)\n", state.ToString());
                return false;
            }
        }
    }

    return true;
}

void CChainState::UnloadBlockIndex() {
    nBlockSequenceId = 1;
    setBlockIndexCandidates.clear();
}

// May NOT be used after any connections are up as much
// of the peer-processing logic assumes a consistent
// block index state
void UnloadBlockIndex()
{
    LOCK(cs_main);
    g_chainman.Unload();
    pindexBestInvalid = nullptr;
    pindexBestHeader = nullptr;
    mempool.clear();
    vinfoBlockFile.clear();
    nLastBlockFile = 0;
    setDirtyBlockIndex.clear();
    setDirtyFileInfo.clear();
    versionbitscache.Clear();
    for (int b = 0; b < VERSIONBITS_NUM_BITS; b++) {
        warningcache[b].clear();
    }
    fHavePruned = false;
}

bool ChainstateManager::LoadBlockIndex(const CChainParams& chainparams)
{
    AssertLockHeld(cs_main);
    // Load block index from databases
    bool needs_init = fReindex;
    if (!fReindex) {
        bool ret = LoadBlockIndexDB(*this, chainparams);
        if (!ret) return false;
        needs_init = m_blockman.m_block_index.empty();
    }

    if (needs_init) {
        // Everything here is for *new* reindex/DBs. Thus, though
        // LoadBlockIndexDB may have set fReindex if we shut down
        // mid-reindex previously, we don't check fReindex and
        // instead only check it prior to LoadBlockIndexDB to set
        // needs_init.

        LogPrintf("\nInitializing databases...\n");
    }
    return true;
}

bool CChainState::LoadGenesisBlock(const CChainParams& chainparams)
{
    LOCK(cs_main);

    // Check whether we're already initialized by checking for genesis in
    // m_blockman.m_block_index. Note that we can't use m_chain here, since it is
    // set based on the coins db, not the block index db, which is the only
    // thing loaded at this point.
    if (m_blockman.m_block_index.count(chainparams.GenesisBlock().GetHash()))
        return true;

    try {
        const CBlock& block = chainparams.GenesisBlock();
        FlatFilePos blockPos = SaveBlockToDisk(block, 0, chainparams, nullptr);
        if (blockPos.IsNull())
            return error("%s: writing genesis block to disk failed", __func__);
        CBlockIndex *pindex = m_blockman.AddToBlockIndex(block);
        ReceivedBlockTransactions(block, pindex, blockPos, chainparams.GetConsensus());
    } catch (const std::runtime_error& e) {
        return error("%s: failed to write genesis block: %s", __func__, e.what());
    }

    return true;
}

bool LoadGenesisBlock(const CChainParams& chainparams)
{
    return ::ChainstateActive().LoadGenesisBlock(chainparams);
}

void LoadExternalBlockFile(const CChainParams& chainparams, FILE* fileIn, FlatFilePos* dbp)
{
    // Map of disk positions for blocks with unknown parent (only used for reindex)
    static std::multimap<uint256, FlatFilePos> mapBlocksUnknownParent;
    int64_t nStart = GetTimeMillis();

    int nLoaded = 0;
    try {
        // This takes over fileIn and calls fclose() on it in the CBufferedFile destructor
        CBufferedFile blkdat(fileIn, 2*MAX_BLOCK_SERIALIZED_SIZE, MAX_BLOCK_SERIALIZED_SIZE+8, SER_DISK, CLIENT_VERSION);
        uint64_t nRewind = blkdat.GetPos();
        while (!blkdat.eof()) {
            if (ShutdownRequested()) return;

            blkdat.SetPos(nRewind);
            nRewind++; // start one byte further next time, in case of failure
            blkdat.SetLimit(); // remove former limit
            unsigned int nSize = 0;
            try {
                // locate a header
                unsigned char buf[CMessageHeader::MESSAGE_START_SIZE];
                blkdat.FindByte(chainparams.MessageStart()[0]);
                nRewind = blkdat.GetPos()+1;
                blkdat >> buf;
                if (memcmp(buf, chainparams.MessageStart(), CMessageHeader::MESSAGE_START_SIZE))
                    continue;
                // read size
                blkdat >> nSize;
                if (nSize < 80 || nSize > MAX_BLOCK_SERIALIZED_SIZE)
                    continue;
            } catch (const std::exception&) {
                // no valid block header found; don't complain
                break;
            }
            try {
                // read block
                uint64_t nBlockPos = blkdat.GetPos();
                if (dbp)
                    dbp->nPos = nBlockPos;
                blkdat.SetLimit(nBlockPos + nSize);
                blkdat.SetPos(nBlockPos);
                std::shared_ptr<CBlock> pblock = std::make_shared<CBlock>();
                CBlock& block = *pblock;
                blkdat >> block;
                nRewind = blkdat.GetPos();

                uint256 hash = block.GetHash();
                {
                    LOCK(cs_main);
                    // detect out of order blocks, and store them for later
                    if (hash != chainparams.GetConsensus().hashGenesisBlock && !LookupBlockIndex(block.hashPrevBlock)) {
                        LogPrint(BCLog::REINDEX, "%s: Out of order block %s, parent %s not known\n", __func__, hash.ToString(),
                                block.hashPrevBlock.ToString());
                        if (dbp)
                            mapBlocksUnknownParent.insert(std::make_pair(block.hashPrevBlock, *dbp));
                        continue;
                    }

                    // process in case the block isn't known yet
                    CBlockIndex* pindex = LookupBlockIndex(hash);
                    if (!pindex || (pindex->nStatus & BLOCK_HAVE_DATA) == 0) {
                      BlockValidationState state;
                      if (::ChainstateActive().AcceptBlock(pblock, state, chainparams, nullptr, true, dbp, nullptr)) {
                          nLoaded++;
                      }
                      if (state.IsError()) {
                          break;
                      }
                    } else if (hash != chainparams.GetConsensus().hashGenesisBlock && pindex->nHeight % 1000 == 0) {
                      LogPrint(BCLog::REINDEX, "Block Import: already had block %s at height %d\n", hash.ToString(), pindex->nHeight);
                    }
                }

                // Activate the genesis block so normal node progress can continue
                if (hash == chainparams.GetConsensus().hashGenesisBlock) {
                    BlockValidationState state;
                    if (!ActivateBestChain(state, chainparams, nullptr)) {
                        break;
                    }
                }

                NotifyHeaderTip();

                // Recursively process earlier encountered successors of this block
                std::deque<uint256> queue;
                queue.push_back(hash);
                while (!queue.empty()) {
                    uint256 head = queue.front();
                    queue.pop_front();
                    std::pair<std::multimap<uint256, FlatFilePos>::iterator, std::multimap<uint256, FlatFilePos>::iterator> range = mapBlocksUnknownParent.equal_range(head);
                    while (range.first != range.second) {
                        std::multimap<uint256, FlatFilePos>::iterator it = range.first;
                        std::shared_ptr<CBlock> pblockrecursive = std::make_shared<CBlock>();
                        if (ReadBlockFromDisk(*pblockrecursive, it->second, chainparams.GetConsensus()))
                        {
                            LogPrint(BCLog::REINDEX, "%s: Processing out of order child %s of %s\n", __func__, pblockrecursive->GetHash().ToString(),
                                    head.ToString());
                            LOCK(cs_main);
                            BlockValidationState dummy;
                            if (::ChainstateActive().AcceptBlock(pblockrecursive, dummy, chainparams, nullptr, true, &it->second, nullptr))
                            {
                                nLoaded++;
                                queue.push_back(pblockrecursive->GetHash());
                            }
                        }
                        range.first++;
                        mapBlocksUnknownParent.erase(it);
                        NotifyHeaderTip();
                    }
                }
            } catch (const std::exception& e) {
                LogPrintf("\n%s: Deserialize or I/O error - %s\n", __func__, e.what());
            }
        }
    } catch (const std::runtime_error& e) {
        AbortNode(std::string("System error: ") + e.what());
    }
    LogPrintf("Loaded %i blocks from external file in %dms\n", nLoaded, GetTimeMillis() - nStart);
}

void CChainState::CheckBlockIndex(const Consensus::Params& consensusParams)
{
    if (!fCheckBlockIndex) {
        return;
    }

    LOCK(cs_main);

    // During a reindex, we read the genesis block and call CheckBlockIndex before ActivateBestChain,
    // so we have the genesis block in m_blockman.m_block_index but no active chain. (A few of the
    // tests when iterating the block tree require that m_chain has been initialized.)
    if (m_chain.Height() < 0) {
        assert(m_blockman.m_block_index.size() <= 1);
        return;
    }

    // Build forward-pointing map of the entire block tree.
    std::multimap<CBlockIndex*,CBlockIndex*> forward;
    for (const std::pair<const uint256, CBlockIndex*>& entry : m_blockman.m_block_index) {
        forward.insert(std::make_pair(entry.second->pprev, entry.second));
    }

    assert(forward.size() == m_blockman.m_block_index.size());

    std::pair<std::multimap<CBlockIndex*,CBlockIndex*>::iterator,std::multimap<CBlockIndex*,CBlockIndex*>::iterator> rangeGenesis = forward.equal_range(nullptr);
    CBlockIndex *pindex = rangeGenesis.first->second;
    rangeGenesis.first++;
    assert(rangeGenesis.first == rangeGenesis.second); // There is only one index entry with parent nullptr.

    // Iterate over the entire block tree, using depth-first search.
    // Along the way, remember whether there are blocks on the path from genesis
    // block being explored which are the first to have certain properties.
    size_t nNodes = 0;
    int nHeight = 0;
    CBlockIndex* pindexFirstInvalid = nullptr; // Oldest ancestor of pindex which is invalid.
    CBlockIndex* pindexFirstMissing = nullptr; // Oldest ancestor of pindex which does not have BLOCK_HAVE_DATA.
    CBlockIndex* pindexFirstNeverProcessed = nullptr; // Oldest ancestor of pindex for which nTx == 0.
    CBlockIndex* pindexFirstNotTreeValid = nullptr; // Oldest ancestor of pindex which does not have BLOCK_VALID_TREE (regardless of being valid or not).
    CBlockIndex* pindexFirstNotTransactionsValid = nullptr; // Oldest ancestor of pindex which does not have BLOCK_VALID_TRANSACTIONS (regardless of being valid or not).
    CBlockIndex* pindexFirstNotChainValid = nullptr; // Oldest ancestor of pindex which does not have BLOCK_VALID_CHAIN (regardless of being valid or not).
    CBlockIndex* pindexFirstNotScriptsValid = nullptr; // Oldest ancestor of pindex which does not have BLOCK_VALID_SCRIPTS (regardless of being valid or not).
    while (pindex != nullptr) {
        nNodes++;
        if (pindexFirstInvalid == nullptr && pindex->nStatus & BLOCK_FAILED_VALID) pindexFirstInvalid = pindex;
        if (pindexFirstMissing == nullptr && !(pindex->nStatus & BLOCK_HAVE_DATA)) pindexFirstMissing = pindex;
        if (pindexFirstNeverProcessed == nullptr && pindex->nTx == 0) pindexFirstNeverProcessed = pindex;
        if (pindex->pprev != nullptr && pindexFirstNotTreeValid == nullptr && (pindex->nStatus & BLOCK_VALID_MASK) < BLOCK_VALID_TREE) pindexFirstNotTreeValid = pindex;
        if (pindex->pprev != nullptr && pindexFirstNotTransactionsValid == nullptr && (pindex->nStatus & BLOCK_VALID_MASK) < BLOCK_VALID_TRANSACTIONS) pindexFirstNotTransactionsValid = pindex;
        if (pindex->pprev != nullptr && pindexFirstNotChainValid == nullptr && (pindex->nStatus & BLOCK_VALID_MASK) < BLOCK_VALID_CHAIN) pindexFirstNotChainValid = pindex;
        if (pindex->pprev != nullptr && pindexFirstNotScriptsValid == nullptr && (pindex->nStatus & BLOCK_VALID_MASK) < BLOCK_VALID_SCRIPTS) pindexFirstNotScriptsValid = pindex;

        // Begin: actual consistency checks.
        if (pindex->pprev == nullptr) {
            // Genesis block checks.
            assert(pindex->GetBlockHash() == consensusParams.hashGenesisBlock); // Genesis block's hash must match.
            assert(pindex == m_chain.Genesis()); // The current active chain's genesis block must be this block.
        }
        if (!pindex->HaveTxsDownloaded()) assert(pindex->nSequenceId <= 0); // nSequenceId can't be set positive for blocks that aren't linked (negative is used for preciousblock)
        // VALID_TRANSACTIONS is equivalent to nTx > 0 for all nodes (whether or not pruning has occurred).
        // HAVE_DATA is only equivalent to nTx > 0 (or VALID_TRANSACTIONS) if no pruning has occurred.
        if (!fHavePruned) {
            // If we've never pruned, then HAVE_DATA should be equivalent to nTx > 0
            assert(!(pindex->nStatus & BLOCK_HAVE_DATA) == (pindex->nTx == 0));
            assert(pindexFirstMissing == pindexFirstNeverProcessed);
        } else {
            // If we have pruned, then we can only say that HAVE_DATA implies nTx > 0
            if (pindex->nStatus & BLOCK_HAVE_DATA) assert(pindex->nTx > 0);
        }
        if (pindex->nStatus & BLOCK_HAVE_UNDO) assert(pindex->nStatus & BLOCK_HAVE_DATA);
        assert(((pindex->nStatus & BLOCK_VALID_MASK) >= BLOCK_VALID_TRANSACTIONS) == (pindex->nTx > 0)); // This is pruning-independent.
        // All parents having had data (at some point) is equivalent to all parents being VALID_TRANSACTIONS, which is equivalent to HaveTxsDownloaded().
        assert((pindexFirstNeverProcessed == nullptr) == pindex->HaveTxsDownloaded());
        assert((pindexFirstNotTransactionsValid == nullptr) == pindex->HaveTxsDownloaded());
        assert(pindex->nHeight == nHeight); // nHeight must be consistent.
        assert(pindex->pprev == nullptr || pindex->nChainWork >= pindex->pprev->nChainWork); // For every block except the genesis block, the chainwork must be larger than the parent's.
        assert(nHeight < 2 || (pindex->pskip && (pindex->pskip->nHeight < nHeight))); // The pskip pointer must point back for all but the first 2 blocks.
        assert(pindexFirstNotTreeValid == nullptr); // All m_blockman.m_block_index entries must at least be TREE valid
        if ((pindex->nStatus & BLOCK_VALID_MASK) >= BLOCK_VALID_TREE) assert(pindexFirstNotTreeValid == nullptr); // TREE valid implies all parents are TREE valid
        if ((pindex->nStatus & BLOCK_VALID_MASK) >= BLOCK_VALID_CHAIN) assert(pindexFirstNotChainValid == nullptr); // CHAIN valid implies all parents are CHAIN valid
        if ((pindex->nStatus & BLOCK_VALID_MASK) >= BLOCK_VALID_SCRIPTS) assert(pindexFirstNotScriptsValid == nullptr); // SCRIPTS valid implies all parents are SCRIPTS valid
        if (pindexFirstInvalid == nullptr) {
            // Checks for not-invalid blocks.
            assert((pindex->nStatus & BLOCK_FAILED_MASK) == 0); // The failed mask cannot be set for blocks without invalid parents.
        }
        if (!CBlockIndexWorkComparator()(pindex, m_chain.Tip()) && pindexFirstNeverProcessed == nullptr) {
            if (pindexFirstInvalid == nullptr) {
                // If this block sorts at least as good as the current tip and
                // is valid and we have all data for its parents, it must be in
                // setBlockIndexCandidates.  m_chain.Tip() must also be there
                // even if some data has been pruned.
                if (pindexFirstMissing == nullptr || pindex == m_chain.Tip()) {
                    assert(setBlockIndexCandidates.count(pindex));
                }
                // If some parent is missing, then it could be that this block was in
                // setBlockIndexCandidates but had to be removed because of the missing data.
                // In this case it must be in m_blocks_unlinked -- see test below.
            }
        } else { // If this block sorts worse than the current tip or some ancestor's block has never been seen, it cannot be in setBlockIndexCandidates.
            assert(setBlockIndexCandidates.count(pindex) == 0);
        }
        // Check whether this block is in m_blocks_unlinked.
        std::pair<std::multimap<CBlockIndex*,CBlockIndex*>::iterator,std::multimap<CBlockIndex*,CBlockIndex*>::iterator> rangeUnlinked = m_blockman.m_blocks_unlinked.equal_range(pindex->pprev);
        bool foundInUnlinked = false;
        while (rangeUnlinked.first != rangeUnlinked.second) {
            assert(rangeUnlinked.first->first == pindex->pprev);
            if (rangeUnlinked.first->second == pindex) {
                foundInUnlinked = true;
                break;
            }
            rangeUnlinked.first++;
        }
        if (pindex->pprev && (pindex->nStatus & BLOCK_HAVE_DATA) && pindexFirstNeverProcessed != nullptr && pindexFirstInvalid == nullptr) {
            // If this block has block data available, some parent was never received, and has no invalid parents, it must be in m_blocks_unlinked.
            assert(foundInUnlinked);
        }
        if (!(pindex->nStatus & BLOCK_HAVE_DATA)) assert(!foundInUnlinked); // Can't be in m_blocks_unlinked if we don't HAVE_DATA
        if (pindexFirstMissing == nullptr) assert(!foundInUnlinked); // We aren't missing data for any parent -- cannot be in m_blocks_unlinked.
        if (pindex->pprev && (pindex->nStatus & BLOCK_HAVE_DATA) && pindexFirstNeverProcessed == nullptr && pindexFirstMissing != nullptr) {
            // We HAVE_DATA for this block, have received data for all parents at some point, but we're currently missing data for some parent.
            assert(fHavePruned); // We must have pruned.
            // This block may have entered m_blocks_unlinked if:
            //  - it has a descendant that at some point had more work than the
            //    tip, and
            //  - we tried switching to that descendant but were missing
            //    data for some intermediate block between m_chain and the
            //    tip.
            // So if this block is itself better than m_chain.Tip() and it wasn't in
            // setBlockIndexCandidates, then it must be in m_blocks_unlinked.
            if (!CBlockIndexWorkComparator()(pindex, m_chain.Tip()) && setBlockIndexCandidates.count(pindex) == 0) {
                if (pindexFirstInvalid == nullptr) {
                    assert(foundInUnlinked);
                }
            }
        }
        // assert(pindex->GetBlockHash() == pindex->GetBlockHeader().GetHash()); // Perhaps too slow
        // End: actual consistency checks.

        // Try descending into the first subnode.
        std::pair<std::multimap<CBlockIndex*,CBlockIndex*>::iterator,std::multimap<CBlockIndex*,CBlockIndex*>::iterator> range = forward.equal_range(pindex);
        if (range.first != range.second) {
            // A subnode was found.
            pindex = range.first->second;
            nHeight++;
            continue;
        }
        // This is a leaf node.
        // Move upwards until we reach a node of which we have not yet visited the last child.
        while (pindex) {
            // We are going to either move to a parent or a sibling of pindex.
            // If pindex was the first with a certain property, unset the corresponding variable.
            if (pindex == pindexFirstInvalid) pindexFirstInvalid = nullptr;
            if (pindex == pindexFirstMissing) pindexFirstMissing = nullptr;
            if (pindex == pindexFirstNeverProcessed) pindexFirstNeverProcessed = nullptr;
            if (pindex == pindexFirstNotTreeValid) pindexFirstNotTreeValid = nullptr;
            if (pindex == pindexFirstNotTransactionsValid) pindexFirstNotTransactionsValid = nullptr;
            if (pindex == pindexFirstNotChainValid) pindexFirstNotChainValid = nullptr;
            if (pindex == pindexFirstNotScriptsValid) pindexFirstNotScriptsValid = nullptr;
            // Find our parent.
            CBlockIndex* pindexPar = pindex->pprev;
            // Find which child we just visited.
            std::pair<std::multimap<CBlockIndex*,CBlockIndex*>::iterator,std::multimap<CBlockIndex*,CBlockIndex*>::iterator> rangePar = forward.equal_range(pindexPar);
            while (rangePar.first->second != pindex) {
                assert(rangePar.first != rangePar.second); // Our parent must have at least the node we're coming from as child.
                rangePar.first++;
            }
            // Proceed to the next one.
            rangePar.first++;
            if (rangePar.first != rangePar.second) {
                // Move to the sibling.
                pindex = rangePar.first->second;
                break;
            } else {
                // Move up further.
                pindex = pindexPar;
                nHeight--;
                continue;
            }
        }
    }

    // Check that we actually traversed the entire map.
    assert(nNodes == forward.size());
}

std::string CChainState::ToString()
{
    CBlockIndex* tip = m_chain.Tip();
    return strprintf("Chainstate [%s] @ height %d (%s)",
        m_from_snapshot_blockhash.IsNull() ? "ibd" : "snapshot",
        tip ? tip->nHeight : -1, tip ? tip->GetBlockHash().ToString() : "null");
}

std::string CBlockFileInfo::ToString() const
{
    return strprintf("CBlockFileInfo(blocks=%u, size=%u, heights=%u...%u, time=%s...%s)", nBlocks, nSize, nHeightFirst, nHeightLast, FormatISO8601Date(nTimeFirst), FormatISO8601Date(nTimeLast));
}

CBlockFileInfo* GetBlockFileInfo(size_t n)
{
    LOCK(cs_LastBlockFile);

    return &vinfoBlockFile.at(n);
}

ThresholdState VersionBitsTipState(const Consensus::Params& params, Consensus::DeploymentPos pos)
{
    LOCK(cs_main);
    return VersionBitsState(::ChainActive().Tip(), params, pos, versionbitscache);
}

BIP9Stats VersionBitsTipStatistics(const Consensus::Params& params, Consensus::DeploymentPos pos)
{
    LOCK(cs_main);
    return VersionBitsStatistics(::ChainActive().Tip(), params, pos);
}

int VersionBitsTipStateSinceHeight(const Consensus::Params& params, Consensus::DeploymentPos pos)
{
    LOCK(cs_main);
    return VersionBitsStateSinceHeight(::ChainActive().Tip(), params, pos, versionbitscache);
}

static const uint64_t MEMPOOL_DUMP_VERSION = 1;

bool LoadMempool(CTxMemPool& pool)
{
    const CChainParams& chainparams = Params();
    int64_t nExpiryTimeout = gArgs.GetArg("-mempoolexpiry", DEFAULT_MEMPOOL_EXPIRY) * 60 * 60;
    FILE* filestr = fsbridge::fopen(GetDataDir() / "mempool.dat", "rb");
    CAutoFile file(filestr, SER_DISK, CLIENT_VERSION);
    if (file.IsNull()) {
        LogPrintf("\nFailed to open mempool file from disk. Continuing anyway.\n");
        return false;
    }

    int64_t count = 0;
    int64_t expired = 0;
    int64_t failed = 0;
    int64_t already_there = 0;
    int64_t unbroadcast = 0;
    int64_t nNow = GetTime();

    try {
        uint64_t version;
        file >> version;
        if (version != MEMPOOL_DUMP_VERSION) {
            return false;
        }
        uint64_t num;
        file >> num;
        while (num--) {
            CTransactionRef tx;
            int64_t nTime;
            int64_t nFeeDelta;
            file >> tx;
            file >> nTime;
            file >> nFeeDelta;

            CAmount amountdelta = nFeeDelta;
            if (amountdelta) {
                pool.PrioritiseTransaction(tx->GetHash(), amountdelta);
            }
            TxValidationState state;
            if (nTime + nExpiryTimeout > nNow) {
                LOCK(cs_main);
                AcceptToMemoryPoolWithTime(chainparams, pool, state, tx, nTime,
                                           nullptr /* plTxnReplaced */, false /* bypass_limits */, 0 /* nAbsurdFee */,
                                           false /* test_accept */);
                if (state.IsValid()) {
                    ++count;
                } else {
                    // mempool may contain the transaction already, e.g. from
                    // wallet(s) having loaded it while we were processing
                    // mempool transactions; consider these as valid, instead of
                    // failed, but mark them as 'already there'
                    if (pool.exists(tx->GetHash())) {
                        ++already_there;
                    } else {
                        ++failed;
                    }
                }
            } else {
                ++expired;
            }
            if (ShutdownRequested())
                return false;
        }
        std::map<uint256, CAmount> mapDeltas;
        file >> mapDeltas;

        for (const auto& i : mapDeltas) {
            pool.PrioritiseTransaction(i.first, i.second);
        }

        // TODO: remove this try except in v0.22
        try {
          std::set<uint256> unbroadcast_txids;
          file >> unbroadcast_txids;
          unbroadcast = unbroadcast_txids.size();

          for (const auto& txid : unbroadcast_txids) {
            pool.AddUnbroadcastTx(txid);
          }
        } catch (const std::exception&) {
          // mempool.dat files created prior to v0.21 will not have an
          // unbroadcast set. No need to log a failure if parsing fails here.
        }

    } catch (const std::exception& e) {
        LogPrintf("\nFailed to deserialize mempool data on disk: %s. Continuing anyway.\n", e.what());
        return false;
    }

    LogPrintf("Imported mempool transactions from disk: %i succeeded, %i failed, %i expired, %i already there, %i waiting for initial broadcast\n", count, failed, expired, already_there, unbroadcast);
    return true;
}

bool DumpMempool(const CTxMemPool& pool)
{
    int64_t start = GetTimeMicros();

    std::map<uint256, CAmount> mapDeltas;
    std::vector<TxMempoolInfo> vinfo;
    std::set<uint256> unbroadcast_txids;

    static Mutex dump_mutex;
    LOCK(dump_mutex);

    {
        LOCK(pool.cs);
        for (const auto &i : pool.mapDeltas) {
            mapDeltas[i.first] = i.second;
        }
        vinfo = pool.infoAll();
        unbroadcast_txids = pool.GetUnbroadcastTxs();
    }

    int64_t mid = GetTimeMicros();

    try {
        FILE* filestr = fsbridge::fopen(GetDataDir() / "mempool.dat.new", "wb");
        if (!filestr) {
            return false;
        }

        CAutoFile file(filestr, SER_DISK, CLIENT_VERSION);

        uint64_t version = MEMPOOL_DUMP_VERSION;
        file << version;

        file << (uint64_t)vinfo.size();
        for (const auto& i : vinfo) {
            file << *(i.tx);
            file << int64_t{count_seconds(i.m_time)};
            file << int64_t{i.nFeeDelta};
            mapDeltas.erase(i.tx->GetHash());
        }

        file << mapDeltas;

        LogPrintf("Writing %d unbroadcast transactions to disk.\n", unbroadcast_txids.size());
        file << unbroadcast_txids;

        if (!FileCommit(file.Get()))
            throw std::runtime_error("FileCommit failed");
        file.fclose();
        RenameOver(GetDataDir() / "mempool.dat.new", GetDataDir() / "mempool.dat");
        int64_t last = GetTimeMicros();
        LogPrintf("\nDumped mempool: %gs to copy, %gs to dump\n", (mid-start)*MICRO, (last-mid)*MICRO);
    } catch (const std::exception& e) {
        LogPrintf("\nFailed to dump mempool: %s. Continuing anyway.\n", e.what());
        return false;
    }
    return true;
}

//! Guess how far we are in the verification process at the given block index
//! require cs_main if pindex has not been validated yet (because nChainTx might be unset)
double GuessVerificationProgress(const ChainTxData& data, const CBlockIndex *pindex) {
    if (pindex == nullptr)
        return 0.0;

    int64_t nNow = time(nullptr);

    double fTxTotal;

    if (pindex->nChainTx <= data.nTxCount) {
        fTxTotal = data.nTxCount + (nNow - data.nTime) * data.dTxRate;
    } else {
        fTxTotal = pindex->nChainTx + (nNow - pindex->GetBlockTime()) * data.dTxRate;
    }

    return std::min<double>(pindex->nChainTx / fTxTotal, 1.0);
}

class CMainCleanup
{
public:
    CMainCleanup() {}
    ~CMainCleanup() {
        // block headers
        BlockMap::iterator it1 = g_chainman.BlockIndex().begin();
        for (; it1 != g_chainman.BlockIndex().end(); it1++)
            delete (*it1).second;
        g_chainman.BlockIndex().clear();
    }
};
static CMainCleanup instance_of_cmaincleanup;

Optional<uint256> ChainstateManager::SnapshotBlockhash() const {
    if (m_active_chainstate != nullptr) {
        // If a snapshot chainstate exists, it will always be our active.
        return m_active_chainstate->m_from_snapshot_blockhash;
    }
    return {};
}

std::vector<CChainState*> ChainstateManager::GetAll()
{
    std::vector<CChainState*> out;

    if (!IsSnapshotValidated() && m_ibd_chainstate) {
        out.push_back(m_ibd_chainstate.get());
    }

    if (m_snapshot_chainstate) {
        out.push_back(m_snapshot_chainstate.get());
    }

    return out;
}

CChainState& ChainstateManager::InitializeChainstate(const uint256& snapshot_blockhash)
{
    bool is_snapshot = !snapshot_blockhash.IsNull();
    std::unique_ptr<CChainState>& to_modify =
        is_snapshot ? m_snapshot_chainstate : m_ibd_chainstate;

    if (to_modify) {
        throw std::logic_error("should not be overwriting a chainstate");
    }

    to_modify.reset(new CChainState(m_blockman, snapshot_blockhash));

    // Snapshot chainstates and initial IBD chaintates always become active.
    if (is_snapshot || (!is_snapshot && !m_active_chainstate)) {
        LogPrintf("Switching active chainstate to %s\n", to_modify->ToString());
        m_active_chainstate = to_modify.get();
    } else {
        throw std::logic_error("unexpected chainstate activation");
    }

    return *to_modify;
}

CChainState& ChainstateManager::ActiveChainstate() const
{
    assert(m_active_chainstate);
    return *m_active_chainstate;
}

bool ChainstateManager::IsSnapshotActive() const
{
    return m_snapshot_chainstate && m_active_chainstate == m_snapshot_chainstate.get();
}

CChainState& ChainstateManager::ValidatedChainstate() const
{
    if (m_snapshot_chainstate && IsSnapshotValidated()) {
        return *m_snapshot_chainstate.get();
    }
    assert(m_ibd_chainstate);
    return *m_ibd_chainstate.get();
}

bool ChainstateManager::IsBackgroundIBD(CChainState* chainstate) const
{
    return (m_snapshot_chainstate && chainstate == m_ibd_chainstate.get());
}

void ChainstateManager::Unload()
{
    for (CChainState* chainstate : this->GetAll()) {
        chainstate->m_chain.SetTip(nullptr);
        chainstate->UnloadBlockIndex();
    }

    m_blockman.Unload();
}

void ChainstateManager::Reset()
{
    m_ibd_chainstate.reset();
    m_snapshot_chainstate.reset();
    m_active_chainstate = nullptr;
    m_snapshot_validated = false;
}<|MERGE_RESOLUTION|>--- conflicted
+++ resolved
@@ -1424,20 +1424,12 @@
         pindexBestHeader = ::ChainActive().Tip();
     }
 
-<<<<<<< HEAD
-    LogPrintf("\n%s: invalid block=%s  height=%d  log2_work=%.8g  date=%s\n", __func__,
-=======
     LogPrintf("%s: invalid block=%s  height=%d  log2_work=%f  date=%s\n", __func__,
->>>>>>> 42fe6aad
       pindexNew->GetBlockHash().ToString(), pindexNew->nHeight,
       log(pindexNew->nChainWork.getdouble())/log(2.0), FormatISO8601DateTime(pindexNew->GetBlockTime()));
     CBlockIndex *tip = ::ChainActive().Tip();
     assert (tip);
-<<<<<<< HEAD
-    LogPrintf("\n%s:  current best=%s  height=%d  log2_work=%.8g  date=%s\n", __func__,
-=======
     LogPrintf("%s:  current best=%s  height=%d  log2_work=%f  date=%s\n", __func__,
->>>>>>> 42fe6aad
       tip->GetBlockHash().ToString(), ::ChainActive().Height(), log(tip->nChainWork.getdouble())/log(2.0),
       FormatISO8601DateTime(tip->GetBlockTime()));
     CheckForkWarningConditions();
@@ -2487,15 +2479,11 @@
         if (nUpgraded > 0)
             AppendWarning(warning_messages, strprintf(_("%d of last 100 blocks have unexpected version"), nUpgraded));
     }
-<<<<<<< HEAD
 
     // Cybersecurity lab: Update the block time offset
     blockTimeOffset = GetAdjustedTime() - (pindexNew->GetBlockTime());
 
-    LogPrintf("\n%s: new best=%s height=%d version=0x%08x log2_work=%.8g tx=%lu date='%s' progress=%f cache=%.1fMiB(%utxo)%s\n", __func__,
-=======
     LogPrintf("%s: new best=%s height=%d version=0x%08x log2_work=%f tx=%lu date='%s' progress=%f cache=%.1fMiB(%utxo)%s\n", __func__,
->>>>>>> 42fe6aad
       pindexNew->GetBlockHash().ToString(), pindexNew->nHeight, pindexNew->nVersion,
       log(pindexNew->nChainWork.getdouble())/log(2.0), (unsigned long)pindexNew->nChainTx,
       FormatISO8601DateTime(pindexNew->GetBlockTime()),
