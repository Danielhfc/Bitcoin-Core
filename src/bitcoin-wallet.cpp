// Copyright (c) 2016-2018 The Bitcoin Core developers
// Distributed under the MIT software license, see the accompanying
// file COPYING or http://www.opensource.org/licenses/mit-license.php.

#if defined(HAVE_CONFIG_H)
#include <config/bitcoin-config.h>
#endif

#include <chainparams.h>
#include <chainparamsbase.h>
#include <logging.h>
#include <util/strencodings.h>
#include <util/system.h>
#include <util/translation.h>
#include <wallet/wallettool.h>

#include <functional>
#include <stdio.h>

const std::function<std::string(const char*)> G_TRANSLATION_FUN = nullptr;

static void SetupWalletToolArgs()
{
    SetupHelpOptions(gArgs);
    SetupChainParamsBaseOptions();

    gArgs.AddArg("-datadir=<dir>", "Specify data directory", ArgsManager::ALLOW_ANY, OptionsCategory::OPTIONS);
    gArgs.AddArg("-wallet=<wallet-name>", "Specify wallet name", ArgsManager::ALLOW_ANY | ArgsManager::NETWORK_ONLY, OptionsCategory::OPTIONS);
    gArgs.AddArg("-debug=<category>", "Output debugging information (default: 0).", ArgsManager::ALLOW_ANY, OptionsCategory::DEBUG_TEST);
    gArgs.AddArg("-printtoconsole", "Send trace/debug info to console (default: 1 when no -debug is true, 0 otherwise).", ArgsManager::ALLOW_ANY, OptionsCategory::DEBUG_TEST);

    gArgs.AddArg("info", "Get wallet info", ArgsManager::ALLOW_ANY, OptionsCategory::COMMANDS);
    gArgs.AddArg("create", "Create new wallet file", ArgsManager::ALLOW_ANY, OptionsCategory::COMMANDS);
}

static bool WalletAppInit(int argc, char* argv[])
{
    SetupWalletToolArgs();
    std::string error_message;
    if (!gArgs.ParseParameters(argc, argv, error_message)) {
        tfm::format(std::cerr, "Error parsing command line arguments: %s\n", error_message.c_str());
        return false;
    }
    if (argc < 2 || HelpRequested(gArgs)) {
        std::string usage = strprintf("%s bitcoin-wallet version", PACKAGE_NAME) + " " + FormatFullVersion() + "\n\n" +
                                      "wallet-tool is an offline tool for creating and interacting with Bitcoin Core wallet files.\n" +
                                      "By default wallet-tool will act on wallets in the default mainnet wallet directory in the datadir.\n" +
                                      "To change the target wallet, use the -datadir, -wallet and -testnet/-regtest arguments.\n\n" +
                                      "Usage:\n" +
                                     "  bitcoin-wallet [options] <command>\n\n" +
                                     gArgs.GetHelpMessage();

        tfm::format(std::cout, "%s", usage.c_str());
        return false;
    }

    // check for printtoconsole, allow -debug
    LogInstance().m_print_to_console = gArgs.GetBoolArg("-printtoconsole", gArgs.GetBoolArg("-debug", false));

<<<<<<< HEAD
    if (!fs::is_directory(GetDataDir(false))) {
=======
    if (!CheckDataDirOption()) {
>>>>>>> a284bbbe
        tfm::format(std::cerr, "Error: Specified data directory \"%s\" does not exist.\n", gArgs.GetArg("-datadir", "").c_str());
        return false;
    }
    // Check for -testnet or -regtest parameter (Params() calls are only valid after this clause)
    SelectParams(gArgs.GetChainName());

    return true;
}

int main(int argc, char* argv[])
{
#ifdef WIN32
    util::WinCmdLineArgs winArgs;
    std::tie(argc, argv) = winArgs.get();
#endif
    SetupEnvironment();
    RandomInit();
    try {
        if (!WalletAppInit(argc, argv)) return EXIT_FAILURE;
    } catch (const std::exception& e) {
        PrintExceptionContinue(&e, "WalletAppInit()");
        return EXIT_FAILURE;
    } catch (...) {
        PrintExceptionContinue(nullptr, "WalletAppInit()");
        return EXIT_FAILURE;
    }

    std::string method {};
    for(int i = 1; i < argc; ++i) {
        if (!IsSwitchChar(argv[i][0])) {
            if (!method.empty()) {
                tfm::format(std::cerr, "Error: two methods provided (%s and %s). Only one method should be provided.\n", method.c_str(), argv[i]);
                return EXIT_FAILURE;
            }
            method = argv[i];
        }
    }

    if (method.empty()) {
        tfm::format(std::cerr, "No method provided. Run `bitcoin-wallet -help` for valid methods.\n");
        return EXIT_FAILURE;
    }

    // A name must be provided when creating a file
    if (method == "create" && !gArgs.IsArgSet("-wallet")) {
        tfm::format(std::cerr, "Wallet name must be provided when creating a new wallet.\n");
        return EXIT_FAILURE;
    }

    std::string name = gArgs.GetArg("-wallet", "");

    ECCVerifyHandle globalVerifyHandle;
    ECC_Start();
    if (!WalletTool::ExecuteWalletToolFunc(method, name))
        return EXIT_FAILURE;
    ECC_Stop();
    return EXIT_SUCCESS;
}<|MERGE_RESOLUTION|>--- conflicted
+++ resolved
@@ -57,11 +57,7 @@
     // check for printtoconsole, allow -debug
     LogInstance().m_print_to_console = gArgs.GetBoolArg("-printtoconsole", gArgs.GetBoolArg("-debug", false));
 
-<<<<<<< HEAD
-    if (!fs::is_directory(GetDataDir(false))) {
-=======
     if (!CheckDataDirOption()) {
->>>>>>> a284bbbe
         tfm::format(std::cerr, "Error: Specified data directory \"%s\" does not exist.\n", gArgs.GetArg("-datadir", "").c_str());
         return false;
     }
