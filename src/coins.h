// Copyright (c) 2009-2010 Satoshi Nakamoto
// Copyright (c) 2009-2022 The Bitcoin Core developers
// Distributed under the MIT software license, see the accompanying
// file COPYING or http://www.opensource.org/licenses/mit-license.php.

#ifndef BITCOIN_COINS_H
#define BITCOIN_COINS_H

#include <compressor.h>
#include <core_memusage.h>
#include <memusage.h>
#include <primitives/transaction.h>
#include <serialize.h>
#include <support/allocators/pool.h>
#include <uint256.h>
#include <util/hasher.h>

#include <assert.h>
#include <stdint.h>

#include <functional>
#include <unordered_map>

/**
 * A UTXO entry.
 *
 * Serialized format:
 * - VARINT((coinbase ? 1 : 0) | (height << 1))
 * - the non-spent CTxOut (via TxOutCompression)
 */
class Coin
{
public:
    //! unspent transaction output
    CTxOut out;

    //! whether containing transaction was a coinbase
    unsigned int fCoinBase : 1;

    //! at which height this containing transaction was included in the active block chain
    uint32_t nHeight : 31;

    //! construct a Coin from a CTxOut and height/coinbase information.
    Coin(CTxOut&& outIn, int nHeightIn, bool fCoinBaseIn) : out(std::move(outIn)), fCoinBase(fCoinBaseIn), nHeight(nHeightIn) {}
    Coin(const CTxOut& outIn, int nHeightIn, bool fCoinBaseIn) : out(outIn), fCoinBase(fCoinBaseIn), nHeight(nHeightIn) {}

    void Clear()
    {
        out.SetNull();
        fCoinBase = false;
        nHeight = 0;
    }

    //! empty constructor
    Coin() : fCoinBase(false), nHeight(0) {}

    bool IsCoinBase() const
    {
        return fCoinBase;
    }

    template <typename Stream>
    void Serialize(Stream& s) const
    {
        assert(!IsSpent());
        uint32_t code = nHeight * uint32_t{2} + fCoinBase;
        ::Serialize(s, VARINT(code));
        ::Serialize(s, Using<TxOutCompression>(out));
    }

    template <typename Stream>
    void Unserialize(Stream& s)
    {
        uint32_t code = 0;
        ::Unserialize(s, VARINT(code));
        nHeight = code >> 1;
        fCoinBase = code & 1;
        ::Unserialize(s, Using<TxOutCompression>(out));
    }

    /** Either this coin never existed (see e.g. coinEmpty in coins.cpp), or it
     * did exist and has been spent.
     */
    bool IsSpent() const
    {
        return out.IsNull();
    }

    size_t DynamicMemoryUsage() const
    {
        return memusage::DynamicUsage(out.scriptPubKey);
    }
};

/**
 * A Coin in one level of the coins database caching hierarchy.
 *
 * A coin can either be:
 * - unspent or spent (in which case the Coin object will be nulled out - see Coin.Clear())
 * - DIRTY or not DIRTY
 * - FRESH or not FRESH
 *
 * Out of these 2^3 = 8 states, only some combinations are valid:
 * - unspent, FRESH, DIRTY (e.g. a new coin created in the cache)
 * - unspent, not FRESH, DIRTY (e.g. a coin changed in the cache during a reorg)
 * - unspent, not FRESH, not DIRTY (e.g. an unspent coin fetched from the parent cache)
 * - spent, FRESH, not DIRTY (e.g. a spent coin fetched from the parent cache)
 * - spent, not FRESH, DIRTY (e.g. a coin is spent and spentness needs to be flushed to the parent)
 */
struct CCoinsCacheEntry {
    Coin coin; // The actual cached data.
    unsigned char flags;

    enum Flags {
        /**
         * DIRTY means the CCoinsCacheEntry is potentially different from the
         * version in the parent cache. Failure to mark a coin as DIRTY when
         * it is potentially different from the parent cache will cause a
         * consensus failure, since the coin's state won't get written to the
         * parent when the cache is flushed.
         */
        DIRTY = (1 << 0),
        /**
         * FRESH means the parent cache does not have this coin or that it is a
         * spent coin in the parent cache. If a FRESH coin in the cache is
         * later spent, it can be deleted entirely and doesn't ever need to be
         * flushed to the parent. This is a performance optimization. Marking a
         * coin as FRESH when it exists unspent in the parent cache will cause a
         * consensus failure, since it might not be deleted from the parent
         * when this cache is flushed.
         */
        FRESH = (1 << 1),
    };

    CCoinsCacheEntry() : flags(0) {}
    explicit CCoinsCacheEntry(Coin&& coin_) : coin(std::move(coin_)), flags(0) {}
    CCoinsCacheEntry(Coin&& coin_, unsigned char flag) : coin(std::move(coin_)), flags(flag) {}
};

/**
 * PoolAllocator's MAX_BLOCK_SIZE_BYTES parameter here uses sizeof the data, and adds the size
 * of 4 pointers. We do not know the exact node size used in the std::unordered_node implementation
 * because it is implementation defined. Most implementations have an overhead of 1 or 2 pointers,
 * so nodes can be connected in a linked list, and in some cases the hash value is stored as well.
 * Using an additional sizeof(void*)*4 for MAX_BLOCK_SIZE_BYTES should thus be sufficient so that
 * all implementations can allocate the nodes from the PoolAllocator.
 */
using CCoinsMap = std::unordered_map<COutPoint,
                                     CCoinsCacheEntry,
                                     SaltedOutpointHasher,
                                     std::equal_to<COutPoint>,
                                     PoolAllocator<std::pair<const COutPoint, CCoinsCacheEntry>,
                                                   sizeof(std::pair<const COutPoint, CCoinsCacheEntry>) + sizeof(void*) * 4>>;

using CCoinsMapMemoryResource = CCoinsMap::allocator_type::ResourceType;

/** Cursor for iterating over CoinsView state */
class CCoinsViewCursor
{
public:
    CCoinsViewCursor(const uint256& hashBlockIn) : hashBlock(hashBlockIn) {}
    virtual ~CCoinsViewCursor() {}

    virtual bool GetKey(COutPoint& key) const = 0;
    virtual bool GetValue(Coin& coin) const = 0;

    virtual bool Valid() const = 0;
    virtual void Next() = 0;

    //! Get best block at the time this cursor was created
    const uint256& GetBestBlock() const { return hashBlock; }

private:
    uint256 hashBlock;
};

/** Abstract view on the open txout dataset. */
class CCoinsView
{
public:
    /** Retrieve the Coin (unspent transaction output) for a given outpoint.
     *  Returns true only when an unspent coin was found, which is returned in coin.
     *  When false is returned, coin's value is unspecified.
     */
    virtual bool GetCoin(const COutPoint& outpoint, Coin& coin) const;

    //! Just check whether a given outpoint is unspent.
    virtual bool HaveCoin(const COutPoint& outpoint) const;

    //! Retrieve the block hash whose state this CCoinsView currently represents
    virtual uint256 GetBestBlock() const;

    //! Retrieve the range of blocks that may have been only partially written.
    //! If the database is in a consistent state, the result is the empty vector.
    //! Otherwise, a two-element vector is returned consisting of the new and
    //! the old block hash, in that order.
    virtual std::vector<uint256> GetHeadBlocks() const;

    //! Do a bulk modification (multiple Coin changes + BestBlock change).
    //! The passed mapCoins can be modified.
    virtual bool BatchWrite(CCoinsMap &mapCoins, const uint256 &hashBlock, bool erase = true);

    //! Get a cursor to iterate over the whole state
    virtual std::unique_ptr<CCoinsViewCursor> Cursor() const;

    //! As we use CCoinsViews polymorphically, have a virtual destructor
    virtual ~CCoinsView() {}

    //! Estimate database size (0 if not implemented)
    virtual size_t EstimateSize() const { return 0; }
};


/** CCoinsView backed by another CCoinsView */
class CCoinsViewBacked : public CCoinsView
{
protected:
    CCoinsView* base;

public:
    CCoinsViewBacked(CCoinsView* viewIn);
    bool GetCoin(const COutPoint& outpoint, Coin& coin) const override;
    bool HaveCoin(const COutPoint& outpoint) const override;
    uint256 GetBestBlock() const override;
    std::vector<uint256> GetHeadBlocks() const override;
    void SetBackend(CCoinsView &viewIn);
    bool BatchWrite(CCoinsMap &mapCoins, const uint256 &hashBlock, bool erase = true) override;
    std::unique_ptr<CCoinsViewCursor> Cursor() const override;
    size_t EstimateSize() const override;
};


/** CCoinsView that adds a memory cache for transactions to another CCoinsView */
class CCoinsViewCache : public CCoinsViewBacked
{
private:
    const bool m_deterministic;

protected:
    /**
     * Make mutable so that we can "fill the cache" even from Get-methods
     * declared as "const".
     */
    mutable uint256 hashBlock;
    mutable CCoinsMapMemoryResource m_cache_coins_memory_resource{};
    mutable CCoinsMap cacheCoins;

    /* Cached dynamic memory usage for the inner Coin objects. */
    mutable size_t cachedCoinsUsage{0};

public:
    CCoinsViewCache(CCoinsView *baseIn, bool deterministic = false);

    /**
     * By deleting the copy constructor, we prevent accidentally using it when one intends to create a cache on top of a base cache.
     */
    CCoinsViewCache(const CCoinsViewCache&) = delete;

    // Standard CCoinsView methods
    bool GetCoin(const COutPoint& outpoint, Coin& coin) const override;
    bool HaveCoin(const COutPoint& outpoint) const override;
    uint256 GetBestBlock() const override;
    void SetBestBlock(const uint256 &hashBlock);
    bool BatchWrite(CCoinsMap &mapCoins, const uint256 &hashBlock, bool erase = true) override;
    std::unique_ptr<CCoinsViewCursor> Cursor() const override {
        throw std::logic_error("CCoinsViewCache cursor iteration not supported.");
    }

    /**
     * Check if we have the given utxo already loaded in this cache.
     * The semantics are the same as HaveCoin(), but no calls to
     * the backing CCoinsView are made.
     */
    bool HaveCoinInCache(const COutPoint& outpoint) const;

    /**
     * Return a reference to Coin in the cache, or coinEmpty if not found. This is
     * more efficient than GetCoin.
     *
     * Generally, do not hold the reference returned for more than a short scope.
     * While the current implementation allows for modifications to the contents
     * of the cache while holding the reference, this behavior should not be relied
     * on! To be safe, best to not hold the returned reference through any other
     * calls to this cache.
     */
    const Coin& AccessCoin(const COutPoint& output) const;

    /**
     * Add a coin. Set possible_overwrite to true if an unspent version may
     * already exist in the cache.
     */
    void AddCoin(const COutPoint& outpoint, Coin&& coin, bool possible_overwrite);

    /**
     * Emplace a coin into cacheCoins without performing any checks, marking
     * the emplaced coin as dirty.
     *
     * NOT FOR GENERAL USE. Used only when loading coins from a UTXO snapshot.
     * @sa ChainstateManager::PopulateAndValidateSnapshot()
     */
    void EmplaceCoinInternalDANGER(COutPoint&& outpoint, Coin&& coin);

    /**
     * Spend a coin. Pass moveto in order to get the deleted data.
     * If no unspent output exists for the passed outpoint, this call
     * has no effect.
     */
    bool SpendCoin(const COutPoint& outpoint, Coin* moveto = nullptr);

    /**
     * Push the modifications applied to this cache to its base and wipe local state.
     * Failure to call this method or Sync() before destruction will cause the changes
     * to be forgotten.
     * If false is returned, the state of this cache (and its backing view) will be undefined.
     */
    bool Flush();

    /**
     * Push the modifications applied to this cache to its base while retaining
     * the contents of this cache (except for spent coins, which we erase).
     * Failure to call this method or Flush() before destruction will cause the changes
     * to be forgotten.
     * If false is returned, the state of this cache (and its backing view) will be undefined.
     */
    bool Sync();

    /**
     * Removes the UTXO with the given outpoint from the cache, if it is
     * not modified.
     */
    void Uncache(const COutPoint& outpoint);

    //! Calculate the size of the cache (in number of transaction outputs)
    unsigned int GetCacheSize() const;

    //! Calculate the size of the cache (in bytes)
    size_t DynamicMemoryUsage() const;

    //! Check whether all prevouts of the transaction are present in the UTXO set represented by this view
    bool HaveInputs(const CTransaction& tx) const;

    //! Force a reallocation of the cache map. This is required when downsizing
    //! the cache because the map's allocator may be hanging onto a lot of
    //! memory despite having called .clear().
    //!
    //! See: https://stackoverflow.com/questions/42114044/how-to-release-unordered-map-memory
    void ReallocateCache();

    //! Run an internal sanity check on the cache data structure. */
    void SanityCheck() const;

private:
    /**
     * @note this is marked const, but may actually append to `cacheCoins`, increasing
     * memory usage.
     */
    CCoinsMap::iterator FetchCoin(const COutPoint& outpoint) const;
};

//! Utility function to add all of a transaction's outputs to a cache.
//! When check is false, this assumes that overwrites are only possible for coinbase transactions.
//! When check is true, the underlying view may be queried to determine whether an addition is
//! an overwrite.
// TODO: pass in a boolean to limit these possible overwrites to known
// (pre-BIP34) cases.
void AddCoins(CCoinsViewCache& cache, const CTransaction& tx, int nHeight, bool check = false);

//! Utility function to find any unspent output with a given txid.
//! This function can be quite expensive because in the event of a transaction
//! which is not found in the cache, it can cause up to MAX_OUTPUTS_PER_BLOCK
//! lookups to database, so it should be used with care.
const Coin& AccessByTxid(const CCoinsViewCache& cache, const Txid& txid);

/**
 * This is a minimally invasive approach to shutdown on LevelDB read errors from the
 * chainstate, while keeping user interface out of the common library, which is shared
 * between bitcoind, and bitcoin-qt and non-server tools.
 *
 * Writes do not need similar protection, as failure to write is handled by the caller.
 */
class CCoinsViewErrorCatcher final : public CCoinsViewBacked
{
public:
    explicit CCoinsViewErrorCatcher(CCoinsView* view) : CCoinsViewBacked(view) {}

    void AddReadErrCallback(std::function<void()> f)
    {
        m_err_callbacks.emplace_back(std::move(f));
    }

<<<<<<< HEAD
    bool GetCoin(const COutPoint& outpoint, Coin& coin) const override;
=======
    bool GetCoin(const COutPoint &outpoint, Coin &coin) const override;
    bool HaveCoin(const COutPoint &outpoint) const override;
>>>>>>> 3e691258

private:
    /** A list of callbacks to execute upon leveldb read error. */
    std::vector<std::function<void()>> m_err_callbacks;
};

#endif // BITCOIN_COINS_H<|MERGE_RESOLUTION|>--- conflicted
+++ resolved
@@ -388,12 +388,8 @@
         m_err_callbacks.emplace_back(std::move(f));
     }
 
-<<<<<<< HEAD
-    bool GetCoin(const COutPoint& outpoint, Coin& coin) const override;
-=======
     bool GetCoin(const COutPoint &outpoint, Coin &coin) const override;
     bool HaveCoin(const COutPoint &outpoint) const override;
->>>>>>> 3e691258
 
 private:
     /** A list of callbacks to execute upon leveldb read error. */
