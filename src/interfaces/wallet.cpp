// Copyright (c) 2018 The Bitcoin Core developers
// Distributed under the MIT software license, see the accompanying
// file COPYING or http://www.opensource.org/licenses/mit-license.php.

#include <interfaces/wallet.h>

#include <amount.h>
#include <chain.h>
#include <consensus/validation.h>
#include <interfaces/handler.h>
#include <net.h>
#include <policy/policy.h>
#include <primitives/transaction.h>
#include <script/ismine.h>
#include <script/standard.h>
#include <support/allocators/secure.h>
#include <sync.h>
#include <timedata.h>
#include <ui_interface.h>
#include <uint256.h>
#include <validation.h>
#include <wallet/feebumper.h>
#include <wallet/wallet.h>
#include <wallet/hdwallet.h>

<<<<<<< HEAD
#include <memory>

extern void LockWallet(CWallet* pWallet);

=======
>>>>>>> a7cbe38a
namespace interfaces {
namespace {

class PendingWalletTxImpl : public PendingWalletTx
{
public:
    PendingWalletTxImpl(CWallet& wallet) : m_wallet(wallet), m_key(&wallet) {}

    const CTransaction& get() override { return *m_tx; }

    int64_t getVirtualSize() override { return GetVirtualTransactionSize(*m_tx); }

    bool commit(WalletValueMap value_map,
        WalletOrderForm order_form,
        std::string from_account,
        std::string& reject_reason) override
    {
        LOCK2(cs_main, m_wallet.cs_wallet);
        CValidationState state;
        if (!m_wallet.CommitTransaction(m_tx, std::move(value_map), std::move(order_form), std::move(from_account), m_key, g_connman.get(), state)) {
            reject_reason = state.GetRejectReason();
            return false;
        }
        return true;
    }

    CTransactionRef m_tx;
    CWallet& m_wallet;
    CReserveKey m_key;
};

//! Construct wallet tx struct.
WalletTx MakeWalletTx(CWallet& wallet, const CWalletTx& wtx)
{
    WalletTx result;
    result.tx = wtx.tx;
    result.txin_is_mine.reserve(wtx.tx->vin.size());
    for (const auto& txin : wtx.tx->vin) {
        result.txin_is_mine.emplace_back(wallet.IsMine(txin));
    }
    if (wtx.tx->IsParticlVersion())
    {
        size_t nv = wtx.tx->GetNumVOuts();
        result.txout_is_mine.reserve(nv);
        result.txout_address.reserve(nv);
        result.txout_address_is_mine.reserve(nv);

        for (const auto& txout : wtx.tx->vpout) {
            result.txout_is_mine.emplace_back(wallet.IsMine(txout.get()));
            result.txout_address.emplace_back();

            if (txout->IsStandardOutput())
            result.txout_address_is_mine.emplace_back(ExtractDestination(*txout->GetPScriptPubKey(), result.txout_address.back()) ?
                                                          IsMine(wallet, result.txout_address.back()) :
                                                          ISMINE_NO);
            else
            result.txout_address_is_mine.emplace_back(ISMINE_NO);
        }
    } else
    {
    result.txout_is_mine.reserve(wtx.tx->vout.size());
    result.txout_address.reserve(wtx.tx->vout.size());
    result.txout_address_is_mine.reserve(wtx.tx->vout.size());
    for (const auto& txout : wtx.tx->vout) {
        result.txout_is_mine.emplace_back(wallet.IsMine(txout));
        result.txout_address.emplace_back();
        result.txout_address_is_mine.emplace_back(ExtractDestination(txout.scriptPubKey, result.txout_address.back()) ?
                                                      IsMine(wallet, result.txout_address.back()) :
                                                      ISMINE_NO);
    }
    }

    result.credit = wtx.GetCredit(ISMINE_ALL);
    result.debit = wtx.GetDebit(ISMINE_ALL);
    result.change = wtx.GetChange();
    result.time = wtx.GetTxTime();
    result.value_map = wtx.mapValue;
    result.is_coinbase = wtx.IsCoinBase();
    result.is_coinstake = wtx.IsCoinStake();
    return result;
}

//! Construct wallet tx struct.
WalletTx MakeWalletTx(CHDWallet& wallet, MapRecords_t::const_iterator irtx)
{
    WalletTx result;
    result.is_record = true;
    result.irtx = irtx;
    result.time = irtx->second.GetTxTime();
    result.partWallet = &wallet;

    result.is_coinbase = false;
    result.is_coinstake = false;

    return result;
}

//! Construct wallet tx status struct.
WalletTxStatus MakeWalletTxStatus(const CWalletTx& wtx)
{
    WalletTxStatus result;
    auto mi = ::mapBlockIndex.find(wtx.hashBlock);
    CBlockIndex* block = mi != ::mapBlockIndex.end() ? mi->second : nullptr;
    result.block_height = (block ? block->nHeight : std::numeric_limits<int>::max()),
    result.blocks_to_maturity = wtx.GetBlocksToMaturity();
    result.depth_in_main_chain = wtx.GetDepthInMainChain();
    result.request_count = wtx.GetRequestCount();
    result.time_received = wtx.nTimeReceived;
    result.lock_time = wtx.tx->nLockTime;
    result.is_final = CheckFinalTx(*wtx.tx);
    result.is_trusted = wtx.IsTrusted();
    result.is_abandoned = wtx.isAbandoned();
    result.is_coinbase = wtx.IsCoinBase();
    result.is_in_main_chain = wtx.IsInMainChain();
    return result;
}

WalletTxStatus MakeWalletTxStatus(CHDWallet &wallet, const uint256 &hash, const CTransactionRecord &rtx)
{
    WalletTxStatus result;
    auto mi = ::mapBlockIndex.find(rtx.blockHash);

    CBlockIndex* block = mi != ::mapBlockIndex.end() ? mi->second : nullptr;
    result.block_height = (block ? block->nHeight : std::numeric_limits<int>::max()),

    result.blocks_to_maturity = 0;
    result.depth_in_main_chain = wallet.GetDepthInMainChain(rtx.blockHash, rtx.nIndex);
    result.request_count = wallet.GetRequestCount(hash, rtx);
    result.time_received = rtx.nTimeReceived;
    result.lock_time = 0; // TODO
    result.is_final = true; // TODO
    result.is_trusted = wallet.IsTrusted(hash, rtx.blockHash);
    result.is_abandoned = rtx.IsAbandoned();
    result.is_coinbase = false;
    result.is_in_main_chain = result.depth_in_main_chain > 0;
    return result;
}

//! Construct wallet TxOut struct.
WalletTxOut MakeWalletTxOut(CWallet& wallet, const CWalletTx& wtx, int n, int depth)
{
    WalletTxOut result;
    result.txout.nValue = wtx.tx->vpout[n]->GetValue();
    result.txout.scriptPubKey = *wtx.tx->vpout[n]->GetPScriptPubKey();
    result.time = wtx.GetTxTime();
    result.depth_in_main_chain = depth;
    result.is_spent = wallet.IsSpent(wtx.GetHash(), n);
    return result;
}

WalletTxOut MakeWalletTxOut(CHDWallet& wallet, const COutputR& r, int n, int depth)
{
    WalletTxOut result;
    const COutputRecord *oR = r.rtx->second.GetOutput(r.i);
    if (!oR)
        return result;
    result.txout.nValue = oR->nValue;
    result.txout.scriptPubKey = oR->scriptPubKey;
    result.time = r.rtx->second.GetTxTime();
    result.depth_in_main_chain = depth;
    result.is_spent = wallet.IsSpent(r.rtx->first, r.i);
    return result;
}

class WalletImpl : public Wallet
{
public:
    WalletImpl(CWallet& wallet) : m_wallet(wallet)
    {
        if (IsHDWallet(&m_wallet))
            m_wallet_part = GetHDWallet(&m_wallet);
    }

    bool encryptWallet(const SecureString& wallet_passphrase) override
    {
        return m_wallet.EncryptWallet(wallet_passphrase);
    }
    bool isCrypted() override { return m_wallet.IsCrypted(); }
    bool lock() override { return m_wallet.Lock(); }
    bool unlock(const SecureString& wallet_passphrase, bool for_staking_only) override
    {
        if (m_wallet_part)
            m_wallet_part->fUnlockForStakingOnly = for_staking_only;
        return m_wallet.Unlock(wallet_passphrase);
    }
    bool isLocked() override { return m_wallet.IsLocked(); }
    bool changeWalletPassphrase(const SecureString& old_wallet_passphrase,
        const SecureString& new_wallet_passphrase) override
    {
        return m_wallet.ChangeWalletPassphrase(old_wallet_passphrase, new_wallet_passphrase);
    }
    bool backupWallet(const std::string& filename) override { return m_wallet.BackupWallet(filename); }
    std::string getWalletName() override { return m_wallet.GetName(); }
    bool getKeyFromPool(bool internal, CPubKey& pub_key) override
    {
        return m_wallet.GetKeyFromPool(pub_key, internal);
    }
    bool getPubKey(const CKeyID& address, CPubKey& pub_key) override { return m_wallet.GetPubKey(address, pub_key); }
    bool getPrivKey(const CKeyID& address, CKey& key) override { return m_wallet.GetKey(address, key); }
    bool isSpendable(const CTxDestination& dest) override { return IsMine(m_wallet, dest) & ISMINE_SPENDABLE; }
    bool haveWatchOnly() override { return m_wallet.HaveWatchOnly(); };
    bool setAddressBook(const CTxDestination& dest, const std::string& name, const std::string& purpose) override
    {
        return m_wallet.SetAddressBook(dest, name, purpose);
    }
    bool delAddressBook(const CTxDestination& dest) override
    {
        return m_wallet.DelAddressBook(dest);
    }
    bool getAddress(const CTxDestination& dest, std::string* name, isminetype* is_mine) override
    {
        LOCK(m_wallet.cs_wallet);
        auto it = m_wallet.mapAddressBook.find(dest);
        if (it == m_wallet.mapAddressBook.end()) {
            return false;
        }
        if (name) {
            *name = it->second.name;
        }
        if (is_mine) {
            *is_mine = IsMine(m_wallet, dest);
        }
        return true;
    }
    std::vector<WalletAddress> getAddresses() override
    {
        LOCK(m_wallet.cs_wallet);
        std::vector<WalletAddress> result;
        for (const auto& item : m_wallet.mapAddressBook) {
            result.emplace_back(item.first, IsMine(m_wallet, item.first), item.second.name, item.second.purpose, item.second.fBech32);
        }
        return result;
    }
    void learnRelatedScripts(const CPubKey& key, OutputType type) override { m_wallet.LearnRelatedScripts(key, type); }
    bool addDestData(const CTxDestination& dest, const std::string& key, const std::string& value) override
    {
        LOCK(m_wallet.cs_wallet);
        return m_wallet.AddDestData(dest, key, value);
    }
    bool eraseDestData(const CTxDestination& dest, const std::string& key) override
    {
        LOCK(m_wallet.cs_wallet);
        return m_wallet.EraseDestData(dest, key);
    }
    std::vector<std::string> getDestValues(const std::string& prefix) override
    {
        return m_wallet.GetDestValues(prefix);
    }
    void lockCoin(const COutPoint& output) override
    {
        LOCK2(cs_main, m_wallet.cs_wallet);
        return m_wallet.LockCoin(output);
    }
    void unlockCoin(const COutPoint& output) override
    {
        LOCK2(cs_main, m_wallet.cs_wallet);
        return m_wallet.UnlockCoin(output);
    }
    bool isLockedCoin(const COutPoint& output) override
    {
        LOCK2(cs_main, m_wallet.cs_wallet);
        return m_wallet.IsLockedCoin(output.hash, output.n);
    }
    void listLockedCoins(std::vector<COutPoint>& outputs) override
    {
        LOCK2(cs_main, m_wallet.cs_wallet);
        return m_wallet.ListLockedCoins(outputs);
    }
    std::unique_ptr<PendingWalletTx> createTransaction(const std::vector<CRecipient>& recipients,
        const CCoinControl& coin_control,
        bool sign,
        int& change_pos,
        CAmount& fee,
        std::string& fail_reason) override
    {
        LOCK2(cs_main, m_wallet.cs_wallet);
        auto pending = MakeUnique<PendingWalletTxImpl>(m_wallet);
        if (!m_wallet.CreateTransaction(recipients, pending->m_tx, pending->m_key, fee, change_pos,
                fail_reason, coin_control, sign)) {
            return {};
        }
        return std::move(pending);
    }
    bool transactionCanBeAbandoned(const uint256& txid) override { return m_wallet.TransactionCanBeAbandoned(txid); }
    bool abandonTransaction(const uint256& txid) override
    {
        LOCK2(cs_main, m_wallet.cs_wallet);
        return m_wallet.AbandonTransaction(txid);
    }
    bool transactionCanBeBumped(const uint256& txid) override
    {
        return feebumper::TransactionCanBeBumped(&m_wallet, txid);
    }
    bool createBumpTransaction(const uint256& txid,
        const CCoinControl& coin_control,
        CAmount total_fee,
        std::vector<std::string>& errors,
        CAmount& old_fee,
        CAmount& new_fee,
        CMutableTransaction& mtx) override
    {
        return feebumper::CreateTransaction(&m_wallet, txid, coin_control, total_fee, errors, old_fee, new_fee, mtx) ==
               feebumper::Result::OK;
    }
    bool signBumpTransaction(CMutableTransaction& mtx) override { return feebumper::SignTransaction(&m_wallet, mtx); }
    bool commitBumpTransaction(const uint256& txid,
        CMutableTransaction&& mtx,
        std::vector<std::string>& errors,
        uint256& bumped_txid) override
    {
        return feebumper::CommitTransaction(&m_wallet, txid, std::move(mtx), errors, bumped_txid) ==
               feebumper::Result::OK;
    }
    CTransactionRef getTx(const uint256& txid) override
    {
        LOCK2(::cs_main, m_wallet.cs_wallet);
        auto mi = m_wallet.mapWallet.find(txid);
        if (mi != m_wallet.mapWallet.end()) {
            return mi->second.tx;
        }
        return {};
    }
    WalletTx getWalletTx(const uint256& txid) override
    {
        LOCK2(::cs_main, m_wallet.cs_wallet);
        auto mi = m_wallet.mapWallet.find(txid);
        if (mi != m_wallet.mapWallet.end()) {
            return MakeWalletTx(m_wallet, mi->second);
        }

        if (m_wallet_part)
        {
            const auto mi = m_wallet_part->mapRecords.find(txid);
            if (mi != m_wallet_part->mapRecords.end()) {
                return MakeWalletTx(*m_wallet_part, mi);
            }
        }

        return {};
    }
    std::vector<WalletTx> getWalletTxs() override
    {
        LOCK2(::cs_main, m_wallet.cs_wallet);
        std::vector<WalletTx> result;
        result.reserve(m_wallet.mapWallet.size());
        for (const auto& entry : m_wallet.mapWallet) {
            result.emplace_back(MakeWalletTx(m_wallet, entry.second));
        }
        if (m_wallet_part)
        {
            for (auto mi = m_wallet_part->mapRecords.begin(); mi != m_wallet_part->mapRecords.end(); mi++) {
                result.emplace_back(MakeWalletTx(*m_wallet_part, mi));
            }
        }

        return result;
    }
    bool tryGetTxStatus(const uint256& txid,
        interfaces::WalletTxStatus& tx_status,
        int& num_blocks,
        int64_t& adjusted_time) override
    {
        TRY_LOCK(::cs_main, locked_chain);
        if (!locked_chain) {
            return false;
        }
        TRY_LOCK(m_wallet.cs_wallet, locked_wallet);
        if (!locked_wallet) {
            return false;
        }
        auto mi = m_wallet.mapWallet.find(txid);
        if (mi == m_wallet.mapWallet.end()) {

            if (m_wallet_part)
            {
                auto mi = m_wallet_part->mapRecords.find(txid);
                if (mi != m_wallet_part->mapRecords.end())
                {
                    num_blocks = ::chainActive.Height();
                    adjusted_time = GetAdjustedTime();
                    tx_status = MakeWalletTxStatus(*m_wallet_part, mi->first, mi->second);
                    return true;
                }
            }
            return false;
        }
        num_blocks = ::chainActive.Height();
        adjusted_time = GetAdjustedTime();
        tx_status = MakeWalletTxStatus(mi->second);
        return true;
    }
    WalletTx getWalletTxDetails(const uint256& txid,
        WalletTxStatus& tx_status,
        WalletOrderForm& order_form,
        bool& in_mempool,
        int& num_blocks,
        int64_t& adjusted_time) override
    {
        LOCK2(::cs_main, m_wallet.cs_wallet);
        auto mi = m_wallet.mapWallet.find(txid);
        if (mi != m_wallet.mapWallet.end()) {
            num_blocks = ::chainActive.Height();
            adjusted_time = GetAdjustedTime();
            in_mempool = mi->second.InMempool();
            order_form = mi->second.vOrderForm;
            tx_status = MakeWalletTxStatus(mi->second);
            return MakeWalletTx(m_wallet, mi->second);
        }
        if (m_wallet_part)
        {
            auto mi = m_wallet_part->mapRecords.find(txid);
            if (mi != m_wallet_part->mapRecords.end())
            {
                num_blocks = ::chainActive.Height();
                adjusted_time = GetAdjustedTime();
                in_mempool = m_wallet_part->InMempool(mi->first);
                order_form = {};
                tx_status = MakeWalletTxStatus(*m_wallet_part, mi->first, mi->second);
                return MakeWalletTx(*m_wallet_part, mi);
            }
        }
        return {};
    }
    WalletBalances getBalances() override
    {
        WalletBalances result;
        if (m_wallet_part)
        {
            CHDWalletBalances bal;
            if (!m_wallet_part->GetBalances(bal))
                return result;

            result.balance = bal.nPart;
            result.balanceStaked = bal.nPartStaked;
            result.balanceBlind = bal.nBlind;
            result.balanceAnon = bal.nAnon;
            result.unconfirmed_balance = bal.nPartUnconf + bal.nBlindUnconf + bal.nAnonUnconf;
            result.immature_balance = bal.nPartImmature;
            result.have_watch_only = bal.nPartWatchOnly || bal.nPartWatchOnlyUnconf || bal.nPartWatchOnlyStaked;
            if (result.have_watch_only) {
                result.watch_only_balance = bal.nPartWatchOnly;
                result.unconfirmed_watch_only_balance = bal.nPartWatchOnlyUnconf;
                //result.immature_watch_only_balance = m_wallet.GetImmatureWatchOnlyBalance();
                result.balanceWatchStaked = bal.nPartWatchOnlyStaked;
            }

            return result;
        };


        result.balance = m_wallet.GetBalance();
        result.unconfirmed_balance = m_wallet.GetUnconfirmedBalance();
        result.immature_balance = m_wallet.GetImmatureBalance();
        result.have_watch_only = m_wallet.HaveWatchOnly();
        if (result.have_watch_only) {
            result.watch_only_balance = m_wallet.GetWatchOnlyBalance();
            result.unconfirmed_watch_only_balance = m_wallet.GetUnconfirmedWatchOnlyBalance();
            result.immature_watch_only_balance = m_wallet.GetImmatureWatchOnlyBalance();
        }
        return result;
    }
    bool tryGetBalances(WalletBalances& balances, int& num_blocks) override
    {
        TRY_LOCK(cs_main, locked_chain);
        if (!locked_chain) return false;
        TRY_LOCK(m_wallet.cs_wallet, locked_wallet);
        if (!locked_wallet) {
            return false;
        }
        balances = getBalances();
        num_blocks = ::chainActive.Height();
        return true;
    }
    CAmount getBalance() override { return m_wallet.GetBalance(); }
    CAmount getAvailableBalance(const CCoinControl& coin_control) override
    {
        return m_wallet.GetAvailableBalance(&coin_control);
    }
    isminetype txinIsMine(const CTxIn& txin) override
    {
        LOCK2(::cs_main, m_wallet.cs_wallet);
        return m_wallet.IsMine(txin);
    }
    isminetype txoutIsMine(const CTxOut& txout) override
    {
        LOCK2(::cs_main, m_wallet.cs_wallet);
        return m_wallet.IsMine(txout);
    }
    CAmount getDebit(const CTxIn& txin, isminefilter filter) override
    {
        LOCK2(::cs_main, m_wallet.cs_wallet);
        return m_wallet.GetDebit(txin, filter);
    }
    CAmount getCredit(const CTxOut& txout, isminefilter filter) override
    {
        LOCK2(::cs_main, m_wallet.cs_wallet);
        return m_wallet.GetCredit(txout, filter);
    }
    CoinsList listCoins(OutputTypes nType) override
    {
        LOCK2(::cs_main, m_wallet.cs_wallet);

        CoinsList result;
        if (m_wallet_part
            && nType != OUTPUT_STANDARD)
        {
            for (const auto& entry : m_wallet_part->ListCoins(nType)) {
                auto& group = result[entry.first];
                for (const auto& coin : entry.second) {
                    group.emplace_back(
                        COutPoint(coin.rtx->first, coin.i), MakeWalletTxOut(*m_wallet_part, coin, coin.i, coin.nDepth));
                }
            }
            return result;
        }



        for (const auto& entry : m_wallet.ListCoins()) {
            auto& group = result[entry.first];
            for (const auto& coin : entry.second) {
                group.emplace_back(
                    COutPoint(coin.tx->GetHash(), coin.i), MakeWalletTxOut(m_wallet, *coin.tx, coin.i, coin.nDepth));
            }
        }
        return result;
    }
    std::vector<WalletTxOut> getCoins(const std::vector<COutPoint>& outputs) override
    {
        LOCK2(::cs_main, m_wallet.cs_wallet);
        std::vector<WalletTxOut> result;
        result.reserve(outputs.size());
        for (const auto& output : outputs) {
            result.emplace_back();
            auto it = m_wallet.mapWallet.find(output.hash);
            if (it != m_wallet.mapWallet.end()) {
                int depth = it->second.GetDepthInMainChain();
                if (depth >= 0) {
                    result.back() = MakeWalletTxOut(m_wallet, it->second, output.n, depth);
                }
            }
        }
        return result;
    }
    bool hdEnabled() override { return m_wallet.IsHDEnabled(); }
    OutputType getDefaultAddressType() override { return m_wallet.m_default_address_type; }
    OutputType getDefaultChangeType() override { return m_wallet.m_default_change_type; }
    std::unique_ptr<Handler> handleShowProgress(ShowProgressFn fn) override
    {
        return MakeHandler(m_wallet.ShowProgress.connect(fn));
    }
    std::unique_ptr<Handler> handleStatusChanged(StatusChangedFn fn) override
    {
        return MakeHandler(m_wallet.NotifyStatusChanged.connect([fn](CCryptoKeyStore*) { fn(); }));
    }
    std::unique_ptr<Handler> handleAddressBookChanged(AddressBookChangedFn fn) override
    {
        return MakeHandler(m_wallet.NotifyAddressBookChanged.connect(
            [fn](CWallet*, const CTxDestination& address, const std::string& label, bool is_mine,
                const std::string& purpose, ChangeType status) { fn(address, label, is_mine, purpose, status); }));
    }
    std::unique_ptr<Handler> handleTransactionChanged(TransactionChangedFn fn) override
    {
        return MakeHandler(m_wallet.NotifyTransactionChanged.connect(
            [fn, this](CWallet*, const uint256& txid, ChangeType status) { fn(txid, status); }));
    }
    std::unique_ptr<Handler> handleWatchOnlyChanged(WatchOnlyChangedFn fn) override
    {
        return MakeHandler(m_wallet.NotifyWatchonlyChanged.connect(fn));
    }

    std::unique_ptr<Handler> handleWaitingForDevice(WatchOnlyChangedFn fn) override
    {
        return MakeHandler(m_wallet_part->NotifyWaitingForDevice.connect(fn));
    }

    bool IsParticlWallet()
    {
        return m_wallet_part;
    }

    CAmount getReserveBalance() override
    {
        if (!m_wallet_part)
            return 0;
        return m_wallet_part->nReserveBalance;
    }

    bool ownDestination(const CTxDestination &dest) override
    {
        if (!m_wallet_part)
            return false;
        return m_wallet_part->HaveAddress(dest);
    }

    bool isUnlockForStakingOnlySet()
    {
        if (!m_wallet_part)
            return false;
        return m_wallet_part->fUnlockForStakingOnly;
    }

    CAmount getAvailableAnonBalance(const CCoinControl& coin_control)
    {
        if (!m_wallet_part)
            return 0;
        return m_wallet_part->GetAvailableAnonBalance(&coin_control);
    }

    CAmount getAvailableBlindBalance(const CCoinControl& coin_control)
    {
        if (!m_wallet_part)
            return 0;
        return m_wallet_part->GetAvailableBlindBalance(&coin_control);
    }

    CHDWallet *getParticlWallet()
    {
        return m_wallet_part;
    }

    bool setReserveBalance(CAmount nValue)
    {
        if (!m_wallet_part)
            return false;
        return m_wallet_part->SetReserveBalance(nValue);
    }

    void lockWallet()
    {
        if (!m_wallet_part)
            return;
        ::LockWallet(m_wallet_part);
    }

    bool isDefaultAccountSet()
    {
        if (!m_wallet_part)
            return false;
        return (!m_wallet_part->idDefaultAccount.IsNull());
    }

    CAmount getCredit(const CTxOutBase *txout, isminefilter filter)
    {
        if (!m_wallet_part)
            return 0;
        return m_wallet_part->GetCredit(txout, filter);
    }

    isminetype txoutIsMine(const CTxOutBase *txout)
    {
        if (!m_wallet_part)
            return ISMINE_NO;
        return m_wallet_part->IsMine(txout);
    }

    CWallet& m_wallet;

    CHDWallet *m_wallet_part = nullptr;
};

} // namespace

std::unique_ptr<Wallet> MakeWallet(CWallet& wallet) { return MakeUnique<WalletImpl>(wallet); }

} // namespace interfaces<|MERGE_RESOLUTION|>--- conflicted
+++ resolved
@@ -23,13 +23,8 @@
 #include <wallet/wallet.h>
 #include <wallet/hdwallet.h>
 
-<<<<<<< HEAD
-#include <memory>
-
 extern void LockWallet(CWallet* pWallet);
 
-=======
->>>>>>> a7cbe38a
 namespace interfaces {
 namespace {
 
