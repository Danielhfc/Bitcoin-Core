env:
  ### cirrus config
  CIRRUS_CLONE_DEPTH: 1
  ### compiler options
  HOST:
  WRAPPER_CMD:
  # Specific warnings can be disabled with -Wno-error=foo.
  # -pedantic-errors is not equivalent to -Werror=pedantic and thus not implied by -Werror according to the GCC manual.
  WERROR_CFLAGS: -Werror -pedantic-errors
  MAKEFLAGS: -j4
  BUILD: check
  ### secp256k1 config
  ECMULTWINDOW: auto
  ECMULTGENPRECISION: auto
  ASM: no
  WIDEMUL: auto
  WITH_VALGRIND: yes
  EXTRAFLAGS:
  ### secp256k1 modules
  EXPERIMENTAL: no
  ECDH: no
  RECOVERY: no
  SCHNORRSIG: no
  ELLSWIFT: no
  ### test options
  SECP256K1_TEST_ITERS:
  BENCH: yes
  SECP256K1_BENCH_ITERS: 2
  CTIMETESTS: yes
  # Compile and run the tests
  EXAMPLES: yes

# https://cirrus-ci.org/pricing/#compute-credits
credits_snippet: &CREDITS
  # Don't use any credits for now.
  use_compute_credits: false

cat_logs_snippet: &CAT_LOGS
  always:
    cat_tests_log_script:
      - cat tests.log || true
    cat_noverify_tests_log_script:
      - cat noverify_tests.log || true
    cat_exhaustive_tests_log_script:
      - cat exhaustive_tests.log || true
    cat_ctime_tests_log_script:
      - cat ctime_tests.log || true
    cat_bench_log_script:
      - cat bench.log || true
    cat_config_log_script:
      - cat config.log || true
    cat_test_env_script:
      - cat test_env.log || true
    cat_ci_env_script:
      - env

merge_base_script_snippet: &MERGE_BASE
  merge_base_script:
    - if [ "$CIRRUS_PR" = "" ]; then exit 0; fi
    - git fetch --depth=1 $CIRRUS_REPO_CLONE_URL "pull/${CIRRUS_PR}/merge"
    - git checkout FETCH_HEAD  # Use merged changes to detect silent merge conflicts

linux_container_snippet: &LINUX_CONTAINER
  container:
    dockerfile: ci/linux-debian.Dockerfile
    # Reduce number of CPUs to be able to do more builds in parallel.
    cpu: 1
    # Gives us more CPUs for free if they're available.
    greedy: true
    # More than enough for our scripts.
    memory: 1G

task:
  name: "x86_64: Linux (Debian stable)"
  << : *LINUX_CONTAINER
  matrix: &ENV_MATRIX
    - env: {WIDEMUL:  int64,  RECOVERY: yes}
    - env: {WIDEMUL:  int64,                 ECDH: yes, SCHNORRSIG: yes, ELLSWIFT: yes}
    - env: {WIDEMUL: int128}
    - env: {WIDEMUL: int128_struct,                                      ELLSWIFT: yes}
    - env: {WIDEMUL: int128,  RECOVERY: yes,            SCHNORRSIG: yes, ELLSWIFT: yes}
    - env: {WIDEMUL: int128,                 ECDH: yes, SCHNORRSIG: yes}
    - env: {WIDEMUL: int128,  ASM: x86_64                              , ELLSWIFT: yes}
    - env: {                  RECOVERY: yes,            SCHNORRSIG: yes}
    - env: {CTIMETESTS: no,    RECOVERY: yes, ECDH: yes, SCHNORRSIG: yes, CPPFLAGS: -DVERIFY}
    - env: {BUILD: distcheck, WITH_VALGRIND: no, CTIMETESTS: no, BENCH: no}
    - env: {CPPFLAGS: -DDETERMINISTIC}
    - env: {CFLAGS: -O0, CTIMETESTS: no}
    - env: { ECMULTGENPRECISION: 2, ECMULTWINDOW: 2 }
    - env: { ECMULTGENPRECISION: 8, ECMULTWINDOW: 4 }
  matrix:
    - env:
        CC: gcc
    - env:
        CC: clang
  << : *MERGE_BASE
  test_script:
    - ./ci/cirrus.sh
  << : *CAT_LOGS

task:
  name: "i686: Linux (Debian stable)"
  << : *LINUX_CONTAINER
  env:
    HOST: i686-linux-gnu
    ECDH: yes
    RECOVERY: yes
    SCHNORRSIG: yes
  matrix:
    - env:
        CC: i686-linux-gnu-gcc
    - env:
        CC: clang --target=i686-pc-linux-gnu -isystem /usr/i686-linux-gnu/include
  << : *MERGE_BASE
  test_script:
    - ./ci/cirrus.sh
  << : *CAT_LOGS

task:
  name: "arm64: macOS Ventura"
  macos_instance:
    image: ghcr.io/cirruslabs/macos-ventura-base:latest
  env:
    HOMEBREW_NO_AUTO_UPDATE: 1
    HOMEBREW_NO_INSTALL_CLEANUP: 1
    # Cirrus gives us a fixed number of 4 virtual CPUs. Not that we even have that many jobs at the moment...
    MAKEFLAGS: -j5
  matrix:
    << : *ENV_MATRIX
  env:
    ASM: no
    WITH_VALGRIND: no
    CTIMETESTS: no
  matrix:
    - env:
        CC: gcc
    - env:
        CC: clang
  brew_script:
    - brew install automake libtool gcc
  << : *MERGE_BASE
  test_script:
    - ./ci/cirrus.sh
  << : *CAT_LOGS
  << : *CREDITS

task:
  name: "s390x (big-endian): Linux (Debian stable, QEMU)"
  << : *LINUX_CONTAINER
  env:
    WRAPPER_CMD: qemu-s390x
    SECP256K1_TEST_ITERS: 16
    HOST: s390x-linux-gnu
    WITH_VALGRIND: no
    ECDH: yes
    RECOVERY: yes
    SCHNORRSIG: yes
<<<<<<< HEAD
=======
    ELLSWIFT: yes
>>>>>>> 178ef757
    CTIMETESTS: no
  << : *MERGE_BASE
  test_script:
    # https://sourceware.org/bugzilla/show_bug.cgi?id=27008
    - rm /etc/ld.so.cache
    - ./ci/cirrus.sh
  << : *CAT_LOGS

task:
  name: "ARM32: Linux (Debian stable, QEMU)"
  << : *LINUX_CONTAINER
  env:
    WRAPPER_CMD: qemu-arm
    SECP256K1_TEST_ITERS: 16
    HOST: arm-linux-gnueabihf
    WITH_VALGRIND: no
    ECDH: yes
    RECOVERY: yes
    SCHNORRSIG: yes
<<<<<<< HEAD
=======
    ELLSWIFT: yes
>>>>>>> 178ef757
    CTIMETESTS: no
  matrix:
    - env: {}
    - env: {EXPERIMENTAL: yes, ASM: arm}
  << : *MERGE_BASE
  test_script:
    - ./ci/cirrus.sh
  << : *CAT_LOGS

task:
  name: "ARM64: Linux (Debian stable, QEMU)"
  << : *LINUX_CONTAINER
  env:
    WRAPPER_CMD: qemu-aarch64
    SECP256K1_TEST_ITERS: 16
    HOST: aarch64-linux-gnu
    WITH_VALGRIND: no
    ECDH: yes
    RECOVERY: yes
    SCHNORRSIG: yes
<<<<<<< HEAD
=======
    ELLSWIFT: yes
>>>>>>> 178ef757
    CTIMETESTS: no
  << : *MERGE_BASE
  test_script:
    - ./ci/cirrus.sh
  << : *CAT_LOGS

task:
  name: "ppc64le: Linux (Debian stable, QEMU)"
  << : *LINUX_CONTAINER
  env:
    WRAPPER_CMD: qemu-ppc64le
    SECP256K1_TEST_ITERS: 16
    HOST: powerpc64le-linux-gnu
    WITH_VALGRIND: no
    ECDH: yes
    RECOVERY: yes
    SCHNORRSIG: yes
<<<<<<< HEAD
=======
    ELLSWIFT: yes
>>>>>>> 178ef757
    CTIMETESTS: no
  << : *MERGE_BASE
  test_script:
    - ./ci/cirrus.sh
  << : *CAT_LOGS

task:
  << : *LINUX_CONTAINER
  env:
    WRAPPER_CMD: wine
    WITH_VALGRIND: no
    ECDH: yes
    RECOVERY: yes
    SCHNORRSIG: yes
    CTIMETESTS: no
  matrix:
    - name: "x86_64 (mingw32-w64): Windows (Debian stable, Wine)"
      env:
        HOST: x86_64-w64-mingw32
    - name: "i686 (mingw32-w64): Windows (Debian stable, Wine)"
      env:
        HOST: i686-w64-mingw32
  << : *MERGE_BASE
  test_script:
    - ./ci/cirrus.sh
  << : *CAT_LOGS

task:
  << : *LINUX_CONTAINER
  env:
    WRAPPER_CMD: wine
    WERROR_CFLAGS: -WX
    WITH_VALGRIND: no
    ECDH: yes
    RECOVERY: yes
    EXPERIMENTAL: yes
    SCHNORRSIG: yes
<<<<<<< HEAD
=======
    ELLSWIFT: yes
>>>>>>> 178ef757
    CTIMETESTS: no
    # Use a MinGW-w64 host to tell ./configure we're building for Windows.
    # This will detect some MinGW-w64 tools but then make will need only
    # the MSVC tools CC, AR and NM as specified below.
    HOST: x86_64-w64-mingw32
    CC: /opt/msvc/bin/x64/cl
    AR: /opt/msvc/bin/x64/lib
    NM: /opt/msvc/bin/x64/dumpbin -symbols -headers
    # Set non-essential options that affect the CLI messages here.
    # (They depend on the user's taste, so we don't want to set them automatically in configure.ac.)
    CFLAGS: -nologo -diagnostics:caret
    LDFLAGS: -Xlinker -Xlinker -Xlinker -nologo
  matrix:
    - name: "x86_64 (MSVC): Windows (Debian stable, Wine)"
    - name: "x86_64 (MSVC): Windows (Debian stable, Wine, int128_struct)"
      env:
        WIDEMUL: int128_struct
    - name: "x86_64 (MSVC): Windows (Debian stable, Wine, int128_struct with __(u)mulh)"
      env:
        WIDEMUL: int128_struct
        CPPFLAGS: -DSECP256K1_MSVC_MULH_TEST_OVERRIDE
    - name: "i686 (MSVC): Windows (Debian stable, Wine)"
      env:
        HOST: i686-w64-mingw32
        CC: /opt/msvc/bin/x86/cl
        AR: /opt/msvc/bin/x86/lib
        NM: /opt/msvc/bin/x86/dumpbin -symbols -headers
  << : *MERGE_BASE
  test_script:
    - ./ci/cirrus.sh
  << : *CAT_LOGS

# Sanitizers
task:
  << : *LINUX_CONTAINER
  env:
    ECDH: yes
    RECOVERY: yes
    SCHNORRSIG: yes
<<<<<<< HEAD
=======
    ELLSWIFT: yes
>>>>>>> 178ef757
    CTIMETESTS: no
  matrix:
    - name: "Valgrind (memcheck)"
      container:
        cpu: 2
      env:
        # The `--error-exitcode` is required to make the test fail if valgrind found errors, otherwise it'll return 0 (https://www.valgrind.org/docs/manual/manual-core.html)
        WRAPPER_CMD: "valgrind --error-exitcode=42"
        SECP256K1_TEST_ITERS: 2
    - name: "UBSan, ASan, LSan"
      container:
        memory: 2G
      env:
        CFLAGS: "-fsanitize=undefined,address -g"
        UBSAN_OPTIONS: "print_stacktrace=1:halt_on_error=1"
        ASAN_OPTIONS: "strict_string_checks=1:detect_stack_use_after_return=1:detect_leaks=1"
        LSAN_OPTIONS: "use_unaligned=1"
        SECP256K1_TEST_ITERS: 32
  # Try to cover many configurations with just a tiny matrix.
  matrix:
    - env:
        ASM: auto
    - env:
        ASM: no
        ECMULTGENPRECISION: 2
        ECMULTWINDOW: 2
  matrix:
    - env:
        CC: clang
    - env:
        HOST: i686-linux-gnu
        CC: i686-linux-gnu-gcc
  << : *MERGE_BASE
  test_script:
    - ./ci/cirrus.sh
  << : *CAT_LOGS

# Memory sanitizers
task:
  << : *LINUX_CONTAINER
  name: "MSan"
  env:
    ECDH: yes
    RECOVERY: yes
    SCHNORRSIG: yes
    CTIMETESTS: yes
    CC: clang
    SECP256K1_TEST_ITERS: 32
    ASM: no
    WITH_VALGRIND: no
  container:
    memory: 2G
  matrix:
    - env:
        CFLAGS: "-fsanitize=memory -g"
    - env:
        ECMULTGENPRECISION: 2
        ECMULTWINDOW: 2
        CFLAGS: "-fsanitize=memory -g -O3"
  << : *MERGE_BASE
  test_script:
    - ./ci/cirrus.sh
  << : *CAT_LOGS

task:
  name: "C++ -fpermissive (entire project)"
  << : *LINUX_CONTAINER
  env:
    CC: g++
    CFLAGS: -fpermissive -g
    CPPFLAGS: -DSECP256K1_CPLUSPLUS_TEST_OVERRIDE
    WERROR_CFLAGS:
    ECDH: yes
    RECOVERY: yes
    SCHNORRSIG: yes
    ELLSWIFT: yes
  << : *MERGE_BASE
  test_script:
    - ./ci/cirrus.sh
  << : *CAT_LOGS

task:
  name: "C++ (public headers)"
  << : *LINUX_CONTAINER
  test_script:
    - g++ -Werror include/*.h
    - clang -Werror -x c++-header include/*.h
    - /opt/msvc/bin/x64/cl.exe -c -WX -TP include/*.h

task:
  name: "sage prover"
  << : *LINUX_CONTAINER
  test_script:
    - cd sage
    - sage prove_group_implementations.sage

task:
  name: "x86_64: Windows (VS 2022)"
  windows_container:
    image: cirrusci/windowsservercore:visualstudio2022
    cpu: 4
    memory: 3840MB
  env:
    PATH: '%CIRRUS_WORKING_DIR%\build\src\RelWithDebInfo;%PATH%'
    x64_NATIVE_TOOLS: '"C:\Program Files (x86)\Microsoft Visual Studio\2022\BuildTools\VC\Auxiliary\Build\vcvars64.bat"'
    # Ignore MSBuild warning MSB8029.
    # See: https://learn.microsoft.com/en-us/visualstudio/msbuild/errors/msb8029?view=vs-2022
    IgnoreWarnIntDirInTempDetected: 'true'
  merge_script:
    - PowerShell -NoLogo -Command if ($env:CIRRUS_PR -ne $null) { git fetch $env:CIRRUS_REPO_CLONE_URL pull/$env:CIRRUS_PR/merge; git reset --hard FETCH_HEAD; }
  configure_script:
    - '%x64_NATIVE_TOOLS%'
    - cmake -G "Visual Studio 17 2022" -A x64 -S . -B build -DSECP256K1_ENABLE_MODULE_RECOVERY=ON -DSECP256K1_BUILD_EXAMPLES=ON
  build_script:
    - '%x64_NATIVE_TOOLS%'
    - cmake --build build --config RelWithDebInfo -- -property:UseMultiToolTask=true;CL_MPcount=5
  check_script:
    - '%x64_NATIVE_TOOLS%'
    - ctest --test-dir build -j 5
    - build\src\RelWithDebInfo\bench_ecmult.exe
    - build\src\RelWithDebInfo\bench_internal.exe
    - build\src\RelWithDebInfo\bench.exe<|MERGE_RESOLUTION|>--- conflicted
+++ resolved
@@ -155,10 +155,7 @@
     ECDH: yes
     RECOVERY: yes
     SCHNORRSIG: yes
-<<<<<<< HEAD
-=======
-    ELLSWIFT: yes
->>>>>>> 178ef757
+    ELLSWIFT: yes
     CTIMETESTS: no
   << : *MERGE_BASE
   test_script:
@@ -178,10 +175,7 @@
     ECDH: yes
     RECOVERY: yes
     SCHNORRSIG: yes
-<<<<<<< HEAD
-=======
-    ELLSWIFT: yes
->>>>>>> 178ef757
+    ELLSWIFT: yes
     CTIMETESTS: no
   matrix:
     - env: {}
@@ -202,10 +196,7 @@
     ECDH: yes
     RECOVERY: yes
     SCHNORRSIG: yes
-<<<<<<< HEAD
-=======
-    ELLSWIFT: yes
->>>>>>> 178ef757
+    ELLSWIFT: yes
     CTIMETESTS: no
   << : *MERGE_BASE
   test_script:
@@ -223,10 +214,7 @@
     ECDH: yes
     RECOVERY: yes
     SCHNORRSIG: yes
-<<<<<<< HEAD
-=======
-    ELLSWIFT: yes
->>>>>>> 178ef757
+    ELLSWIFT: yes
     CTIMETESTS: no
   << : *MERGE_BASE
   test_script:
@@ -264,10 +252,7 @@
     RECOVERY: yes
     EXPERIMENTAL: yes
     SCHNORRSIG: yes
-<<<<<<< HEAD
-=======
-    ELLSWIFT: yes
->>>>>>> 178ef757
+    ELLSWIFT: yes
     CTIMETESTS: no
     # Use a MinGW-w64 host to tell ./configure we're building for Windows.
     # This will detect some MinGW-w64 tools but then make will need only
@@ -307,10 +292,7 @@
     ECDH: yes
     RECOVERY: yes
     SCHNORRSIG: yes
-<<<<<<< HEAD
-=======
-    ELLSWIFT: yes
->>>>>>> 178ef757
+    ELLSWIFT: yes
     CTIMETESTS: no
   matrix:
     - name: "Valgrind (memcheck)"
