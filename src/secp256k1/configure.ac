--- conflicted
+++ resolved
@@ -23,14 +23,7 @@
   CFLAGS="-O3 -g"
 fi
 
-<<<<<<< HEAD
-AC_PROG_CC_C89
-if test x"$ac_cv_prog_cc_c89" = x"no"; then
-  AC_MSG_ERROR([c89 compiler support required])
-fi
-=======
 AM_PROG_CC_C_O
->>>>>>> 188ca9c3
 
 AC_PROG_CC_C89
 if test x"$ac_cv_prog_cc_c89" = x"no"; then
@@ -104,8 +97,6 @@
     AS_HELP_STRING([--enable-endomorphism],[enable endomorphism (default is no)]),
     [use_endomorphism=$enableval],
     [use_endomorphism=no])
-<<<<<<< HEAD
-=======
     
 AC_ARG_ENABLE(ecmult_static_precomputation,
     AS_HELP_STRING([--enable-ecmult-static-precomputation],[enable precomputed ecmult table for signing (default is yes)]),
@@ -126,7 +117,6 @@
     AS_HELP_STRING([--enable-module-recovery],[enable ECDSA pubkey recovery module (default is no)]),
     [enable_module_recovery=$enableval],
     [enable_module_recovery=no])
->>>>>>> 188ca9c3
 
 AC_ARG_WITH([field], [AS_HELP_STRING([--with-field=64bit|32bit|auto],
 [Specify Field Implementation. Default is auto])],[req_field=$withval], [req_field=auto])
@@ -152,17 +142,10 @@
   SECP_64BIT_ASM_CHECK
   if test x"$has_64bit_asm" = x"yes"; then
     set_asm=x86_64
-<<<<<<< HEAD
   fi
   if test x"$set_asm" = x; then
     set_asm=no
   fi
-=======
-  fi
-  if test x"$set_asm" = x; then
-    set_asm=no
-  fi
->>>>>>> 188ca9c3
 else
   set_asm=$req_asm
   case $set_asm in
@@ -344,8 +327,6 @@
   AC_DEFINE(USE_ENDOMORPHISM, 1, [Define this symbol to use endomorphism optimization])
 fi
 
-<<<<<<< HEAD
-=======
 if test x"$use_ecmult_static_precomputation" = x"yes"; then
   AC_DEFINE(USE_ECMULT_STATIC_PRECOMPUTATION, 1, [Define this symbol to use a statically generated ecmult table])
 fi
@@ -362,7 +343,6 @@
   AC_DEFINE(ENABLE_MODULE_RECOVERY, 1, [Define this symbol to enable the ECDSA pubkey recovery module])
 fi
 
->>>>>>> 188ca9c3
 AC_C_BIGENDIAN()
 
 AC_MSG_NOTICE([Using assembly optimizations: $set_asm])
@@ -370,13 +350,10 @@
 AC_MSG_NOTICE([Using bignum implementation: $set_bignum])
 AC_MSG_NOTICE([Using scalar implementation: $set_scalar])
 AC_MSG_NOTICE([Using endomorphism optimizations: $use_endomorphism])
-<<<<<<< HEAD
-=======
 AC_MSG_NOTICE([Building ECDH module: $enable_module_ecdh])
 
 AC_MSG_NOTICE([Building Schnorr signatures module: $enable_module_schnorr])
 AC_MSG_NOTICE([Building ECDSA pubkey recovery module: $enable_module_recovery])
->>>>>>> 188ca9c3
 
 AC_CONFIG_HEADERS([src/libsecp256k1-config.h])
 AC_CONFIG_FILES([Makefile libsecp256k1.pc])
@@ -386,13 +363,10 @@
 AC_SUBST(SECP_TEST_INCLUDES)
 AM_CONDITIONAL([USE_TESTS], [test x"$use_tests" != x"no"])
 AM_CONDITIONAL([USE_BENCHMARK], [test x"$use_benchmark" = x"yes"])
-<<<<<<< HEAD
-=======
 AM_CONDITIONAL([USE_ECMULT_STATIC_PRECOMPUTATION], [test x"$use_ecmult_static_precomputation" = x"yes"])
 AM_CONDITIONAL([ENABLE_MODULE_ECDH], [test x"$enable_module_ecdh" = x"yes"])
 AM_CONDITIONAL([ENABLE_MODULE_SCHNORR], [test x"$enable_module_schnorr" = x"yes"])
 AM_CONDITIONAL([ENABLE_MODULE_RECOVERY], [test x"$enable_module_recovery" = x"yes"])
->>>>>>> 188ca9c3
 
 dnl make sure nothing new is exported so that we don't break the cache
 PKGCONFIG_PATH_TEMP="$PKG_CONFIG_PATH"
