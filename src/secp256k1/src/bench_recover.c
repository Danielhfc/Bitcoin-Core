/**********************************************************************
 * Copyright (c) 2014-2015 Pieter Wuille                              *
 * Distributed under the MIT software license, see the accompanying   *
 * file COPYING or http://www.opensource.org/licenses/mit-license.php.*
 **********************************************************************/

#include "include/secp256k1.h"
#include "include/secp256k1_recovery.h"
#include "util.h"
#include "bench.h"

typedef struct {
<<<<<<< HEAD
    secp256k1_context_t *ctx;
=======
    secp256k1_context *ctx;
>>>>>>> 188ca9c3
    unsigned char msg[32];
    unsigned char sig[64];
} bench_recover_t;

void bench_recover(void* arg) {
    int i;
    bench_recover_t *data = (bench_recover_t*)arg;
<<<<<<< HEAD
    unsigned char pubkey[33];

    for (i = 0; i < 20000; i++) {
        int j;
        int pubkeylen = 33;
        CHECK(secp256k1_ecdsa_recover_compact(data->ctx, data->msg, data->sig, pubkey, &pubkeylen, 1, i % 2));
=======
    secp256k1_pubkey pubkey;
    unsigned char pubkeyc[33];

    for (i = 0; i < 20000; i++) {
        int j;
        size_t pubkeylen = 33;
        secp256k1_ecdsa_recoverable_signature sig;
        CHECK(secp256k1_ecdsa_recoverable_signature_parse_compact(data->ctx, &sig, data->sig, i % 2));
        CHECK(secp256k1_ecdsa_recover(data->ctx, &pubkey, &sig, data->msg));
        CHECK(secp256k1_ec_pubkey_serialize(data->ctx, pubkeyc, &pubkeylen, &pubkey, SECP256K1_EC_COMPRESSED));
>>>>>>> 188ca9c3
        for (j = 0; j < 32; j++) {
            data->sig[j + 32] = data->msg[j];    /* Move former message to S. */
            data->msg[j] = data->sig[j];         /* Move former R to message. */
            data->sig[j] = pubkeyc[j + 1];       /* Move recovered pubkey X coordinate to R (which must be a valid X coordinate). */
        }
    }
}

void bench_recover_setup(void* arg) {
    int i;
    bench_recover_t *data = (bench_recover_t*)arg;

<<<<<<< HEAD
    for (i = 0; i < 32; i++) data->msg[i] = 1 + i;
    for (i = 0; i < 64; i++) data->sig[i] = 65 + i;
=======
    for (i = 0; i < 32; i++) {
        data->msg[i] = 1 + i;
    }
    for (i = 0; i < 64; i++) {
        data->sig[i] = 65 + i;
    }
>>>>>>> 188ca9c3
}

int main(void) {
    bench_recover_t data;

    data.ctx = secp256k1_context_create(SECP256K1_CONTEXT_VERIFY);

    run_benchmark("ecdsa_recover", bench_recover, bench_recover_setup, NULL, &data, 10, 20000);

    secp256k1_context_destroy(data.ctx);
    return 0;
}<|MERGE_RESOLUTION|>--- conflicted
+++ resolved
@@ -10,11 +10,7 @@
 #include "bench.h"
 
 typedef struct {
-<<<<<<< HEAD
-    secp256k1_context_t *ctx;
-=======
     secp256k1_context *ctx;
->>>>>>> 188ca9c3
     unsigned char msg[32];
     unsigned char sig[64];
 } bench_recover_t;
@@ -22,14 +18,6 @@
 void bench_recover(void* arg) {
     int i;
     bench_recover_t *data = (bench_recover_t*)arg;
-<<<<<<< HEAD
-    unsigned char pubkey[33];
-
-    for (i = 0; i < 20000; i++) {
-        int j;
-        int pubkeylen = 33;
-        CHECK(secp256k1_ecdsa_recover_compact(data->ctx, data->msg, data->sig, pubkey, &pubkeylen, 1, i % 2));
-=======
     secp256k1_pubkey pubkey;
     unsigned char pubkeyc[33];
 
@@ -40,7 +28,6 @@
         CHECK(secp256k1_ecdsa_recoverable_signature_parse_compact(data->ctx, &sig, data->sig, i % 2));
         CHECK(secp256k1_ecdsa_recover(data->ctx, &pubkey, &sig, data->msg));
         CHECK(secp256k1_ec_pubkey_serialize(data->ctx, pubkeyc, &pubkeylen, &pubkey, SECP256K1_EC_COMPRESSED));
->>>>>>> 188ca9c3
         for (j = 0; j < 32; j++) {
             data->sig[j + 32] = data->msg[j];    /* Move former message to S. */
             data->msg[j] = data->sig[j];         /* Move former R to message. */
@@ -53,17 +40,12 @@
     int i;
     bench_recover_t *data = (bench_recover_t*)arg;
 
-<<<<<<< HEAD
-    for (i = 0; i < 32; i++) data->msg[i] = 1 + i;
-    for (i = 0; i < 64; i++) data->sig[i] = 65 + i;
-=======
     for (i = 0; i < 32; i++) {
         data->msg[i] = 1 + i;
     }
     for (i = 0; i < 64; i++) {
         data->sig[i] = 65 + i;
     }
->>>>>>> 188ca9c3
 }
 
 int main(void) {
