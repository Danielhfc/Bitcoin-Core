--- conflicted
+++ resolved
@@ -31,15 +31,6 @@
 #endif
 
 /** Normalize a field element. */
-<<<<<<< HEAD
-static void secp256k1_fe_normalize(secp256k1_fe_t *r);
-
-/** Weakly normalize a field element: reduce it magnitude to 1, but don't fully normalize. */
-static void secp256k1_fe_normalize_weak(secp256k1_fe_t *r);
-
-/** Normalize a field element, without constant-time guarantee. */
-static void secp256k1_fe_normalize_var(secp256k1_fe_t *r);
-=======
 static void secp256k1_fe_normalize(secp256k1_fe *r);
 
 /** Weakly normalize a field element: reduce it magnitude to 1, but don't fully normalize. */
@@ -55,15 +46,6 @@
 /** Verify whether a field element represents zero i.e. would normalize to a zero value. The field
  *  implementation may optionally normalize the input, but this should not be relied upon. */
 static int secp256k1_fe_normalizes_to_zero_var(secp256k1_fe *r);
->>>>>>> 188ca9c3
-
-/** Verify whether a field element represents zero i.e. would normalize to a zero value. The field
- *  implementation may optionally normalize the input, but this should not be relied upon. */
-static int secp256k1_fe_normalizes_to_zero(secp256k1_fe_t *r);
-
-/** Verify whether a field element represents zero i.e. would normalize to a zero value. The field
- *  implementation may optionally normalize the input, but this should not be relied upon. */
-static int secp256k1_fe_normalizes_to_zero_var(secp256k1_fe_t *r);
 
 /** Set a field element equal to a small integer. Resulting field element is normalized. */
 static void secp256k1_fe_set_int(secp256k1_fe *r, int a);
@@ -75,11 +57,7 @@
 static int secp256k1_fe_is_odd(const secp256k1_fe *a);
 
 /** Compare two field elements. Requires magnitude-1 inputs. */
-<<<<<<< HEAD
-static int secp256k1_fe_equal_var(const secp256k1_fe_t *a, const secp256k1_fe_t *b);
-=======
 static int secp256k1_fe_equal_var(const secp256k1_fe *a, const secp256k1_fe *b);
->>>>>>> 188ca9c3
 
 /** Compare two field elements. Requires both inputs to be normalized */
 static int secp256k1_fe_cmp_var(const secp256k1_fe *a, const secp256k1_fe *b);
@@ -126,18 +104,6 @@
 /** Calculate the (modular) inverses of a batch of field elements. Requires the inputs' magnitudes to be
  *  at most 8. The output magnitudes are 1 (but not guaranteed to be normalized). The inputs and
  *  outputs must not overlap in memory. */
-<<<<<<< HEAD
-static void secp256k1_fe_inv_all_var(size_t len, secp256k1_fe_t *r, const secp256k1_fe_t *a);
-
-/** Convert a field element to the storage type. */
-static void secp256k1_fe_to_storage(secp256k1_fe_storage_t *r, const secp256k1_fe_t*);
-
-/** Convert a field element back from the storage type. */
-static void secp256k1_fe_from_storage(secp256k1_fe_t *r, const secp256k1_fe_storage_t*);
-
-/** If flag is true, set *r equal to *a; otherwise leave it. Constant-time. */
-static void secp256k1_fe_storage_cmov(secp256k1_fe_storage_t *r, const secp256k1_fe_storage_t *a, int flag);
-=======
 static void secp256k1_fe_inv_all_var(size_t len, secp256k1_fe *r, const secp256k1_fe *a);
 
 /** Convert a field element to the storage type. */
@@ -148,7 +114,6 @@
 
 /** If flag is true, set *r equal to *a; otherwise leave it. Constant-time. */
 static void secp256k1_fe_storage_cmov(secp256k1_fe_storage *r, const secp256k1_fe_storage *a, int flag);
->>>>>>> 188ca9c3
 
 /** If flag is true, set *r equal to *a; otherwise leave it. Constant-time. */
 static void secp256k1_fe_cmov(secp256k1_fe *r, const secp256k1_fe *a, int flag);
