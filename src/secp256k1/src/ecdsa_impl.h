--- conflicted
+++ resolved
@@ -28,11 +28,7 @@
  *  sage: '%x' % (EllipticCurve ([F (a), F (b)]).order())
  *   'fffffffffffffffffffffffffffffffebaaedce6af48a03bbfd25e8cd0364141'
  */
-<<<<<<< HEAD
-static const secp256k1_fe_t secp256k1_ecdsa_const_order_as_fe = SECP256K1_FE_CONST(
-=======
 static const secp256k1_fe secp256k1_ecdsa_const_order_as_fe = SECP256K1_FE_CONST(
->>>>>>> 188ca9c3
     0xFFFFFFFFUL, 0xFFFFFFFFUL, 0xFFFFFFFFUL, 0xFFFFFFFEUL,
     0xBAAEDCE6UL, 0xAF48A03BUL, 0xBFD25E8CUL, 0xD0364141UL
 );
@@ -46,72 +42,6 @@
  *  sage: '%x' % (p - EllipticCurve ([F (a), F (b)]).order())
  *   '14551231950b75fc4402da1722fc9baee'
  */
-<<<<<<< HEAD
-static const secp256k1_fe_t secp256k1_ecdsa_const_p_minus_order = SECP256K1_FE_CONST(
-    0, 0, 0, 1, 0x45512319UL, 0x50B75FC4UL, 0x402DA172UL, 0x2FC9BAEEUL
-);
-
-static int secp256k1_ecdsa_sig_parse(secp256k1_ecdsa_sig_t *r, const unsigned char *sig, int size) {
-    unsigned char ra[32] = {0}, sa[32] = {0};
-    const unsigned char *rp;
-    const unsigned char *sp;
-    int lenr;
-    int lens;
-    int overflow;
-    if (sig[0] != 0x30) {
-        return 0;
-    }
-    lenr = sig[3];
-    if (5+lenr >= size) {
-        return 0;
-    }
-    lens = sig[lenr+5];
-    if (sig[1] != lenr+lens+4) {
-        return 0;
-    }
-    if (lenr+lens+6 > size) {
-        return 0;
-    }
-    if (sig[2] != 0x02) {
-        return 0;
-    }
-    if (lenr == 0) {
-        return 0;
-    }
-    if (sig[lenr+4] != 0x02) {
-        return 0;
-    }
-    if (lens == 0) {
-        return 0;
-    }
-    sp = sig + 6 + lenr;
-    while (lens > 0 && sp[0] == 0) {
-        lens--;
-        sp++;
-    }
-    if (lens > 32) {
-        return 0;
-    }
-    rp = sig + 4;
-    while (lenr > 0 && rp[0] == 0) {
-        lenr--;
-        rp++;
-    }
-    if (lenr > 32) {
-        return 0;
-    }
-    memcpy(ra + 32 - lenr, rp, lenr);
-    memcpy(sa + 32 - lens, sp, lens);
-    overflow = 0;
-    secp256k1_scalar_set_b32(&r->r, ra, &overflow);
-    if (overflow) {
-        return 0;
-    }
-    secp256k1_scalar_set_b32(&r->s, sa, &overflow);
-    if (overflow) {
-        return 0;
-    }
-=======
 static const secp256k1_fe secp256k1_ecdsa_const_p_minus_order = SECP256K1_FE_CONST(
     0, 0, 0, 1, 0x45512319UL, 0x50B75FC4UL, 0x402DA172UL, 0x2FC9BAEEUL
 );
@@ -243,21 +173,12 @@
         return 0;
     }
 
->>>>>>> 188ca9c3
     return 1;
 }
 
 static int secp256k1_ecdsa_sig_serialize(unsigned char *sig, size_t *size, const secp256k1_scalar* ar, const secp256k1_scalar* as) {
     unsigned char r[33] = {0}, s[33] = {0};
     unsigned char *rp = r, *sp = s;
-<<<<<<< HEAD
-    int lenR = 33, lenS = 33;
-    secp256k1_scalar_get_b32(&r[1], &a->r);
-    secp256k1_scalar_get_b32(&s[1], &a->s);
-    while (lenR > 1 && rp[0] == 0 && rp[1] < 0x80) { lenR--; rp++; }
-    while (lenS > 1 && sp[0] == 0 && sp[1] < 0x80) { lenS--; sp++; }
-    if (*size < 6+lenS+lenR) {
-=======
     size_t lenR = 33, lenS = 33;
     secp256k1_scalar_get_b32(&r[1], ar);
     secp256k1_scalar_get_b32(&s[1], as);
@@ -265,7 +186,6 @@
     while (lenS > 1 && sp[0] == 0 && sp[1] < 0x80) { lenS--; sp++; }
     if (*size < 6+lenS+lenR) {
         *size = 6 + lenS + lenR;
->>>>>>> 188ca9c3
         return 0;
     }
     *size = 6 + lenS + lenR;
@@ -280,22 +200,6 @@
     return 1;
 }
 
-<<<<<<< HEAD
-static int secp256k1_ecdsa_sig_verify(const secp256k1_ecmult_context_t *ctx, const secp256k1_ecdsa_sig_t *sig, const secp256k1_ge_t *pubkey, const secp256k1_scalar_t *message) {
-    unsigned char c[32];
-    secp256k1_scalar_t sn, u1, u2;
-    secp256k1_fe_t xr;
-    secp256k1_gej_t pubkeyj;
-    secp256k1_gej_t pr;
-
-    if (secp256k1_scalar_is_zero(&sig->r) || secp256k1_scalar_is_zero(&sig->s)) {
-        return 0;
-    }
-
-    secp256k1_scalar_inverse_var(&sn, &sig->s);
-    secp256k1_scalar_mul(&u1, &sn, message);
-    secp256k1_scalar_mul(&u2, &sn, &sig->r);
-=======
 static int secp256k1_ecdsa_sig_verify(const secp256k1_ecmult_context *ctx, const secp256k1_scalar *sigr, const secp256k1_scalar *sigs, const secp256k1_ge *pubkey, const secp256k1_scalar *message) {
     unsigned char c[32];
     secp256k1_scalar sn, u1, u2;
@@ -310,17 +214,12 @@
     secp256k1_scalar_inverse_var(&sn, sigs);
     secp256k1_scalar_mul(&u1, &sn, message);
     secp256k1_scalar_mul(&u2, &sn, sigr);
->>>>>>> 188ca9c3
     secp256k1_gej_set_ge(&pubkeyj, pubkey);
     secp256k1_ecmult(ctx, &pr, &pubkeyj, &u2, &u1);
     if (secp256k1_gej_is_infinity(&pr)) {
         return 0;
     }
-<<<<<<< HEAD
-    secp256k1_scalar_get_b32(c, &sig->r);
-=======
     secp256k1_scalar_get_b32(c, sigr);
->>>>>>> 188ca9c3
     secp256k1_fe_set_b32(&xr, c);
 
     /** We now have the recomputed R point in pr, and its claimed x coordinate (modulo n)
@@ -340,19 +239,11 @@
      *  secp256k1_gej_eq_x implements the (xr * pr.z^2 mod p == pr.x) test.
      */
     if (secp256k1_gej_eq_x_var(&xr, &pr)) {
-<<<<<<< HEAD
-        /* xr.x == xr * xr.z^2 mod p, so the signature is valid. */
-        return 1;
-    }
-    if (secp256k1_fe_cmp_var(&xr, &secp256k1_ecdsa_const_p_minus_order) >= 0) {
-        /* xr + p >= n, so we can skip testing the second case. */
-=======
         /* xr * pr.z^2 mod p == pr.x, so the signature is valid. */
         return 1;
     }
     if (secp256k1_fe_cmp_var(&xr, &secp256k1_ecdsa_const_p_minus_order) >= 0) {
         /* xr + n >= p, so we can skip testing the second case. */
->>>>>>> 188ca9c3
         return 0;
     }
     secp256k1_fe_add(&xr, &secp256k1_ecdsa_const_order_as_fe);
@@ -361,48 +252,6 @@
         return 1;
     }
     return 0;
-<<<<<<< HEAD
-}
-
-static int secp256k1_ecdsa_sig_recover(const secp256k1_ecmult_context_t *ctx, const secp256k1_ecdsa_sig_t *sig, secp256k1_ge_t *pubkey, const secp256k1_scalar_t *message, int recid) {
-    unsigned char brx[32];
-    secp256k1_fe_t fx;
-    secp256k1_ge_t x;
-    secp256k1_gej_t xj;
-    secp256k1_scalar_t rn, u1, u2;
-    secp256k1_gej_t qj;
-
-    if (secp256k1_scalar_is_zero(&sig->r) || secp256k1_scalar_is_zero(&sig->s)) {
-        return 0;
-    }
-
-    secp256k1_scalar_get_b32(brx, &sig->r);
-    VERIFY_CHECK(secp256k1_fe_set_b32(&fx, brx)); /* brx comes from a scalar, so is less than the order; certainly less than p */
-    if (recid & 2) {
-        if (secp256k1_fe_cmp_var(&fx, &secp256k1_ecdsa_const_p_minus_order) >= 0) {
-            return 0;
-        }
-        secp256k1_fe_add(&fx, &secp256k1_ecdsa_const_order_as_fe);
-    }
-    if (!secp256k1_ge_set_xo_var(&x, &fx, recid & 1)) {
-        return 0;
-    }
-    secp256k1_gej_set_ge(&xj, &x);
-    secp256k1_scalar_inverse_var(&rn, &sig->r);
-    secp256k1_scalar_mul(&u1, &rn, message);
-    secp256k1_scalar_negate(&u1, &u1);
-    secp256k1_scalar_mul(&u2, &rn, &sig->s);
-    secp256k1_ecmult(ctx, &qj, &xj, &u2, &u1);
-    secp256k1_ge_set_gej_var(pubkey, &qj);
-    return !secp256k1_gej_is_infinity(&qj);
-}
-
-static int secp256k1_ecdsa_sig_sign(const secp256k1_ecmult_gen_context_t *ctx, secp256k1_ecdsa_sig_t *sig, const secp256k1_scalar_t *seckey, const secp256k1_scalar_t *message, const secp256k1_scalar_t *nonce, int *recid) {
-    unsigned char b[32];
-    secp256k1_gej_t rp;
-    secp256k1_ge_t r;
-    secp256k1_scalar_t n;
-=======
 }
 
 static int secp256k1_ecdsa_sig_sign(const secp256k1_ecmult_gen_context *ctx, secp256k1_scalar *sigr, secp256k1_scalar *sigs, const secp256k1_scalar *seckey, const secp256k1_scalar *message, const secp256k1_scalar *nonce, int *recid) {
@@ -410,7 +259,6 @@
     secp256k1_gej rp;
     secp256k1_ge r;
     secp256k1_scalar n;
->>>>>>> 188ca9c3
     int overflow = 0;
 
     secp256k1_ecmult_gen(ctx, &rp, nonce);
@@ -418,53 +266,33 @@
     secp256k1_fe_normalize(&r.x);
     secp256k1_fe_normalize(&r.y);
     secp256k1_fe_get_b32(b, &r.x);
-<<<<<<< HEAD
-    secp256k1_scalar_set_b32(&sig->r, b, &overflow);
-    if (secp256k1_scalar_is_zero(&sig->r)) {
-        /* P.x = order is on the curve, so technically sig->r could end up zero, which would be an invalid signature. */
-=======
     secp256k1_scalar_set_b32(sigr, b, &overflow);
     if (secp256k1_scalar_is_zero(sigr)) {
         /* P.x = order is on the curve, so technically sig->r could end up zero, which would be an invalid signature.
          * This branch is cryptographically unreachable as hitting it requires finding the discrete log of P.x = N.
          */
->>>>>>> 188ca9c3
         secp256k1_gej_clear(&rp);
         secp256k1_ge_clear(&r);
         return 0;
     }
     if (recid) {
-<<<<<<< HEAD
-        *recid = (overflow ? 2 : 0) | (secp256k1_fe_is_odd(&r.y) ? 1 : 0);
-    }
-    secp256k1_scalar_mul(&n, &sig->r, seckey);
-=======
         /* The overflow condition is cryptographically unreachable as hitting it requires finding the discrete log
          * of some P where P.x >= order, and only 1 in about 2^127 points meet this criteria.
          */
         *recid = (overflow ? 2 : 0) | (secp256k1_fe_is_odd(&r.y) ? 1 : 0);
     }
     secp256k1_scalar_mul(&n, sigr, seckey);
->>>>>>> 188ca9c3
     secp256k1_scalar_add(&n, &n, message);
     secp256k1_scalar_inverse(sigs, nonce);
     secp256k1_scalar_mul(sigs, sigs, &n);
     secp256k1_scalar_clear(&n);
     secp256k1_gej_clear(&rp);
     secp256k1_ge_clear(&r);
-<<<<<<< HEAD
-    if (secp256k1_scalar_is_zero(&sig->s)) {
-        return 0;
-    }
-    if (secp256k1_scalar_is_high(&sig->s)) {
-        secp256k1_scalar_negate(&sig->s, &sig->s);
-=======
     if (secp256k1_scalar_is_zero(sigs)) {
         return 0;
     }
     if (secp256k1_scalar_is_high(sigs)) {
         secp256k1_scalar_negate(sigs, sigs);
->>>>>>> 188ca9c3
         if (recid) {
             *recid ^= 1;
         }
