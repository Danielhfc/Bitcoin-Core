#include <blsct/arith/mcl/mcl.h>
#include <blsct/building_block/fiat_shamir.h>
#include <blsct/building_block/imp_inner_prod_arg.h>
#include <blsct/building_block/lazy_points.h>
#include <blsct/common.h>
#include <blsct/range_proof/bulletproofs/range_proof.h>
#include <blsct/range_proof/setup.h>

template <typename T>
std::optional<ImpInnerProdArgResult<T>> ImpInnerProdArg::Run(
    const size_t& N,
    Elements<typename T::Point>& Gi,
    Elements<typename T::Point>& Hi,
    const typename T::Point& u,
    Elements<typename T::Scalar>& a,
    Elements<typename T::Scalar>& b,
    const typename T::Scalar& c_factor,
    const typename T::Scalar& y,
    HashWriter& fiat_shamir
) {
    using Scalar = typename T::Scalar;
    using Point = typename T::Point;
    using Scalars = Elements<Scalar>;

    const Scalars y_inv_pows = Scalars::FirstNPow(y.Invert(), N);
    size_t n = N;
    size_t rounds = 0;
    ImpInnerProdArgResult<T> res;

    while (n > 1) {
        n /= 2;

        Point L = (
            LazyPoints<T>(Gi.From(n), a.To(n)) +
            LazyPoints<T>(Hi.To(n), rounds == 0 ? b.From(n) * y_inv_pows.To(n) : b.From(n)) +
            LazyPoint<T>(u, (a.To(n) * b.From(n)).Sum() * c_factor)
        ).Sum();
        Point R = (
            LazyPoints<T>(Gi.To(n), a.From(n)) +
            LazyPoints<T>(Hi.From(n), rounds == 0 ? b.To(n) * y_inv_pows.From(n) : b.To(n)) +
            LazyPoint<T>(u, (a.From(n) * b.To(n)).Sum() * c_factor)
        ).Sum();

        fiat_shamir << L;
        fiat_shamir << R;
        res.Ls.Add(L);
        res.Rs.Add(R);

        // verifier chooses random x and sends to prover
        GEN_FIAT_SHAMIR_VAR(x, fiat_shamir, retry);

        Scalar x_inv = x.Invert();

        // update Gi, Hi for the next iteration
        if (n > 1) { // if the last loop, there is no need to update Gi and Hi
            Gi = (Gi.To(n) * x_inv) + (Gi.From(n) * x);
            if (rounds == 0) {
                Hi = (Hi.To(n) * y_inv_pows.To(n) * x) + (Hi.From(n) * y_inv_pows.From(n) * x_inv);
            } else {
                Hi = (Hi.To(n) * x) + (Hi.From(n) * x_inv);
            }
        }

        // update a, b for the next iteration
        a = (a.To(n) * x) + (a.From(n) * x_inv);
        b = (b.To(n) * x_inv) + (b.From(n) * x);

        ++rounds;
    }

    res.a = a[0];
    res.b = b[0];

    return res;

retry:
    return std::nullopt;
}
template
std::optional<ImpInnerProdArgResult<Mcl>> ImpInnerProdArg::Run(
    const size_t& N,
    Elements<typename Mcl::Point>& Gi,
    Elements<typename Mcl::Point>& Hi,
    const typename Mcl::Point& u,
    Elements<typename Mcl::Scalar>& a,
    Elements<typename Mcl::Scalar>& b,
    const typename Mcl::Scalar& c_factor,
    const typename Mcl::Scalar& y,
    HashWriter& fiat_shamir
);

template <typename T>
std::vector<typename T::Scalar> ImpInnerProdArg::GenGeneratorExponents(
    const size_t& num_rounds,
    const Elements<typename T::Scalar>& xs
) {
    using Scalar = typename T::Scalar;
    using Scalars = Elements<Scalar>;

    Scalars x_invs = xs.Invert();
    std::vector<Scalar> acc_xs(1ull << num_rounds, 1);
    acc_xs[0] = x_invs[0];
    acc_xs[1] = xs[0];

    for (size_t i = 1; i < num_rounds; ++i) {
        const size_t sl = 1ull << (i + 1);
        for (long signed int s = sl - 1; s > 0; s -= 2) {
            acc_xs[s] = acc_xs[s / 2] * xs[i];
            acc_xs[s - 1] = acc_xs[s / 2] * x_invs[i];
        }
    }
    return acc_xs;
};
template
std::vector<Mcl::Scalar> ImpInnerProdArg::GenGeneratorExponents<Mcl>(
    const size_t& num_rounds,
    const Elements<Mcl::Scalar>& xs
);

template <typename T>
void ImpInnerProdArg::LoopWithYPows(
    const size_t& num_loops,
    const typename T::Scalar& y,
    std::function<void(const size_t&, const typename T::Scalar&, const typename T::Scalar&)> f
) {
    typename T::Scalar y_inv_pow(1);
    typename T::Scalar y_pow(1);
    typename T::Scalar y_inv = y.Invert();

    for (size_t i = 0; i < num_loops; ++i) {
        f(i, y_pow, y_inv_pow);
        y_inv_pow = y_inv_pow * y_inv;
        y_pow = y_pow * y;
    };
}
template
void ImpInnerProdArg::LoopWithYPows<Mcl>(
    const size_t& num_loops,
    const Mcl::Scalar& y,
    std::function<void(const size_t&, const Mcl::Scalar&, const Mcl::Scalar&)>
);

template <typename T>
std::optional<Elements<typename T::Scalar>> ImpInnerProdArg::GenAllRoundXs(
    const Elements<typename T::Point>& Ls,
    const Elements<typename T::Point>& Rs,
<<<<<<< HEAD
    HashWriter& fiat_shamir
) {
=======
    CHashWriter& fiat_shamir)
{
>>>>>>> de5b69d8
    using Scalar = typename T::Scalar;
    using Scalars = Elements<Scalar>;

    Scalars xs;

    for (size_t i = 0; i < Ls.Size(); ++i) {
        fiat_shamir << Ls[i];
        fiat_shamir << Rs[i];
        GEN_FIAT_SHAMIR_VAR(x, fiat_shamir, retry);
        xs.Add(x);
    }

    return xs;

retry:
    return std::nullopt;
}
template std::optional<Elements<Mcl::Scalar>> ImpInnerProdArg::GenAllRoundXs<Mcl>(
    const Elements<Mcl::Point>& Ls,
    const Elements<Mcl::Point>& Rs,
<<<<<<< HEAD
    HashWriter& fiat_shamir
);
=======
    CHashWriter& fiat_shamir);
>>>>>>> de5b69d8
<|MERGE_RESOLUTION|>--- conflicted
+++ resolved
@@ -144,13 +144,8 @@
 std::optional<Elements<typename T::Scalar>> ImpInnerProdArg::GenAllRoundXs(
     const Elements<typename T::Point>& Ls,
     const Elements<typename T::Point>& Rs,
-<<<<<<< HEAD
-    HashWriter& fiat_shamir
-) {
-=======
-    CHashWriter& fiat_shamir)
+    HashWriter& fiat_shamir)
 {
->>>>>>> de5b69d8
     using Scalar = typename T::Scalar;
     using Scalars = Elements<Scalar>;
 
@@ -171,9 +166,4 @@
 template std::optional<Elements<Mcl::Scalar>> ImpInnerProdArg::GenAllRoundXs<Mcl>(
     const Elements<Mcl::Point>& Ls,
     const Elements<Mcl::Point>& Rs,
-<<<<<<< HEAD
-    HashWriter& fiat_shamir
-);
-=======
-    CHashWriter& fiat_shamir);
->>>>>>> de5b69d8
+    HashWriter& fiat_shamir);