// RPC calls

#include "omnicore/rpc.h"

#include "omnicore/convert.h"
#include "omnicore/dex.h"
#include "omnicore/errors.h"
#include "omnicore/fetchwallettx.h"
#include "omnicore/log.h"
#include "omnicore/mdex.h"
#include "omnicore/notifications.h"
#include "omnicore/omnicore.h"
#include "omnicore/rpcrequirements.h"
#include "omnicore/rpctx.h"
#include "omnicore/rpctxobject.h"
#include "omnicore/rpcvalues.h"
#include "omnicore/sp.h"
#include "omnicore/tally.h"
#include "omnicore/tx.h"
#include "omnicore/version.h"

#include "amount.h"
#include "init.h"
#include "main.h"
#include "primitives/block.h"
#include "primitives/transaction.h"
#include "rpcserver.h"
#include "tinyformat.h"
#include "uint256.h"
#include "utilstrencodings.h"
#include "wallet.h"

#include "json/json_spirit_value.h"

#include <stdint.h>
#include <map>
#include <stdexcept>
#include <string>

using std::runtime_error;
using namespace json_spirit;
using namespace mastercore;

void PopulateFailure(int error)
{
    switch (error) {
        case MP_TX_NOT_FOUND:
            throw JSONRPCError(RPC_INVALID_ADDRESS_OR_KEY, "No information available about transaction");
        case MP_TX_UNCONFIRMED:
            throw JSONRPCError(RPC_INVALID_ADDRESS_OR_KEY, "Unconfirmed transactions are not supported");
        case MP_BLOCK_NOT_IN_CHAIN:
            throw JSONRPCError(RPC_INVALID_ADDRESS_OR_KEY, "Transaction not part of the active chain");
        case MP_CROWDSALE_WITHOUT_PROPERTY:
            throw JSONRPCError(RPC_INTERNAL_ERROR, "Potential database corruption: \
                                                  \"Crowdsale Purchase\" without valid property identifier");
        case MP_INVALID_TX_IN_DB_FOUND:
            throw JSONRPCError(RPC_INTERNAL_ERROR, "Potential database corruption: Invalid transaction found");
        case MP_TX_IS_NOT_MASTER_PROTOCOL:
            throw JSONRPCError(RPC_INVALID_ADDRESS_OR_KEY, "Not a Master Protocol transaction");
    }
    throw JSONRPCError(RPC_INTERNAL_ERROR, "Generic transaction population failure");
}

void PropertyToJSON(const CMPSPInfo::Entry& sProperty, Object& property_obj)
{
    property_obj.push_back(Pair("name", sProperty.name));
    property_obj.push_back(Pair("category", sProperty.category));
    property_obj.push_back(Pair("subcategory", sProperty.subcategory));
    property_obj.push_back(Pair("data", sProperty.data));
    property_obj.push_back(Pair("url", sProperty.url));
    property_obj.push_back(Pair("divisible", sProperty.isDivisible()));
}

void MetaDexObjectToJSON(const CMPMetaDEx& obj, Object& metadex_obj)
{
    bool propertyIdForSaleIsDivisible = isPropertyDivisible(obj.getProperty());
    bool propertyIdDesiredIsDivisible = isPropertyDivisible(obj.getDesProperty());
    // add data to JSON object
    metadex_obj.push_back(Pair("address", obj.getAddr()));
    metadex_obj.push_back(Pair("txid", obj.getHash().GetHex()));
    if (obj.getAction() == 4) metadex_obj.push_back(Pair("ecosystem", isTestEcosystemProperty(obj.getProperty()) ? "test" : "main"));
    metadex_obj.push_back(Pair("propertyidforsale", (uint64_t) obj.getProperty()));
    metadex_obj.push_back(Pair("propertyidforsaleisdivisible", propertyIdForSaleIsDivisible));
    metadex_obj.push_back(Pair("amountforsale", FormatMP(obj.getProperty(), obj.getAmountForSale())));
    metadex_obj.push_back(Pair("amountremaining", FormatMP(obj.getProperty(), obj.getAmountRemaining())));
    metadex_obj.push_back(Pair("propertyiddesired", (uint64_t) obj.getDesProperty()));
    metadex_obj.push_back(Pair("propertyiddesiredisdivisible", propertyIdDesiredIsDivisible));
    metadex_obj.push_back(Pair("amountdesired", FormatMP(obj.getDesProperty(), obj.getAmountDesired())));
    metadex_obj.push_back(Pair("amounttofill", FormatMP(obj.getDesProperty(), obj.getAmountToFill())));
    metadex_obj.push_back(Pair("action", (int) obj.getAction()));
    metadex_obj.push_back(Pair("block", obj.getBlock()));
    metadex_obj.push_back(Pair("blocktime", obj.getBlockTime()));
}

void MetaDexObjectsToJSON(std::vector<CMPMetaDEx>& vMetaDexObjs, Array& response)
{
    MetaDEx_compare compareByHeight;
    
    // sorts metadex objects based on block height and position in block
    std::sort (vMetaDexObjs.begin(), vMetaDexObjs.end(), compareByHeight);

    for (std::vector<CMPMetaDEx>::const_iterator it = vMetaDexObjs.begin(); it != vMetaDexObjs.end(); ++it) {
        Object metadex_obj;
        MetaDexObjectToJSON(*it, metadex_obj);

        response.push_back(metadex_obj);
    }
}

void BalanceToJSON(const std::string& address, uint32_t property, Object& balance_obj, bool divisible)
{
    // confirmed balance minus unconfirmed, spent amounts
    int64_t nAvailable = getUserAvailableMPbalance(address, property);

    int64_t nReserved = 0;
    nReserved += getMPbalance(address, property, ACCEPT_RESERVE);
    nReserved += getMPbalance(address, property, METADEX_RESERVE);
    nReserved += getMPbalance(address, property, SELLOFFER_RESERVE);

    if (divisible) {
        balance_obj.push_back(Pair("balance", FormatDivisibleMP(nAvailable)));
        balance_obj.push_back(Pair("reserved", FormatDivisibleMP(nReserved)));
    } else {
        balance_obj.push_back(Pair("balance", FormatIndivisibleMP(nAvailable)));
        balance_obj.push_back(Pair("reserved", FormatIndivisibleMP(nReserved)));
    }
}

// determine whether to automatically commit transactions
Value omni_setautocommit(const Array& params, bool fHelp)
{
    if (fHelp || params.size() != 1)
        throw runtime_error(
<<<<<<< HEAD
            "omni_setautocommit flag\n"
=======
            "setautocommit_OMNI flag\n"
>>>>>>> 97f00c38
            "\nSets the global flag that determines whether transactions are automatically committed and broadcast.\n"
            "\nArguments:\n"
            "1. flag                 (boolean, required) the flag\n"
            "\nResult:\n"
            "true|false              (boolean) the updated flag status\n"
            "\nExamples:\n"
            + HelpExampleCli("omni_setautocommit", "false")
            + HelpExampleRpc("omni_setautocommit", "false")
        );

    LOCK(cs_tally);

    autoCommit = params[0].get_bool();
    return autoCommit;
}

// display the tally map & the offer/accept list(s)
Value mscrpc(const Array& params, bool fHelp)
{
    int extra = 0;
    int extra2 = 0, extra3 = 0;

    if (fHelp || params.size() > 3)
        throw runtime_error(
            "mscrpc\n"
            "\nReturns the number of blocks in the longest block chain.\n"
            "\nResult:\n"
            "n    (number) the current block count\n"
            "\nExamples:\n"
            + HelpExampleCli("mscrpc", "")
            + HelpExampleRpc("mscrpc", "")
        );

    if (0 < params.size()) extra = atoi(params[0].get_str());
    if (1 < params.size()) extra2 = atoi(params[1].get_str());
    if (2 < params.size()) extra3 = atoi(params[2].get_str());

    PrintToConsole("%s(extra=%d,extra2=%d,extra3=%d)\n", __FUNCTION__, extra, extra2, extra3);

    bool bDivisible = isPropertyDivisible(extra2);

    // various extra tests
    switch (extra) {
        case 0:
        {
            LOCK(cs_tally);
            int64_t total = 0;
            // display all balances
            for (std::map<std::string, CMPTally>::iterator my_it = mp_tally_map.begin(); my_it != mp_tally_map.end(); ++my_it) {
                PrintToConsole("%34s => ", my_it->first);
                total += (my_it->second).print(extra2, bDivisible);
            }
            PrintToConsole("total for property %d  = %X is %s\n", extra2, extra2, FormatDivisibleMP(total));
            break;
        }
        case 1:
        {
            LOCK(cs_tally);
            // display the whole CMPTxList (leveldb)
            p_txlistdb->printAll();
            p_txlistdb->printStats();
            break;
        }
        case 2:
        {
            LOCK(cs_tally);
            // display smart properties
            _my_sps->printAll();
            break;
        }
        case 3:
        {
            LOCK(cs_tally);
            uint32_t id = 0;
            // for each address display all currencies it holds
            for (std::map<std::string, CMPTally>::iterator my_it = mp_tally_map.begin(); my_it != mp_tally_map.end(); ++my_it) {
                PrintToConsole("%34s => ", my_it->first);
                (my_it->second).print(extra2);
                (my_it->second).init();
                while (0 != (id = (my_it->second).next())) {
                    PrintToConsole("Id: %u=0x%X ", id, id);
                }
                PrintToConsole("\n");
            }
            break;
        }
        case 4:
        {
            LOCK(cs_tally);
            for (CrowdMap::const_iterator it = my_crowds.begin(); it != my_crowds.end(); ++it) {
                (it->second).print(it->first);
            }
            break;
        }
        case 5:
        {
            LOCK(cs_tally);
            PrintToConsole("isMPinBlockRange(%d,%d)=%s\n", extra2, extra3, isMPinBlockRange(extra2, extra3, false) ? "YES" : "NO");
            break;
        }
        case 6:
        {
            LOCK(cs_tally);
            MetaDEx_debug_print(true, true);
            break;
        }
        case 7:
        {
            LOCK(cs_tally);
            // display the whole CMPTradeList (leveldb)
            t_tradelistdb->printAll();
            t_tradelistdb->printStats();
            break;
        }
        case 8:
        {
            LOCK(cs_tally);
            // display the STO receive list
            s_stolistdb->printAll();
            s_stolistdb->printStats();
            break;
        }
        case 9:
        {
            PrintToConsole("Locking cs_tally for %d milliseconds..\n", extra2);
            LOCK(cs_tally);
            MilliSleep(extra2);
            PrintToConsole("Unlocking cs_tally now\n");
            break;
        }
        case 10:
        {
            PrintToConsole("Locking cs_main for %d milliseconds..\n", extra2);
            LOCK(cs_main);
            MilliSleep(extra2);
            PrintToConsole("Unlocking cs_main now\n");
            break;
        }
        case 11:
        {
            PrintToConsole("Locking pwalletMain->cs_wallet for %d milliseconds..\n", extra2);
            LOCK(pwalletMain->cs_wallet);
            MilliSleep(extra2);
            PrintToConsole("Unlocking pwalletMain->cs_wallet now\n");
            break;
        }
        default:
            break;
    }

    return GetHeight();
}

// display an MP balance via RPC
Value omni_getbalance(const Array& params, bool fHelp)
{
    if (fHelp || params.size() != 2)
        throw runtime_error(
            "omni_getbalance \"address\" propertyid\n"
            "\nReturns the token balance for a given address and property.\n"
            "\nArguments:\n"
            "1. address           (string, required) the address\n"
            "2. propertyid        (number, required) the property identifier\n"
            "\nResult:\n"
            "{\n"
            "  \"balance\" : \"n.nnnnnnnn\",   (string) the available balance of the address\n"
            "  \"reserved\" : \"n.nnnnnnnn\"   (string) the amount reserved by sell offers and accepts\n"
            "}\n"
            "\nExamples:\n"
            + HelpExampleCli("omni_getbalance", "\"1EXoDusjGwvnjZUyKkxZ4UHEf77z6A5S4P\" 1")
            + HelpExampleRpc("omni_getbalance", "\"1EXoDusjGwvnjZUyKkxZ4UHEf77z6A5S4P\", 1")
        );

    std::string address = ParseAddress(params[0]);
    uint32_t propertyId = ParsePropertyId(params[1]);

    RequireExistingProperty(propertyId);

    Object balanceObj;
    BalanceToJSON(address, propertyId, balanceObj, isPropertyDivisible(propertyId));

    return balanceObj;
}

Value omni_sendrawtx(const Array& params, bool fHelp)
{
    if (fHelp || params.size() < 2 || params.size() > 5)
        throw runtime_error(
<<<<<<< HEAD
            "omni_sendrawtx \"fromaddress\" \"rawtransaction\" ( \"referenceaddress\" \"redeemaddress\" \"referenceamount\" )\n"
            "\nBroadcasts a raw Omni Layer transaction.\n"
=======
            "sendrawtx_MP \"fromaddress\" \"rawtransaction\" ( \"referenceaddress\" \"redeemaddress\" \"referenceamount\" )\n"
            "\nBroadcasts a raw Omni transaction.\n"
>>>>>>> 97f00c38
            "\nArguments:\n"
            "1. fromaddress          (string, required) the address to send from\n"
            "2. rawtransaction       (string, required) the hex-encoded raw transaction\n"
            "3. referenceaddress     (string, optional) a reference address (empty by default)\n"
            "4. redeemaddress        (string, optional) an address that can spent the transaction dust (sender by default)\n"
            "5. referenceamount      (string, optional) a bitcoin amount that is sent to the receiver (minimal by default)\n"
            "\nResult:\n"
            "\"hash\"                  (string) the hex-encoded transaction hash\n"
            "\nExamples:\n"
            + HelpExampleCli("omni_sendrawtx", "\"1MCHESTptvd2LnNp7wmr2sGTpRomteAkq8\" \"000000000000000100000000017d7840\" \"1EqTta1Rt8ixAA32DuC29oukbsSWU62qAV\"")
            + HelpExampleRpc("omni_sendrawtx", "\"1MCHESTptvd2LnNp7wmr2sGTpRomteAkq8\", \"000000000000000100000000017d7840\", \"1EqTta1Rt8ixAA32DuC29oukbsSWU62qAV\"")
        );

    std::string fromAddress = ParseAddress(params[0]);
    std::vector<unsigned char> data = ParseHexV(params[1], "raw transaction");
    std::string toAddress = (params.size() > 2 && !ParseText(params[2]).empty()) ? ParseAddress(params[2]): "";
    std::string redeemAddress = (params.size() > 3 && !ParseText(params[3]).empty()) ? ParseAddress(params[3]): "";
    int64_t referenceAmount = (params.size() > 4) ? ParseAmount(params[4], true): 0;

    //some sanity checking of the data supplied?
    uint256 newTX;
    std::string rawHex;
    int result = ClassAgnosticWalletTXBuilder(fromAddress, toAddress, redeemAddress, referenceAmount, data, newTX, rawHex, autoCommit);

    // check error and return the txid (or raw hex depending on autocommit)
    if (result != 0) {
        throw JSONRPCError(result, error_str(result));
    } else {
        if (!autoCommit) {
            return rawHex;
        } else {
            return newTX.GetHex();
        }
    }
}

Value omni_getallbalancesforid(const Array& params, bool fHelp)
{
    if (fHelp || params.size() != 1)
        throw runtime_error(
            "omni_getallbalancesforid propertyid\n"
            "\nReturns a list of token balances for a given currency or property identifier.\n"
            "\nArguments:\n"
            "1. propertyid           (number, required) the property identifier\n"
            "\nResult:\n"
            "[                           (array of JSON objects)\n"
            "  {\n"
            "    \"address\" : \"address\",      (string) the address\n"
            "    \"balance\" : \"n.nnnnnnnn\",   (string) the available balance of the address\n"
            "    \"reserved\" : \"n.nnnnnnnn\"   (string) the amount reserved by sell offers and accepts\n"
            "  },\n"
            "  ...\n"
            "]\n"
            "\nExamples:\n"
            + HelpExampleCli("omni_getallbalancesforid", "1")
            + HelpExampleRpc("omni_getallbalancesforid", "1")
        );

    uint32_t propertyId = ParsePropertyId(params[0]);

    RequireExistingProperty(propertyId);

    Array response;
    bool isDivisible = isPropertyDivisible(propertyId); // we want to check this BEFORE the loop

    LOCK(cs_tally);

    for (std::map<std::string, CMPTally>::iterator it = mp_tally_map.begin(); it != mp_tally_map.end(); ++it) {
        uint32_t id = 0;
        bool includeAddress = false;
        std::string address = it->first;
        (it->second).init();
        while (0 != (id = (it->second).next())) {
            if (id == propertyId) {
                includeAddress = true;
                break;
            }
        }
        if (!includeAddress) {
            continue; // ignore this address, has never transacted in this propertyId
        }
        Object balanceObj;
        balanceObj.push_back(Pair("address", address));
        BalanceToJSON(address, propertyId, balanceObj, isDivisible);

        response.push_back(balanceObj);
    }

    return response;
}

Value omni_getallbalancesforaddress(const Array& params, bool fHelp)
{
    if (fHelp || params.size() != 1)
        throw runtime_error(
            "omni_getallbalancesforaddress \"address\"\n"
            "\nReturns a list of all token balances for a given address.\n"
            "\nArguments:\n"
            "1. address              (string, required) the address\n"
            "\nResult:\n"
            "[                           (array of JSON objects)\n"
            "  {\n"
            "    \"propertyid\" : n,           (number) the property identifier\n"
            "    \"balance\" : \"n.nnnnnnnn\",   (string) the available balance of the address\n"
            "    \"reserved\" : \"n.nnnnnnnn\"   (string) the amount reserved by sell offers and accepts\n"
            "  },\n"
            "  ...\n"
            "]\n"
            "\nExamples:\n"
            + HelpExampleCli("omni_getallbalancesforaddress", "1EXoDusjGwvnjZUyKkxZ4UHEf77z6A5S4P")
            + HelpExampleRpc("omni_getallbalancesforaddress", "1EXoDusjGwvnjZUyKkxZ4UHEf77z6A5S4P")
        );

    std::string address = ParseAddress(params[0]);

    Array response;

    LOCK(cs_tally);

    CMPTally* addressTally = getTally(address);

    if (NULL == addressTally) { // addressTally object does not exist
        throw JSONRPCError(RPC_INVALID_PARAMETER, "Address not found");
    }

    addressTally->init();

    uint32_t propertyId = 0;
    while (0 != (propertyId = addressTally->next())) {
        Object balanceObj;
        balanceObj.push_back(Pair("propertyid", (uint64_t) propertyId));
        BalanceToJSON(address, propertyId, balanceObj, isPropertyDivisible(propertyId));

        response.push_back(balanceObj);
    }

    return response;
}

Value omni_getproperty(const Array& params, bool fHelp)
{
    if (fHelp || params.size() != 1)
        throw runtime_error(
<<<<<<< HEAD
            "omni_getproperty propertyid\n"
            "\nReturns details for a property identifier.\n"
=======
            "getproperty_MP propertyid\n"
            "\nReturns details for about the tokens or smart property to lookup.\n"
>>>>>>> 97f00c38
            "\nArguments:\n"
            "1. propertyid           (number, required) the identifier of the tokens or property\n"
            "\nResult:\n"
            "{\n"
            "  \"propertyid\" : n,                (number) the identifier\n"
            "  \"name\" : \"name\",                 (string) the name of the tokens\n"
            "  \"category\" : \"category\",         (string) the category used for the tokens\n"
            "  \"subcategory\" : \"subcategory\",   (string) the subcategory used for the tokens\n"
            "  \"data\" : \"information\",          (string) additional information or a description\n"
            "  \"url\" : \"uri\",                   (string) an URI, for example pointing to a website\n"
            "  \"divisible\" : true|false,        (boolean) whether the tokens are divisible\n"
            "  \"issuer\" : \"address\",            (string) the Bitcoin address of the issuer on record\n"
            "  \"creationtxid\" : \"hash\",         (string) the hex-encoded creation transaction hash\n"
            "  \"fixedissuance\" : true|false,    (boolean) whether the token supply is fixed\n"
            "  \"totaltokens\" : \"n.nnnnnnnn\"     (string) the total number of tokens in existence\n"
            "}\n"
<<<<<<< HEAD
            "\nExamples\n"
            + HelpExampleCli("omni_getproperty", "3")
            + HelpExampleRpc("omni_getproperty", "3")
=======
            "\nExamples:\n"
            + HelpExampleCli("getproperty_MP", "3")
            + HelpExampleRpc("getproperty_MP", "3")
>>>>>>> 97f00c38
        );

    uint32_t propertyId = ParsePropertyId(params[0]);

    RequireExistingProperty(propertyId);

    CMPSPInfo::Entry sp;
    {
        LOCK(cs_tally);
        if (!_my_sps->getSP(propertyId, sp)) {
            throw JSONRPCError(RPC_INVALID_PARAMETER, "Property identifier does not exist");
        }
    }
    int64_t nTotalTokens = getTotalTokens(propertyId);
    std::string strCreationHash = sp.txid.GetHex();
    std::string strTotalTokens = FormatMP(propertyId, nTotalTokens);

    Object response;
    response.push_back(Pair("propertyid", (uint64_t) propertyId));
    PropertyToJSON(sp, response); // name, category, subcategory, data, url, divisible
    response.push_back(Pair("issuer", sp.issuer));
    response.push_back(Pair("creationtxid", strCreationHash));
    response.push_back(Pair("fixedissuance", sp.fixed));
    response.push_back(Pair("totaltokens", strTotalTokens));

    return response;
}

Value omni_listproperties(const Array& params, bool fHelp)
{
    if (fHelp)
        throw runtime_error(
<<<<<<< HEAD
            "omni_listproperties\n"
            "\nLists all smart properties.\n"
            "\nResult:\n"
            "{\n"
            "  \"name\" : \"PropertyName\",     (string) the property name\n"
            "  \"category\" : \"PropertyCategory\",     (string) the property category\n"
            "  \"subcategory\" : \"PropertySubCategory\",     (string) the property subcategory\n"
            "  \"data\" : \"PropertyData\",     (string) the property data\n"
            "  \"url\" : \"PropertyURL\",     (string) the property URL\n"
            "  \"divisible\" : false,     (boolean) whether the property is divisible\n"
            "}\n"
            "\nExamples\n"
            + HelpExampleCli("omni_listproperties", "")
            + HelpExampleRpc("omni_listproperties", "")
=======
            "listproperties_MP\n"
            "\nLists all tokens or smart properties.\n"
            "\nResult:\n"
            "[                                (array of JSON objects)\n"
            "  {\n"
            "    \"propertyid\" : n,                (number) the identifier of the tokens\n"
            "    \"name\" : \"name\",                 (string) the name of the tokens\n"
            "    \"category\" : \"category\",         (string) the category used for the tokens\n"
            "    \"subcategory\" : \"subcategory\",   (string) the subcategory used for the tokens\n"
            "    \"data\" : \"information\",          (string) additional information or a description\n"
            "    \"url\" : \"uri\",                   (string) an URI, for example pointing to a website\n"
            "    \"divisible\" : true|false         (boolean) whether the tokens are divisible\n"
            "  },\n"
            "  ...\n"
            "]\n"
            "\nExamples:\n"
            + HelpExampleCli("listproperties_MP", "")
            + HelpExampleRpc("listproperties_MP", "")
>>>>>>> 97f00c38
        );

    Array response;

    LOCK(cs_tally);

    uint32_t nextSPID = _my_sps->peekNextSPID(1);
    for (uint32_t propertyId = 1; propertyId < nextSPID; propertyId++) {
        CMPSPInfo::Entry sp;
        if (_my_sps->getSP(propertyId, sp)) {
            Object propertyObj;
            propertyObj.push_back(Pair("propertyid", (uint64_t) propertyId));
            PropertyToJSON(sp, propertyObj); // name, category, subcategory, data, url, divisible

            response.push_back(propertyObj);
        }
    }

    uint32_t nextTestSPID = _my_sps->peekNextSPID(2);
    for (uint32_t propertyId = TEST_ECO_PROPERTY_1; propertyId < nextTestSPID; propertyId++) {
        CMPSPInfo::Entry sp;
        if (_my_sps->getSP(propertyId, sp)) {
            Object propertyObj;
            propertyObj.push_back(Pair("propertyid", (uint64_t) propertyId));
            PropertyToJSON(sp, propertyObj); // name, category, subcategory, data, url, divisible

            response.push_back(propertyObj);
        }
    }

    return response;
}

Value omni_getcrowdsale(const Array& params, bool fHelp)
{
    if (fHelp || params.size() < 1 || params.size() > 2)
        throw runtime_error(
<<<<<<< HEAD
            "omni_getcrowdsale propertyid ( verbose )\n"
            "\nGet information about a crowdsale for a property identifier.\n"
=======
            "getcrowdsale_MP propertyid ( verbose )\n"
            "\nReturns information about a crowdsale.\n"
>>>>>>> 97f00c38
            "\nArguments:\n"
            "1. propertyid           (number, required) the identifier of the crowdsale\n"
            "2. verbose              (boolean, optional) list crowdsale participants (default: false)\n"
            "\nResult:\n"
            "{\n"
            "  \"propertyid\" : n,                     (number) the identifier of the crowdsale\n"
            "  \"name\" : \"name\",                      (string) the name of the tokens issued via the crowdsale\n"
            "  \"active\" : true|false,                (boolean) whether the crowdsale is still active\n"
            "  \"issuer\" : \"address\",                 (string) the Bitcoin address of the issuer on record\n"
            "  \"propertyiddesired\" : n,              (number) the identifier of the tokens eligible to participate in the crowdsale\n"
            "  \"tokensperunit\" : \"n.nnnnnnnn\",       (string) the amount of tokens granted per unit invested in the crowdsale\n"
            "  \"earlybonus\" : n,                     (number) an early bird bonus for participants in percent per week\n"
            "  \"percenttoissuer\" : n,                (number) a percentage of tokens that will be granted to the issuer\n"
            "  \"starttime\" : nnnnnnnnnn,             (number) the start time of the of the crowdsale as Unix timestamp\n"
            "  \"deadline\" : nnnnnnnnnn,              (number) the deadline of the crowdsale as Unix timestamp\n"
            "  \"amountraised\" : \"n.nnnnnnnn\",        (string) the amount of tokens invested by participants\n"
            "  \"tokensissued\" : \"n.nnnnnnnn\",        (string) the total number of tokens issued via the crowdsale\n"
            "  \"addedissuertokens\" : \"n.nnnnnnnn\",   (string) the amount of tokens granted to the issuer as bonus\n"
            "  \"closedearly\" : true|false,           (boolean) whether the crowdsale ended early (if not active)\n"
            "  \"maxtokens\" : true|false,             (boolean) whether the crowdsale ended early due to reaching the limit of max. issuable tokens (if not active)\n"
            "  \"endedtime\" : nnnnnnnnnn,             (number) the time when the crowdsale ended (if closed early)\n"
            "  \"closetx\" : \"hash\",                   (string) the hex-encoded hash of the transaction that closed the crowdsale (if closed manually)\n"
            "  \"participanttransactions\": [          (array of JSON objects) a list of crowdsale participations (if verbose=true)\n"
            "    {\n"
            "      \"txid\" : \"hash\",                      (string) the hex-encoded hash of participation transaction\n"
            "      \"amountsent\" : \"n.nnnnnnnn\",          (string) the amount of tokens invested by the participant\n"
            "      \"participanttokens\" : \"n.nnnnnnnn\",   (string) the tokens granted to the participant\n"
            "      \"issuertokens\" : \"n.nnnnnnnn\"         (string) the tokens granted to the issuer as bonus\n"
            "    },\n"
            "    ...\n"
            "  ]\n"
            "}\n"
<<<<<<< HEAD
            "\nExamples\n"
            + HelpExampleCli("omni_getcrowdsale", "3 true")
            + HelpExampleRpc("omni_getcrowdsale", "3, true")
=======
            "\nExamples:\n"
            + HelpExampleCli("getcrowdsale_MP", "3 true")
            + HelpExampleRpc("getcrowdsale_MP", "3, true")
>>>>>>> 97f00c38
        );

    uint32_t propertyId = ParsePropertyId(params[0]);
    bool showVerbose = (params.size() > 1) ? params[1].get_bool() : false;

    RequireExistingProperty(propertyId);
    RequireCrowdsale(propertyId);

    CMPSPInfo::Entry sp;
    {
        LOCK(cs_tally);
        if (!_my_sps->getSP(propertyId, sp)) {
            throw JSONRPCError(RPC_INVALID_PARAMETER, "Property identifier does not exist");
        }
    }

    const uint256& creationHash = sp.txid;

    CTransaction tx;
    uint256 hashBlock;
    if (!GetTransaction(creationHash, tx, hashBlock, true)) {
        throw JSONRPCError(RPC_INVALID_ADDRESS_OR_KEY, "No information available about transaction");
    }

    Object response;
    bool active = isCrowdsaleActive(propertyId);
    std::map<uint256, std::vector<int64_t> > database;

    if (active) {
        bool crowdFound = false;

        LOCK(cs_tally);

        for (CrowdMap::const_iterator it = my_crowds.begin(); it != my_crowds.end(); ++it) {
            const CMPCrowd& crowd = it->second;
            if (propertyId == crowd.getPropertyId()) {
                crowdFound = true;
                database = crowd.getDatabase();
            }
        }
        if (!crowdFound) {
            throw JSONRPCError(RPC_INTERNAL_ERROR, "Crowdsale is flagged active but cannot be retrieved");
        }
    } else {
        database = sp.historicalData;
    }

    int64_t amountRaised = 0;
    int64_t tokensIssued = getTotalTokens(propertyId);
    const std::string& txidClosed = sp.txid_close.GetHex();

    int64_t startTime = -1;
    if (0 != hashBlock && GetBlockIndex(hashBlock)) {
        startTime = GetBlockIndex(hashBlock)->nTime;
    }

    response.push_back(Pair("propertyid", (uint64_t) propertyId));
    response.push_back(Pair("name", sp.name));
    response.push_back(Pair("active", active));
    response.push_back(Pair("issuer", sp.issuer));
    response.push_back(Pair("propertyiddesired", (uint64_t) sp.property_desired));
    response.push_back(Pair("tokensperunit", FormatMP(propertyId, sp.num_tokens)));
    response.push_back(Pair("earlybonus", sp.early_bird));
    response.push_back(Pair("percenttoissuer", sp.percentage));
    response.push_back(Pair("starttime", startTime));
    response.push_back(Pair("deadline", sp.deadline));
    response.push_back(Pair("amountraised", FormatMP(sp.property_desired, amountRaised)));
    response.push_back(Pair("tokensissued", FormatMP(propertyId, tokensIssued)));
    response.push_back(Pair("addedissuertokens", FormatMP(propertyId, sp.missedTokens)));

    // TODO: return fields every time?
    if (!active) response.push_back(Pair("closedearly", sp.close_early));
    if (!active) response.push_back(Pair("maxtokens", sp.max_tokens));
    if (sp.close_early) response.push_back(Pair("endedtime", sp.timeclosed));
    if (sp.close_early && !sp.max_tokens) response.push_back(Pair("closetx", txidClosed));

    // TODO: sort by height?

    // array of txids contributing to crowdsale here if needed
    if (showVerbose) {
        Array participanttxs;
        std::map<uint256, std::vector<int64_t> >::const_iterator it;
        for (it = database.begin(); it != database.end(); it++) {
            Object participanttx;

            std::string txid = it->first.GetHex();
            int64_t userTokens = it->second.at(2);
            int64_t issuerTokens = it->second.at(3);
            int64_t amountSent = it->second.at(0);

            amountRaised += amountSent;
            participanttx.push_back(Pair("txid", txid));
            participanttx.push_back(Pair("amountsent", FormatMP(sp.property_desired, amountSent)));
            participanttx.push_back(Pair("participanttokens", FormatMP(propertyId, userTokens)));
            participanttx.push_back(Pair("issuertokens", FormatMP(propertyId, issuerTokens)));
            participanttxs.push_back(participanttx);
        }

        response.push_back(Pair("participanttransactions", participanttxs));
    }

    return response;
}

Value omni_getactivecrowdsales(const Array& params, bool fHelp)
{
    if (fHelp)
        throw runtime_error(
<<<<<<< HEAD
            "omni_getactivecrowdsales\n"
            "\nGet active crowdsales.\n"
            "\nResult:\n"
            "{\n"
            "  \"name\" : \"PropertyName\",     (string) the property name\n"
            "  \"issuer\" : \"1Address\",     (string) the issuer address\n"
            "  \"creationtxid\" : \"txid\",     (string) the transaction that created the crowdsale\n"
            "  \"propertyiddesired\" : x,     (number) the property identifier desired\n"
            "  \"tokensperunit\" : x,     (number) the number of tokens awarded per unit\n"
            "  \"earlybonus\" : x,     (number) the percentage per week early bonus applied\n"
            "  \"percenttoissuer\" : x,     (number) the percentage awarded to the issuer\n"
            "  \"starttime\" : xxx,     (number) the start time of the crowdsale\n"
            "  \"deadline\" : xxx,     (number) the time the crowdsale will automatically end\n"
            "}\n"
            "\nExamples\n"
            + HelpExampleCli("omni_getactivecrowdsales", "")
            + HelpExampleRpc("omni_getactivecrowdsales", "")
=======
            "getactivecrowdsales_MP\n"
            "\nLists currently active crowdsales.\n"
            "\nResult:\n"
            "[                                 (array of JSON objects)\n"
            "  {\n"
            "    \"propertyid\" : n,                 (number) the identifier of the crowdsale\n"
            "    \"name\" : \"name\",                  (string) the name of the tokens issued via the crowdsale\n"
            "    \"issuer\" : \"address\",             (string) the Bitcoin address of the issuer on record\n"
            "    \"propertyiddesired\" : n,          (number) the identifier of the tokens eligible to participate in the crowdsale\n"
            "    \"tokensperunit\" : \"n.nnnnnnnn\",   (string) the amount of tokens granted per unit invested in the crowdsale\n"
            "    \"earlybonus\" : n,                 (number) an early bird bonus for participants in percent per week\n"
            "    \"percenttoissuer\" : n,            (number) a percentage of tokens that will be granted to the issuer\n"
            "    \"starttime\" : nnnnnnnnnn,         (number) the start time of the of the crowdsale as Unix timestamp\n"
            "    \"deadline\" : nnnnnnnnnn           (number) the deadline of the crowdsale as Unix timestamp\n"
            "  },\n"
            "  ...\n"
            "]\n"
            "\nExamples:\n"
            + HelpExampleCli("getactivecrowdsales_MP", "")
            + HelpExampleRpc("getactivecrowdsales_MP", "")
>>>>>>> 97f00c38
        );

    Array response;

    LOCK2(cs_main, cs_tally);

    for (CrowdMap::const_iterator it = my_crowds.begin(); it != my_crowds.end(); ++it) {
        const CMPCrowd& crowd = it->second;
        uint32_t propertyId = crowd.getPropertyId();

        CMPSPInfo::Entry sp;
        if (!_my_sps->getSP(propertyId, sp)) {
            continue;
        }

        const uint256& creationHash = sp.txid;

        CTransaction tx;
        uint256 hashBlock;
        if (!GetTransaction(creationHash, tx, hashBlock, true)) {
            throw JSONRPCError(RPC_INVALID_ADDRESS_OR_KEY, "No information available about transaction");
        }

        int64_t startTime = -1;
        if (0 != hashBlock && GetBlockIndex(hashBlock)) {
            startTime = GetBlockIndex(hashBlock)->nTime;
        }

        Object responseObj;
        responseObj.push_back(Pair("propertyid", (uint64_t) propertyId));
        responseObj.push_back(Pair("name", sp.name));
        responseObj.push_back(Pair("issuer", sp.issuer));
        responseObj.push_back(Pair("propertyiddesired", (uint64_t) sp.property_desired));
        responseObj.push_back(Pair("tokensperunit", FormatMP(propertyId, sp.num_tokens)));
        responseObj.push_back(Pair("earlybonus", sp.early_bird));
        responseObj.push_back(Pair("percenttoissuer", sp.percentage));
        responseObj.push_back(Pair("starttime", startTime));
        responseObj.push_back(Pair("deadline", sp.deadline));
        response.push_back(responseObj);
    }

    return response;
}

Value omni_getgrants(const Array& params, bool fHelp)
{
    if (fHelp || params.size() != 1)
        throw runtime_error(
<<<<<<< HEAD
            "omni_getgrants propertyid\n"
            "\nGet information about grants and revokes for a property identifier.\n"
=======
            "getgrants_MP propertyid\n"
            "\nReturns information about granted and revoked units of managed tokens.\n"
>>>>>>> 97f00c38
            "\nArguments:\n"
            "1. propertyid           (number, required) the identifier of the managed tokens to lookup\n"
            "\nResult:\n"
            "{\n"
            "  \"propertyid\" : n,               (number) the identifier of the managed tokens\n"
            "  \"name\" : \"name\",                (string) the name of the tokens\n"
            "  \"issuer\" : \"address\",           (string) the Bitcoin address of the issuer on record\n"
            "  \"creationtxid\" : \"hash\",        (string) the hex-encoded creation transaction hash\n"
            "  \"totaltokens\" : \"n.nnnnnnnn\",   (string) the total number of tokens in existence\n"
            "  \"issuances\": [                  (array of JSON objects) a list of the granted and revoked tokens\n"
            "    {\n"
            "      \"txid\" : \"hash\",                (string) the hash of the transaction that granted tokens\n"
            "      \"grant\" : \"n.nnnnnnnn\"          (string) the number of tokens granted by this transaction\n"
            "    },\n"
            "    {\n"
            "      \"txid\" : \"hash\",                (string) the hash of the transaction that revoked tokens\n"
            "      \"grant\" : \"n.nnnnnnnn\"          (string) the number of tokens revoked by this transaction\n"
            "    },\n"
            "    ...\n"
            "  ]\n"
            "}\n"
<<<<<<< HEAD
            "\nExamples\n"
            + HelpExampleCli("omni_getgrants", "31")
            + HelpExampleRpc("omni_getgrants", "31")
=======
            "\nExamples:\n"
            + HelpExampleCli("getgrants_MP", "31")
            + HelpExampleRpc("getgrants_MP", "31")
>>>>>>> 97f00c38
        );

    uint32_t propertyId = ParsePropertyId(params[0]);

    RequireExistingProperty(propertyId);
    RequireManagedProperty(propertyId);

    CMPSPInfo::Entry sp;
    {
        LOCK(cs_tally);
        if (false == _my_sps->getSP(propertyId, sp)) {
            throw JSONRPCError(RPC_INVALID_PARAMETER, "Property identifier does not exist");
        }
    }
    Object response;
    const uint256& creationHash = sp.txid;
    int64_t totalTokens = getTotalTokens(propertyId);

    // TODO: sort by height?

    Array issuancetxs;
    std::map<uint256, std::vector<int64_t> >::const_iterator it;
    for (it = sp.historicalData.begin(); it != sp.historicalData.end(); it++) {
        const std::string& txid = it->first.GetHex();
        int64_t grantedTokens = it->second.at(0);
        int64_t revokedTokens = it->second.at(1);

        if (grantedTokens > 0) {
            Object granttx;
            granttx.push_back(Pair("txid", txid));
            granttx.push_back(Pair("grant", FormatMP(propertyId, grantedTokens)));
            issuancetxs.push_back(granttx);
        }

        if (revokedTokens > 0) {
            Object revoketx;
            revoketx.push_back(Pair("txid", txid));
            revoketx.push_back(Pair("revoke", FormatMP(propertyId, revokedTokens)));
            issuancetxs.push_back(revoketx);
        }
    }

    response.push_back(Pair("propertyid", (uint64_t) propertyId));
    response.push_back(Pair("name", sp.name));
    response.push_back(Pair("issuer", sp.issuer));
    response.push_back(Pair("creationtxid", creationHash.GetHex()));
    response.push_back(Pair("totaltokens", FormatMP(propertyId, totalTokens)));
    response.push_back(Pair("issuances", issuancetxs));

    return response;
}

Value omni_getorderbook(const Array& params, bool fHelp)
{
    if (fHelp || params.size() < 1 || params.size() > 2)
        throw runtime_error(
<<<<<<< HEAD
            "omni_getorderbook propertyid ( propertyid )\n"
            "\nRequest active trade information from the MetaDEx.\n"
=======
            "getorderbook_MP propertyid ( propertyid )\n"
            "\nList active offers on the distributed token exchange.\n"
>>>>>>> 97f00c38
            "\nArguments:\n"
            "1. propertyid           (number, required) filter orders by propertyid for sale\n"
            "2. propertyid           (number, optional) filter orders by propertyid desired\n"
            "\nResult:\n"
            "[                                              (array of JSON objects)\n"
            "  {\n"
            "    \"address\" : \"address\",                         (string) the Bitcoin address of the trader\n"
            "    \"txid\" : \"hash\",                               (string) the hex-encoded hash of the transaction of the order\n"
            "    \"ecosystem\" : \"main\"|\"test\",                   (string) the ecosytem in which the order was made (if cancel-ecosystem)\n"
            "    \"propertyidforsale\" : n,                       (number) the identifier of the tokens put up for sale\n"
            "    \"propertyidforsaleisdivisible\" : true|false,   (boolean) whether the tokens for sale are divisible\n"
            "    \"amountforsale\" : \"n.nnnnnnnn\",                (string) the amount of tokens initially offered\n"
            "    \"amountremaining\" : \"n.nnnnnnnn\",              (string) the amount of tokens still up for sale\n"
            "    \"propertyiddesired\" : n,                       (number) the identifier of the tokens desired in exchange\n"
            "    \"propertyiddesiredisdivisible\" : true|false,   (boolean) whether the desired tokens are divisible\n"
            "    \"amountdesired\" : \"n.nnnnnnnn\",                (string) the amount of tokens initially desired\n"
            "    \"amounttofill\" : \"n.nnnnnnnn\",                 (string) the amount of tokens still needed to fill the offer completely\n"
            "    \"action\" : n,                                  (number) the action of the transaction: (1) trade, (2) cancel-price, (3) cancel-pair, (4) cancel-ecosystem\n"
            "    \"block\" : nnnnnn,                              (number) the index of the block that contains the transaction\n"
            "    \"blocktime\" : nnnnnnnnnn                       (number) the timestamp of the block that contains the transaction\n"
            "  },\n"
            "  ...\n"
            "]\n"
            "\nExamples:\n"
<<<<<<< HEAD
            + HelpExampleCli("omni_getorderbook", "1 12")
            + HelpExampleRpc("omni_getorderbook", "1, 12")
=======
            + HelpExampleCli("getorderbook_MP", "2")
            + HelpExampleRpc("getorderbook_MP", "2")
>>>>>>> 97f00c38
        );

    bool filterDesired = (params.size() > 1);
    uint32_t propertyIdForSale = ParsePropertyId(params[0]);
    uint32_t propertyIdDesired = 0;

    RequireExistingProperty(propertyIdForSale);

    if (filterDesired) {
        propertyIdDesired = ParsePropertyId(params[1]);

        RequireExistingProperty(propertyIdDesired);
        RequireSameEcosystem(propertyIdForSale, propertyIdDesired);
        RequireDifferentIds(propertyIdForSale, propertyIdDesired);
    }

    std::vector<CMPMetaDEx> vecMetaDexObjects;
    {
        LOCK(cs_tally);
        for (md_PropertiesMap::const_iterator my_it = metadex.begin(); my_it != metadex.end(); ++my_it) {
            const md_PricesMap& prices = my_it->second;
            for (md_PricesMap::const_iterator it = prices.begin(); it != prices.end(); ++it) {
                const md_Set& indexes = it->second;
                for (md_Set::const_iterator it = indexes.begin(); it != indexes.end(); ++it) {
                    const CMPMetaDEx& obj = *it;
                    if (obj.getProperty() != propertyIdForSale) continue;
                    if (!filterDesired || obj.getDesProperty() == propertyIdDesired) vecMetaDexObjects.push_back(obj);
                }
            }
        }
    }

    Array response;
    MetaDexObjectsToJSON(vecMetaDexObjects, response);
    return response;
}

Value omni_gettradehistoryforaddress(const Array& params, bool fHelp)
{
    if (fHelp || params.size() < 1 || params.size() > 3)
        throw runtime_error(
<<<<<<< HEAD
            "omni_gettradehistoryforaddress \"address\" ( count propertyid )\n"
            "\nRetrieves MetaDEx trade history for the supplied address\n"
=======
            "gettradehistoryforaddress_OMNI \"address\" ( count propertyid )\n"
            "\nRetrieves the history of orders on the distributed exchange for the supplied address.\n"
>>>>>>> 97f00c38
            "\nArguments:\n"
            "1. address              (string, required) address to retrieve history for\n"
            "2. count                (number, optional) number of orders to retrieve (default: 10)\n"
            "3. propertyid           (number, optional) filter by propertyid transacted (default: no filter)\n"
            "\nResult:\n"
            "[                                              (array of JSON objects)\n"
            "  {\n"
            "    \"txid\" : \"hash\",                               (string) the hex-encoded hash of the transaction of the order\n"
            "    \"sendingaddress\" : \"address\",                  (string) the Bitcoin address of the trader\n"
            "    \"ismine\" : true|false,                         (boolean) whether the order involes an address in the wallet\n"
            "    \"confirmations\" : nnnnnnnnnn,                  (number) the number of transaction confirmations\n"
            "    \"fee\" : \"n.nnnnnnnn\",                          (string) the transaction fee in bitcoins\n"
            "    \"blocktime\" : nnnnnnnnnn,                      (number) the timestamp of the block that contains the transaction\n"
            "    \"valid\" : true|false,                          (boolean) whether the transaction is valid\n"
            "    \"version\" : n,                                 (number) the transaction version\n"
            "    \"type_int\" : n,                                (number) the transaction type as number\n"
            "    \"type\" : \"type\",                               (string) the transaction type as string\n"
            "    \"propertyidforsale\" : n,                       (number) the identifier of the tokens put up for sale\n"
            "    \"propertyidforsaleisdivisible\" : true|false,   (boolean) whether the tokens for sale are divisible\n"
            "    \"amountforsale\" : \"n.nnnnnnnn\",                (string) the amount of tokens initially offered\n"
            "    \"propertyiddesired\" : n,                       (number) the identifier of the tokens desired in exchange\n"
            "    \"propertyiddesiredisdivisible\" : true|false,   (boolean) whether the desired tokens are divisible\n"
            "    \"amountdesired\" : \"n.nnnnnnnn\",                (string) the amount of tokens initially desired\n"
            "    \"unitprice\" : \"n.nnnnnnnnnnn...\"               (string) the unit price nominated in MSC or TMSC\n"
            "    \"status\" : \"status\"                            (string) the status of the order (\"open\", \"cancelled\", \"filled\", ...)\n"
            "    \"canceltxid\" : \"hash\",                         (string) the hash of the transaction that cancelled the order (if cancelled)\n"
            "    \"matches\": [                                   (array of JSON objects) a list of matched orders and executed trades\n"
            "      {\n"
            "        \"txid\" : \"hash\",                               (string) the hash of the transaction that was matched against\n"
            "        \"block\" : nnnnnn,                              (number) the index of the block that contains this transaction\n"
            "        \"address\" : \"address\",                         (string) the Bitcoin address of the other trader\n"
            "        \"amountsold\" : \"n.nnnnnnnn\",                   (string) the number of tokens sold in this trade\n"
            "        \"amountreceived\" : \"n.nnnnnnnn\"                (string) the number of tokens traded in exchange\n"
            "      },\n"
            "      ...\n"
            "    ]\n"
            "  },\n"
            "  ...\n"
            "]\n"
            "\nNote:\n"
            "The documentation only covers the output for a trade, but there are also cancel transactions with different properties.\n"
            "\nExamples:\n"
            + HelpExampleCli("omni_gettradehistoryforaddress", "\"1MCHESTptvd2LnNp7wmr2sGTpRomteAkq8\"")
            + HelpExampleRpc("omni_gettradehistoryforaddress", "\"1MCHESTptvd2LnNp7wmr2sGTpRomteAkq8\"")
        );

    std::string address = ParseAddress(params[0]);
    uint64_t count = (params.size() > 1) ? params[1].get_uint64() : 10;
    uint32_t propertyId = 0;

    if (params.size() > 2) {
        propertyId = ParsePropertyId(params[2]);
        RequireExistingProperty(propertyId);
    }

    // Obtain a sorted vector of txids for the address trade history
    std::vector<uint256> vecTransactions;
    {
        LOCK(cs_tally);
        t_tradelistdb->getTradesForAddress(address, vecTransactions, propertyId);
    }

    // Populate the address trade history into JSON objects until we have processed count transactions
    Array response;
    uint32_t processed = 0;
    for(std::vector<uint256>::iterator it = vecTransactions.begin(); it != vecTransactions.end(); ++it) {
        Object txobj;
        int populateResult = populateRPCTransactionObject(*it, txobj, "", true);
        if (0 == populateResult) {
            response.push_back(txobj);
            processed++;
            if (processed >= count) break;
        }
    }

    return response;
}

Value omni_gettradehistoryforpair(const Array& params, bool fHelp)
{
    if (fHelp || params.size() < 2 || params.size() > 3)
        throw runtime_error(
<<<<<<< HEAD
            "omni_gettradehistoryforpair propertyid propertyid ( count )\n"
            "\nAllows user to retrieve MetaDEx trade history for the specified market\n"
=======
            "gettradehistoryforpair_OMNI propertyid propertyid ( count )\n"
            "\nRetrieves the history of trades on the distributed token exchange for the specified market.\n"
>>>>>>> 97f00c38
            "\nArguments:\n"
            "1. propertyid           (number, required) the first side of the traded pair\n"
            "2. propertyid           (number, required) the second side of the traded pair\n"
            "3. count                (number, optional) number of trades to retrieve (default: 10)\n"
            "\nResult:\n"
            "[                                          (array of JSON objects)\n"
            "  {\n"
            "    \"block\" : nnnnnn,                      (number) the index of the block that contains the trade match\n"
            "    \"unitprice\" : \"n.nnnnnnnnnnn...\" ,     (string) the unit price used to execute this trade (received/sold)\n"
            "    \"inverseprice\" : \"n.nnnnnnnnnnn...\",   (string) the inverse unit price (sold/received)\n"
            "    \"sellertxid\" : \"hash\",                 (string) the hash of the transaction of the seller\n"
            "    \"address\" : \"address\",                 (string) the Bitcoin address of the seller\n"
            "    \"amountsold\" : \"n.nnnnnnnn\",           (string) the number of tokens sold in this trade\n"
            "    \"amountreceived\" : \"n.nnnnnnnn\",       (string) the number of tokens traded in exchange\n"
            "    \"matchingtxid\" : \"hash\",               (string) the hash of the transaction that was matched against\n"
            "    \"matchingaddress\" : \"address\"          (string) the Bitcoin address of the other party of this trade\n"
            "  },\n"
            "  ...\n"
            "]\n"
            "\nExamples:\n"
            + HelpExampleCli("omni_gettradehistoryforpair", "1 12 500")
            + HelpExampleRpc("omni_gettradehistoryforpair", "1, 12, 500")
        );

    // obtain property identifiers for pair & check valid parameters
    uint32_t propertyIdSideA = ParsePropertyId(params[0]);
    uint32_t propertyIdSideB = ParsePropertyId(params[1]);
    uint64_t count = (params.size() > 2) ? params[2].get_uint64() : 10;

    RequireExistingProperty(propertyIdSideA);
    RequireExistingProperty(propertyIdSideB);
    RequireSameEcosystem(propertyIdSideA, propertyIdSideB);
    RequireDifferentIds(propertyIdSideA, propertyIdSideB);

    // request pair trade history from trade db
    Array response;
    LOCK(cs_tally);
    t_tradelistdb->getTradesForPair(propertyIdSideA, propertyIdSideB, response, count);
    return response;
}

Value omni_getactivedexsells(const Array& params, bool fHelp)
{
    if (fHelp || params.size() > 1)
        throw runtime_error(
            "omni_getactivedexsells ( address )\n"
            "\nReturns currently active offers on the distributed exchange.\n"
            "\nArguments:\n"
            "1. address              (string, optional) address filter (default: include any)\n"
            "\nResult:\n"
            "[                                   (array of JSON objects)\n"
            "  {\n"
            "    \"txid\" : \"hash\",                    (string) the hash of the transaction of this offer\n"
            "    \"propertyid\" : n,                   (number) the identifier of the tokens for sale\n"
            "    \"seller\" : \"address\",               (string) the Bitcoin address of the seller\n"
            "    \"amountavailable\" : \"n.nnnnnnnn\",   (string) the number of tokens still listed for sale and currently available\n"
            "    \"bitcoindesired\" : \"n.nnnnnnnn\",    (string) the number of bitcoins desired in exchange\n"
            "    \"unitprice\" : \"n.nnnnnnnn\" ,        (string) the unit price (BTC/token)\n"
            "    \"timelimit\" : nn,                   (number) the time limit in blocks a buyer has to pay following a successful accept\n"
            "    \"minimumfee\" : \"n.nnnnnnnn\",        (string) the minimum mining fee a buyer has to pay to accept this offer\n"
            "    \"amountaccepted\" : \"n.nnnnnnnn\",    (string) the number of tokens currently reserved for pending \"accept\" orders\n"
            "    \"accepts\": [                        (array of JSON objects) a list of pending \"accept\" orders\n"
            "      {\n"
            "        \"buyer\" : \"address\",                (string) the Bitcoin address of the buyer\n"
            "        \"block\" : nnnnnn,                   (number) the index of the block that contains the \"accept\" order\n"
            "        \"amount\" : \"n.nnnnnnnn\"             (string) the number of tokens accepted\n"
            "      },\n"
            "      ...\n"
            "    ]\n"
            "  },\n"
            "  ...\n"
            "]\n"
            "\nExamples:\n"
            + HelpExampleCli("omni_getactivedexsells", "")
            + HelpExampleRpc("omni_getactivedexsells", "")
        );

    std::string addressFilter;

    if (params.size() > 0) {
        addressFilter = ParseAddress(params[0]);
    }

    Array response;

    LOCK(cs_tally);

    for (OfferMap::iterator it = my_offers.begin(); it != my_offers.end(); ++it) {
        const CMPOffer& selloffer = it->second;
        const std::string& sellCombo = it->first;
        std::string seller = sellCombo.substr(0, sellCombo.size() - 2);

        // filtering
        if (!addressFilter.empty() && seller != addressFilter) continue;

        std::string txid = selloffer.getHash().GetHex();
        uint32_t propertyId = selloffer.getProperty();
        int64_t minFee = selloffer.getMinFee();
        uint8_t timeLimit = selloffer.getBlockTimeLimit();
        int64_t sellOfferAmount = selloffer.getOfferAmountOriginal(); //badly named - "Original" implies off the wire, but is amended amount
        int64_t sellBitcoinDesired = selloffer.getBTCDesiredOriginal(); //badly named - "Original" implies off the wire, but is amended amount
        int64_t amountAvailable = getMPbalance(seller, propertyId, SELLOFFER_RESERVE);
        int64_t amountAccepted = getMPbalance(seller, propertyId, ACCEPT_RESERVE);

        // TODO: no math, and especially no rounding here (!)
        // TODO: no math, and especially no rounding here (!)
        // TODO: no math, and especially no rounding here (!)

        //unit price & updated bitcoin desired calcs
        double unitPriceFloat = 0;
        if ((sellOfferAmount > 0) && (sellBitcoinDesired > 0)) unitPriceFloat = (double) sellBitcoinDesired / (double) sellOfferAmount; //divide by zero protection
        uint64_t unitPrice = rounduint64(unitPriceFloat * COIN);
        uint64_t bitcoinDesired = rounduint64(amountAvailable * unitPriceFloat);

        Object responseObj;

        responseObj.push_back(Pair("txid", txid));
        responseObj.push_back(Pair("propertyid", (uint64_t) propertyId));
        responseObj.push_back(Pair("seller", seller));
        responseObj.push_back(Pair("amountavailable", FormatDivisibleMP(amountAvailable)));
        responseObj.push_back(Pair("bitcoindesired", FormatDivisibleMP(bitcoinDesired)));
        responseObj.push_back(Pair("unitprice", FormatDivisibleMP(unitPrice)));
        responseObj.push_back(Pair("timelimit", timeLimit));
        responseObj.push_back(Pair("minimumfee", FormatDivisibleMP(minFee)));

        // display info about accepts related to sell
        responseObj.push_back(Pair("amountaccepted", FormatDivisibleMP(amountAccepted)));
        Array acceptsMatched;
        for (AcceptMap::const_iterator ait = my_accepts.begin(); ait != my_accepts.end(); ++ait) {
            Object matchedAccept;
            const CMPAccept& accept = ait->second;
            const std::string& acceptCombo = ait->first;

            // does this accept match the sell?
            if (accept.getHash() == selloffer.getHash()) {
                // split acceptCombo out to get the buyer address
                std::string buyer = acceptCombo.substr((acceptCombo.find("+") + 1), (acceptCombo.size()-(acceptCombo.find("+") + 1)));
                int acceptBlock = accept.getAcceptBlock();
                int64_t acceptAmount = accept.getAcceptAmountRemaining();
                matchedAccept.push_back(Pair("buyer", buyer));
                matchedAccept.push_back(Pair("block", acceptBlock));
                matchedAccept.push_back(Pair("amount", FormatDivisibleMP(acceptAmount)));
                acceptsMatched.push_back(matchedAccept);
            }
        }
        responseObj.push_back(Pair("accepts", acceptsMatched));

        // add sell object into response array
        response.push_back(responseObj);
    }

    return response;
}

Value omni_listblocktransactions(const Array& params, bool fHelp)
{
    if (fHelp || params.size() != 1)
        throw runtime_error(
<<<<<<< HEAD
            "omni_listblocktransactions index\n"
            "\nReturns all Master Protocol transactions in a block.\n"
=======
            "listblocktransactions_MP index\n"
            "\nLists all Omni transactions in a block.\n"
>>>>>>> 97f00c38
            "\nArguments:\n"
            "1. index                (number, required) the block height or block index\n"
            "\nResult:\n"
            "[                       (array of string)\n"
            "  \"hash\",                 (string) the hash of the transaction\n"
            "  ...\n"
            "]\n"

<<<<<<< HEAD
            "\nExamples\n"
            + HelpExampleCli("omni_listblocktransactions", "279007")
            + HelpExampleRpc("omni_listblocktransactions", "279007")
=======
            "\nExamples:\n"
            + HelpExampleCli("listblocktransactions_MP", "279007")
            + HelpExampleRpc("listblocktransactions_MP", "279007")
>>>>>>> 97f00c38
        );

    int blockHeight = params[0].get_int();

    RequireHeightInChain(blockHeight);

    // next let's obtain the block for this height
    CBlock block;
    {
        LOCK(cs_main);
        CBlockIndex* pBlockIndex = chainActive[blockHeight];

        if (!ReadBlockFromDisk(block, pBlockIndex)) {
            throw JSONRPCError(RPC_INTERNAL_ERROR, "Failed to read block from disk");
        }
    }

    Array response;

    // now we want to loop through each of the transactions in the block and run against CMPTxList::exists
    // those that return positive add to our response array

    LOCK(cs_tally);

    BOOST_FOREACH(const CTransaction&tx, block.vtx) {
        if (p_txlistdb->exists(tx.GetHash())) {
            // later we can add a verbose flag to decode here, but for now callers can send returned txids into gettransaction_MP
            // add the txid into the response as it's an MP transaction
            response.push_back(tx.GetHash().GetHex());
        }
    }

    return response;
}

Value omni_gettransaction(const Array& params, bool fHelp)
{
    if (fHelp || params.size() != 1)
        throw runtime_error(
<<<<<<< HEAD
            "omni_gettransaction \"txid\"\n"
            "\nGet detailed information about a Master Protocol transaction <txid>\n"
=======
            "gettransaction_MP \"txid\"\n"
            "\nGet detailed information about an Omni transaction.\n"
>>>>>>> 97f00c38
            "\nArguments:\n"
            "1. txid                 (string, required) the hash of the transaction to lookup\n"
            "\nResult:\n"
            "{\n"
            "  \"txid\" : \"hash\",                  (string) the hex-encoded hash of the transaction\n"
            "  \"sendingaddress\" : \"address\",     (string) the Bitcoin address of the sender\n"
            "  \"referenceaddress\" : \"address\",   (string) a Bitcoin address used as reference (if any)\n"
            "  \"ismine\" : true|false,            (boolean) whether the transaction involes an address in the wallet\n"
            "  \"confirmations\" : nnnnnnnnnn,     (number) the number of transaction confirmations\n"
            "  \"fee\" : \"n.nnnnnnnn\",             (string) the transaction fee in bitcoins\n"
            "  \"blocktime\" : nnnnnnnnnn,         (number) the timestamp of the block that contains the transaction\n"
            "  \"valid\" : true|false,             (boolean) whether the transaction is valid\n"
            "  \"version\" : n,                    (number) the transaction version\n"
            "  \"type_int\" : n,                   (number) the transaction type as number\n"
            "  \"type\" : \"type\",                  (string) the transaction type as string\n"
            "  [...]                             (mixed) other transaction type specific properties\n"
            "}\n"
<<<<<<< HEAD

            "\nbExamples\n"
            + HelpExampleCli("omni_gettransaction", "\"1075db55d416d3ca199f55b6084e2115b9345e16c5cf302fc80e9d5fbf5d48d\"")
            + HelpExampleRpc("omni_gettransaction", "\"1075db55d416d3ca199f55b6084e2115b9345e16c5cf302fc80e9d5fbf5d48d\"")
=======
            "\nExamples:\n"
            + HelpExampleCli("gettransaction_MP", "\"1075db55d416d3ca199f55b6084e2115b9345e16c5cf302fc80e9d5fbf5d48d\"")
            + HelpExampleRpc("gettransaction_MP", "\"1075db55d416d3ca199f55b6084e2115b9345e16c5cf302fc80e9d5fbf5d48d\"")
>>>>>>> 97f00c38
        );

    uint256 hash(params[0].get_str());

    Object txobj;
    int populateResult = populateRPCTransactionObject(hash, txobj);
    if (populateResult != 0) PopulateFailure(populateResult);

    return txobj;
}

Value omni_listtransactions(const Array& params, bool fHelp)
{
    if (fHelp || params.size() > 5)
        throw runtime_error(
            "omni_listtransactions ( \"address\" count skip startblock endblock )\n"
            "\nList wallet transactions, optionally filtered by an address and block boundaries.\n"
            "\nArguments:\n"
            "1. address              (string, optional) address filter (default: \"*\")\n"
            "2. count                (number, optional) show at most n transactions (default: 10)\n"
            "3. skip                 (number, optional) skip the first n transactions (default: 0)\n"
            "4. startblock           (number, optional) first block to begin the search (default: 0)\n"
            "5. endblock             (number, optional) last block to include in the search (default: 999999)\n"
            "\nResult:\n"
            "[                                 (array of JSON objects)\n"
            "  {\n"
            "    \"txid\" : \"hash\",                  (string) the hex-encoded hash of the transaction\n"
            "    \"sendingaddress\" : \"address\",     (string) the Bitcoin address of the sender\n"
            "    \"referenceaddress\" : \"address\",   (string) a Bitcoin address used as reference (if any)\n"
            "    \"ismine\" : true|false,            (boolean) whether the transaction involes an address in the wallet\n"
            "    \"confirmations\" : nnnnnnnnnn,     (number) the number of transaction confirmations\n"
            "    \"fee\" : \"n.nnnnnnnn\",             (string) the transaction fee in bitcoins\n"
            "    \"blocktime\" : nnnnnnnnnn,         (number) the timestamp of the block that contains the transaction\n"
            "    \"valid\" : true|false,             (boolean) whether the transaction is valid\n"
            "    \"version\" : n,                    (number) the transaction version\n"
            "    \"type_int\" : n,                   (number) the transaction type as number\n"
            "    \"type\" : \"type\",                  (string) the transaction type as string\n"
            "    [...]                             (mixed) other transaction type specific properties\n"
            "  },\n"
            "  ...\n"
            "]\n"
<<<<<<< HEAD
            + HelpExampleCli("omni_listtransactions", "")
            + HelpExampleRpc("omni_listtransactions", "")
=======
            "\nExamples:\n"
            + HelpExampleCli("listtransactions_MP", "")
            + HelpExampleRpc("listtransactions_MP", "")
>>>>>>> 97f00c38
        );

    // obtains parameters - default all wallet addresses & last 10 transactions
    std::string addressParam;
    if (params.size() > 0) {
        if (("*" != params[0].get_str()) && ("" != params[0].get_str())) addressParam = params[0].get_str();
    }
    int64_t nCount = 10;
    if (params.size() > 1) nCount = params[1].get_int64();
    if (nCount < 0) throw JSONRPCError(RPC_INVALID_PARAMETER, "Negative count");
    int64_t nFrom = 0;
    if (params.size() > 2) nFrom = params[2].get_int64();
    if (nFrom < 0) throw JSONRPCError(RPC_INVALID_PARAMETER, "Negative from");
    int64_t nStartBlock = 0;
    if (params.size() > 3) nStartBlock = params[3].get_int64();
    if (nStartBlock < 0) throw JSONRPCError(RPC_INVALID_PARAMETER, "Negative start block");
    int64_t nEndBlock = 999999;
    if (params.size() > 4) nEndBlock = params[4].get_int64();
    if (nEndBlock < 0) throw JSONRPCError(RPC_INVALID_PARAMETER, "Negative end block");

    // obtain a sorted list of Omni layer wallet transactions (including STO receipts and pending)
    std::map<std::string,uint256> walletTransactions = FetchWalletOmniTransactions(nFrom+nCount, nStartBlock, nEndBlock);

    // reverse iterate over (now ordered) transactions and populate RPC objects for each one
    Array response;
    for (std::map<std::string,uint256>::reverse_iterator it = walletTransactions.rbegin(); it != walletTransactions.rend(); it++) {
        uint256 txHash = it->second;
        Object txobj;
        int populateResult = populateRPCTransactionObject(txHash, txobj, addressParam);
        if (0 == populateResult) response.push_back(txobj);
    }

    // cut on nFrom and nCount
    if (nFrom > (int)response.size()) nFrom = response.size();
    if ((nFrom + nCount) > (int)response.size()) nCount = response.size() - nFrom;
    Array::iterator first = response.begin();
    std::advance(first, nFrom);
    Array::iterator last = response.begin();
    std::advance(last, nFrom+nCount);
    if (last != response.end()) response.erase(last, response.end());
    if (first != response.begin()) response.erase(response.begin(), first);
    std::reverse(response.begin(), response.end());

    return response;
}

Value omni_getinfo(const Array& params, bool fHelp)
{
    if (fHelp || params.size() != 0)
        throw runtime_error(
            "omni_getinfo\n"
            "Returns various state information of the client and protocol.\n"
            "\nResult:\n"
            "{\n"
            "  \"mastercoreversion\" : \"x.x.x.x-xxx\",   (string) client version\n"
            "  \"bitcoincoreversion\" : \"x.x.x\",        (string) Bitcoin Core version\n"
            "  \"commitinfo\" : \"xxxxxxx\",              (string) build commit identifier\n"
            "  \"block\" : nnnnnn,                      (number) index of the last processed block\n"
            "  \"blocktime\" : nnnnnnnnnn,              (number) timestamp of the last processed block\n"
            "  \"blocktransactions\" : nnnn,            (number) Omni transactions found in the last processed block\n"
            "  \"totaltransactions\" : nnnnnnnn,        (number) Omni transactions processed in total\n"
            "  \"alert\" : {                            (object) active protocol alert (if any)\n"
            "    \"alerttype\" : \"xxx\"                    (string) alert type\n"
            "    \"expiryvalue\" : \"x\"                    (string) block when the alert expires\n"
            "    \"alertmessage\" : \"xxx\"                 (string) information about the alert\n"
            "  }\n"
            "}\n"
            "\nExamples:\n"
<<<<<<< HEAD
            + HelpExampleCli("omni_getinfo", "")
            + HelpExampleRpc("omni_getinfo", "")
=======
            + HelpExampleCli("getinfo_MP", "")
            + HelpExampleRpc("getinfo_MP", "")
>>>>>>> 97f00c38
        );

    Object infoResponse;

    // provide the mastercore and bitcoin version and if available commit id
    infoResponse.push_back(Pair("mastercoreversion", OmniCoreVersion()));
    infoResponse.push_back(Pair("bitcoincoreversion", BitcoinCoreVersion()));
    infoResponse.push_back(Pair("commitinfo", BuildCommit()));

    // provide the current block details
    int block = GetHeight();
    int64_t blockTime = GetLatestBlockTime();

    LOCK(cs_tally);

    int blockMPTransactions = p_txlistdb->getMPTransactionCountBlock(block);
    int totalMPTransactions = p_txlistdb->getMPTransactionCountTotal();
    int totalMPTrades = t_tradelistdb->getMPTradeCountTotal();
    infoResponse.push_back(Pair("block", block));
    infoResponse.push_back(Pair("blocktime", blockTime));
    infoResponse.push_back(Pair("blocktransactions", blockMPTransactions));

    // provide the number of trades completed
    infoResponse.push_back(Pair("totaltrades", totalMPTrades));
    // provide the number of transactions parsed
    infoResponse.push_back(Pair("totaltransactions", totalMPTransactions));

    // handle alerts
    Object alertResponse;
    std::string global_alert_message = GetOmniCoreAlertString();

    if (!global_alert_message.empty()) {
        int32_t alertType = 0;
        uint64_t expiryValue = 0;
        uint32_t typeCheck = 0;
        uint32_t verCheck = 0;
        std::string alertTypeStr;
        std::string alertMessage;
        bool parseSuccess = ParseAlertMessage(global_alert_message, alertType, expiryValue, typeCheck, verCheck, alertMessage);
        if (parseSuccess) {
            switch (alertType) {
                case 0: alertTypeStr = "error";
                    break;
                case 1: alertTypeStr = "textalertexpiringbyblock";
                    break;
                case 2: alertTypeStr = "textalertexpiringbytime";
                    break;
                case 3: alertTypeStr = "textalertexpiringbyversion";
                    break;
                case 4: alertTypeStr = "updatealerttxcheck";
                    break;
            }
            alertResponse.push_back(Pair("alerttype", alertTypeStr));
            alertResponse.push_back(Pair("expiryvalue", FormatIndivisibleMP(expiryValue)));
            if (alertType == 4) {
                alertResponse.push_back(Pair("typecheck", FormatIndivisibleMP(typeCheck)));
                alertResponse.push_back(Pair("vercheck", FormatIndivisibleMP(verCheck)));
            }
            alertResponse.push_back(Pair("alertmessage", alertMessage));
        }
    }
    infoResponse.push_back(Pair("alert", alertResponse));

    return infoResponse;
}

Value omni_getsto(const Array& params, bool fHelp)
{
    if (fHelp || params.size() < 1 || params.size() > 2)
        throw runtime_error(
<<<<<<< HEAD
            "omni_getsto \"txid\" \"recipientfilter\"\n"
            "\nGet information and recipients of send to owners transaction <txid>\n"
=======
            "getsto_MP \"txid\" \"recipientfilter\"\n"
            "\nGet information and recipients of a send-to-owners transaction.\n"
>>>>>>> 97f00c38
            "\nArguments:\n"
            "1. txid                 (string, required) the hash of the transaction to lookup\n"
            "2. recipientfilter      (string, optional) a filter for recipients (wallet by default, \"*\" for all)\n"
            "\nResult:\n"
            "{\n"
<<<<<<< HEAD
            "  \"txid\" : \"transactionid\",   (string) The transaction id\n"
            + HelpExampleCli("omni_getsto", "\"1075db55d416d3ca199f55b6084e2115b9345e16c5cf302fc80e9d5fbf5d48d\"")
            + HelpExampleRpc("omni_getsto", "\"1075db55d416d3ca199f55b6084e2115b9345e16c5cf302fc80e9d5fbf5d48d\"")
=======
            "  \"txid\" : \"hash\",                  (string) the hex-encoded hash of the transaction\n"
            "  \"sendingaddress\" : \"address\",     (string) the Bitcoin address of the sender\n"
            "  \"ismine\" : true|false,            (boolean) whether the transaction involes an address in the wallet\n"
            "  \"confirmations\" : nnnnnnnnnn,     (number) the number of transaction confirmations\n"
            "  \"fee\" : \"n.nnnnnnnn\",             (string) the transaction fee in bitcoins\n"
            "  \"blocktime\" : nnnnnnnnnn,         (number) the timestamp of the block that contains the transaction\n"
            "  \"valid\" : true|false,             (boolean) whether the transaction is valid\n"
            "  \"version\" : n,                    (number) the transaction version\n"
            "  \"type_int\" : n,                   (number) the transaction type as number\n"
            "  \"type\" : \"type\",                  (string) the transaction type as string\n"
            "  \"propertyid\" : n,                 (number) the identifier of sent tokens\n"
            "  \"divisible\" : true|false,         (boolean) whether the sent tokens are divisible\n"
            "  \"amount\" : \"n.nnnnnnnn\",          (string) the number of tokens sent to owners\n"
            "  \"totalstofee\" : \"n.nnnnnnnn\",     (string) the fee paid by the sender, nominated in MSC or TMSC\n"
            "  \"recipients\": [                   (array of JSON objects) a list of recipients\n"
            "    {\n"
            "      \"address\" : \"address\",            (string) the Bitcoin address of the recipient\n"
            "      \"amount\" : \"n.nnnnnnnn\"           (string) the number of tokens sent to this recipient\n"
            "    },\n"
            "    ...\n"
            "  ]\n"
            "}\n"
            "\nExamples:\n"
            + HelpExampleCli("getsto_MP", "\"1075db55d416d3ca199f55b6084e2115b9345e16c5cf302fc80e9d5fbf5d48d\"")
            + HelpExampleRpc("getsto_MP", "\"1075db55d416d3ca199f55b6084e2115b9345e16c5cf302fc80e9d5fbf5d48d\"")
>>>>>>> 97f00c38
        );

    uint256 hash(params[0].get_str());
    std::string filterAddress;
    if (params.size() > 1) filterAddress = ParseAddress(params[1]);

    Object txobj;
    int populateResult = populateRPCTransactionObject(hash, txobj, "", true, filterAddress);
    if (populateResult != 0) PopulateFailure(populateResult);

    return txobj;
}

Value omni_gettrade(const Array& params, bool fHelp)
{
    if (fHelp || params.size() != 1)
        throw runtime_error(
<<<<<<< HEAD
            "omni_gettrade \"txid\"\n"
            "\nGet detailed information and trade matches for a Master Protocol MetaDEx trade offer <txid>\n"
=======
            "gettrade_MP \"txid\"\n"
            "\nGet detailed information and trade matches for orders on the distributed token exchange.\n"
>>>>>>> 97f00c38
            "\nArguments:\n"
            "1. txid                 (string, required) the hash of the order to lookup\n"
            "\nResult:\n"
            "{\n"
<<<<<<< HEAD
            "  \"txid\" : \"transactionid\",   (string) The transaction id\n"
            + HelpExampleCli("omni_gettrade", "\"1075db55d416d3ca199f55b6084e2115b9345e16c5cf302fc80e9d5fbf5d48d\"")
            + HelpExampleRpc("omni_gettrade", "\"1075db55d416d3ca199f55b6084e2115b9345e16c5cf302fc80e9d5fbf5d48d\"")
=======
            "  \"txid\" : \"hash\",                               (string) the hex-encoded hash of the transaction of the order\n"
            "  \"sendingaddress\" : \"address\",                  (string) the Bitcoin address of the trader\n"
            "  \"ismine\" : true|false,                         (boolean) whether the order involes an address in the wallet\n"
            "  \"confirmations\" : nnnnnnnnnn,                  (number) the number of transaction confirmations\n"
            "  \"fee\" : \"n.nnnnnnnn\",                          (string) the transaction fee in bitcoins\n"
            "  \"blocktime\" : nnnnnnnnnn,                      (number) the timestamp of the block that contains the transaction\n"
            "  \"valid\" : true|false,                          (boolean) whether the transaction is valid\n"
            "  \"version\" : n,                                 (number) the transaction version\n"
            "  \"type_int\" : n,                                (number) the transaction type as number\n"
            "  \"type\" : \"type\",                               (string) the transaction type as string\n"
            "  \"propertyidforsale\" : n,                       (number) the identifier of the tokens put up for sale\n"
            "  \"propertyidforsaleisdivisible\" : true|false,   (boolean) whether the tokens for sale are divisible\n"
            "  \"amountforsale\" : \"n.nnnnnnnn\",                (string) the amount of tokens initially offered\n"
            "  \"propertyiddesired\" : n,                       (number) the identifier of the tokens desired in exchange\n"
            "  \"propertyiddesiredisdivisible\" : true|false,   (boolean) whether the desired tokens are divisible\n"
            "  \"amountdesired\" : \"n.nnnnnnnn\",                (string) the amount of tokens initially desired\n"
            "  \"unitprice\" : \"n.nnnnnnnnnnn...\"               (string) the unit price nominated in MSC or TMSC\n"
            "  \"status\" : \"status\"                            (string) the status of the order (\"open\", \"cancelled\", \"filled\", ...)\n"
            "  \"canceltxid\" : \"hash\",                         (string) the hash of the transaction that cancelled the order (if cancelled)\n"
            "  \"matches\": [                                   (array of JSON objects) a list of matched orders and executed trades\n"
            "    {\n"
            "      \"txid\" : \"hash\",                               (string) the hash of the transaction that was matched against\n"
            "      \"block\" : nnnnnn,                              (number) the index of the block that contains this transaction\n"
            "      \"address\" : \"address\",                         (string) the Bitcoin address of the other trader\n"
            "      \"amountsold\" : \"n.nnnnnnnn\",                   (string) the number of tokens sold in this trade\n"
            "      \"amountreceived\" : \"n.nnnnnnnn\"                (string) the number of tokens traded in exchange\n"
            "    },\n"
            "    ...\n"
            "  ]\n"
            "}\n"
            "\nNote:\n"
            "The documentation only covers the output for a trade, but there are also cancel transactions with different properties.\n"
            "\nExamples:\n"
            + HelpExampleCli("gettrade_MP", "\"1075db55d416d3ca199f55b6084e2115b9345e16c5cf302fc80e9d5fbf5d48d\"")
            + HelpExampleRpc("gettrade_MP", "\"1075db55d416d3ca199f55b6084e2115b9345e16c5cf302fc80e9d5fbf5d48d\"")
>>>>>>> 97f00c38
        );

    uint256 hash(params[0].get_str());

    Object txobj;
    int populateResult = populateRPCTransactionObject(hash, txobj, "", true);
    if (populateResult != 0) PopulateFailure(populateResult);

    return txobj;
}
<|MERGE_RESOLUTION|>--- conflicted
+++ resolved
@@ -131,11 +131,7 @@
 {
     if (fHelp || params.size() != 1)
         throw runtime_error(
-<<<<<<< HEAD
             "omni_setautocommit flag\n"
-=======
-            "setautocommit_OMNI flag\n"
->>>>>>> 97f00c38
             "\nSets the global flag that determines whether transactions are automatically committed and broadcast.\n"
             "\nArguments:\n"
             "1. flag                 (boolean, required) the flag\n"
@@ -324,13 +320,8 @@
 {
     if (fHelp || params.size() < 2 || params.size() > 5)
         throw runtime_error(
-<<<<<<< HEAD
             "omni_sendrawtx \"fromaddress\" \"rawtransaction\" ( \"referenceaddress\" \"redeemaddress\" \"referenceamount\" )\n"
             "\nBroadcasts a raw Omni Layer transaction.\n"
-=======
-            "sendrawtx_MP \"fromaddress\" \"rawtransaction\" ( \"referenceaddress\" \"redeemaddress\" \"referenceamount\" )\n"
-            "\nBroadcasts a raw Omni transaction.\n"
->>>>>>> 97f00c38
             "\nArguments:\n"
             "1. fromaddress          (string, required) the address to send from\n"
             "2. rawtransaction       (string, required) the hex-encoded raw transaction\n"
@@ -474,13 +465,8 @@
 {
     if (fHelp || params.size() != 1)
         throw runtime_error(
-<<<<<<< HEAD
             "omni_getproperty propertyid\n"
-            "\nReturns details for a property identifier.\n"
-=======
-            "getproperty_MP propertyid\n"
             "\nReturns details for about the tokens or smart property to lookup.\n"
->>>>>>> 97f00c38
             "\nArguments:\n"
             "1. propertyid           (number, required) the identifier of the tokens or property\n"
             "\nResult:\n"
@@ -497,15 +483,9 @@
             "  \"fixedissuance\" : true|false,    (boolean) whether the token supply is fixed\n"
             "  \"totaltokens\" : \"n.nnnnnnnn\"     (string) the total number of tokens in existence\n"
             "}\n"
-<<<<<<< HEAD
             "\nExamples\n"
             + HelpExampleCli("omni_getproperty", "3")
             + HelpExampleRpc("omni_getproperty", "3")
-=======
-            "\nExamples:\n"
-            + HelpExampleCli("getproperty_MP", "3")
-            + HelpExampleRpc("getproperty_MP", "3")
->>>>>>> 97f00c38
         );
 
     uint32_t propertyId = ParsePropertyId(params[0]);
@@ -538,23 +518,7 @@
 {
     if (fHelp)
         throw runtime_error(
-<<<<<<< HEAD
             "omni_listproperties\n"
-            "\nLists all smart properties.\n"
-            "\nResult:\n"
-            "{\n"
-            "  \"name\" : \"PropertyName\",     (string) the property name\n"
-            "  \"category\" : \"PropertyCategory\",     (string) the property category\n"
-            "  \"subcategory\" : \"PropertySubCategory\",     (string) the property subcategory\n"
-            "  \"data\" : \"PropertyData\",     (string) the property data\n"
-            "  \"url\" : \"PropertyURL\",     (string) the property URL\n"
-            "  \"divisible\" : false,     (boolean) whether the property is divisible\n"
-            "}\n"
-            "\nExamples\n"
-            + HelpExampleCli("omni_listproperties", "")
-            + HelpExampleRpc("omni_listproperties", "")
-=======
-            "listproperties_MP\n"
             "\nLists all tokens or smart properties.\n"
             "\nResult:\n"
             "[                                (array of JSON objects)\n"
@@ -570,9 +534,8 @@
             "  ...\n"
             "]\n"
             "\nExamples:\n"
-            + HelpExampleCli("listproperties_MP", "")
-            + HelpExampleRpc("listproperties_MP", "")
->>>>>>> 97f00c38
+            + HelpExampleCli("omni_listproperties", "")
+            + HelpExampleRpc("omni_listproperties", "")
         );
 
     Array response;
@@ -610,13 +573,8 @@
 {
     if (fHelp || params.size() < 1 || params.size() > 2)
         throw runtime_error(
-<<<<<<< HEAD
             "omni_getcrowdsale propertyid ( verbose )\n"
-            "\nGet information about a crowdsale for a property identifier.\n"
-=======
-            "getcrowdsale_MP propertyid ( verbose )\n"
             "\nReturns information about a crowdsale.\n"
->>>>>>> 97f00c38
             "\nArguments:\n"
             "1. propertyid           (number, required) the identifier of the crowdsale\n"
             "2. verbose              (boolean, optional) list crowdsale participants (default: false)\n"
@@ -649,15 +607,9 @@
             "    ...\n"
             "  ]\n"
             "}\n"
-<<<<<<< HEAD
             "\nExamples\n"
             + HelpExampleCli("omni_getcrowdsale", "3 true")
             + HelpExampleRpc("omni_getcrowdsale", "3, true")
-=======
-            "\nExamples:\n"
-            + HelpExampleCli("getcrowdsale_MP", "3 true")
-            + HelpExampleRpc("getcrowdsale_MP", "3, true")
->>>>>>> 97f00c38
         );
 
     uint32_t propertyId = ParsePropertyId(params[0]);
@@ -766,26 +718,7 @@
 {
     if (fHelp)
         throw runtime_error(
-<<<<<<< HEAD
             "omni_getactivecrowdsales\n"
-            "\nGet active crowdsales.\n"
-            "\nResult:\n"
-            "{\n"
-            "  \"name\" : \"PropertyName\",     (string) the property name\n"
-            "  \"issuer\" : \"1Address\",     (string) the issuer address\n"
-            "  \"creationtxid\" : \"txid\",     (string) the transaction that created the crowdsale\n"
-            "  \"propertyiddesired\" : x,     (number) the property identifier desired\n"
-            "  \"tokensperunit\" : x,     (number) the number of tokens awarded per unit\n"
-            "  \"earlybonus\" : x,     (number) the percentage per week early bonus applied\n"
-            "  \"percenttoissuer\" : x,     (number) the percentage awarded to the issuer\n"
-            "  \"starttime\" : xxx,     (number) the start time of the crowdsale\n"
-            "  \"deadline\" : xxx,     (number) the time the crowdsale will automatically end\n"
-            "}\n"
-            "\nExamples\n"
-            + HelpExampleCli("omni_getactivecrowdsales", "")
-            + HelpExampleRpc("omni_getactivecrowdsales", "")
-=======
-            "getactivecrowdsales_MP\n"
             "\nLists currently active crowdsales.\n"
             "\nResult:\n"
             "[                                 (array of JSON objects)\n"
@@ -803,9 +736,8 @@
             "  ...\n"
             "]\n"
             "\nExamples:\n"
-            + HelpExampleCli("getactivecrowdsales_MP", "")
-            + HelpExampleRpc("getactivecrowdsales_MP", "")
->>>>>>> 97f00c38
+            + HelpExampleCli("omni_getactivecrowdsales", "")
+            + HelpExampleRpc("omni_getactivecrowdsales", "")
         );
 
     Array response;
@@ -854,13 +786,8 @@
 {
     if (fHelp || params.size() != 1)
         throw runtime_error(
-<<<<<<< HEAD
             "omni_getgrants propertyid\n"
-            "\nGet information about grants and revokes for a property identifier.\n"
-=======
-            "getgrants_MP propertyid\n"
             "\nReturns information about granted and revoked units of managed tokens.\n"
->>>>>>> 97f00c38
             "\nArguments:\n"
             "1. propertyid           (number, required) the identifier of the managed tokens to lookup\n"
             "\nResult:\n"
@@ -882,15 +809,9 @@
             "    ...\n"
             "  ]\n"
             "}\n"
-<<<<<<< HEAD
             "\nExamples\n"
             + HelpExampleCli("omni_getgrants", "31")
             + HelpExampleRpc("omni_getgrants", "31")
-=======
-            "\nExamples:\n"
-            + HelpExampleCli("getgrants_MP", "31")
-            + HelpExampleRpc("getgrants_MP", "31")
->>>>>>> 97f00c38
         );
 
     uint32_t propertyId = ParsePropertyId(params[0]);
@@ -947,13 +868,8 @@
 {
     if (fHelp || params.size() < 1 || params.size() > 2)
         throw runtime_error(
-<<<<<<< HEAD
             "omni_getorderbook propertyid ( propertyid )\n"
-            "\nRequest active trade information from the MetaDEx.\n"
-=======
-            "getorderbook_MP propertyid ( propertyid )\n"
             "\nList active offers on the distributed token exchange.\n"
->>>>>>> 97f00c38
             "\nArguments:\n"
             "1. propertyid           (number, required) filter orders by propertyid for sale\n"
             "2. propertyid           (number, optional) filter orders by propertyid desired\n"
@@ -978,13 +894,8 @@
             "  ...\n"
             "]\n"
             "\nExamples:\n"
-<<<<<<< HEAD
-            + HelpExampleCli("omni_getorderbook", "1 12")
-            + HelpExampleRpc("omni_getorderbook", "1, 12")
-=======
-            + HelpExampleCli("getorderbook_MP", "2")
-            + HelpExampleRpc("getorderbook_MP", "2")
->>>>>>> 97f00c38
+            + HelpExampleCli("omni_getorderbook", "2")
+            + HelpExampleRpc("omni_getorderbook", "2")
         );
 
     bool filterDesired = (params.size() > 1);
@@ -1026,13 +937,8 @@
 {
     if (fHelp || params.size() < 1 || params.size() > 3)
         throw runtime_error(
-<<<<<<< HEAD
             "omni_gettradehistoryforaddress \"address\" ( count propertyid )\n"
-            "\nRetrieves MetaDEx trade history for the supplied address\n"
-=======
-            "gettradehistoryforaddress_OMNI \"address\" ( count propertyid )\n"
             "\nRetrieves the history of orders on the distributed exchange for the supplied address.\n"
->>>>>>> 97f00c38
             "\nArguments:\n"
             "1. address              (string, required) address to retrieve history for\n"
             "2. count                (number, optional) number of orders to retrieve (default: 10)\n"
@@ -1115,13 +1021,8 @@
 {
     if (fHelp || params.size() < 2 || params.size() > 3)
         throw runtime_error(
-<<<<<<< HEAD
             "omni_gettradehistoryforpair propertyid propertyid ( count )\n"
-            "\nAllows user to retrieve MetaDEx trade history for the specified market\n"
-=======
-            "gettradehistoryforpair_OMNI propertyid propertyid ( count )\n"
             "\nRetrieves the history of trades on the distributed token exchange for the specified market.\n"
->>>>>>> 97f00c38
             "\nArguments:\n"
             "1. propertyid           (number, required) the first side of the traded pair\n"
             "2. propertyid           (number, required) the second side of the traded pair\n"
@@ -1280,13 +1181,8 @@
 {
     if (fHelp || params.size() != 1)
         throw runtime_error(
-<<<<<<< HEAD
             "omni_listblocktransactions index\n"
-            "\nReturns all Master Protocol transactions in a block.\n"
-=======
-            "listblocktransactions_MP index\n"
             "\nLists all Omni transactions in a block.\n"
->>>>>>> 97f00c38
             "\nArguments:\n"
             "1. index                (number, required) the block height or block index\n"
             "\nResult:\n"
@@ -1295,15 +1191,9 @@
             "  ...\n"
             "]\n"
 
-<<<<<<< HEAD
             "\nExamples\n"
             + HelpExampleCli("omni_listblocktransactions", "279007")
             + HelpExampleRpc("omni_listblocktransactions", "279007")
-=======
-            "\nExamples:\n"
-            + HelpExampleCli("listblocktransactions_MP", "279007")
-            + HelpExampleRpc("listblocktransactions_MP", "279007")
->>>>>>> 97f00c38
         );
 
     int blockHeight = params[0].get_int();
@@ -1343,13 +1233,8 @@
 {
     if (fHelp || params.size() != 1)
         throw runtime_error(
-<<<<<<< HEAD
             "omni_gettransaction \"txid\"\n"
-            "\nGet detailed information about a Master Protocol transaction <txid>\n"
-=======
-            "gettransaction_MP \"txid\"\n"
             "\nGet detailed information about an Omni transaction.\n"
->>>>>>> 97f00c38
             "\nArguments:\n"
             "1. txid                 (string, required) the hash of the transaction to lookup\n"
             "\nResult:\n"
@@ -1367,16 +1252,9 @@
             "  \"type\" : \"type\",                  (string) the transaction type as string\n"
             "  [...]                             (mixed) other transaction type specific properties\n"
             "}\n"
-<<<<<<< HEAD
-
             "\nbExamples\n"
             + HelpExampleCli("omni_gettransaction", "\"1075db55d416d3ca199f55b6084e2115b9345e16c5cf302fc80e9d5fbf5d48d\"")
             + HelpExampleRpc("omni_gettransaction", "\"1075db55d416d3ca199f55b6084e2115b9345e16c5cf302fc80e9d5fbf5d48d\"")
-=======
-            "\nExamples:\n"
-            + HelpExampleCli("gettransaction_MP", "\"1075db55d416d3ca199f55b6084e2115b9345e16c5cf302fc80e9d5fbf5d48d\"")
-            + HelpExampleRpc("gettransaction_MP", "\"1075db55d416d3ca199f55b6084e2115b9345e16c5cf302fc80e9d5fbf5d48d\"")
->>>>>>> 97f00c38
         );
 
     uint256 hash(params[0].get_str());
@@ -1418,14 +1296,9 @@
             "  },\n"
             "  ...\n"
             "]\n"
-<<<<<<< HEAD
+            "\nExamples:\n"
             + HelpExampleCli("omni_listtransactions", "")
             + HelpExampleRpc("omni_listtransactions", "")
-=======
-            "\nExamples:\n"
-            + HelpExampleCli("listtransactions_MP", "")
-            + HelpExampleRpc("listtransactions_MP", "")
->>>>>>> 97f00c38
         );
 
     // obtains parameters - default all wallet addresses & last 10 transactions
@@ -1494,13 +1367,8 @@
             "  }\n"
             "}\n"
             "\nExamples:\n"
-<<<<<<< HEAD
             + HelpExampleCli("omni_getinfo", "")
             + HelpExampleRpc("omni_getinfo", "")
-=======
-            + HelpExampleCli("getinfo_MP", "")
-            + HelpExampleRpc("getinfo_MP", "")
->>>>>>> 97f00c38
         );
 
     Object infoResponse;
@@ -1571,23 +1439,13 @@
 {
     if (fHelp || params.size() < 1 || params.size() > 2)
         throw runtime_error(
-<<<<<<< HEAD
             "omni_getsto \"txid\" \"recipientfilter\"\n"
-            "\nGet information and recipients of send to owners transaction <txid>\n"
-=======
-            "getsto_MP \"txid\" \"recipientfilter\"\n"
             "\nGet information and recipients of a send-to-owners transaction.\n"
->>>>>>> 97f00c38
             "\nArguments:\n"
             "1. txid                 (string, required) the hash of the transaction to lookup\n"
             "2. recipientfilter      (string, optional) a filter for recipients (wallet by default, \"*\" for all)\n"
             "\nResult:\n"
             "{\n"
-<<<<<<< HEAD
-            "  \"txid\" : \"transactionid\",   (string) The transaction id\n"
-            + HelpExampleCli("omni_getsto", "\"1075db55d416d3ca199f55b6084e2115b9345e16c5cf302fc80e9d5fbf5d48d\"")
-            + HelpExampleRpc("omni_getsto", "\"1075db55d416d3ca199f55b6084e2115b9345e16c5cf302fc80e9d5fbf5d48d\"")
-=======
             "  \"txid\" : \"hash\",                  (string) the hex-encoded hash of the transaction\n"
             "  \"sendingaddress\" : \"address\",     (string) the Bitcoin address of the sender\n"
             "  \"ismine\" : true|false,            (boolean) whether the transaction involes an address in the wallet\n"
@@ -1611,9 +1469,8 @@
             "  ]\n"
             "}\n"
             "\nExamples:\n"
-            + HelpExampleCli("getsto_MP", "\"1075db55d416d3ca199f55b6084e2115b9345e16c5cf302fc80e9d5fbf5d48d\"")
-            + HelpExampleRpc("getsto_MP", "\"1075db55d416d3ca199f55b6084e2115b9345e16c5cf302fc80e9d5fbf5d48d\"")
->>>>>>> 97f00c38
+            + HelpExampleCli("omni_getsto", "\"1075db55d416d3ca199f55b6084e2115b9345e16c5cf302fc80e9d5fbf5d48d\"")
+            + HelpExampleRpc("omni_getsto", "\"1075db55d416d3ca199f55b6084e2115b9345e16c5cf302fc80e9d5fbf5d48d\"")
         );
 
     uint256 hash(params[0].get_str());
@@ -1631,22 +1488,12 @@
 {
     if (fHelp || params.size() != 1)
         throw runtime_error(
-<<<<<<< HEAD
             "omni_gettrade \"txid\"\n"
-            "\nGet detailed information and trade matches for a Master Protocol MetaDEx trade offer <txid>\n"
-=======
-            "gettrade_MP \"txid\"\n"
             "\nGet detailed information and trade matches for orders on the distributed token exchange.\n"
->>>>>>> 97f00c38
             "\nArguments:\n"
             "1. txid                 (string, required) the hash of the order to lookup\n"
             "\nResult:\n"
             "{\n"
-<<<<<<< HEAD
-            "  \"txid\" : \"transactionid\",   (string) The transaction id\n"
-            + HelpExampleCli("omni_gettrade", "\"1075db55d416d3ca199f55b6084e2115b9345e16c5cf302fc80e9d5fbf5d48d\"")
-            + HelpExampleRpc("omni_gettrade", "\"1075db55d416d3ca199f55b6084e2115b9345e16c5cf302fc80e9d5fbf5d48d\"")
-=======
             "  \"txid\" : \"hash\",                               (string) the hex-encoded hash of the transaction of the order\n"
             "  \"sendingaddress\" : \"address\",                  (string) the Bitcoin address of the trader\n"
             "  \"ismine\" : true|false,                         (boolean) whether the order involes an address in the wallet\n"
@@ -1680,9 +1527,8 @@
             "\nNote:\n"
             "The documentation only covers the output for a trade, but there are also cancel transactions with different properties.\n"
             "\nExamples:\n"
-            + HelpExampleCli("gettrade_MP", "\"1075db55d416d3ca199f55b6084e2115b9345e16c5cf302fc80e9d5fbf5d48d\"")
-            + HelpExampleRpc("gettrade_MP", "\"1075db55d416d3ca199f55b6084e2115b9345e16c5cf302fc80e9d5fbf5d48d\"")
->>>>>>> 97f00c38
+            + HelpExampleCli("omni_gettrade", "\"1075db55d416d3ca199f55b6084e2115b9345e16c5cf302fc80e9d5fbf5d48d\"")
+            + HelpExampleRpc("omni_gettrade", "\"1075db55d416d3ca199f55b6084e2115b9345e16c5cf302fc80e9d5fbf5d48d\"")
         );
 
     uint256 hash(params[0].get_str());
