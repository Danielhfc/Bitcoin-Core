// Copyright (c) 2009-2010 Satoshi Nakamoto
// Copyright (c) 2009-2022 The Bitcoin Core developers
// Distributed under the MIT software license, see the accompanying
// file COPYING or http://www.opensource.org/licenses/mit-license.php.

#include <util/system.h>

#include <logging.h>
#include <util/string.h>
#include <util/syserror.h>
#include <util/time.h>

#if (defined(__FreeBSD__) || defined(__OpenBSD__) || defined(__DragonFly__))
#include <pthread.h>
#include <pthread_np.h>
#endif

#ifndef WIN32
#include <sched.h>
#include <sys/stat.h>
#else
#include <codecvt>
#endif

#ifdef HAVE_MALLOPT_ARENA_MAX
#include <malloc.h>
#endif

#include <cstdlib>
#include <locale>
#include <stdexcept>
#include <string>
#include <thread>

// Application startup time (used for uptime calculation)
const int64_t nStartupTime = GetTime();

<<<<<<< HEAD
const char * const BITCOIN_CONF_FILENAME = "navcoin.conf";
const char * const BITCOIN_SETTINGS_FILENAME = "settings.json";

ArgsManager gArgs;

/** Mutex to protect dir_locks. */
static GlobalMutex cs_dir_locks;
/** A map that contains all the currently held directory locks. After
 * successful locking, these will be held here until the global destructor
 * cleans them up and thus automatically unlocks them, or ReleaseDirectoryLocks
 * is called.
 */
static std::map<std::string, std::unique_ptr<fsbridge::FileLock>> dir_locks GUARDED_BY(cs_dir_locks);

bool LockDirectory(const fs::path& directory, const fs::path& lockfile_name, bool probe_only)
{
    LOCK(cs_dir_locks);
    fs::path pathLockFile = directory / lockfile_name;

    // If a lock for this directory already exists in the map, don't try to re-lock it
    if (dir_locks.count(fs::PathToString(pathLockFile))) {
        return true;
    }

    // Create empty lock file if it doesn't exist.
    FILE* file = fsbridge::fopen(pathLockFile, "a");
    if (file) fclose(file);
    auto lock = std::make_unique<fsbridge::FileLock>(pathLockFile);
    if (!lock->TryLock()) {
        return error("Error while attempting to lock directory %s: %s", fs::PathToString(directory), lock->GetReason());
    }
    if (!probe_only) {
        // Lock successful and we're not just probing, put it into the map
        dir_locks.emplace(fs::PathToString(pathLockFile), std::move(lock));
    }
    return true;
}

void UnlockDirectory(const fs::path& directory, const fs::path& lockfile_name)
{
    LOCK(cs_dir_locks);
    dir_locks.erase(fs::PathToString(directory / lockfile_name));
}

void ReleaseDirectoryLocks()
{
    LOCK(cs_dir_locks);
    dir_locks.clear();
}

bool DirIsWritable(const fs::path& directory)
{
    fs::path tmpFile = GetUniquePath(directory);

    FILE* file = fsbridge::fopen(tmpFile, "a");
    if (!file) return false;

    fclose(file);
    remove(tmpFile);

    return true;
}

bool CheckDiskSpace(const fs::path& dir, uint64_t additional_bytes)
{
    constexpr uint64_t min_disk_space = 52428800; // 50 MiB

    uint64_t free_bytes_available = fs::space(dir).available;
    return free_bytes_available >= min_disk_space + additional_bytes;
}

std::streampos GetFileSize(const char* path, std::streamsize max) {
    std::ifstream file{path, std::ios::binary};
    file.ignore(max);
    return file.gcount();
}

/**
 * Interpret a string argument as a boolean.
 *
 * The definition of LocaleIndependentAtoi<int>() requires that non-numeric string values
 * like "foo", return 0. This means that if a user unintentionally supplies a
 * non-integer argument here, the return value is always false. This means that
 * -foo=false does what the user probably expects, but -foo=true is well defined
 * but does not do what they probably expected.
 *
 * The return value of LocaleIndependentAtoi<int>(...) is zero when given input not
 * representable as an int.
 *
 * For a more extensive discussion of this topic (and a wide range of opinions
 * on the Right Way to change this code), see PR12713.
 */
static bool InterpretBool(const std::string& strValue)
{
    if (strValue.empty())
        return true;
    return (LocaleIndependentAtoi<int>(strValue) != 0);
}

static std::string SettingName(const std::string& arg)
{
    return arg.size() > 0 && arg[0] == '-' ? arg.substr(1) : arg;
}

struct KeyInfo {
    std::string name;
    std::string section;
    bool negated{false};
};

/**
 * Parse "name", "section.name", "noname", "section.noname" settings keys.
 *
 * @note Where an option was negated can be later checked using the
 * IsArgNegated() method. One use case for this is to have a way to disable
 * options that are not normally boolean (e.g. using -nodebuglogfile to request
 * that debug log output is not sent to any file at all).
 */
KeyInfo InterpretKey(std::string key)
{
    KeyInfo result;
    // Split section name from key name for keys like "testnet.foo" or "regtest.bar"
    size_t option_index = key.find('.');
    if (option_index != std::string::npos) {
        result.section = key.substr(0, option_index);
        key.erase(0, option_index + 1);
    }
    if (key.substr(0, 2) == "no") {
        key.erase(0, 2);
        result.negated = true;
    }
    result.name = key;
    return result;
}

/**
 * Interpret settings value based on registered flags.
 *
 * @param[in]   key      key information to know if key was negated
 * @param[in]   value    string value of setting to be parsed
 * @param[in]   flags    ArgsManager registered argument flags
 * @param[out]  error    Error description if settings value is not valid
 *
 * @return parsed settings value if it is valid, otherwise nullopt accompanied
 * by a descriptive error string
 */
static std::optional<util::SettingsValue> InterpretValue(const KeyInfo& key, const std::string* value,
                                                         unsigned int flags, std::string& error)
{
    // Return negated settings as false values.
    if (key.negated) {
        if (flags & ArgsManager::DISALLOW_NEGATION) {
            error = strprintf("Negating of -%s is meaningless and therefore forbidden", key.name);
            return std::nullopt;
        }
        // Double negatives like -nofoo=0 are supported (but discouraged)
        if (value && !InterpretBool(*value)) {
            LogPrintf("Warning: parsed potentially confusing double-negative -%s=%s\n", key.name, *value);
            return true;
        }
        return false;
    }
    if (!value && (flags & ArgsManager::DISALLOW_ELISION)) {
        error = strprintf("Can not set -%s with no value. Please specify value with -%s=value.", key.name, key.name);
        return std::nullopt;
    }
    return value ? *value : "";
}

// Define default constructor and destructor that are not inline, so code instantiating this class doesn't need to
// #include class definitions for all members.
// For example, m_settings has an internal dependency on univalue.
ArgsManager::ArgsManager() = default;
ArgsManager::~ArgsManager() = default;

std::set<std::string> ArgsManager::GetUnsuitableSectionOnlyArgs() const
{
    std::set<std::string> unsuitables;

    LOCK(cs_args);

    // if there's no section selected, don't worry
    if (m_network.empty()) return std::set<std::string> {};

    // if it's okay to use the default section for this network, don't worry
    if (m_network == CBaseChainParams::MAIN) return std::set<std::string> {};

    for (const auto& arg : m_network_only_args) {
        if (OnlyHasDefaultSectionSetting(m_settings, m_network, SettingName(arg))) {
            unsuitables.insert(arg);
        }
    }
    return unsuitables;
}

std::list<SectionInfo> ArgsManager::GetUnrecognizedSections() const
{
    // Section names to be recognized in the config file.
    static const std::set<std::string> available_sections{
        CBaseChainParams::REGTEST,
        CBaseChainParams::SIGNET,
        CBaseChainParams::TESTNET,
        CBaseChainParams::MAIN
    };

    LOCK(cs_args);
    std::list<SectionInfo> unrecognized = m_config_sections;
    unrecognized.remove_if([](const SectionInfo& appeared){ return available_sections.find(appeared.m_name) != available_sections.end(); });
    return unrecognized;
}

void ArgsManager::SelectConfigNetwork(const std::string& network)
{
    LOCK(cs_args);
    m_network = network;
}

bool ArgsManager::ParseParameters(int argc, const char* const argv[], std::string& error)
{
    LOCK(cs_args);
    m_settings.command_line_options.clear();

    for (int i = 1; i < argc; i++) {
        std::string key(argv[i]);

#ifdef MAC_OSX
        // At the first time when a user gets the "App downloaded from the
        // internet" warning, and clicks the Open button, macOS passes
        // a unique process serial number (PSN) as -psn_... command-line
        // argument, which we filter out.
        if (key.substr(0, 5) == "-psn_") continue;
#endif

        if (key == "-") break; //bitcoin-tx using stdin
        std::optional<std::string> val;
        size_t is_index = key.find('=');
        if (is_index != std::string::npos) {
            val = key.substr(is_index + 1);
            key.erase(is_index);
        }
#ifdef WIN32
        key = ToLower(key);
        if (key[0] == '/')
            key[0] = '-';
#endif

        if (key[0] != '-') {
            if (!m_accept_any_command && m_command.empty()) {
                // The first non-dash arg is a registered command
                std::optional<unsigned int> flags = GetArgFlags(key);
                if (!flags || !(*flags & ArgsManager::COMMAND)) {
                    error = strprintf("Invalid command '%s'", argv[i]);
                    return false;
                }
            }
            m_command.push_back(key);
            while (++i < argc) {
                // The remaining args are command args
                m_command.push_back(argv[i]);
            }
            break;
        }

        // Transform --foo to -foo
        if (key.length() > 1 && key[1] == '-')
            key.erase(0, 1);

        // Transform -foo to foo
        key.erase(0, 1);
        KeyInfo keyinfo = InterpretKey(key);
        std::optional<unsigned int> flags = GetArgFlags('-' + keyinfo.name);

        // Unknown command line options and command line options with dot
        // characters (which are returned from InterpretKey with nonempty
        // section strings) are not valid.
        if (!flags || !keyinfo.section.empty()) {
            error = strprintf("Invalid parameter %s", argv[i]);
            return false;
        }

        std::optional<util::SettingsValue> value = InterpretValue(keyinfo, val ? &*val : nullptr, *flags, error);
        if (!value) return false;

        m_settings.command_line_options[keyinfo.name].push_back(*value);
    }

    // we do not allow -includeconf from command line, only -noincludeconf
    if (auto* includes = util::FindKey(m_settings.command_line_options, "includeconf")) {
        const util::SettingsSpan values{*includes};
        // Range may be empty if -noincludeconf was passed
        if (!values.empty()) {
            error = "-includeconf cannot be used from commandline; -includeconf=" + values.begin()->write();
            return false; // pick first value as example
        }
    }
    return true;
}

std::optional<unsigned int> ArgsManager::GetArgFlags(const std::string& name) const
{
    LOCK(cs_args);
    for (const auto& arg_map : m_available_args) {
        const auto search = arg_map.second.find(name);
        if (search != arg_map.second.end()) {
            return search->second.m_flags;
        }
    }
    return std::nullopt;
}

fs::path ArgsManager::GetPathArg(std::string arg, const fs::path& default_value) const
{
    if (IsArgNegated(arg)) return fs::path{};
    std::string path_str = GetArg(arg, "");
    if (path_str.empty()) return default_value;
    fs::path result = fs::PathFromString(path_str).lexically_normal();
    // Remove trailing slash, if present.
    return result.has_filename() ? result : result.parent_path();
}

const fs::path& ArgsManager::GetBlocksDirPath() const
{
    LOCK(cs_args);
    fs::path& path = m_cached_blocks_path;

    // Cache the path to avoid calling fs::create_directories on every call of
    // this function
    if (!path.empty()) return path;

    if (IsArgSet("-blocksdir")) {
        path = fs::absolute(GetPathArg("-blocksdir"));
        if (!fs::is_directory(path)) {
            path = "";
            return path;
        }
    } else {
        path = GetDataDirBase();
    }

    path /= fs::PathFromString(BaseParams().DataDir());
    path /= "blocks";
    fs::create_directories(path);
    return path;
}

const fs::path& ArgsManager::GetDataDir(bool net_specific) const
{
    LOCK(cs_args);
    fs::path& path = net_specific ? m_cached_network_datadir_path : m_cached_datadir_path;

    // Used cached path if available
    if (!path.empty()) return path;

    const fs::path datadir{GetPathArg("-datadir")};
    if (!datadir.empty()) {
        path = fs::absolute(datadir);
        if (!fs::is_directory(path)) {
            path = "";
            return path;
        }
    } else {
        path = GetDefaultDataDir();
    }

    if (net_specific && !BaseParams().DataDir().empty()) {
        path /= fs::PathFromString(BaseParams().DataDir());
    }

    return path;
}

void ArgsManager::ClearPathCache()
{
    LOCK(cs_args);

    m_cached_datadir_path = fs::path();
    m_cached_network_datadir_path = fs::path();
    m_cached_blocks_path = fs::path();
}

std::optional<const ArgsManager::Command> ArgsManager::GetCommand() const
{
    Command ret;
    LOCK(cs_args);
    auto it = m_command.begin();
    if (it == m_command.end()) {
        // No command was passed
        return std::nullopt;
    }
    if (!m_accept_any_command) {
        // The registered command
        ret.command = *(it++);
    }
    while (it != m_command.end()) {
        // The unregistered command and args (if any)
        ret.args.push_back(*(it++));
    }
    return ret;
}

std::vector<std::string> ArgsManager::GetArgs(const std::string& strArg) const
{
    std::vector<std::string> result;
    for (const util::SettingsValue& value : GetSettingsList(strArg)) {
        result.push_back(value.isFalse() ? "0" : value.isTrue() ? "1" : value.get_str());
    }
    return result;
}

bool ArgsManager::IsArgSet(const std::string& strArg) const
{
    return !GetSetting(strArg).isNull();
}

bool ArgsManager::GetSettingsPath(fs::path* filepath, bool temp, bool backup) const
{
    fs::path settings = GetPathArg("-settings", BITCOIN_SETTINGS_FILENAME);
    if (settings.empty()) {
        return false;
    }
    if (backup) {
        settings += ".bak";
    }
    if (filepath) {
        *filepath = fsbridge::AbsPathJoin(GetDataDirNet(), temp ? settings + ".tmp" : settings);
    }
    return true;
}

static void SaveErrors(const std::vector<std::string> errors, std::vector<std::string>* error_out)
{
    for (const auto& error : errors) {
        if (error_out) {
            error_out->emplace_back(error);
        } else {
            LogPrintf("%s\n", error);
        }
    }
}

bool ArgsManager::ReadSettingsFile(std::vector<std::string>* errors)
{
    fs::path path;
    if (!GetSettingsPath(&path, /* temp= */ false)) {
        return true; // Do nothing if settings file disabled.
    }

    LOCK(cs_args);
    m_settings.rw_settings.clear();
    std::vector<std::string> read_errors;
    if (!util::ReadSettings(path, m_settings.rw_settings, read_errors)) {
        SaveErrors(read_errors, errors);
        return false;
    }
    for (const auto& setting : m_settings.rw_settings) {
        KeyInfo key = InterpretKey(setting.first); // Split setting key into section and argname
        if (!GetArgFlags('-' + key.name)) {
            LogPrintf("Ignoring unknown rw_settings value %s\n", setting.first);
        }
    }
    return true;
}

bool ArgsManager::WriteSettingsFile(std::vector<std::string>* errors, bool backup) const
{
    fs::path path, path_tmp;
    if (!GetSettingsPath(&path, /*temp=*/false, backup) || !GetSettingsPath(&path_tmp, /*temp=*/true, backup)) {
        throw std::logic_error("Attempt to write settings file when dynamic settings are disabled.");
    }

    LOCK(cs_args);
    std::vector<std::string> write_errors;
    if (!util::WriteSettings(path_tmp, m_settings.rw_settings, write_errors)) {
        SaveErrors(write_errors, errors);
        return false;
    }
    if (!RenameOver(path_tmp, path)) {
        SaveErrors({strprintf("Failed renaming settings file %s to %s\n", fs::PathToString(path_tmp), fs::PathToString(path))}, errors);
        return false;
    }
    return true;
}

util::SettingsValue ArgsManager::GetPersistentSetting(const std::string& name) const
{
    LOCK(cs_args);
    return util::GetSetting(m_settings, m_network, name, !UseDefaultSection("-" + name),
        /*ignore_nonpersistent=*/true, /*get_chain_name=*/false);
}

bool ArgsManager::IsArgNegated(const std::string& strArg) const
{
    return GetSetting(strArg).isFalse();
}

std::string ArgsManager::GetArg(const std::string& strArg, const std::string& strDefault) const
{
    return GetArg(strArg).value_or(strDefault);
}

std::optional<std::string> ArgsManager::GetArg(const std::string& strArg) const
{
    const util::SettingsValue value = GetSetting(strArg);
    return SettingToString(value);
}

std::optional<std::string> SettingToString(const util::SettingsValue& value)
{
    if (value.isNull()) return std::nullopt;
    if (value.isFalse()) return "0";
    if (value.isTrue()) return "1";
    if (value.isNum()) return value.getValStr();
    return value.get_str();
}

std::string SettingToString(const util::SettingsValue& value, const std::string& strDefault)
{
    return SettingToString(value).value_or(strDefault);
}

int64_t ArgsManager::GetIntArg(const std::string& strArg, int64_t nDefault) const
{
    return GetIntArg(strArg).value_or(nDefault);
}

std::optional<int64_t> ArgsManager::GetIntArg(const std::string& strArg) const
{
    const util::SettingsValue value = GetSetting(strArg);
    return SettingToInt(value);
}

std::optional<int64_t> SettingToInt(const util::SettingsValue& value)
{
    if (value.isNull()) return std::nullopt;
    if (value.isFalse()) return 0;
    if (value.isTrue()) return 1;
    if (value.isNum()) return value.getInt<int64_t>();
    return LocaleIndependentAtoi<int64_t>(value.get_str());
}

int64_t SettingToInt(const util::SettingsValue& value, int64_t nDefault)
{
    return SettingToInt(value).value_or(nDefault);
}

bool ArgsManager::GetBoolArg(const std::string& strArg, bool fDefault) const
{
    return GetBoolArg(strArg).value_or(fDefault);
}

std::optional<bool> ArgsManager::GetBoolArg(const std::string& strArg) const
{
    const util::SettingsValue value = GetSetting(strArg);
    return SettingToBool(value);
}

std::optional<bool> SettingToBool(const util::SettingsValue& value)
{
    if (value.isNull()) return std::nullopt;
    if (value.isBool()) return value.get_bool();
    return InterpretBool(value.get_str());
}

bool SettingToBool(const util::SettingsValue& value, bool fDefault)
{
    return SettingToBool(value).value_or(fDefault);
}

bool ArgsManager::SoftSetArg(const std::string& strArg, const std::string& strValue)
{
    LOCK(cs_args);
    if (IsArgSet(strArg)) return false;
    ForceSetArg(strArg, strValue);
    return true;
}

bool ArgsManager::SoftSetBoolArg(const std::string& strArg, bool fValue)
{
    if (fValue)
        return SoftSetArg(strArg, std::string("1"));
    else
        return SoftSetArg(strArg, std::string("0"));
}

void ArgsManager::ForceSetArg(const std::string& strArg, const std::string& strValue)
{
    LOCK(cs_args);
    m_settings.forced_settings[SettingName(strArg)] = strValue;
}

void ArgsManager::AddCommand(const std::string& cmd, const std::string& help)
{
    Assert(cmd.find('=') == std::string::npos);
    Assert(cmd.at(0) != '-');

    LOCK(cs_args);
    m_accept_any_command = false; // latch to false
    std::map<std::string, Arg>& arg_map = m_available_args[OptionsCategory::COMMANDS];
    auto ret = arg_map.emplace(cmd, Arg{"", help, ArgsManager::COMMAND});
    Assert(ret.second); // Fail on duplicate commands
}

void ArgsManager::AddArg(const std::string& name, const std::string& help, unsigned int flags, const OptionsCategory& cat)
{
    Assert((flags & ArgsManager::COMMAND) == 0); // use AddCommand

    // Split arg name from its help param
    size_t eq_index = name.find('=');
    if (eq_index == std::string::npos) {
        eq_index = name.size();
    }
    std::string arg_name = name.substr(0, eq_index);

    LOCK(cs_args);
    std::map<std::string, Arg>& arg_map = m_available_args[cat];
    auto ret = arg_map.emplace(arg_name, Arg{name.substr(eq_index, name.size() - eq_index), help, flags});
    assert(ret.second); // Make sure an insertion actually happened

    if (flags & ArgsManager::NETWORK_ONLY) {
        m_network_only_args.emplace(arg_name);
    }
}

void ArgsManager::AddHiddenArgs(const std::vector<std::string>& names)
{
    for (const std::string& name : names) {
        AddArg(name, "", ArgsManager::ALLOW_ANY, OptionsCategory::HIDDEN);
    }
}

std::string ArgsManager::GetHelpMessage() const
{
    const bool show_debug = GetBoolArg("-help-debug", false);

    std::string usage;
    LOCK(cs_args);
    for (const auto& arg_map : m_available_args) {
        switch(arg_map.first) {
            case OptionsCategory::OPTIONS:
                usage += HelpMessageGroup("Options:");
                break;
            case OptionsCategory::CONNECTION:
                usage += HelpMessageGroup("Connection options:");
                break;
            case OptionsCategory::ZMQ:
                usage += HelpMessageGroup("ZeroMQ notification options:");
                break;
            case OptionsCategory::DEBUG_TEST:
                usage += HelpMessageGroup("Debugging/Testing options:");
                break;
            case OptionsCategory::NODE_RELAY:
                usage += HelpMessageGroup("Node relay options:");
                break;
            case OptionsCategory::BLOCK_CREATION:
                usage += HelpMessageGroup("Block creation options:");
                break;
            case OptionsCategory::RPC:
                usage += HelpMessageGroup("RPC server options:");
                break;
            case OptionsCategory::WALLET:
                usage += HelpMessageGroup("Wallet options:");
                break;
            case OptionsCategory::WALLET_DEBUG_TEST:
                if (show_debug) usage += HelpMessageGroup("Wallet debugging/testing options:");
                break;
            case OptionsCategory::CHAINPARAMS:
                usage += HelpMessageGroup("Chain selection options:");
                break;
            case OptionsCategory::GUI:
                usage += HelpMessageGroup("UI Options:");
                break;
            case OptionsCategory::COMMANDS:
                usage += HelpMessageGroup("Commands:");
                break;
            case OptionsCategory::REGISTER_COMMANDS:
                usage += HelpMessageGroup("Register Commands:");
                break;
            default:
                break;
        }

        // When we get to the hidden options, stop
        if (arg_map.first == OptionsCategory::HIDDEN) break;

        for (const auto& arg : arg_map.second) {
            if (show_debug || !(arg.second.m_flags & ArgsManager::DEBUG_ONLY)) {
                std::string name;
                if (arg.second.m_help_param.empty()) {
                    name = arg.first;
                } else {
                    name = arg.first + arg.second.m_help_param;
                }
                usage += HelpMessageOpt(name, arg.second.m_help_text);
            }
        }
    }
    return usage;
}

bool HelpRequested(const ArgsManager& args)
{
    return args.IsArgSet("-?") || args.IsArgSet("-h") || args.IsArgSet("-help") || args.IsArgSet("-help-debug");
}

void SetupHelpOptions(ArgsManager& args)
{
    args.AddArg("-?", "Print this help message and exit", ArgsManager::ALLOW_ANY, OptionsCategory::OPTIONS);
    args.AddHiddenArgs({"-h", "-help"});
}

static const int screenWidth = 79;
static const int optIndent = 2;
static const int msgIndent = 7;

std::string HelpMessageGroup(const std::string &message) {
    return std::string(message) + std::string("\n\n");
}

std::string HelpMessageOpt(const std::string &option, const std::string &message) {
    return std::string(optIndent,' ') + std::string(option) +
           std::string("\n") + std::string(msgIndent,' ') +
           FormatParagraph(message, screenWidth - msgIndent, msgIndent) +
           std::string("\n\n");
}

fs::path GetDefaultDataDir()
{
    // Windows: C:\Users\Username\AppData\Roaming\Navcoin
    // macOS: ~/Library/Application Support/Navcoin
    // Unix-like: ~/.navcoin
#ifdef WIN32
    // Windows
    return GetSpecialFolderPath(CSIDL_APPDATA) / "Navcoin";
#else
    fs::path pathRet;
    char* pszHome = getenv("HOME");
    if (pszHome == nullptr || strlen(pszHome) == 0)
        pathRet = fs::path("/");
    else
        pathRet = fs::path(pszHome);
#ifdef MAC_OSX
    // macOS
    return pathRet / "Library/Application Support/Navcoin";
#else
    // Unix-like
    return pathRet / ".navcoin";
#endif
#endif
}

bool CheckDataDirOption(const ArgsManager& args)
{
    const fs::path datadir{args.GetPathArg("-datadir")};
    return datadir.empty() || fs::is_directory(fs::absolute(datadir));
}

fs::path GetConfigFile(const ArgsManager& args, const fs::path& configuration_file_path)
{
    return AbsPathForConfigVal(args, configuration_file_path, /*net_specific=*/false);
}

static bool GetConfigOptions(std::istream& stream, const std::string& filepath, std::string& error, std::vector<std::pair<std::string, std::string>>& options, std::list<SectionInfo>& sections)
{
    std::string str, prefix;
    std::string::size_type pos;
    int linenr = 1;
    while (std::getline(stream, str)) {
        bool used_hash = false;
        if ((pos = str.find('#')) != std::string::npos) {
            str = str.substr(0, pos);
            used_hash = true;
        }
        const static std::string pattern = " \t\r\n";
        str = TrimString(str, pattern);
        if (!str.empty()) {
            if (*str.begin() == '[' && *str.rbegin() == ']') {
                const std::string section = str.substr(1, str.size() - 2);
                sections.emplace_back(SectionInfo{section, filepath, linenr});
                prefix = section + '.';
            } else if (*str.begin() == '-') {
                error = strprintf("parse error on line %i: %s, options in configuration file must be specified without leading -", linenr, str);
                return false;
            } else if ((pos = str.find('=')) != std::string::npos) {
                std::string name = prefix + TrimString(std::string_view{str}.substr(0, pos), pattern);
                std::string_view value = TrimStringView(std::string_view{str}.substr(pos + 1), pattern);
                if (used_hash && name.find("rpcpassword") != std::string::npos) {
                    error = strprintf("parse error on line %i, using # in rpcpassword can be ambiguous and should be avoided", linenr);
                    return false;
                }
                options.emplace_back(name, value);
                if ((pos = name.rfind('.')) != std::string::npos && prefix.length() <= pos) {
                    sections.emplace_back(SectionInfo{name.substr(0, pos), filepath, linenr});
                }
            } else {
                error = strprintf("parse error on line %i: %s", linenr, str);
                if (str.size() >= 2 && str.substr(0, 2) == "no") {
                    error += strprintf(", if you intended to specify a negated option, use %s=1 instead", str);
                }
                return false;
            }
        }
        ++linenr;
    }
    return true;
}

bool IsConfSupported(KeyInfo& key, std::string& error) {
    if (key.name == "conf") {
        error = "conf cannot be set in the configuration file; use includeconf= if you want to include additional config files";
        return false;
    }
    if (key.name == "reindex") {
        // reindex can be set in a config file but it is strongly discouraged as this will cause the node to reindex on
        // every restart. Allow the config but throw a warning
        LogPrintf("Warning: reindex=1 is set in the configuration file, which will significantly slow down startup. Consider removing or commenting out this option for better performance, unless there is currently a condition which makes rebuilding the indexes necessary\n");
        return true;
    }
    return true;
}

bool ArgsManager::ReadConfigStream(std::istream& stream, const std::string& filepath, std::string& error, bool ignore_invalid_keys)
{
    LOCK(cs_args);
    std::vector<std::pair<std::string, std::string>> options;
    if (!GetConfigOptions(stream, filepath, error, options, m_config_sections)) {
        return false;
    }
    for (const std::pair<std::string, std::string>& option : options) {
        KeyInfo key = InterpretKey(option.first);
        std::optional<unsigned int> flags = GetArgFlags('-' + key.name);
        if (!IsConfSupported(key, error)) return false;
        if (flags) {
            std::optional<util::SettingsValue> value = InterpretValue(key, &option.second, *flags, error);
            if (!value) {
                return false;
            }
            m_settings.ro_config[key.section][key.name].push_back(*value);
        } else {
            if (ignore_invalid_keys) {
                LogPrintf("Ignoring unknown configuration value %s\n", option.first);
            } else {
                error = strprintf("Invalid configuration value %s", option.first);
                return false;
            }
        }
    }
    return true;
}

fs::path ArgsManager::GetConfigFilePath() const
{
    return GetConfigFile(*this, GetPathArg("-conf", BITCOIN_CONF_FILENAME));
}

bool ArgsManager::ReadConfigFiles(std::string& error, bool ignore_invalid_keys)
{
    {
        LOCK(cs_args);
        m_settings.ro_config.clear();
        m_config_sections.clear();
    }

    const auto conf_path{GetConfigFilePath()};
    std::ifstream stream{conf_path};

    // not ok to have a config file specified that cannot be opened
    if (IsArgSet("-conf") && !stream.good()) {
        error = strprintf("specified config file \"%s\" could not be opened.", fs::PathToString(conf_path));
        return false;
    }
    // ok to not have a config file
    if (stream.good()) {
        if (!ReadConfigStream(stream, fs::PathToString(conf_path), error, ignore_invalid_keys)) {
            return false;
        }
        // `-includeconf` cannot be included in the command line arguments except
        // as `-noincludeconf` (which indicates that no included conf file should be used).
        bool use_conf_file{true};
        {
            LOCK(cs_args);
            if (auto* includes = util::FindKey(m_settings.command_line_options, "includeconf")) {
                // ParseParameters() fails if a non-negated -includeconf is passed on the command-line
                assert(util::SettingsSpan(*includes).last_negated());
                use_conf_file = false;
            }
        }
        if (use_conf_file) {
            std::string chain_id = GetChainName();
            std::vector<std::string> conf_file_names;

            auto add_includes = [&](const std::string& network, size_t skip = 0) {
                size_t num_values = 0;
                LOCK(cs_args);
                if (auto* section = util::FindKey(m_settings.ro_config, network)) {
                    if (auto* values = util::FindKey(*section, "includeconf")) {
                        for (size_t i = std::max(skip, util::SettingsSpan(*values).negated()); i < values->size(); ++i) {
                            conf_file_names.push_back((*values)[i].get_str());
                        }
                        num_values = values->size();
                    }
                }
                return num_values;
            };

            // We haven't set m_network yet (that happens in SelectParams()), so manually check
            // for network.includeconf args.
            const size_t chain_includes = add_includes(chain_id);
            const size_t default_includes = add_includes({});

            for (const std::string& conf_file_name : conf_file_names) {
                std::ifstream conf_file_stream{GetConfigFile(*this, fs::PathFromString(conf_file_name))};
                if (conf_file_stream.good()) {
                    if (!ReadConfigStream(conf_file_stream, conf_file_name, error, ignore_invalid_keys)) {
                        return false;
                    }
                    LogPrintf("Included configuration file %s\n", conf_file_name);
                } else {
                    error = "Failed to include configuration file " + conf_file_name;
                    return false;
                }
            }

            // Warn about recursive -includeconf
            conf_file_names.clear();
            add_includes(chain_id, /* skip= */ chain_includes);
            add_includes({}, /* skip= */ default_includes);
            std::string chain_id_final = GetChainName();
            if (chain_id_final != chain_id) {
                // Also warn about recursive includeconf for the chain that was specified in one of the includeconfs
                add_includes(chain_id_final);
            }
            for (const std::string& conf_file_name : conf_file_names) {
                tfm::format(std::cerr, "warning: -includeconf cannot be used from included files; ignoring -includeconf=%s\n", conf_file_name);
            }
        }
    }

    // If datadir is changed in .conf file:
    ClearPathCache();
    if (!CheckDataDirOption(*this)) {
        error = strprintf("specified data directory \"%s\" does not exist.", GetArg("-datadir", ""));
        return false;
    }
    return true;
}

std::string ArgsManager::GetChainName() const
{
    auto get_net = [&](const std::string& arg) {
        LOCK(cs_args);
        util::SettingsValue value = util::GetSetting(m_settings, /* section= */ "", SettingName(arg),
            /* ignore_default_section_config= */ false,
            /*ignore_nonpersistent=*/false,
            /* get_chain_name= */ true);
        return value.isNull() ? false : value.isBool() ? value.get_bool() : InterpretBool(value.get_str());
    };

    const bool fRegTest = get_net("-regtest");
    const bool fSigNet  = get_net("-signet");
    const bool fTestNet = get_net("-testnet");
    const bool is_chain_arg_set = IsArgSet("-chain");

    if ((int)is_chain_arg_set + (int)fRegTest + (int)fSigNet + (int)fTestNet > 1) {
        throw std::runtime_error("Invalid combination of -regtest, -signet, -testnet and -chain. Can use at most one.");
    }
    if (fRegTest)
        return CBaseChainParams::REGTEST;
    if (fSigNet) {
        return CBaseChainParams::SIGNET;
    }
    if (fTestNet)
        return CBaseChainParams::TESTNET;

    return GetArg("-chain", CBaseChainParams::MAIN);
}

bool ArgsManager::UseDefaultSection(const std::string& arg) const
{
    return m_network == CBaseChainParams::MAIN || m_network_only_args.count(arg) == 0;
}

util::SettingsValue ArgsManager::GetSetting(const std::string& arg) const
{
    LOCK(cs_args);
    return util::GetSetting(
        m_settings, m_network, SettingName(arg), !UseDefaultSection(arg),
        /*ignore_nonpersistent=*/false, /*get_chain_name=*/false);
}

std::vector<util::SettingsValue> ArgsManager::GetSettingsList(const std::string& arg) const
{
    LOCK(cs_args);
    return util::GetSettingsList(m_settings, m_network, SettingName(arg), !UseDefaultSection(arg));
}

void ArgsManager::logArgsPrefix(
    const std::string& prefix,
    const std::string& section,
    const std::map<std::string, std::vector<util::SettingsValue>>& args) const
{
    std::string section_str = section.empty() ? "" : "[" + section + "] ";
    for (const auto& arg : args) {
        for (const auto& value : arg.second) {
            std::optional<unsigned int> flags = GetArgFlags('-' + arg.first);
            if (flags) {
                std::string value_str = (*flags & SENSITIVE) ? "****" : value.write();
                LogPrintf("%s %s%s=%s\n", prefix, section_str, arg.first, value_str);
            }
        }
    }
}

void ArgsManager::LogArgs() const
{
    LOCK(cs_args);
    for (const auto& section : m_settings.ro_config) {
        logArgsPrefix("Config file arg:", section.first, section.second);
    }
    for (const auto& setting : m_settings.rw_settings) {
        LogPrintf("Setting file arg: %s = %s\n", setting.first, setting.second.write());
    }
    logArgsPrefix("Command-line arg:", "", m_settings.command_line_options);
}

bool RenameOver(fs::path src, fs::path dest)
{
#ifdef __MINGW64__
    // This is a workaround for a bug in libstdc++ which
    // implements std::filesystem::rename with _wrename function.
    // This bug has been fixed in upstream:
    //  - GCC 10.3: 8dd1c1085587c9f8a21bb5e588dfe1e8cdbba79e
    //  - GCC 11.1: 1dfd95f0a0ca1d9e6cbc00e6cbfd1fa20a98f312
    // For more details see the commits mentioned above.
    return MoveFileExW(src.wstring().c_str(), dest.wstring().c_str(),
                       MOVEFILE_REPLACE_EXISTING) != 0;
#else
    std::error_code error;
    fs::rename(src, dest, error);
    return !error;
#endif
}

/**
 * Ignores exceptions thrown by create_directories if the requested directory exists.
 * Specifically handles case where path p exists, but it wasn't possible for the user to
 * write to the parent directory.
 */
bool TryCreateDirectories(const fs::path& p)
{
    try
    {
        return fs::create_directories(p);
    } catch (const fs::filesystem_error&) {
        if (!fs::exists(p) || !fs::is_directory(p))
            throw;
    }

    // create_directories didn't create the directory, it had to have existed already
    return false;
}

bool FileCommit(FILE *file)
{
    if (fflush(file) != 0) { // harmless if redundantly called
        LogPrintf("%s: fflush failed: %d\n", __func__, errno);
        return false;
    }
#ifdef WIN32
    HANDLE hFile = (HANDLE)_get_osfhandle(_fileno(file));
    if (FlushFileBuffers(hFile) == 0) {
        LogPrintf("%s: FlushFileBuffers failed: %d\n", __func__, GetLastError());
        return false;
    }
#elif defined(MAC_OSX) && defined(F_FULLFSYNC)
    if (fcntl(fileno(file), F_FULLFSYNC, 0) == -1) { // Manpage says "value other than -1" is returned on success
        LogPrintf("%s: fcntl F_FULLFSYNC failed: %d\n", __func__, errno);
        return false;
    }
#elif HAVE_FDATASYNC
    if (fdatasync(fileno(file)) != 0 && errno != EINVAL) { // Ignore EINVAL for filesystems that don't support sync
        LogPrintf("%s: fdatasync failed: %d\n", __func__, errno);
        return false;
    }
#else
    if (fsync(fileno(file)) != 0 && errno != EINVAL) {
        LogPrintf("%s: fsync failed: %d\n", __func__, errno);
        return false;
    }
#endif
    return true;
}

void DirectoryCommit(const fs::path &dirname)
{
#ifndef WIN32
    FILE* file = fsbridge::fopen(dirname, "r");
    if (file) {
        fsync(fileno(file));
        fclose(file);
    }
#endif
}

bool TruncateFile(FILE *file, unsigned int length) {
#if defined(WIN32)
    return _chsize(_fileno(file), length) == 0;
#else
    return ftruncate(fileno(file), length) == 0;
#endif
}

/**
 * this function tries to raise the file descriptor limit to the requested number.
 * It returns the actual file descriptor limit (which may be more or less than nMinFD)
 */
int RaiseFileDescriptorLimit(int nMinFD) {
#if defined(WIN32)
    return 2048;
#else
    struct rlimit limitFD;
    if (getrlimit(RLIMIT_NOFILE, &limitFD) != -1) {
        if (limitFD.rlim_cur < (rlim_t)nMinFD) {
            limitFD.rlim_cur = nMinFD;
            if (limitFD.rlim_cur > limitFD.rlim_max)
                limitFD.rlim_cur = limitFD.rlim_max;
            setrlimit(RLIMIT_NOFILE, &limitFD);
            getrlimit(RLIMIT_NOFILE, &limitFD);
        }
        return limitFD.rlim_cur;
    }
    return nMinFD; // getrlimit failed, assume it's fine
#endif
}

/**
 * this function tries to make a particular range of a file allocated (corresponding to disk space)
 * it is advisory, and the range specified in the arguments will never contain live data
 */
void AllocateFileRange(FILE *file, unsigned int offset, unsigned int length) {
#if defined(WIN32)
    // Windows-specific version
    HANDLE hFile = (HANDLE)_get_osfhandle(_fileno(file));
    LARGE_INTEGER nFileSize;
    int64_t nEndPos = (int64_t)offset + length;
    nFileSize.u.LowPart = nEndPos & 0xFFFFFFFF;
    nFileSize.u.HighPart = nEndPos >> 32;
    SetFilePointerEx(hFile, nFileSize, 0, FILE_BEGIN);
    SetEndOfFile(hFile);
#elif defined(MAC_OSX)
    // OSX specific version
    // NOTE: Contrary to other OS versions, the OSX version assumes that
    // NOTE: offset is the size of the file.
    fstore_t fst;
    fst.fst_flags = F_ALLOCATECONTIG;
    fst.fst_posmode = F_PEOFPOSMODE;
    fst.fst_offset = 0;
    fst.fst_length = length; // mac os fst_length takes the # of free bytes to allocate, not desired file size
    fst.fst_bytesalloc = 0;
    if (fcntl(fileno(file), F_PREALLOCATE, &fst) == -1) {
        fst.fst_flags = F_ALLOCATEALL;
        fcntl(fileno(file), F_PREALLOCATE, &fst);
    }
    ftruncate(fileno(file), static_cast<off_t>(offset) + length);
#else
    #if defined(HAVE_POSIX_FALLOCATE)
    // Version using posix_fallocate
    off_t nEndPos = (off_t)offset + length;
    if (0 == posix_fallocate(fileno(file), 0, nEndPos)) return;
    #endif
    // Fallback version
    // TODO: just write one byte per block
    static const char buf[65536] = {};
    if (fseek(file, offset, SEEK_SET)) {
        return;
    }
    while (length > 0) {
        unsigned int now = 65536;
        if (length < now)
            now = length;
        fwrite(buf, 1, now, file); // allowed to fail; this function is advisory anyway
        length -= now;
    }
#endif
}

#ifdef WIN32
fs::path GetSpecialFolderPath(int nFolder, bool fCreate)
{
    WCHAR pszPath[MAX_PATH] = L"";

    if(SHGetSpecialFolderPathW(nullptr, pszPath, nFolder, fCreate))
    {
        return fs::path(pszPath);
    }

    LogPrintf("SHGetSpecialFolderPathW() failed, could not obtain requested path.\n");
    return fs::path("");
}
#endif

=======
>>>>>>> 3ff67f77
#ifndef WIN32
std::string ShellEscape(const std::string& arg)
{
    std::string escaped = arg;
    ReplaceAll(escaped, "'", "'\"'\"'");
    return "'" + escaped + "'";
}
#endif

#if HAVE_SYSTEM
void runCommand(const std::string& strCommand)
{
    if (strCommand.empty()) return;
#ifndef WIN32
    int nErr = ::system(strCommand.c_str());
#else
    int nErr = ::_wsystem(std::wstring_convert<std::codecvt_utf8_utf16<wchar_t>,wchar_t>().from_bytes(strCommand).c_str());
#endif
    if (nErr)
        LogPrintf("runCommand error: system(%s) returned %d\n", strCommand, nErr);
}
#endif

void SetupEnvironment()
{
#ifdef HAVE_MALLOPT_ARENA_MAX
    // glibc-specific: On 32-bit systems set the number of arenas to 1.
    // By default, since glibc 2.10, the C library will create up to two heap
    // arenas per core. This is known to cause excessive virtual address space
    // usage in our usage. Work around it by setting the maximum number of
    // arenas to 1.
    if (sizeof(void*) == 4) {
        mallopt(M_ARENA_MAX, 1);
    }
#endif
    // On most POSIX systems (e.g. Linux, but not BSD) the environment's locale
    // may be invalid, in which case the "C.UTF-8" locale is used as fallback.
#if !defined(WIN32) && !defined(MAC_OSX) && !defined(__FreeBSD__) && !defined(__OpenBSD__) && !defined(__NetBSD__)
    try {
        std::locale(""); // Raises a runtime error if current locale is invalid
    } catch (const std::runtime_error&) {
        setenv("LC_ALL", "C.UTF-8", 1);
    }
#elif defined(WIN32)
    // Set the default input/output charset is utf-8
    SetConsoleCP(CP_UTF8);
    SetConsoleOutputCP(CP_UTF8);
#endif

#ifndef WIN32
    constexpr mode_t private_umask = 0077;
    umask(private_umask);
#endif
}

bool SetupNetworking()
{
#ifdef WIN32
    // Initialize Windows Sockets
    WSADATA wsadata;
    int ret = WSAStartup(MAKEWORD(2,2), &wsadata);
    if (ret != NO_ERROR || LOBYTE(wsadata.wVersion ) != 2 || HIBYTE(wsadata.wVersion) != 2)
        return false;
#endif
    return true;
}

int GetNumCores()
{
    return std::thread::hardware_concurrency();
}

// Obtain the application startup time (used for uptime calculation)
int64_t GetStartupTime()
{
    return nStartupTime;
}

void ScheduleBatchPriority()
{
#ifdef SCHED_BATCH
    const static sched_param param{};
    const int rc = pthread_setschedparam(pthread_self(), SCHED_BATCH, &param);
    if (rc != 0) {
        LogPrintf("Failed to pthread_setschedparam: %s\n", SysErrorString(rc));
    }
#endif
}<|MERGE_RESOLUTION|>--- conflicted
+++ resolved
@@ -35,1209 +35,6 @@
 // Application startup time (used for uptime calculation)
 const int64_t nStartupTime = GetTime();
 
-<<<<<<< HEAD
-const char * const BITCOIN_CONF_FILENAME = "navcoin.conf";
-const char * const BITCOIN_SETTINGS_FILENAME = "settings.json";
-
-ArgsManager gArgs;
-
-/** Mutex to protect dir_locks. */
-static GlobalMutex cs_dir_locks;
-/** A map that contains all the currently held directory locks. After
- * successful locking, these will be held here until the global destructor
- * cleans them up and thus automatically unlocks them, or ReleaseDirectoryLocks
- * is called.
- */
-static std::map<std::string, std::unique_ptr<fsbridge::FileLock>> dir_locks GUARDED_BY(cs_dir_locks);
-
-bool LockDirectory(const fs::path& directory, const fs::path& lockfile_name, bool probe_only)
-{
-    LOCK(cs_dir_locks);
-    fs::path pathLockFile = directory / lockfile_name;
-
-    // If a lock for this directory already exists in the map, don't try to re-lock it
-    if (dir_locks.count(fs::PathToString(pathLockFile))) {
-        return true;
-    }
-
-    // Create empty lock file if it doesn't exist.
-    FILE* file = fsbridge::fopen(pathLockFile, "a");
-    if (file) fclose(file);
-    auto lock = std::make_unique<fsbridge::FileLock>(pathLockFile);
-    if (!lock->TryLock()) {
-        return error("Error while attempting to lock directory %s: %s", fs::PathToString(directory), lock->GetReason());
-    }
-    if (!probe_only) {
-        // Lock successful and we're not just probing, put it into the map
-        dir_locks.emplace(fs::PathToString(pathLockFile), std::move(lock));
-    }
-    return true;
-}
-
-void UnlockDirectory(const fs::path& directory, const fs::path& lockfile_name)
-{
-    LOCK(cs_dir_locks);
-    dir_locks.erase(fs::PathToString(directory / lockfile_name));
-}
-
-void ReleaseDirectoryLocks()
-{
-    LOCK(cs_dir_locks);
-    dir_locks.clear();
-}
-
-bool DirIsWritable(const fs::path& directory)
-{
-    fs::path tmpFile = GetUniquePath(directory);
-
-    FILE* file = fsbridge::fopen(tmpFile, "a");
-    if (!file) return false;
-
-    fclose(file);
-    remove(tmpFile);
-
-    return true;
-}
-
-bool CheckDiskSpace(const fs::path& dir, uint64_t additional_bytes)
-{
-    constexpr uint64_t min_disk_space = 52428800; // 50 MiB
-
-    uint64_t free_bytes_available = fs::space(dir).available;
-    return free_bytes_available >= min_disk_space + additional_bytes;
-}
-
-std::streampos GetFileSize(const char* path, std::streamsize max) {
-    std::ifstream file{path, std::ios::binary};
-    file.ignore(max);
-    return file.gcount();
-}
-
-/**
- * Interpret a string argument as a boolean.
- *
- * The definition of LocaleIndependentAtoi<int>() requires that non-numeric string values
- * like "foo", return 0. This means that if a user unintentionally supplies a
- * non-integer argument here, the return value is always false. This means that
- * -foo=false does what the user probably expects, but -foo=true is well defined
- * but does not do what they probably expected.
- *
- * The return value of LocaleIndependentAtoi<int>(...) is zero when given input not
- * representable as an int.
- *
- * For a more extensive discussion of this topic (and a wide range of opinions
- * on the Right Way to change this code), see PR12713.
- */
-static bool InterpretBool(const std::string& strValue)
-{
-    if (strValue.empty())
-        return true;
-    return (LocaleIndependentAtoi<int>(strValue) != 0);
-}
-
-static std::string SettingName(const std::string& arg)
-{
-    return arg.size() > 0 && arg[0] == '-' ? arg.substr(1) : arg;
-}
-
-struct KeyInfo {
-    std::string name;
-    std::string section;
-    bool negated{false};
-};
-
-/**
- * Parse "name", "section.name", "noname", "section.noname" settings keys.
- *
- * @note Where an option was negated can be later checked using the
- * IsArgNegated() method. One use case for this is to have a way to disable
- * options that are not normally boolean (e.g. using -nodebuglogfile to request
- * that debug log output is not sent to any file at all).
- */
-KeyInfo InterpretKey(std::string key)
-{
-    KeyInfo result;
-    // Split section name from key name for keys like "testnet.foo" or "regtest.bar"
-    size_t option_index = key.find('.');
-    if (option_index != std::string::npos) {
-        result.section = key.substr(0, option_index);
-        key.erase(0, option_index + 1);
-    }
-    if (key.substr(0, 2) == "no") {
-        key.erase(0, 2);
-        result.negated = true;
-    }
-    result.name = key;
-    return result;
-}
-
-/**
- * Interpret settings value based on registered flags.
- *
- * @param[in]   key      key information to know if key was negated
- * @param[in]   value    string value of setting to be parsed
- * @param[in]   flags    ArgsManager registered argument flags
- * @param[out]  error    Error description if settings value is not valid
- *
- * @return parsed settings value if it is valid, otherwise nullopt accompanied
- * by a descriptive error string
- */
-static std::optional<util::SettingsValue> InterpretValue(const KeyInfo& key, const std::string* value,
-                                                         unsigned int flags, std::string& error)
-{
-    // Return negated settings as false values.
-    if (key.negated) {
-        if (flags & ArgsManager::DISALLOW_NEGATION) {
-            error = strprintf("Negating of -%s is meaningless and therefore forbidden", key.name);
-            return std::nullopt;
-        }
-        // Double negatives like -nofoo=0 are supported (but discouraged)
-        if (value && !InterpretBool(*value)) {
-            LogPrintf("Warning: parsed potentially confusing double-negative -%s=%s\n", key.name, *value);
-            return true;
-        }
-        return false;
-    }
-    if (!value && (flags & ArgsManager::DISALLOW_ELISION)) {
-        error = strprintf("Can not set -%s with no value. Please specify value with -%s=value.", key.name, key.name);
-        return std::nullopt;
-    }
-    return value ? *value : "";
-}
-
-// Define default constructor and destructor that are not inline, so code instantiating this class doesn't need to
-// #include class definitions for all members.
-// For example, m_settings has an internal dependency on univalue.
-ArgsManager::ArgsManager() = default;
-ArgsManager::~ArgsManager() = default;
-
-std::set<std::string> ArgsManager::GetUnsuitableSectionOnlyArgs() const
-{
-    std::set<std::string> unsuitables;
-
-    LOCK(cs_args);
-
-    // if there's no section selected, don't worry
-    if (m_network.empty()) return std::set<std::string> {};
-
-    // if it's okay to use the default section for this network, don't worry
-    if (m_network == CBaseChainParams::MAIN) return std::set<std::string> {};
-
-    for (const auto& arg : m_network_only_args) {
-        if (OnlyHasDefaultSectionSetting(m_settings, m_network, SettingName(arg))) {
-            unsuitables.insert(arg);
-        }
-    }
-    return unsuitables;
-}
-
-std::list<SectionInfo> ArgsManager::GetUnrecognizedSections() const
-{
-    // Section names to be recognized in the config file.
-    static const std::set<std::string> available_sections{
-        CBaseChainParams::REGTEST,
-        CBaseChainParams::SIGNET,
-        CBaseChainParams::TESTNET,
-        CBaseChainParams::MAIN
-    };
-
-    LOCK(cs_args);
-    std::list<SectionInfo> unrecognized = m_config_sections;
-    unrecognized.remove_if([](const SectionInfo& appeared){ return available_sections.find(appeared.m_name) != available_sections.end(); });
-    return unrecognized;
-}
-
-void ArgsManager::SelectConfigNetwork(const std::string& network)
-{
-    LOCK(cs_args);
-    m_network = network;
-}
-
-bool ArgsManager::ParseParameters(int argc, const char* const argv[], std::string& error)
-{
-    LOCK(cs_args);
-    m_settings.command_line_options.clear();
-
-    for (int i = 1; i < argc; i++) {
-        std::string key(argv[i]);
-
-#ifdef MAC_OSX
-        // At the first time when a user gets the "App downloaded from the
-        // internet" warning, and clicks the Open button, macOS passes
-        // a unique process serial number (PSN) as -psn_... command-line
-        // argument, which we filter out.
-        if (key.substr(0, 5) == "-psn_") continue;
-#endif
-
-        if (key == "-") break; //bitcoin-tx using stdin
-        std::optional<std::string> val;
-        size_t is_index = key.find('=');
-        if (is_index != std::string::npos) {
-            val = key.substr(is_index + 1);
-            key.erase(is_index);
-        }
-#ifdef WIN32
-        key = ToLower(key);
-        if (key[0] == '/')
-            key[0] = '-';
-#endif
-
-        if (key[0] != '-') {
-            if (!m_accept_any_command && m_command.empty()) {
-                // The first non-dash arg is a registered command
-                std::optional<unsigned int> flags = GetArgFlags(key);
-                if (!flags || !(*flags & ArgsManager::COMMAND)) {
-                    error = strprintf("Invalid command '%s'", argv[i]);
-                    return false;
-                }
-            }
-            m_command.push_back(key);
-            while (++i < argc) {
-                // The remaining args are command args
-                m_command.push_back(argv[i]);
-            }
-            break;
-        }
-
-        // Transform --foo to -foo
-        if (key.length() > 1 && key[1] == '-')
-            key.erase(0, 1);
-
-        // Transform -foo to foo
-        key.erase(0, 1);
-        KeyInfo keyinfo = InterpretKey(key);
-        std::optional<unsigned int> flags = GetArgFlags('-' + keyinfo.name);
-
-        // Unknown command line options and command line options with dot
-        // characters (which are returned from InterpretKey with nonempty
-        // section strings) are not valid.
-        if (!flags || !keyinfo.section.empty()) {
-            error = strprintf("Invalid parameter %s", argv[i]);
-            return false;
-        }
-
-        std::optional<util::SettingsValue> value = InterpretValue(keyinfo, val ? &*val : nullptr, *flags, error);
-        if (!value) return false;
-
-        m_settings.command_line_options[keyinfo.name].push_back(*value);
-    }
-
-    // we do not allow -includeconf from command line, only -noincludeconf
-    if (auto* includes = util::FindKey(m_settings.command_line_options, "includeconf")) {
-        const util::SettingsSpan values{*includes};
-        // Range may be empty if -noincludeconf was passed
-        if (!values.empty()) {
-            error = "-includeconf cannot be used from commandline; -includeconf=" + values.begin()->write();
-            return false; // pick first value as example
-        }
-    }
-    return true;
-}
-
-std::optional<unsigned int> ArgsManager::GetArgFlags(const std::string& name) const
-{
-    LOCK(cs_args);
-    for (const auto& arg_map : m_available_args) {
-        const auto search = arg_map.second.find(name);
-        if (search != arg_map.second.end()) {
-            return search->second.m_flags;
-        }
-    }
-    return std::nullopt;
-}
-
-fs::path ArgsManager::GetPathArg(std::string arg, const fs::path& default_value) const
-{
-    if (IsArgNegated(arg)) return fs::path{};
-    std::string path_str = GetArg(arg, "");
-    if (path_str.empty()) return default_value;
-    fs::path result = fs::PathFromString(path_str).lexically_normal();
-    // Remove trailing slash, if present.
-    return result.has_filename() ? result : result.parent_path();
-}
-
-const fs::path& ArgsManager::GetBlocksDirPath() const
-{
-    LOCK(cs_args);
-    fs::path& path = m_cached_blocks_path;
-
-    // Cache the path to avoid calling fs::create_directories on every call of
-    // this function
-    if (!path.empty()) return path;
-
-    if (IsArgSet("-blocksdir")) {
-        path = fs::absolute(GetPathArg("-blocksdir"));
-        if (!fs::is_directory(path)) {
-            path = "";
-            return path;
-        }
-    } else {
-        path = GetDataDirBase();
-    }
-
-    path /= fs::PathFromString(BaseParams().DataDir());
-    path /= "blocks";
-    fs::create_directories(path);
-    return path;
-}
-
-const fs::path& ArgsManager::GetDataDir(bool net_specific) const
-{
-    LOCK(cs_args);
-    fs::path& path = net_specific ? m_cached_network_datadir_path : m_cached_datadir_path;
-
-    // Used cached path if available
-    if (!path.empty()) return path;
-
-    const fs::path datadir{GetPathArg("-datadir")};
-    if (!datadir.empty()) {
-        path = fs::absolute(datadir);
-        if (!fs::is_directory(path)) {
-            path = "";
-            return path;
-        }
-    } else {
-        path = GetDefaultDataDir();
-    }
-
-    if (net_specific && !BaseParams().DataDir().empty()) {
-        path /= fs::PathFromString(BaseParams().DataDir());
-    }
-
-    return path;
-}
-
-void ArgsManager::ClearPathCache()
-{
-    LOCK(cs_args);
-
-    m_cached_datadir_path = fs::path();
-    m_cached_network_datadir_path = fs::path();
-    m_cached_blocks_path = fs::path();
-}
-
-std::optional<const ArgsManager::Command> ArgsManager::GetCommand() const
-{
-    Command ret;
-    LOCK(cs_args);
-    auto it = m_command.begin();
-    if (it == m_command.end()) {
-        // No command was passed
-        return std::nullopt;
-    }
-    if (!m_accept_any_command) {
-        // The registered command
-        ret.command = *(it++);
-    }
-    while (it != m_command.end()) {
-        // The unregistered command and args (if any)
-        ret.args.push_back(*(it++));
-    }
-    return ret;
-}
-
-std::vector<std::string> ArgsManager::GetArgs(const std::string& strArg) const
-{
-    std::vector<std::string> result;
-    for (const util::SettingsValue& value : GetSettingsList(strArg)) {
-        result.push_back(value.isFalse() ? "0" : value.isTrue() ? "1" : value.get_str());
-    }
-    return result;
-}
-
-bool ArgsManager::IsArgSet(const std::string& strArg) const
-{
-    return !GetSetting(strArg).isNull();
-}
-
-bool ArgsManager::GetSettingsPath(fs::path* filepath, bool temp, bool backup) const
-{
-    fs::path settings = GetPathArg("-settings", BITCOIN_SETTINGS_FILENAME);
-    if (settings.empty()) {
-        return false;
-    }
-    if (backup) {
-        settings += ".bak";
-    }
-    if (filepath) {
-        *filepath = fsbridge::AbsPathJoin(GetDataDirNet(), temp ? settings + ".tmp" : settings);
-    }
-    return true;
-}
-
-static void SaveErrors(const std::vector<std::string> errors, std::vector<std::string>* error_out)
-{
-    for (const auto& error : errors) {
-        if (error_out) {
-            error_out->emplace_back(error);
-        } else {
-            LogPrintf("%s\n", error);
-        }
-    }
-}
-
-bool ArgsManager::ReadSettingsFile(std::vector<std::string>* errors)
-{
-    fs::path path;
-    if (!GetSettingsPath(&path, /* temp= */ false)) {
-        return true; // Do nothing if settings file disabled.
-    }
-
-    LOCK(cs_args);
-    m_settings.rw_settings.clear();
-    std::vector<std::string> read_errors;
-    if (!util::ReadSettings(path, m_settings.rw_settings, read_errors)) {
-        SaveErrors(read_errors, errors);
-        return false;
-    }
-    for (const auto& setting : m_settings.rw_settings) {
-        KeyInfo key = InterpretKey(setting.first); // Split setting key into section and argname
-        if (!GetArgFlags('-' + key.name)) {
-            LogPrintf("Ignoring unknown rw_settings value %s\n", setting.first);
-        }
-    }
-    return true;
-}
-
-bool ArgsManager::WriteSettingsFile(std::vector<std::string>* errors, bool backup) const
-{
-    fs::path path, path_tmp;
-    if (!GetSettingsPath(&path, /*temp=*/false, backup) || !GetSettingsPath(&path_tmp, /*temp=*/true, backup)) {
-        throw std::logic_error("Attempt to write settings file when dynamic settings are disabled.");
-    }
-
-    LOCK(cs_args);
-    std::vector<std::string> write_errors;
-    if (!util::WriteSettings(path_tmp, m_settings.rw_settings, write_errors)) {
-        SaveErrors(write_errors, errors);
-        return false;
-    }
-    if (!RenameOver(path_tmp, path)) {
-        SaveErrors({strprintf("Failed renaming settings file %s to %s\n", fs::PathToString(path_tmp), fs::PathToString(path))}, errors);
-        return false;
-    }
-    return true;
-}
-
-util::SettingsValue ArgsManager::GetPersistentSetting(const std::string& name) const
-{
-    LOCK(cs_args);
-    return util::GetSetting(m_settings, m_network, name, !UseDefaultSection("-" + name),
-        /*ignore_nonpersistent=*/true, /*get_chain_name=*/false);
-}
-
-bool ArgsManager::IsArgNegated(const std::string& strArg) const
-{
-    return GetSetting(strArg).isFalse();
-}
-
-std::string ArgsManager::GetArg(const std::string& strArg, const std::string& strDefault) const
-{
-    return GetArg(strArg).value_or(strDefault);
-}
-
-std::optional<std::string> ArgsManager::GetArg(const std::string& strArg) const
-{
-    const util::SettingsValue value = GetSetting(strArg);
-    return SettingToString(value);
-}
-
-std::optional<std::string> SettingToString(const util::SettingsValue& value)
-{
-    if (value.isNull()) return std::nullopt;
-    if (value.isFalse()) return "0";
-    if (value.isTrue()) return "1";
-    if (value.isNum()) return value.getValStr();
-    return value.get_str();
-}
-
-std::string SettingToString(const util::SettingsValue& value, const std::string& strDefault)
-{
-    return SettingToString(value).value_or(strDefault);
-}
-
-int64_t ArgsManager::GetIntArg(const std::string& strArg, int64_t nDefault) const
-{
-    return GetIntArg(strArg).value_or(nDefault);
-}
-
-std::optional<int64_t> ArgsManager::GetIntArg(const std::string& strArg) const
-{
-    const util::SettingsValue value = GetSetting(strArg);
-    return SettingToInt(value);
-}
-
-std::optional<int64_t> SettingToInt(const util::SettingsValue& value)
-{
-    if (value.isNull()) return std::nullopt;
-    if (value.isFalse()) return 0;
-    if (value.isTrue()) return 1;
-    if (value.isNum()) return value.getInt<int64_t>();
-    return LocaleIndependentAtoi<int64_t>(value.get_str());
-}
-
-int64_t SettingToInt(const util::SettingsValue& value, int64_t nDefault)
-{
-    return SettingToInt(value).value_or(nDefault);
-}
-
-bool ArgsManager::GetBoolArg(const std::string& strArg, bool fDefault) const
-{
-    return GetBoolArg(strArg).value_or(fDefault);
-}
-
-std::optional<bool> ArgsManager::GetBoolArg(const std::string& strArg) const
-{
-    const util::SettingsValue value = GetSetting(strArg);
-    return SettingToBool(value);
-}
-
-std::optional<bool> SettingToBool(const util::SettingsValue& value)
-{
-    if (value.isNull()) return std::nullopt;
-    if (value.isBool()) return value.get_bool();
-    return InterpretBool(value.get_str());
-}
-
-bool SettingToBool(const util::SettingsValue& value, bool fDefault)
-{
-    return SettingToBool(value).value_or(fDefault);
-}
-
-bool ArgsManager::SoftSetArg(const std::string& strArg, const std::string& strValue)
-{
-    LOCK(cs_args);
-    if (IsArgSet(strArg)) return false;
-    ForceSetArg(strArg, strValue);
-    return true;
-}
-
-bool ArgsManager::SoftSetBoolArg(const std::string& strArg, bool fValue)
-{
-    if (fValue)
-        return SoftSetArg(strArg, std::string("1"));
-    else
-        return SoftSetArg(strArg, std::string("0"));
-}
-
-void ArgsManager::ForceSetArg(const std::string& strArg, const std::string& strValue)
-{
-    LOCK(cs_args);
-    m_settings.forced_settings[SettingName(strArg)] = strValue;
-}
-
-void ArgsManager::AddCommand(const std::string& cmd, const std::string& help)
-{
-    Assert(cmd.find('=') == std::string::npos);
-    Assert(cmd.at(0) != '-');
-
-    LOCK(cs_args);
-    m_accept_any_command = false; // latch to false
-    std::map<std::string, Arg>& arg_map = m_available_args[OptionsCategory::COMMANDS];
-    auto ret = arg_map.emplace(cmd, Arg{"", help, ArgsManager::COMMAND});
-    Assert(ret.second); // Fail on duplicate commands
-}
-
-void ArgsManager::AddArg(const std::string& name, const std::string& help, unsigned int flags, const OptionsCategory& cat)
-{
-    Assert((flags & ArgsManager::COMMAND) == 0); // use AddCommand
-
-    // Split arg name from its help param
-    size_t eq_index = name.find('=');
-    if (eq_index == std::string::npos) {
-        eq_index = name.size();
-    }
-    std::string arg_name = name.substr(0, eq_index);
-
-    LOCK(cs_args);
-    std::map<std::string, Arg>& arg_map = m_available_args[cat];
-    auto ret = arg_map.emplace(arg_name, Arg{name.substr(eq_index, name.size() - eq_index), help, flags});
-    assert(ret.second); // Make sure an insertion actually happened
-
-    if (flags & ArgsManager::NETWORK_ONLY) {
-        m_network_only_args.emplace(arg_name);
-    }
-}
-
-void ArgsManager::AddHiddenArgs(const std::vector<std::string>& names)
-{
-    for (const std::string& name : names) {
-        AddArg(name, "", ArgsManager::ALLOW_ANY, OptionsCategory::HIDDEN);
-    }
-}
-
-std::string ArgsManager::GetHelpMessage() const
-{
-    const bool show_debug = GetBoolArg("-help-debug", false);
-
-    std::string usage;
-    LOCK(cs_args);
-    for (const auto& arg_map : m_available_args) {
-        switch(arg_map.first) {
-            case OptionsCategory::OPTIONS:
-                usage += HelpMessageGroup("Options:");
-                break;
-            case OptionsCategory::CONNECTION:
-                usage += HelpMessageGroup("Connection options:");
-                break;
-            case OptionsCategory::ZMQ:
-                usage += HelpMessageGroup("ZeroMQ notification options:");
-                break;
-            case OptionsCategory::DEBUG_TEST:
-                usage += HelpMessageGroup("Debugging/Testing options:");
-                break;
-            case OptionsCategory::NODE_RELAY:
-                usage += HelpMessageGroup("Node relay options:");
-                break;
-            case OptionsCategory::BLOCK_CREATION:
-                usage += HelpMessageGroup("Block creation options:");
-                break;
-            case OptionsCategory::RPC:
-                usage += HelpMessageGroup("RPC server options:");
-                break;
-            case OptionsCategory::WALLET:
-                usage += HelpMessageGroup("Wallet options:");
-                break;
-            case OptionsCategory::WALLET_DEBUG_TEST:
-                if (show_debug) usage += HelpMessageGroup("Wallet debugging/testing options:");
-                break;
-            case OptionsCategory::CHAINPARAMS:
-                usage += HelpMessageGroup("Chain selection options:");
-                break;
-            case OptionsCategory::GUI:
-                usage += HelpMessageGroup("UI Options:");
-                break;
-            case OptionsCategory::COMMANDS:
-                usage += HelpMessageGroup("Commands:");
-                break;
-            case OptionsCategory::REGISTER_COMMANDS:
-                usage += HelpMessageGroup("Register Commands:");
-                break;
-            default:
-                break;
-        }
-
-        // When we get to the hidden options, stop
-        if (arg_map.first == OptionsCategory::HIDDEN) break;
-
-        for (const auto& arg : arg_map.second) {
-            if (show_debug || !(arg.second.m_flags & ArgsManager::DEBUG_ONLY)) {
-                std::string name;
-                if (arg.second.m_help_param.empty()) {
-                    name = arg.first;
-                } else {
-                    name = arg.first + arg.second.m_help_param;
-                }
-                usage += HelpMessageOpt(name, arg.second.m_help_text);
-            }
-        }
-    }
-    return usage;
-}
-
-bool HelpRequested(const ArgsManager& args)
-{
-    return args.IsArgSet("-?") || args.IsArgSet("-h") || args.IsArgSet("-help") || args.IsArgSet("-help-debug");
-}
-
-void SetupHelpOptions(ArgsManager& args)
-{
-    args.AddArg("-?", "Print this help message and exit", ArgsManager::ALLOW_ANY, OptionsCategory::OPTIONS);
-    args.AddHiddenArgs({"-h", "-help"});
-}
-
-static const int screenWidth = 79;
-static const int optIndent = 2;
-static const int msgIndent = 7;
-
-std::string HelpMessageGroup(const std::string &message) {
-    return std::string(message) + std::string("\n\n");
-}
-
-std::string HelpMessageOpt(const std::string &option, const std::string &message) {
-    return std::string(optIndent,' ') + std::string(option) +
-           std::string("\n") + std::string(msgIndent,' ') +
-           FormatParagraph(message, screenWidth - msgIndent, msgIndent) +
-           std::string("\n\n");
-}
-
-fs::path GetDefaultDataDir()
-{
-    // Windows: C:\Users\Username\AppData\Roaming\Navcoin
-    // macOS: ~/Library/Application Support/Navcoin
-    // Unix-like: ~/.navcoin
-#ifdef WIN32
-    // Windows
-    return GetSpecialFolderPath(CSIDL_APPDATA) / "Navcoin";
-#else
-    fs::path pathRet;
-    char* pszHome = getenv("HOME");
-    if (pszHome == nullptr || strlen(pszHome) == 0)
-        pathRet = fs::path("/");
-    else
-        pathRet = fs::path(pszHome);
-#ifdef MAC_OSX
-    // macOS
-    return pathRet / "Library/Application Support/Navcoin";
-#else
-    // Unix-like
-    return pathRet / ".navcoin";
-#endif
-#endif
-}
-
-bool CheckDataDirOption(const ArgsManager& args)
-{
-    const fs::path datadir{args.GetPathArg("-datadir")};
-    return datadir.empty() || fs::is_directory(fs::absolute(datadir));
-}
-
-fs::path GetConfigFile(const ArgsManager& args, const fs::path& configuration_file_path)
-{
-    return AbsPathForConfigVal(args, configuration_file_path, /*net_specific=*/false);
-}
-
-static bool GetConfigOptions(std::istream& stream, const std::string& filepath, std::string& error, std::vector<std::pair<std::string, std::string>>& options, std::list<SectionInfo>& sections)
-{
-    std::string str, prefix;
-    std::string::size_type pos;
-    int linenr = 1;
-    while (std::getline(stream, str)) {
-        bool used_hash = false;
-        if ((pos = str.find('#')) != std::string::npos) {
-            str = str.substr(0, pos);
-            used_hash = true;
-        }
-        const static std::string pattern = " \t\r\n";
-        str = TrimString(str, pattern);
-        if (!str.empty()) {
-            if (*str.begin() == '[' && *str.rbegin() == ']') {
-                const std::string section = str.substr(1, str.size() - 2);
-                sections.emplace_back(SectionInfo{section, filepath, linenr});
-                prefix = section + '.';
-            } else if (*str.begin() == '-') {
-                error = strprintf("parse error on line %i: %s, options in configuration file must be specified without leading -", linenr, str);
-                return false;
-            } else if ((pos = str.find('=')) != std::string::npos) {
-                std::string name = prefix + TrimString(std::string_view{str}.substr(0, pos), pattern);
-                std::string_view value = TrimStringView(std::string_view{str}.substr(pos + 1), pattern);
-                if (used_hash && name.find("rpcpassword") != std::string::npos) {
-                    error = strprintf("parse error on line %i, using # in rpcpassword can be ambiguous and should be avoided", linenr);
-                    return false;
-                }
-                options.emplace_back(name, value);
-                if ((pos = name.rfind('.')) != std::string::npos && prefix.length() <= pos) {
-                    sections.emplace_back(SectionInfo{name.substr(0, pos), filepath, linenr});
-                }
-            } else {
-                error = strprintf("parse error on line %i: %s", linenr, str);
-                if (str.size() >= 2 && str.substr(0, 2) == "no") {
-                    error += strprintf(", if you intended to specify a negated option, use %s=1 instead", str);
-                }
-                return false;
-            }
-        }
-        ++linenr;
-    }
-    return true;
-}
-
-bool IsConfSupported(KeyInfo& key, std::string& error) {
-    if (key.name == "conf") {
-        error = "conf cannot be set in the configuration file; use includeconf= if you want to include additional config files";
-        return false;
-    }
-    if (key.name == "reindex") {
-        // reindex can be set in a config file but it is strongly discouraged as this will cause the node to reindex on
-        // every restart. Allow the config but throw a warning
-        LogPrintf("Warning: reindex=1 is set in the configuration file, which will significantly slow down startup. Consider removing or commenting out this option for better performance, unless there is currently a condition which makes rebuilding the indexes necessary\n");
-        return true;
-    }
-    return true;
-}
-
-bool ArgsManager::ReadConfigStream(std::istream& stream, const std::string& filepath, std::string& error, bool ignore_invalid_keys)
-{
-    LOCK(cs_args);
-    std::vector<std::pair<std::string, std::string>> options;
-    if (!GetConfigOptions(stream, filepath, error, options, m_config_sections)) {
-        return false;
-    }
-    for (const std::pair<std::string, std::string>& option : options) {
-        KeyInfo key = InterpretKey(option.first);
-        std::optional<unsigned int> flags = GetArgFlags('-' + key.name);
-        if (!IsConfSupported(key, error)) return false;
-        if (flags) {
-            std::optional<util::SettingsValue> value = InterpretValue(key, &option.second, *flags, error);
-            if (!value) {
-                return false;
-            }
-            m_settings.ro_config[key.section][key.name].push_back(*value);
-        } else {
-            if (ignore_invalid_keys) {
-                LogPrintf("Ignoring unknown configuration value %s\n", option.first);
-            } else {
-                error = strprintf("Invalid configuration value %s", option.first);
-                return false;
-            }
-        }
-    }
-    return true;
-}
-
-fs::path ArgsManager::GetConfigFilePath() const
-{
-    return GetConfigFile(*this, GetPathArg("-conf", BITCOIN_CONF_FILENAME));
-}
-
-bool ArgsManager::ReadConfigFiles(std::string& error, bool ignore_invalid_keys)
-{
-    {
-        LOCK(cs_args);
-        m_settings.ro_config.clear();
-        m_config_sections.clear();
-    }
-
-    const auto conf_path{GetConfigFilePath()};
-    std::ifstream stream{conf_path};
-
-    // not ok to have a config file specified that cannot be opened
-    if (IsArgSet("-conf") && !stream.good()) {
-        error = strprintf("specified config file \"%s\" could not be opened.", fs::PathToString(conf_path));
-        return false;
-    }
-    // ok to not have a config file
-    if (stream.good()) {
-        if (!ReadConfigStream(stream, fs::PathToString(conf_path), error, ignore_invalid_keys)) {
-            return false;
-        }
-        // `-includeconf` cannot be included in the command line arguments except
-        // as `-noincludeconf` (which indicates that no included conf file should be used).
-        bool use_conf_file{true};
-        {
-            LOCK(cs_args);
-            if (auto* includes = util::FindKey(m_settings.command_line_options, "includeconf")) {
-                // ParseParameters() fails if a non-negated -includeconf is passed on the command-line
-                assert(util::SettingsSpan(*includes).last_negated());
-                use_conf_file = false;
-            }
-        }
-        if (use_conf_file) {
-            std::string chain_id = GetChainName();
-            std::vector<std::string> conf_file_names;
-
-            auto add_includes = [&](const std::string& network, size_t skip = 0) {
-                size_t num_values = 0;
-                LOCK(cs_args);
-                if (auto* section = util::FindKey(m_settings.ro_config, network)) {
-                    if (auto* values = util::FindKey(*section, "includeconf")) {
-                        for (size_t i = std::max(skip, util::SettingsSpan(*values).negated()); i < values->size(); ++i) {
-                            conf_file_names.push_back((*values)[i].get_str());
-                        }
-                        num_values = values->size();
-                    }
-                }
-                return num_values;
-            };
-
-            // We haven't set m_network yet (that happens in SelectParams()), so manually check
-            // for network.includeconf args.
-            const size_t chain_includes = add_includes(chain_id);
-            const size_t default_includes = add_includes({});
-
-            for (const std::string& conf_file_name : conf_file_names) {
-                std::ifstream conf_file_stream{GetConfigFile(*this, fs::PathFromString(conf_file_name))};
-                if (conf_file_stream.good()) {
-                    if (!ReadConfigStream(conf_file_stream, conf_file_name, error, ignore_invalid_keys)) {
-                        return false;
-                    }
-                    LogPrintf("Included configuration file %s\n", conf_file_name);
-                } else {
-                    error = "Failed to include configuration file " + conf_file_name;
-                    return false;
-                }
-            }
-
-            // Warn about recursive -includeconf
-            conf_file_names.clear();
-            add_includes(chain_id, /* skip= */ chain_includes);
-            add_includes({}, /* skip= */ default_includes);
-            std::string chain_id_final = GetChainName();
-            if (chain_id_final != chain_id) {
-                // Also warn about recursive includeconf for the chain that was specified in one of the includeconfs
-                add_includes(chain_id_final);
-            }
-            for (const std::string& conf_file_name : conf_file_names) {
-                tfm::format(std::cerr, "warning: -includeconf cannot be used from included files; ignoring -includeconf=%s\n", conf_file_name);
-            }
-        }
-    }
-
-    // If datadir is changed in .conf file:
-    ClearPathCache();
-    if (!CheckDataDirOption(*this)) {
-        error = strprintf("specified data directory \"%s\" does not exist.", GetArg("-datadir", ""));
-        return false;
-    }
-    return true;
-}
-
-std::string ArgsManager::GetChainName() const
-{
-    auto get_net = [&](const std::string& arg) {
-        LOCK(cs_args);
-        util::SettingsValue value = util::GetSetting(m_settings, /* section= */ "", SettingName(arg),
-            /* ignore_default_section_config= */ false,
-            /*ignore_nonpersistent=*/false,
-            /* get_chain_name= */ true);
-        return value.isNull() ? false : value.isBool() ? value.get_bool() : InterpretBool(value.get_str());
-    };
-
-    const bool fRegTest = get_net("-regtest");
-    const bool fSigNet  = get_net("-signet");
-    const bool fTestNet = get_net("-testnet");
-    const bool is_chain_arg_set = IsArgSet("-chain");
-
-    if ((int)is_chain_arg_set + (int)fRegTest + (int)fSigNet + (int)fTestNet > 1) {
-        throw std::runtime_error("Invalid combination of -regtest, -signet, -testnet and -chain. Can use at most one.");
-    }
-    if (fRegTest)
-        return CBaseChainParams::REGTEST;
-    if (fSigNet) {
-        return CBaseChainParams::SIGNET;
-    }
-    if (fTestNet)
-        return CBaseChainParams::TESTNET;
-
-    return GetArg("-chain", CBaseChainParams::MAIN);
-}
-
-bool ArgsManager::UseDefaultSection(const std::string& arg) const
-{
-    return m_network == CBaseChainParams::MAIN || m_network_only_args.count(arg) == 0;
-}
-
-util::SettingsValue ArgsManager::GetSetting(const std::string& arg) const
-{
-    LOCK(cs_args);
-    return util::GetSetting(
-        m_settings, m_network, SettingName(arg), !UseDefaultSection(arg),
-        /*ignore_nonpersistent=*/false, /*get_chain_name=*/false);
-}
-
-std::vector<util::SettingsValue> ArgsManager::GetSettingsList(const std::string& arg) const
-{
-    LOCK(cs_args);
-    return util::GetSettingsList(m_settings, m_network, SettingName(arg), !UseDefaultSection(arg));
-}
-
-void ArgsManager::logArgsPrefix(
-    const std::string& prefix,
-    const std::string& section,
-    const std::map<std::string, std::vector<util::SettingsValue>>& args) const
-{
-    std::string section_str = section.empty() ? "" : "[" + section + "] ";
-    for (const auto& arg : args) {
-        for (const auto& value : arg.second) {
-            std::optional<unsigned int> flags = GetArgFlags('-' + arg.first);
-            if (flags) {
-                std::string value_str = (*flags & SENSITIVE) ? "****" : value.write();
-                LogPrintf("%s %s%s=%s\n", prefix, section_str, arg.first, value_str);
-            }
-        }
-    }
-}
-
-void ArgsManager::LogArgs() const
-{
-    LOCK(cs_args);
-    for (const auto& section : m_settings.ro_config) {
-        logArgsPrefix("Config file arg:", section.first, section.second);
-    }
-    for (const auto& setting : m_settings.rw_settings) {
-        LogPrintf("Setting file arg: %s = %s\n", setting.first, setting.second.write());
-    }
-    logArgsPrefix("Command-line arg:", "", m_settings.command_line_options);
-}
-
-bool RenameOver(fs::path src, fs::path dest)
-{
-#ifdef __MINGW64__
-    // This is a workaround for a bug in libstdc++ which
-    // implements std::filesystem::rename with _wrename function.
-    // This bug has been fixed in upstream:
-    //  - GCC 10.3: 8dd1c1085587c9f8a21bb5e588dfe1e8cdbba79e
-    //  - GCC 11.1: 1dfd95f0a0ca1d9e6cbc00e6cbfd1fa20a98f312
-    // For more details see the commits mentioned above.
-    return MoveFileExW(src.wstring().c_str(), dest.wstring().c_str(),
-                       MOVEFILE_REPLACE_EXISTING) != 0;
-#else
-    std::error_code error;
-    fs::rename(src, dest, error);
-    return !error;
-#endif
-}
-
-/**
- * Ignores exceptions thrown by create_directories if the requested directory exists.
- * Specifically handles case where path p exists, but it wasn't possible for the user to
- * write to the parent directory.
- */
-bool TryCreateDirectories(const fs::path& p)
-{
-    try
-    {
-        return fs::create_directories(p);
-    } catch (const fs::filesystem_error&) {
-        if (!fs::exists(p) || !fs::is_directory(p))
-            throw;
-    }
-
-    // create_directories didn't create the directory, it had to have existed already
-    return false;
-}
-
-bool FileCommit(FILE *file)
-{
-    if (fflush(file) != 0) { // harmless if redundantly called
-        LogPrintf("%s: fflush failed: %d\n", __func__, errno);
-        return false;
-    }
-#ifdef WIN32
-    HANDLE hFile = (HANDLE)_get_osfhandle(_fileno(file));
-    if (FlushFileBuffers(hFile) == 0) {
-        LogPrintf("%s: FlushFileBuffers failed: %d\n", __func__, GetLastError());
-        return false;
-    }
-#elif defined(MAC_OSX) && defined(F_FULLFSYNC)
-    if (fcntl(fileno(file), F_FULLFSYNC, 0) == -1) { // Manpage says "value other than -1" is returned on success
-        LogPrintf("%s: fcntl F_FULLFSYNC failed: %d\n", __func__, errno);
-        return false;
-    }
-#elif HAVE_FDATASYNC
-    if (fdatasync(fileno(file)) != 0 && errno != EINVAL) { // Ignore EINVAL for filesystems that don't support sync
-        LogPrintf("%s: fdatasync failed: %d\n", __func__, errno);
-        return false;
-    }
-#else
-    if (fsync(fileno(file)) != 0 && errno != EINVAL) {
-        LogPrintf("%s: fsync failed: %d\n", __func__, errno);
-        return false;
-    }
-#endif
-    return true;
-}
-
-void DirectoryCommit(const fs::path &dirname)
-{
-#ifndef WIN32
-    FILE* file = fsbridge::fopen(dirname, "r");
-    if (file) {
-        fsync(fileno(file));
-        fclose(file);
-    }
-#endif
-}
-
-bool TruncateFile(FILE *file, unsigned int length) {
-#if defined(WIN32)
-    return _chsize(_fileno(file), length) == 0;
-#else
-    return ftruncate(fileno(file), length) == 0;
-#endif
-}
-
-/**
- * this function tries to raise the file descriptor limit to the requested number.
- * It returns the actual file descriptor limit (which may be more or less than nMinFD)
- */
-int RaiseFileDescriptorLimit(int nMinFD) {
-#if defined(WIN32)
-    return 2048;
-#else
-    struct rlimit limitFD;
-    if (getrlimit(RLIMIT_NOFILE, &limitFD) != -1) {
-        if (limitFD.rlim_cur < (rlim_t)nMinFD) {
-            limitFD.rlim_cur = nMinFD;
-            if (limitFD.rlim_cur > limitFD.rlim_max)
-                limitFD.rlim_cur = limitFD.rlim_max;
-            setrlimit(RLIMIT_NOFILE, &limitFD);
-            getrlimit(RLIMIT_NOFILE, &limitFD);
-        }
-        return limitFD.rlim_cur;
-    }
-    return nMinFD; // getrlimit failed, assume it's fine
-#endif
-}
-
-/**
- * this function tries to make a particular range of a file allocated (corresponding to disk space)
- * it is advisory, and the range specified in the arguments will never contain live data
- */
-void AllocateFileRange(FILE *file, unsigned int offset, unsigned int length) {
-#if defined(WIN32)
-    // Windows-specific version
-    HANDLE hFile = (HANDLE)_get_osfhandle(_fileno(file));
-    LARGE_INTEGER nFileSize;
-    int64_t nEndPos = (int64_t)offset + length;
-    nFileSize.u.LowPart = nEndPos & 0xFFFFFFFF;
-    nFileSize.u.HighPart = nEndPos >> 32;
-    SetFilePointerEx(hFile, nFileSize, 0, FILE_BEGIN);
-    SetEndOfFile(hFile);
-#elif defined(MAC_OSX)
-    // OSX specific version
-    // NOTE: Contrary to other OS versions, the OSX version assumes that
-    // NOTE: offset is the size of the file.
-    fstore_t fst;
-    fst.fst_flags = F_ALLOCATECONTIG;
-    fst.fst_posmode = F_PEOFPOSMODE;
-    fst.fst_offset = 0;
-    fst.fst_length = length; // mac os fst_length takes the # of free bytes to allocate, not desired file size
-    fst.fst_bytesalloc = 0;
-    if (fcntl(fileno(file), F_PREALLOCATE, &fst) == -1) {
-        fst.fst_flags = F_ALLOCATEALL;
-        fcntl(fileno(file), F_PREALLOCATE, &fst);
-    }
-    ftruncate(fileno(file), static_cast<off_t>(offset) + length);
-#else
-    #if defined(HAVE_POSIX_FALLOCATE)
-    // Version using posix_fallocate
-    off_t nEndPos = (off_t)offset + length;
-    if (0 == posix_fallocate(fileno(file), 0, nEndPos)) return;
-    #endif
-    // Fallback version
-    // TODO: just write one byte per block
-    static const char buf[65536] = {};
-    if (fseek(file, offset, SEEK_SET)) {
-        return;
-    }
-    while (length > 0) {
-        unsigned int now = 65536;
-        if (length < now)
-            now = length;
-        fwrite(buf, 1, now, file); // allowed to fail; this function is advisory anyway
-        length -= now;
-    }
-#endif
-}
-
-#ifdef WIN32
-fs::path GetSpecialFolderPath(int nFolder, bool fCreate)
-{
-    WCHAR pszPath[MAX_PATH] = L"";
-
-    if(SHGetSpecialFolderPathW(nullptr, pszPath, nFolder, fCreate))
-    {
-        return fs::path(pszPath);
-    }
-
-    LogPrintf("SHGetSpecialFolderPathW() failed, could not obtain requested path.\n");
-    return fs::path("");
-}
-#endif
-
-=======
->>>>>>> 3ff67f77
 #ifndef WIN32
 std::string ShellEscape(const std::string& arg)
 {
