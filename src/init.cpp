// Copyright (c) 2009-2010 Satoshi Nakamoto
// Copyright (c) 2009-2018 The NdovuCoin Core developers
// Distributed under the MIT software license, see the accompanying
// file COPYING or http://www.opensource.org/licenses/mit-license.php.

#if defined(HAVE_CONFIG_H)
#include <config/bitcoin-config.h>
#endif

#include <init.h>

#include <addrman.h>
#include <amount.h>
#include <banman.h>
#include <blockfilter.h>
#include <chain.h>
#include <chainparams.h>
#include <compat/sanity.h>
#include <consensus/validation.h>
#include <fs.h>
#include <httprpc.h>
#include <httpserver.h>
#include <index/blockfilterindex.h>
#include <index/txindex.h>
#include <interfaces/chain.h>
#include <key.h>
#include <miner.h>
#include <net.h>
#include <net_permissions.h>
#include <net_processing.h>
#include <netbase.h>
#include <policy/feerate.h>
#include <policy/fees.h>
#include <policy/policy.h>
#include <policy/settings.h>
#include <rpc/blockchain.h>
#include <rpc/register.h>
#include <rpc/server.h>
#include <rpc/util.h>
#include <scheduler.h>
#include <script/sigcache.h>
#include <script/standard.h>
#include <shutdown.h>
#include <timedata.h>
#include <torcontrol.h>
#include <txdb.h>
#include <txmempool.h>
#include <ui_interface.h>
#include <util/moneystr.h>
#include <util/system.h>
#include <util/threadnames.h>
#include <util/translation.h>
#include <util/validation.h>
#include <validation.h>
#include <validationinterface.h>
#include <walletinitinterface.h>

#include <stdint.h>
#include <stdio.h>

#ifndef WIN32
#include <attributes.h>
#include <cerrno>
#include <signal.h>
#include <sys/stat.h>
#endif

#include <boost/algorithm/string/classification.hpp>
#include <boost/algorithm/string/replace.hpp>
#include <boost/algorithm/string/split.hpp>
#include <boost/thread.hpp>

#if ENABLE_ZMQ
#include <zmq/zmqabstractnotifier.h>
#include <zmq/zmqnotificationinterface.h>
#include <zmq/zmqrpc.h>
#endif

static bool fFeeEstimatesInitialized = false;
static const bool DEFAULT_PROXYRANDOMIZE = true;
static const bool DEFAULT_REST_ENABLE = false;
static const bool DEFAULT_STOPAFTERBLOCKIMPORT = false;

// Dump addresses to banlist.dat every 15 minutes (900s)
static constexpr int DUMP_BANS_INTERVAL = 60 * 15;

std::unique_ptr<CConnman> g_connman;
std::unique_ptr<PeerLogicValidation> peerLogic;
std::unique_ptr<BanMan> g_banman;

#ifdef WIN32
// Win32 LevelDB doesn't use filedescriptors, and the ones used for
// accessing block files don't count towards the fd_set size limit
// anyway.
#define MIN_CORE_FILEDESCRIPTORS 0
#else
#define MIN_CORE_FILEDESCRIPTORS 150
#endif

static const char* FEE_ESTIMATES_FILENAME="fee_estimates.dat";

/**
 * The PID file facilities.
 */
static const char* BITCOIN_PID_FILENAME = "bitcoind.pid";

static fs::path GetPidFile()
{
    return AbsPathForConfigVal(fs::path(gArgs.GetArg("-pid", BITCOIN_PID_FILENAME)));
}

NODISCARD static bool CreatePidFile()
{
    fsbridge::ofstream file{GetPidFile()};
    if (file) {
#ifdef WIN32
        tfm::format(file, "%d\n", GetCurrentProcessId());
#else
        tfm::format(file, "%d\n", getpid());
#endif
        return true;
    } else {
        return InitError(strprintf(_("Unable to create the PID file '%s': %s").translated, GetPidFile().string(), std::strerror(errno)));
    }
}

//////////////////////////////////////////////////////////////////////////////
//
// Shutdown
//

//
// Thread management and startup/shutdown:
//
// The network-processing threads are all part of a thread group
// created by AppInit() or the Qt main() function.
//
// A clean exit happens when StartShutdown() or the SIGTERM
// signal handler sets ShutdownRequested(), which makes main thread's
// WaitForShutdown() interrupts the thread group.
// And then, WaitForShutdown() makes all other on-going threads
// in the thread group join the main thread.
// Shutdown() is then called to clean up database connections, and stop other
// threads that should only be stopped after the main network-processing
// threads have exited.
//
// Shutdown for Qt is very similar, only it uses a QTimer to detect
// ShutdownRequested() getting set, and then does the normal Qt
// shutdown thing.
//

static std::unique_ptr<ECCVerifyHandle> globalVerifyHandle;

static boost::thread_group threadGroup;
static CScheduler scheduler;

void Interrupt()
{
    InterruptHTTPServer();
    InterruptHTTPRPC();
    InterruptRPC();
    InterruptREST();
    InterruptTorControl();
    InterruptMapPort();
    if (g_connman)
        g_connman->Interrupt();
    if (g_txindex) {
        g_txindex->Interrupt();
    }
    ForEachBlockFilterIndex([](BlockFilterIndex& index) { index.Interrupt(); });
}

void Shutdown(InitInterfaces& interfaces)
{
    LogPrintf("%s: In progress...\n", __func__);
    static CCriticalSection cs_Shutdown;
    TRY_LOCK(cs_Shutdown, lockShutdown);
    if (!lockShutdown)
        return;

    /// Note: Shutdown() must be able to handle cases in which initialization failed part of the way,
    /// for example if the data directory was found to be locked.
    /// Be sure that anything that writes files or flushes caches only does this if the respective
    /// module was initialized.
    util::ThreadRename("shutoff");
    mempool.AddTransactionsUpdated(1);

    StopHTTPRPC();
    StopREST();
    StopRPC();
    StopHTTPServer();
    for (const auto& client : interfaces.chain_clients) {
        client->flush();
    }
    StopMapPort();

    // Because these depend on each-other, we make sure that neither can be
    // using the other before destroying them.
    if (peerLogic) UnregisterValidationInterface(peerLogic.get());
    if (g_connman) g_connman->Stop();
    if (g_txindex) g_txindex->Stop();
    ForEachBlockFilterIndex([](BlockFilterIndex& index) { index.Stop(); });

    StopTorControl();

    // After everything has been shut down, but before things get flushed, stop the
    // CScheduler/checkqueue threadGroup
    threadGroup.interrupt_all();
    threadGroup.join_all();

    // After the threads that potentially access these pointers have been stopped,
    // destruct and reset all to nullptr.
    peerLogic.reset();
    g_connman.reset();
    g_banman.reset();
    g_txindex.reset();
    DestroyAllBlockFilterIndexes();

    if (::mempool.IsLoaded() && gArgs.GetArg("-persistmempool", DEFAULT_PERSIST_MEMPOOL)) {
        DumpMempool(::mempool);
    }

    if (fFeeEstimatesInitialized)
    {
        ::feeEstimator.FlushUnconfirmed();
        fs::path est_path = GetDataDir() / FEE_ESTIMATES_FILENAME;
        CAutoFile est_fileout(fsbridge::fopen(est_path, "wb"), SER_DISK, CLIENT_VERSION);
        if (!est_fileout.IsNull())
            ::feeEstimator.Write(est_fileout);
        else
            LogPrintf("%s: Failed to write fee estimates to %s\n", __func__, est_path.string());
        fFeeEstimatesInitialized = false;
    }

    // FlushStateToDisk generates a ChainStateFlushed callback, which we should avoid missing
    //
    // g_chainstate is referenced here directly (instead of ::ChainstateActive()) because it
    // may not have been initialized yet.
    {
        LOCK(cs_main);
        if (g_chainstate && g_chainstate->CanFlushToDisk()) {
            g_chainstate->ForceFlushStateToDisk();
        }
    }

    // After there are no more peers/RPC left to give us new data which may generate
    // CValidationInterface callbacks, flush them...
    GetMainSignals().FlushBackgroundCallbacks();

    // Any future callbacks will be dropped. This should absolutely be safe - if
    // missing a callback results in an unrecoverable situation, unclean shutdown
    // would too. The only reason to do the above flushes is to let the wallet catch
    // up with our current chain to avoid any strange pruning edge cases and make
    // next startup faster by avoiding rescan.

    {
        LOCK(cs_main);
        if (g_chainstate && g_chainstate->CanFlushToDisk()) {
            g_chainstate->ForceFlushStateToDisk();
            g_chainstate->ResetCoinsViews();
        }
        pblocktree.reset();
    }
    for (const auto& client : interfaces.chain_clients) {
        client->stop();
    }

#if ENABLE_ZMQ
    if (g_zmq_notification_interface) {
        UnregisterValidationInterface(g_zmq_notification_interface);
        delete g_zmq_notification_interface;
        g_zmq_notification_interface = nullptr;
    }
#endif

    try {
        if (!fs::remove(GetPidFile())) {
            LogPrintf("%s: Unable to remove PID file: File does not exist\n", __func__);
        }
    } catch (const fs::filesystem_error& e) {
        LogPrintf("%s: Unable to remove PID file: %s\n", __func__, fsbridge::get_filesystem_error_message(e));
    }
    interfaces.chain_clients.clear();
    UnregisterAllValidationInterfaces();
    GetMainSignals().UnregisterBackgroundSignalScheduler();
    GetMainSignals().UnregisterWithMempoolSignals(mempool);
    globalVerifyHandle.reset();
    ECC_Stop();
    LogPrintf("%s: done\n", __func__);
}

/**
 * Signal handlers are very limited in what they are allowed to do.
 * The execution context the handler is invoked in is not guaranteed,
 * so we restrict handler operations to just touching variables:
 */
#ifndef WIN32
static void HandleSIGTERM(int)
{
    StartShutdown();
}

static void HandleSIGHUP(int)
{
    LogInstance().m_reopen_file = true;
}
#else
static BOOL WINAPI consoleCtrlHandler(DWORD dwCtrlType)
{
    StartShutdown();
    Sleep(INFINITE);
    return true;
}
#endif

#ifndef WIN32
static void registerSignalHandler(int signal, void(*handler)(int))
{
    struct sigaction sa;
    sa.sa_handler = handler;
    sigemptyset(&sa.sa_mask);
    sa.sa_flags = 0;
    sigaction(signal, &sa, nullptr);
}
#endif

static boost::signals2::connection rpc_notify_block_change_connection;
static void OnRPCStarted()
{
    rpc_notify_block_change_connection = uiInterface.NotifyBlockTip_connect(&RPCNotifyBlockChange);
}

static void OnRPCStopped()
{
    rpc_notify_block_change_connection.disconnect();
    RPCNotifyBlockChange(false, nullptr);
    g_best_block_cv.notify_all();
    LogPrint(BCLog::RPC, "RPC stopped.\n");
}

void SetupServerArgs()
{
    SetupHelpOptions(gArgs);
    gArgs.AddArg("-help-debug", "Print help message with debugging options and exit", ArgsManager::ALLOW_ANY, OptionsCategory::DEBUG_TEST); // server-only for now

    const auto defaultBaseParams = CreateBaseChainParams(CBaseChainParams::MAIN);
    const auto testnetBaseParams = CreateBaseChainParams(CBaseChainParams::TESTNET);
    const auto regtestBaseParams = CreateBaseChainParams(CBaseChainParams::REGTEST);
    const auto defaultChainParams = CreateChainParams(CBaseChainParams::MAIN);
    const auto testnetChainParams = CreateChainParams(CBaseChainParams::TESTNET);
    const auto regtestChainParams = CreateChainParams(CBaseChainParams::REGTEST);

    // Hidden Options
    std::vector<std::string> hidden_args = {
        "-dbcrashratio", "-forcecompactdb",
        // GUI args. These will be overwritten by SetupUIArgs for the GUI
        "-allowselfsignedrootcertificates", "-choosedatadir", "-lang=<lang>", "-min", "-resetguisettings", "-rootcertificates=<file>", "-splash", "-uiplatform"};

<<<<<<< HEAD
    gArgs.AddArg("-version", "Print version and exit", false, OptionsCategory::OPTIONS);
    gArgs.AddArg("-alertnotify=<cmd>", "Execute command when a relevant alert is received or we see a really long fork (%s in cmd is replaced by message)", false, OptionsCategory::OPTIONS);
    gArgs.AddArg("-assumevalid=<hex>", strprintf("If this block is in the chain assume that it and its ancestors are valid and potentially skip their script verification (0 to verify all, default: %s, testnet: %s)", defaultChainParams->GetConsensus().defaultAssumeValid.GetHex(), testnetChainParams->GetConsensus().defaultAssumeValid.GetHex()), false, OptionsCategory::OPTIONS);
    gArgs.AddArg("-blocksdir=<dir>", "Specify blocks directory (default: <datadir>/blocks)", false, OptionsCategory::OPTIONS);
    gArgs.AddArg("-blocknotify=<cmd>", "Execute command when the best block changes (%s in cmd is replaced by block hash)", false, OptionsCategory::OPTIONS);
    gArgs.AddArg("-blockreconstructionextratxn=<n>", strprintf("Extra transactions to keep in memory for compact block reconstructions (default: %u)", DEFAULT_BLOCK_RECONSTRUCTION_EXTRA_TXN), false, OptionsCategory::OPTIONS);
    gArgs.AddArg("-blocksonly", strprintf("Whether to reject transactions from network peers. Transactions from the wallet or RPC are not affected. (default: %u)", DEFAULT_BLOCKSONLY), false, OptionsCategory::OPTIONS);
    gArgs.AddArg("-conf=<file>", strprintf("Specify configuration file. Relative paths will be prefixed by datadir location. (default: %s)", BITCOIN_CONF_FILENAME), false, OptionsCategory::OPTIONS);
    gArgs.AddArg("-datadir=<dir>", "Specify data directory", false, OptionsCategory::OPTIONS);
    gArgs.AddArg("-dbbatchsize", strprintf("Maximum database write batch size in bytes (default: %u)", nDefaultDbBatchSize), true, OptionsCategory::OPTIONS);
    gArgs.AddArg("-dbcache=<n>", strprintf("Maximum database cache size <n> MiB (%d to %d, default: %d). In addition, unused mempool memory is shared for this cache (see -maxmempool).", nMinDbCache, nMaxDbCache, nDefaultDbCache), false, OptionsCategory::OPTIONS);
    gArgs.AddArg("-debuglogfile=<file>", strprintf("Specify location of debug log file. Relative paths will be prefixed by a net-specific datadir location. (-nodebuglogfile to disable; default: %s)", DEFAULT_DEBUGLOGFILE), false, OptionsCategory::OPTIONS);
    gArgs.AddArg("-feefilter", strprintf("Tell other nodes to filter invs to us by our mempool min fee (default: %u)", DEFAULT_FEEFILTER), true, OptionsCategory::OPTIONS);
    gArgs.AddArg("-includeconf=<file>", "Specify additional configuration file, relative to the -datadir path (only useable from configuration file, not command line)", false, OptionsCategory::OPTIONS);
    gArgs.AddArg("-loadblock=<file>", "Imports blocks from external blk000??.dat file on startup", false, OptionsCategory::OPTIONS);
    gArgs.AddArg("-maxmempool=<n>", strprintf("Keep the transaction memory pool below <n> megabytes (default: %u)", DEFAULT_MAX_MEMPOOL_SIZE), false, OptionsCategory::OPTIONS);
    gArgs.AddArg("-maxorphantx=<n>", strprintf("Keep at most <n> unconnectable transactions in memory (default: %u)", DEFAULT_MAX_ORPHAN_TRANSACTIONS), false, OptionsCategory::OPTIONS);
    gArgs.AddArg("-mempoolexpiry=<n>", strprintf("Do not keep transactions in the mempool longer than <n> hours (default: %u)", DEFAULT_MEMPOOL_EXPIRY), false, OptionsCategory::OPTIONS);
    gArgs.AddArg("-minimumchainwork=<hex>", strprintf("Minimum work assumed to exist on a valid chain in hex (default: %s, testnet: %s)", defaultChainParams->GetConsensus().nMinimumChainWork.GetHex(), testnetChainParams->GetConsensus().nMinimumChainWork.GetHex()), true, OptionsCategory::OPTIONS);
    gArgs.AddArg("-par=<n>", strprintf("Set the number of script verification threads (%u to %d, 0 = auto, <0 = leave that many cores free, default: %d)",
        -GetNumCores(), MAX_SCRIPTCHECK_THREADS, DEFAULT_SCRIPTCHECK_THREADS), false, OptionsCategory::OPTIONS);
    gArgs.AddArg("-persistmempool", strprintf("Whether to save the mempool on shutdown and load on restart (default: %u)", DEFAULT_PERSIST_MEMPOOL), false, OptionsCategory::OPTIONS);
    gArgs.AddArg("-pid=<file>", strprintf("Specify pid file. Relative paths will be prefixed by a net-specific datadir location. (default: %s)", BITCOIN_PID_FILENAME), false, OptionsCategory::OPTIONS);
=======
    gArgs.AddArg("-version", "Print version and exit", ArgsManager::ALLOW_ANY, OptionsCategory::OPTIONS);
#if HAVE_SYSTEM
    gArgs.AddArg("-alertnotify=<cmd>", "Execute command when a relevant alert is received or we see a really long fork (%s in cmd is replaced by message)", ArgsManager::ALLOW_ANY, OptionsCategory::OPTIONS);
#endif
    gArgs.AddArg("-assumevalid=<hex>", strprintf("If this block is in the chain assume that it and its ancestors are valid and potentially skip their script verification (0 to verify all, default: %s, testnet: %s)", defaultChainParams->GetConsensus().defaultAssumeValid.GetHex(), testnetChainParams->GetConsensus().defaultAssumeValid.GetHex()), ArgsManager::ALLOW_ANY, OptionsCategory::OPTIONS);
    gArgs.AddArg("-blocksdir=<dir>", "Specify directory to hold blocks subdirectory for *.dat files (default: <datadir>)", ArgsManager::ALLOW_ANY, OptionsCategory::OPTIONS);
#if HAVE_SYSTEM
    gArgs.AddArg("-blocknotify=<cmd>", "Execute command when the best block changes (%s in cmd is replaced by block hash)", ArgsManager::ALLOW_ANY, OptionsCategory::OPTIONS);
#endif
    gArgs.AddArg("-blockreconstructionextratxn=<n>", strprintf("Extra transactions to keep in memory for compact block reconstructions (default: %u)", DEFAULT_BLOCK_RECONSTRUCTION_EXTRA_TXN), ArgsManager::ALLOW_ANY, OptionsCategory::OPTIONS);
    gArgs.AddArg("-blocksonly", strprintf("Whether to reject transactions from network peers. Transactions from the wallet, RPC and relay whitelisted inbound peers are not affected. (default: %u)", DEFAULT_BLOCKSONLY), ArgsManager::ALLOW_ANY, OptionsCategory::OPTIONS);
    gArgs.AddArg("-conf=<file>", strprintf("Specify configuration file. Relative paths will be prefixed by datadir location. (default: %s)", BITCOIN_CONF_FILENAME), ArgsManager::ALLOW_ANY, OptionsCategory::OPTIONS);
    gArgs.AddArg("-datadir=<dir>", "Specify data directory", ArgsManager::ALLOW_ANY, OptionsCategory::OPTIONS);
    gArgs.AddArg("-dbbatchsize", strprintf("Maximum database write batch size in bytes (default: %u)", nDefaultDbBatchSize), ArgsManager::ALLOW_ANY | ArgsManager::DEBUG_ONLY, OptionsCategory::OPTIONS);
    gArgs.AddArg("-dbcache=<n>", strprintf("Maximum database cache size <n> MiB (%d to %d, default: %d). In addition, unused mempool memory is shared for this cache (see -maxmempool).", nMinDbCache, nMaxDbCache, nDefaultDbCache), ArgsManager::ALLOW_ANY, OptionsCategory::OPTIONS);
    gArgs.AddArg("-debuglogfile=<file>", strprintf("Specify location of debug log file. Relative paths will be prefixed by a net-specific datadir location. (-nodebuglogfile to disable; default: %s)", DEFAULT_DEBUGLOGFILE), ArgsManager::ALLOW_ANY, OptionsCategory::OPTIONS);
    gArgs.AddArg("-feefilter", strprintf("Tell other nodes to filter invs to us by our mempool min fee (default: %u)", DEFAULT_FEEFILTER), ArgsManager::ALLOW_ANY | ArgsManager::DEBUG_ONLY, OptionsCategory::OPTIONS);
    gArgs.AddArg("-includeconf=<file>", "Specify additional configuration file, relative to the -datadir path (only useable from configuration file, not command line)", ArgsManager::ALLOW_ANY, OptionsCategory::OPTIONS);
    gArgs.AddArg("-loadblock=<file>", "Imports blocks from external blk000??.dat file on startup", ArgsManager::ALLOW_ANY, OptionsCategory::OPTIONS);
    gArgs.AddArg("-maxmempool=<n>", strprintf("Keep the transaction memory pool below <n> megabytes (default: %u)", DEFAULT_MAX_MEMPOOL_SIZE), ArgsManager::ALLOW_ANY, OptionsCategory::OPTIONS);
    gArgs.AddArg("-maxorphantx=<n>", strprintf("Keep at most <n> unconnectable transactions in memory (default: %u)", DEFAULT_MAX_ORPHAN_TRANSACTIONS), ArgsManager::ALLOW_ANY, OptionsCategory::OPTIONS);
    gArgs.AddArg("-mempoolexpiry=<n>", strprintf("Do not keep transactions in the mempool longer than <n> hours (default: %u)", DEFAULT_MEMPOOL_EXPIRY), ArgsManager::ALLOW_ANY, OptionsCategory::OPTIONS);
    gArgs.AddArg("-minimumchainwork=<hex>", strprintf("Minimum work assumed to exist on a valid chain in hex (default: %s, testnet: %s)", defaultChainParams->GetConsensus().nMinimumChainWork.GetHex(), testnetChainParams->GetConsensus().nMinimumChainWork.GetHex()), ArgsManager::ALLOW_ANY | ArgsManager::DEBUG_ONLY, OptionsCategory::OPTIONS);
    gArgs.AddArg("-par=<n>", strprintf("Set the number of script verification threads (%u to %d, 0 = auto, <0 = leave that many cores free, default: %d)",
        -GetNumCores(), MAX_SCRIPTCHECK_THREADS, DEFAULT_SCRIPTCHECK_THREADS), ArgsManager::ALLOW_ANY, OptionsCategory::OPTIONS);
    gArgs.AddArg("-persistmempool", strprintf("Whether to save the mempool on shutdown and load on restart (default: %u)", DEFAULT_PERSIST_MEMPOOL), ArgsManager::ALLOW_ANY, OptionsCategory::OPTIONS);
    gArgs.AddArg("-pid=<file>", strprintf("Specify pid file. Relative paths will be prefixed by a net-specific datadir location. (default: %s)", BITCOIN_PID_FILENAME), ArgsManager::ALLOW_ANY, OptionsCategory::OPTIONS);
>>>>>>> a284bbbe
    gArgs.AddArg("-prune=<n>", strprintf("Reduce storage requirements by enabling pruning (deleting) of old blocks. This allows the pruneblockchain RPC to be called to delete specific blocks, and enables automatic pruning of old blocks if a target size in MiB is provided. This mode is incompatible with -txindex and -rescan. "
            "Warning: Reverting this setting requires re-downloading the entire blockchain. "
            "(default: 0 = disable pruning blocks, 1 = allow manual pruning via RPC, >=%u = automatically prune block files to stay under the specified target size in MiB)", MIN_DISK_SPACE_FOR_BLOCK_FILES / 1024 / 1024), ArgsManager::ALLOW_ANY, OptionsCategory::OPTIONS);
    gArgs.AddArg("-reindex", "Rebuild chain state and block index from the blk*.dat files on disk", ArgsManager::ALLOW_ANY, OptionsCategory::OPTIONS);
    gArgs.AddArg("-reindex-chainstate", "Rebuild chain state from the currently indexed blocks. When in pruning mode or if blocks on disk might be corrupted, use full -reindex instead.", ArgsManager::ALLOW_ANY, OptionsCategory::OPTIONS);
#ifndef WIN32
    gArgs.AddArg("-sysperms", "Create new files with system default permissions, instead of umask 077 (only effective with disabled wallet functionality)", ArgsManager::ALLOW_ANY, OptionsCategory::OPTIONS);
#else
    hidden_args.emplace_back("-sysperms");
#endif
    gArgs.AddArg("-txindex", strprintf("Maintain a full transaction index, used by the getrawtransaction rpc call (default: %u)", DEFAULT_TXINDEX), ArgsManager::ALLOW_ANY, OptionsCategory::OPTIONS);
    gArgs.AddArg("-blockfilterindex=<type>",
                 strprintf("Maintain an index of compact filters by block (default: %s, values: %s).", DEFAULT_BLOCKFILTERINDEX, ListBlockFilterTypes()) +
                 " If <type> is not supplied or if <type> = 1, indexes for all known types are enabled.",
                 ArgsManager::ALLOW_ANY, OptionsCategory::OPTIONS);

    gArgs.AddArg("-addnode=<ip>", "Add a node to connect to and attempt to keep the connection open (see the `addnode` RPC command help for more info). This option can be specified multiple times to add multiple nodes.", ArgsManager::ALLOW_ANY | ArgsManager::NETWORK_ONLY, OptionsCategory::CONNECTION);
    gArgs.AddArg("-banscore=<n>", strprintf("Threshold for disconnecting misbehaving peers (default: %u)", DEFAULT_BANSCORE_THRESHOLD), ArgsManager::ALLOW_ANY, OptionsCategory::CONNECTION);
    gArgs.AddArg("-bantime=<n>", strprintf("Number of seconds to keep misbehaving peers from reconnecting (default: %u)", DEFAULT_MISBEHAVING_BANTIME), ArgsManager::ALLOW_ANY, OptionsCategory::CONNECTION);
    gArgs.AddArg("-bind=<addr>", "Bind to given address and always listen on it. Use [host]:port notation for IPv6", ArgsManager::ALLOW_ANY | ArgsManager::NETWORK_ONLY, OptionsCategory::CONNECTION);
    gArgs.AddArg("-connect=<ip>", "Connect only to the specified node; -noconnect disables automatic connections (the rules for this peer are the same as for -addnode). This option can be specified multiple times to connect to multiple nodes.", ArgsManager::ALLOW_ANY | ArgsManager::NETWORK_ONLY, OptionsCategory::CONNECTION);
    gArgs.AddArg("-discover", "Discover own IP addresses (default: 1 when listening and no -externalip or -proxy)", ArgsManager::ALLOW_ANY, OptionsCategory::CONNECTION);
    gArgs.AddArg("-dns", strprintf("Allow DNS lookups for -addnode, -seednode and -connect (default: %u)", DEFAULT_NAME_LOOKUP), ArgsManager::ALLOW_ANY, OptionsCategory::CONNECTION);
    gArgs.AddArg("-dnsseed", "Query for peer addresses via DNS lookup, if low on addresses (default: 1 unless -connect used)", ArgsManager::ALLOW_ANY, OptionsCategory::CONNECTION);
    gArgs.AddArg("-enablebip61", strprintf("Send reject messages per BIP61 (default: %u)", DEFAULT_ENABLE_BIP61), ArgsManager::ALLOW_ANY, OptionsCategory::CONNECTION);
    gArgs.AddArg("-externalip=<ip>", "Specify your own public address", ArgsManager::ALLOW_ANY, OptionsCategory::CONNECTION);
    gArgs.AddArg("-forcednsseed", strprintf("Always query for peer addresses via DNS lookup (default: %u)", DEFAULT_FORCEDNSSEED), ArgsManager::ALLOW_ANY, OptionsCategory::CONNECTION);
    gArgs.AddArg("-listen", "Accept connections from outside (default: 1 if no -proxy or -connect)", ArgsManager::ALLOW_ANY, OptionsCategory::CONNECTION);
    gArgs.AddArg("-listenonion", strprintf("Automatically create Tor hidden service (default: %d)", DEFAULT_LISTEN_ONION), ArgsManager::ALLOW_ANY, OptionsCategory::CONNECTION);
    gArgs.AddArg("-maxconnections=<n>", strprintf("Maintain at most <n> connections to peers (default: %u)", DEFAULT_MAX_PEER_CONNECTIONS), ArgsManager::ALLOW_ANY, OptionsCategory::CONNECTION);
    gArgs.AddArg("-maxreceivebuffer=<n>", strprintf("Maximum per-connection receive buffer, <n>*1000 bytes (default: %u)", DEFAULT_MAXRECEIVEBUFFER), ArgsManager::ALLOW_ANY, OptionsCategory::CONNECTION);
    gArgs.AddArg("-maxsendbuffer=<n>", strprintf("Maximum per-connection send buffer, <n>*1000 bytes (default: %u)", DEFAULT_MAXSENDBUFFER), ArgsManager::ALLOW_ANY, OptionsCategory::CONNECTION);
    gArgs.AddArg("-maxtimeadjustment", strprintf("Maximum allowed median peer time offset adjustment. Local perspective of time may be influenced by peers forward or backward by this amount. (default: %u seconds)", DEFAULT_MAX_TIME_ADJUSTMENT), ArgsManager::ALLOW_ANY, OptionsCategory::CONNECTION);
    gArgs.AddArg("-maxuploadtarget=<n>", strprintf("Tries to keep outbound traffic under the given target (in MiB per 24h), 0 = no limit (default: %d)", DEFAULT_MAX_UPLOAD_TARGET), ArgsManager::ALLOW_ANY, OptionsCategory::CONNECTION);
    gArgs.AddArg("-onion=<ip:port>", "Use separate SOCKS5 proxy to reach peers via Tor hidden services, set -noonion to disable (default: -proxy)", ArgsManager::ALLOW_ANY, OptionsCategory::CONNECTION);
    gArgs.AddArg("-onlynet=<net>", "Make outgoing connections only through network <net> (ipv4, ipv6 or onion). Incoming connections are not affected by this option. This option can be specified multiple times to allow multiple networks.", ArgsManager::ALLOW_ANY, OptionsCategory::CONNECTION);
    gArgs.AddArg("-peerbloomfilters", strprintf("Support filtering of blocks and transaction with bloom filters (default: %u)", DEFAULT_PEERBLOOMFILTERS), ArgsManager::ALLOW_ANY, OptionsCategory::CONNECTION);
    gArgs.AddArg("-permitbaremultisig", strprintf("Relay non-P2SH multisig (default: %u)", DEFAULT_PERMIT_BAREMULTISIG), ArgsManager::ALLOW_ANY, OptionsCategory::CONNECTION);
    gArgs.AddArg("-port=<port>", strprintf("Listen for connections on <port> (default: %u, testnet: %u, regtest: %u)", defaultChainParams->GetDefaultPort(), testnetChainParams->GetDefaultPort(), regtestChainParams->GetDefaultPort()), ArgsManager::ALLOW_ANY | ArgsManager::NETWORK_ONLY, OptionsCategory::CONNECTION);
    gArgs.AddArg("-proxy=<ip:port>", "Connect through SOCKS5 proxy, set -noproxy to disable (default: disabled)", ArgsManager::ALLOW_ANY, OptionsCategory::CONNECTION);
    gArgs.AddArg("-proxyrandomize", strprintf("Randomize credentials for every proxy connection. This enables Tor stream isolation (default: %u)", DEFAULT_PROXYRANDOMIZE), ArgsManager::ALLOW_ANY, OptionsCategory::CONNECTION);
    gArgs.AddArg("-seednode=<ip>", "Connect to a node to retrieve peer addresses, and disconnect. This option can be specified multiple times to connect to multiple nodes.", ArgsManager::ALLOW_ANY, OptionsCategory::CONNECTION);
    gArgs.AddArg("-timeout=<n>", strprintf("Specify connection timeout in milliseconds (minimum: 1, default: %d)", DEFAULT_CONNECT_TIMEOUT), ArgsManager::ALLOW_ANY, OptionsCategory::CONNECTION);
    gArgs.AddArg("-peertimeout=<n>", strprintf("Specify p2p connection timeout in seconds. This option determines the amount of time a peer may be inactive before the connection to it is dropped. (minimum: 1, default: %d)", DEFAULT_PEER_CONNECT_TIMEOUT), ArgsManager::ALLOW_ANY | ArgsManager::DEBUG_ONLY, OptionsCategory::CONNECTION);
    gArgs.AddArg("-torcontrol=<ip>:<port>", strprintf("Tor control port to use if onion listening enabled (default: %s)", DEFAULT_TOR_CONTROL), ArgsManager::ALLOW_ANY, OptionsCategory::CONNECTION);
    gArgs.AddArg("-torpassword=<pass>", "Tor control port password (default: empty)", ArgsManager::ALLOW_ANY, OptionsCategory::CONNECTION);
#ifdef USE_UPNP
#if USE_UPNP
    gArgs.AddArg("-upnp", "Use UPnP to map the listening port (default: 1 when listening and no -proxy)", ArgsManager::ALLOW_ANY, OptionsCategory::CONNECTION);
#else
    gArgs.AddArg("-upnp", strprintf("Use UPnP to map the listening port (default: %u)", 0), ArgsManager::ALLOW_ANY, OptionsCategory::CONNECTION);
#endif
#else
    hidden_args.emplace_back("-upnp");
#endif
<<<<<<< HEAD
    gArgs.AddArg("-whitebind=<addr>", "Bind to given address and whitelist peers connecting to it. Use [host]:port notation for IPv6", false, OptionsCategory::CONNECTION);
    gArgs.AddArg("-whitelist=<IP address or network>", "Whitelist peers connecting from the given IP address (e.g. 1.2.3.4) or CIDR notated network (e.g. 1.2.3.0/24). Can be specified multiple times."
        " Whitelisted peers cannot be DoS banned", false, OptionsCategory::CONNECTION);
=======
    gArgs.AddArg("-whitebind=<[permissions@]addr>", "Bind to given address and whitelist peers connecting to it. "
        "Use [host]:port notation for IPv6. Allowed permissions are bloomfilter (allow requesting BIP37 filtered blocks and transactions), "
        "noban (do not ban for misbehavior), "
        "forcerelay (relay even non-standard transactions), "
        "relay (relay even in -blocksonly mode), "
        "and mempool (allow requesting BIP35 mempool contents). "
        "Specify multiple permissions separated by commas (default: noban,mempool,relay). Can be specified multiple times.", ArgsManager::ALLOW_ANY, OptionsCategory::CONNECTION);

    gArgs.AddArg("-whitelist=<[permissions@]IP address or network>", "Whitelist peers connecting from the given IP address (e.g. 1.2.3.4) or "
        "CIDR notated network(e.g. 1.2.3.0/24). Uses same permissions as "
        "-whitebind. Can be specified multiple times." , ArgsManager::ALLOW_ANY, OptionsCategory::CONNECTION);
>>>>>>> a284bbbe

    g_wallet_init_interface.AddWalletOptions();

#if ENABLE_ZMQ
    gArgs.AddArg("-zmqpubhashblock=<address>", "Enable publish hash block in <address>", ArgsManager::ALLOW_ANY, OptionsCategory::ZMQ);
    gArgs.AddArg("-zmqpubhashtx=<address>", "Enable publish hash transaction in <address>", ArgsManager::ALLOW_ANY, OptionsCategory::ZMQ);
    gArgs.AddArg("-zmqpubrawblock=<address>", "Enable publish raw block in <address>", ArgsManager::ALLOW_ANY, OptionsCategory::ZMQ);
    gArgs.AddArg("-zmqpubrawtx=<address>", "Enable publish raw transaction in <address>", ArgsManager::ALLOW_ANY, OptionsCategory::ZMQ);
    gArgs.AddArg("-zmqpubhashblockhwm=<n>", strprintf("Set publish hash block outbound message high water mark (default: %d)", CZMQAbstractNotifier::DEFAULT_ZMQ_SNDHWM), ArgsManager::ALLOW_ANY, OptionsCategory::ZMQ);
    gArgs.AddArg("-zmqpubhashtxhwm=<n>", strprintf("Set publish hash transaction outbound message high water mark (default: %d)", CZMQAbstractNotifier::DEFAULT_ZMQ_SNDHWM), ArgsManager::ALLOW_ANY, OptionsCategory::ZMQ);
    gArgs.AddArg("-zmqpubrawblockhwm=<n>", strprintf("Set publish raw block outbound message high water mark (default: %d)", CZMQAbstractNotifier::DEFAULT_ZMQ_SNDHWM), ArgsManager::ALLOW_ANY, OptionsCategory::ZMQ);
    gArgs.AddArg("-zmqpubrawtxhwm=<n>", strprintf("Set publish raw transaction outbound message high water mark (default: %d)", CZMQAbstractNotifier::DEFAULT_ZMQ_SNDHWM), ArgsManager::ALLOW_ANY, OptionsCategory::ZMQ);
#else
    hidden_args.emplace_back("-zmqpubhashblock=<address>");
    hidden_args.emplace_back("-zmqpubhashtx=<address>");
    hidden_args.emplace_back("-zmqpubrawblock=<address>");
    hidden_args.emplace_back("-zmqpubrawtx=<address>");
    hidden_args.emplace_back("-zmqpubhashblockhwm=<n>");
    hidden_args.emplace_back("-zmqpubhashtxhwm=<n>");
    hidden_args.emplace_back("-zmqpubrawblockhwm=<n>");
    hidden_args.emplace_back("-zmqpubrawtxhwm=<n>");
#endif

    gArgs.AddArg("-checkblocks=<n>", strprintf("How many blocks to check at startup (default: %u, 0 = all)", DEFAULT_CHECKBLOCKS), ArgsManager::ALLOW_ANY | ArgsManager::DEBUG_ONLY, OptionsCategory::DEBUG_TEST);
    gArgs.AddArg("-checklevel=<n>", strprintf("How thorough the block verification of -checkblocks is: "
        "level 0 reads the blocks from disk, "
        "level 1 verifies block validity, "
        "level 2 verifies undo data, "
        "level 3 checks disconnection of tip blocks, "
        "and level 4 tries to reconnect the blocks, "
        "each level includes the checks of the previous levels "
        "(0-4, default: %u)", DEFAULT_CHECKLEVEL), ArgsManager::ALLOW_ANY | ArgsManager::DEBUG_ONLY, OptionsCategory::DEBUG_TEST);
    gArgs.AddArg("-checkblockindex", strprintf("Do a consistency check for the block tree, chainstate, and other validation data structures occasionally. (default: %u, regtest: %u)", defaultChainParams->DefaultConsistencyChecks(), regtestChainParams->DefaultConsistencyChecks()), ArgsManager::ALLOW_ANY | ArgsManager::DEBUG_ONLY, OptionsCategory::DEBUG_TEST);
    gArgs.AddArg("-checkmempool=<n>", strprintf("Run checks every <n> transactions (default: %u, regtest: %u)", defaultChainParams->DefaultConsistencyChecks(), regtestChainParams->DefaultConsistencyChecks()), ArgsManager::ALLOW_ANY | ArgsManager::DEBUG_ONLY, OptionsCategory::DEBUG_TEST);
    gArgs.AddArg("-checkpoints", strprintf("Disable expensive verification for known chain history (default: %u)", DEFAULT_CHECKPOINTS_ENABLED), ArgsManager::ALLOW_ANY | ArgsManager::DEBUG_ONLY, OptionsCategory::DEBUG_TEST);
    gArgs.AddArg("-deprecatedrpc=<method>", "Allows deprecated RPC method(s) to be used", ArgsManager::ALLOW_ANY | ArgsManager::DEBUG_ONLY, OptionsCategory::DEBUG_TEST);
    gArgs.AddArg("-dropmessagestest=<n>", "Randomly drop 1 of every <n> network messages", ArgsManager::ALLOW_ANY | ArgsManager::DEBUG_ONLY, OptionsCategory::DEBUG_TEST);
    gArgs.AddArg("-stopafterblockimport", strprintf("Stop running after importing blocks from disk (default: %u)", DEFAULT_STOPAFTERBLOCKIMPORT), ArgsManager::ALLOW_ANY | ArgsManager::DEBUG_ONLY, OptionsCategory::DEBUG_TEST);
    gArgs.AddArg("-stopatheight", strprintf("Stop running after reaching the given height in the main chain (default: %u)", DEFAULT_STOPATHEIGHT), ArgsManager::ALLOW_ANY | ArgsManager::DEBUG_ONLY, OptionsCategory::DEBUG_TEST);
    gArgs.AddArg("-limitancestorcount=<n>", strprintf("Do not accept transactions if number of in-mempool ancestors is <n> or more (default: %u)", DEFAULT_ANCESTOR_LIMIT), ArgsManager::ALLOW_ANY | ArgsManager::DEBUG_ONLY, OptionsCategory::DEBUG_TEST);
    gArgs.AddArg("-limitancestorsize=<n>", strprintf("Do not accept transactions whose size with all in-mempool ancestors exceeds <n> kilobytes (default: %u)", DEFAULT_ANCESTOR_SIZE_LIMIT), ArgsManager::ALLOW_ANY | ArgsManager::DEBUG_ONLY, OptionsCategory::DEBUG_TEST);
    gArgs.AddArg("-limitdescendantcount=<n>", strprintf("Do not accept transactions if any ancestor would have <n> or more in-mempool descendants (default: %u)", DEFAULT_DESCENDANT_LIMIT), ArgsManager::ALLOW_ANY | ArgsManager::DEBUG_ONLY, OptionsCategory::DEBUG_TEST);
    gArgs.AddArg("-limitdescendantsize=<n>", strprintf("Do not accept transactions if any ancestor would have more than <n> kilobytes of in-mempool descendants (default: %u).", DEFAULT_DESCENDANT_SIZE_LIMIT), ArgsManager::ALLOW_ANY | ArgsManager::DEBUG_ONLY, OptionsCategory::DEBUG_TEST);
    gArgs.AddArg("-addrmantest", "Allows to test address relay on localhost", ArgsManager::ALLOW_ANY | ArgsManager::DEBUG_ONLY, OptionsCategory::DEBUG_TEST);
    gArgs.AddArg("-debug=<category>", "Output debugging information (default: -nodebug, supplying <category> is optional). "
        "If <category> is not supplied or if <category> = 1, output all debugging information. <category> can be: " + ListLogCategories() + ".", ArgsManager::ALLOW_ANY, OptionsCategory::DEBUG_TEST);
    gArgs.AddArg("-debugexclude=<category>", strprintf("Exclude debugging information for a category. Can be used in conjunction with -debug=1 to output debug logs for all categories except one or more specified categories."), ArgsManager::ALLOW_ANY, OptionsCategory::DEBUG_TEST);
    gArgs.AddArg("-logips", strprintf("Include IP addresses in debug output (default: %u)", DEFAULT_LOGIPS), ArgsManager::ALLOW_ANY, OptionsCategory::DEBUG_TEST);
    gArgs.AddArg("-logtimestamps", strprintf("Prepend debug output with timestamp (default: %u)", DEFAULT_LOGTIMESTAMPS), ArgsManager::ALLOW_ANY, OptionsCategory::DEBUG_TEST);
    gArgs.AddArg("-logthreadnames", strprintf("Prepend debug output with name of the originating thread (only available on platforms supporting thread_local) (default: %u)", DEFAULT_LOGTHREADNAMES), ArgsManager::ALLOW_ANY, OptionsCategory::DEBUG_TEST);
    gArgs.AddArg("-logtimemicros", strprintf("Add microsecond precision to debug timestamps (default: %u)", DEFAULT_LOGTIMEMICROS), ArgsManager::ALLOW_ANY | ArgsManager::DEBUG_ONLY, OptionsCategory::DEBUG_TEST);
    gArgs.AddArg("-mocktime=<n>", "Replace actual time with <n> seconds since epoch (default: 0)", ArgsManager::ALLOW_ANY | ArgsManager::DEBUG_ONLY, OptionsCategory::DEBUG_TEST);
    gArgs.AddArg("-maxsigcachesize=<n>", strprintf("Limit sum of signature cache and script execution cache sizes to <n> MiB (default: %u)", DEFAULT_MAX_SIG_CACHE_SIZE), ArgsManager::ALLOW_ANY | ArgsManager::DEBUG_ONLY, OptionsCategory::DEBUG_TEST);
    gArgs.AddArg("-maxtipage=<n>", strprintf("Maximum tip age in seconds to consider node in initial block download (default: %u)", DEFAULT_MAX_TIP_AGE), ArgsManager::ALLOW_ANY | ArgsManager::DEBUG_ONLY, OptionsCategory::DEBUG_TEST);
    gArgs.AddArg("-printpriority", strprintf("Log transaction fee per kB when mining blocks (default: %u)", DEFAULT_PRINTPRIORITY), ArgsManager::ALLOW_ANY | ArgsManager::DEBUG_ONLY, OptionsCategory::DEBUG_TEST);
    gArgs.AddArg("-printtoconsole", "Send trace/debug info to console (default: 1 when no -daemon. To disable logging to file, set -nodebuglogfile)", ArgsManager::ALLOW_ANY, OptionsCategory::DEBUG_TEST);
    gArgs.AddArg("-shrinkdebugfile", "Shrink debug.log file on client startup (default: 1 when no -debug)", ArgsManager::ALLOW_ANY, OptionsCategory::DEBUG_TEST);
    gArgs.AddArg("-uacomment=<cmt>", "Append comment to the user agent string", ArgsManager::ALLOW_ANY, OptionsCategory::DEBUG_TEST);

    SetupChainParamsBaseOptions();

    gArgs.AddArg("-acceptnonstdtxn", strprintf("Relay and mine \"non-standard\" transactions (%sdefault: %u)", "testnet/regtest only; ", !testnetChainParams->RequireStandard()), ArgsManager::ALLOW_ANY | ArgsManager::DEBUG_ONLY, OptionsCategory::NODE_RELAY);
    gArgs.AddArg("-incrementalrelayfee=<amt>", strprintf("Fee rate (in %s/kB) used to define cost of relay, used for mempool limiting and BIP 125 replacement. (default: %s)", CURRENCY_UNIT, FormatMoney(DEFAULT_INCREMENTAL_RELAY_FEE)), ArgsManager::ALLOW_ANY | ArgsManager::DEBUG_ONLY, OptionsCategory::NODE_RELAY);
    gArgs.AddArg("-dustrelayfee=<amt>", strprintf("Fee rate (in %s/kB) used to define dust, the value of an output such that it will cost more than its value in fees at this fee rate to spend it. (default: %s)", CURRENCY_UNIT, FormatMoney(DUST_RELAY_TX_FEE)), ArgsManager::ALLOW_ANY | ArgsManager::DEBUG_ONLY, OptionsCategory::NODE_RELAY);
    gArgs.AddArg("-bytespersigop", strprintf("Equivalent bytes per sigop in transactions for relay and mining (default: %u)", DEFAULT_BYTES_PER_SIGOP), ArgsManager::ALLOW_ANY, OptionsCategory::NODE_RELAY);
    gArgs.AddArg("-datacarrier", strprintf("Relay and mine data carrier transactions (default: %u)", DEFAULT_ACCEPT_DATACARRIER), ArgsManager::ALLOW_ANY, OptionsCategory::NODE_RELAY);
    gArgs.AddArg("-datacarriersize", strprintf("Maximum size of data in data carrier transactions we relay and mine (default: %u)", MAX_OP_RETURN_RELAY), ArgsManager::ALLOW_ANY, OptionsCategory::NODE_RELAY);
    gArgs.AddArg("-minrelaytxfee=<amt>", strprintf("Fees (in %s/kB) smaller than this are considered zero fee for relaying, mining and transaction creation (default: %s)",
<<<<<<< HEAD
        CURRENCY_UNIT, FormatMoney(DEFAULT_MIN_RELAY_TX_FEE)), false, OptionsCategory::NODE_RELAY);
    gArgs.AddArg("-whitelistforcerelay", strprintf("Force relay of transactions from whitelisted peers even if the transactions were already in the mempool or violate local relay policy (default: %d)", DEFAULT_WHITELISTFORCERELAY), false, OptionsCategory::NODE_RELAY);
    gArgs.AddArg("-whitelistrelay", strprintf("Accept relayed transactions received from whitelisted peers even when not relaying transactions (default: %d)", DEFAULT_WHITELISTRELAY), false, OptionsCategory::NODE_RELAY);


    gArgs.AddArg("-blockmaxweight=<n>", strprintf("Set maximum BIP141 block weight (default: %d)", DEFAULT_BLOCK_MAX_WEIGHT), false, OptionsCategory::BLOCK_CREATION);
    gArgs.AddArg("-blockmintxfee=<amt>", strprintf("Set lowest fee rate (in %s/kB) for transactions to be included in block creation. (default: %s)", CURRENCY_UNIT, FormatMoney(DEFAULT_BLOCK_MIN_TX_FEE)), false, OptionsCategory::BLOCK_CREATION);
    gArgs.AddArg("-blockversion=<n>", "Override block version to test forking scenarios", true, OptionsCategory::BLOCK_CREATION);

    gArgs.AddArg("-rest", strprintf("Accept public REST requests (default: %u)", DEFAULT_REST_ENABLE), false, OptionsCategory::RPC);
    gArgs.AddArg("-rpcallowip=<ip>", "Allow JSON-RPC connections from specified source. Valid for <ip> are a single IP (e.g. 1.2.3.4), a network/netmask (e.g. 1.2.3.4/255.255.255.0) or a network/CIDR (e.g. 1.2.3.4/24). This option can be specified multiple times", false, OptionsCategory::RPC);
    gArgs.AddArg("-rpcauth=<userpw>", "Username and HMAC-SHA-256 hashed password for JSON-RPC connections. The field <userpw> comes in the format: <USERNAME>:<SALT>$<HASH>. A canonical python script is included in share/rpcauth. The client then connects normally using the rpcuser=<USERNAME>/rpcpassword=<PASSWORD> pair of arguments. This option can be specified multiple times", false, OptionsCategory::RPC);
    gArgs.AddArg("-rpcbind=<addr>[:port]", "Bind to given address to listen for JSON-RPC connections. Do not expose the RPC server to untrusted networks such as the public internet! This option is ignored unless -rpcallowip is also passed. Port is optional and overrides -rpcport. Use [host]:port notation for IPv6. This option can be specified multiple times (default: 127.0.0.1 and ::1 i.e., localhost)", false, OptionsCategory::RPC);
    gArgs.AddArg("-rpccookiefile=<loc>", "Location of the auth cookie. Relative paths will be prefixed by a net-specific datadir location. (default: data dir)", false, OptionsCategory::RPC);
    gArgs.AddArg("-rpcpassword=<pw>", "Password for JSON-RPC connections", false, OptionsCategory::RPC);
    gArgs.AddArg("-rpcport=<port>", strprintf("Listen for JSON-RPC connections on <port> (default: %u, testnet: %u, regtest: %u)", defaultBaseParams->RPCPort(), testnetBaseParams->RPCPort(), regtestBaseParams->RPCPort()), false, OptionsCategory::RPC);
    gArgs.AddArg("-rpcserialversion", strprintf("Sets the serialization of raw transaction or block hex returned in non-verbose mode, non-segwit(0) or segwit(1) (default: %d)", DEFAULT_RPC_SERIALIZE_VERSION), false, OptionsCategory::RPC);
    gArgs.AddArg("-rpcservertimeout=<n>", strprintf("Timeout during HTTP requests (default: %d)", DEFAULT_HTTP_SERVER_TIMEOUT), true, OptionsCategory::RPC);
    gArgs.AddArg("-rpcthreads=<n>", strprintf("Set the number of threads to service RPC calls (default: %d)", DEFAULT_HTTP_THREADS), false, OptionsCategory::RPC);
    gArgs.AddArg("-rpcuser=<user>", "Username for JSON-RPC connections", false, OptionsCategory::RPC);
    gArgs.AddArg("-rpcworkqueue=<n>", strprintf("Set the depth of the work queue to service RPC calls (default: %d)", DEFAULT_HTTP_WORKQUEUE), true, OptionsCategory::RPC);
    gArgs.AddArg("-server", "Accept command line and JSON-RPC commands", false, OptionsCategory::RPC);
=======
        CURRENCY_UNIT, FormatMoney(DEFAULT_MIN_RELAY_TX_FEE)), ArgsManager::ALLOW_ANY, OptionsCategory::NODE_RELAY);
    gArgs.AddArg("-whitelistforcerelay", strprintf("Add 'forcerelay' permission to whitelisted inbound peers with default permissions. This will relay transactions even if the transactions were already in the mempool or violate local relay policy. (default: %d)", DEFAULT_WHITELISTFORCERELAY), ArgsManager::ALLOW_ANY, OptionsCategory::NODE_RELAY);
    gArgs.AddArg("-whitelistrelay", strprintf("Add 'relay' permission to whitelisted inbound peers with default permissions. The will accept relayed transactions even when not relaying transactions (default: %d)", DEFAULT_WHITELISTRELAY), ArgsManager::ALLOW_ANY, OptionsCategory::NODE_RELAY);


    gArgs.AddArg("-blockmaxweight=<n>", strprintf("Set maximum BIP141 block weight (default: %d)", DEFAULT_BLOCK_MAX_WEIGHT), ArgsManager::ALLOW_ANY, OptionsCategory::BLOCK_CREATION);
    gArgs.AddArg("-blockmintxfee=<amt>", strprintf("Set lowest fee rate (in %s/kB) for transactions to be included in block creation. (default: %s)", CURRENCY_UNIT, FormatMoney(DEFAULT_BLOCK_MIN_TX_FEE)), ArgsManager::ALLOW_ANY, OptionsCategory::BLOCK_CREATION);
    gArgs.AddArg("-blockversion=<n>", "Override block version to test forking scenarios", ArgsManager::ALLOW_ANY | ArgsManager::DEBUG_ONLY, OptionsCategory::BLOCK_CREATION);

    gArgs.AddArg("-rest", strprintf("Accept public REST requests (default: %u)", DEFAULT_REST_ENABLE), ArgsManager::ALLOW_ANY, OptionsCategory::RPC);
    gArgs.AddArg("-rpcallowip=<ip>", "Allow JSON-RPC connections from specified source. Valid for <ip> are a single IP (e.g. 1.2.3.4), a network/netmask (e.g. 1.2.3.4/255.255.255.0) or a network/CIDR (e.g. 1.2.3.4/24). This option can be specified multiple times", ArgsManager::ALLOW_ANY, OptionsCategory::RPC);
    gArgs.AddArg("-rpcauth=<userpw>", "Username and HMAC-SHA-256 hashed password for JSON-RPC connections. The field <userpw> comes in the format: <USERNAME>:<SALT>$<HASH>. A canonical python script is included in share/rpcauth. The client then connects normally using the rpcuser=<USERNAME>/rpcpassword=<PASSWORD> pair of arguments. This option can be specified multiple times", ArgsManager::ALLOW_ANY, OptionsCategory::RPC);
    gArgs.AddArg("-rpcbind=<addr>[:port]", "Bind to given address to listen for JSON-RPC connections. Do not expose the RPC server to untrusted networks such as the public internet! This option is ignored unless -rpcallowip is also passed. Port is optional and overrides -rpcport. Use [host]:port notation for IPv6. This option can be specified multiple times (default: 127.0.0.1 and ::1 i.e., localhost)", ArgsManager::ALLOW_ANY | ArgsManager::NETWORK_ONLY, OptionsCategory::RPC);
    gArgs.AddArg("-rpccookiefile=<loc>", "Location of the auth cookie. Relative paths will be prefixed by a net-specific datadir location. (default: data dir)", ArgsManager::ALLOW_ANY, OptionsCategory::RPC);
    gArgs.AddArg("-rpcpassword=<pw>", "Password for JSON-RPC connections", ArgsManager::ALLOW_ANY, OptionsCategory::RPC);
    gArgs.AddArg("-rpcport=<port>", strprintf("Listen for JSON-RPC connections on <port> (default: %u, testnet: %u, regtest: %u)", defaultBaseParams->RPCPort(), testnetBaseParams->RPCPort(), regtestBaseParams->RPCPort()), ArgsManager::ALLOW_ANY | ArgsManager::NETWORK_ONLY, OptionsCategory::RPC);
    gArgs.AddArg("-rpcserialversion", strprintf("Sets the serialization of raw transaction or block hex returned in non-verbose mode, non-segwit(0) or segwit(1) (default: %d)", DEFAULT_RPC_SERIALIZE_VERSION), ArgsManager::ALLOW_ANY, OptionsCategory::RPC);
    gArgs.AddArg("-rpcservertimeout=<n>", strprintf("Timeout during HTTP requests (default: %d)", DEFAULT_HTTP_SERVER_TIMEOUT), ArgsManager::ALLOW_ANY | ArgsManager::DEBUG_ONLY, OptionsCategory::RPC);
    gArgs.AddArg("-rpcthreads=<n>", strprintf("Set the number of threads to service RPC calls (default: %d)", DEFAULT_HTTP_THREADS), ArgsManager::ALLOW_ANY, OptionsCategory::RPC);
    gArgs.AddArg("-rpcuser=<user>", "Username for JSON-RPC connections", ArgsManager::ALLOW_ANY, OptionsCategory::RPC);
    gArgs.AddArg("-rpcworkqueue=<n>", strprintf("Set the depth of the work queue to service RPC calls (default: %d)", DEFAULT_HTTP_WORKQUEUE), ArgsManager::ALLOW_ANY | ArgsManager::DEBUG_ONLY, OptionsCategory::RPC);
    gArgs.AddArg("-server", "Accept command line and JSON-RPC commands", ArgsManager::ALLOW_ANY, OptionsCategory::RPC);
>>>>>>> a284bbbe

#if HAVE_DECL_DAEMON
    gArgs.AddArg("-daemon", "Run in the background as a daemon and accept commands", ArgsManager::ALLOW_ANY, OptionsCategory::OPTIONS);
#else
    hidden_args.emplace_back("-daemon");
#endif

    // Add the hidden options
    gArgs.AddHiddenArgs(hidden_args);
}

std::string LicenseInfo()
{
    const std::string URL_SOURCE_CODE = "<https://github.com/bitcoin/bitcoin>";
    const std::string URL_WEBSITE = "<https://bitcoincore.org>";

    return CopyrightHolders(strprintf(_("Copyright (C) %i-%i").translated, 2009, COPYRIGHT_YEAR) + " ") + "\n" +
           "\n" +
           strprintf(_("Please contribute if you find %s useful. "
                       "Visit %s for further information about the software.").translated,
               PACKAGE_NAME, URL_WEBSITE) +
           "\n" +
           strprintf(_("The source code is available from %s.").translated,
               URL_SOURCE_CODE) +
           "\n" +
           "\n" +
           _("This is experimental software.").translated + "\n" +
           strprintf(_("Distributed under the MIT software license, see the accompanying file %s or %s").translated, "COPYING", "<https://opensource.org/licenses/MIT>") + "\n" +
           "\n" +
           strprintf(_("This product includes software developed by the OpenSSL Project for use in the OpenSSL Toolkit %s and cryptographic software written by Eric Young and UPnP software written by Thomas Bernard.").translated, "<https://www.openssl.org>") +
           "\n";
}

#if HAVE_SYSTEM
static void BlockNotifyCallback(bool initialSync, const CBlockIndex *pBlockIndex)
{
    if (initialSync || !pBlockIndex)
        return;

    std::string strCmd = gArgs.GetArg("-blocknotify", "");
    if (!strCmd.empty()) {
        boost::replace_all(strCmd, "%s", pBlockIndex->GetBlockHash().GetHex());
        std::thread t(runCommand, strCmd);
        t.detach(); // thread runs free
    }
}
#endif

static bool fHaveGenesis = false;
static Mutex g_genesis_wait_mutex;
static std::condition_variable g_genesis_wait_cv;

static void BlockNotifyGenesisWait(bool, const CBlockIndex *pBlockIndex)
{
    if (pBlockIndex != nullptr) {
        {
            LOCK(g_genesis_wait_mutex);
            fHaveGenesis = true;
        }
        g_genesis_wait_cv.notify_all();
    }
}

struct CImportingNow
{
    CImportingNow() {
        assert(fImporting == false);
        fImporting = true;
    }

    ~CImportingNow() {
        assert(fImporting == true);
        fImporting = false;
    }
};


// If we're using -prune with -reindex, then delete block files that will be ignored by the
// reindex.  Since reindexing works by starting at block file 0 and looping until a blockfile
// is missing, do the same here to delete any later block files after a gap.  Also delete all
// rev files since they'll be rewritten by the reindex anyway.  This ensures that vinfoBlockFile
// is in sync with what's actually on disk by the time we start downloading, so that pruning
// works correctly.
static void CleanupBlockRevFiles()
{
    std::map<std::string, fs::path> mapBlockFiles;

    // Glob all blk?????.dat and rev?????.dat files from the blocks directory.
    // Remove the rev files immediately and insert the blk file paths into an
    // ordered map keyed by block file index.
    LogPrintf("Removing unusable blk?????.dat and rev?????.dat files for -reindex with -prune\n");
    fs::path blocksdir = GetBlocksDir();
    for (fs::directory_iterator it(blocksdir); it != fs::directory_iterator(); it++) {
        if (fs::is_regular_file(*it) &&
            it->path().filename().string().length() == 12 &&
            it->path().filename().string().substr(8,4) == ".dat")
        {
            if (it->path().filename().string().substr(0,3) == "blk")
                mapBlockFiles[it->path().filename().string().substr(3,5)] = it->path();
            else if (it->path().filename().string().substr(0,3) == "rev")
                remove(it->path());
        }
    }

    // Remove all block files that aren't part of a contiguous set starting at
    // zero by walking the ordered map (keys are block file indices) by
    // keeping a separate counter.  Once we hit a gap (or if 0 doesn't exist)
    // start removing block files.
    int nContigCounter = 0;
    for (const std::pair<const std::string, fs::path>& item : mapBlockFiles) {
        if (atoi(item.first) == nContigCounter) {
            nContigCounter++;
            continue;
        }
        remove(item.second);
    }
}

static void ThreadImport(std::vector<fs::path> vImportFiles)
{
    const CChainParams& chainparams = Params();
    util::ThreadRename("loadblk");
    ScheduleBatchPriority();

    {
    CImportingNow imp;

    // -reindex
    if (fReindex) {
        int nFile = 0;
        while (true) {
            FlatFilePos pos(nFile, 0);
            if (!fs::exists(GetBlockPosFilename(pos)))
                break; // No block files left to reindex
            FILE *file = OpenBlockFile(pos, true);
            if (!file)
                break; // This error is logged in OpenBlockFile
            LogPrintf("Reindexing block file blk%05u.dat...\n", (unsigned int)nFile);
            LoadExternalBlockFile(chainparams, file, &pos);
            nFile++;
        }
        pblocktree->WriteReindexing(false);
        fReindex = false;
        LogPrintf("Reindexing finished\n");
        // To avoid ending up in a situation without genesis block, re-try initializing (no-op if reindexing worked):
        LoadGenesisBlock(chainparams);
    }

    // hardcoded $DATADIR/bootstrap.dat
    fs::path pathBootstrap = GetDataDir() / "bootstrap.dat";
    if (fs::exists(pathBootstrap)) {
        FILE *file = fsbridge::fopen(pathBootstrap, "rb");
        if (file) {
            fs::path pathBootstrapOld = GetDataDir() / "bootstrap.dat.old";
            LogPrintf("Importing bootstrap.dat...\n");
            LoadExternalBlockFile(chainparams, file);
            RenameOver(pathBootstrap, pathBootstrapOld);
        } else {
            LogPrintf("Warning: Could not open bootstrap file %s\n", pathBootstrap.string());
        }
    }

    // -loadblock=
    for (const fs::path& path : vImportFiles) {
        FILE *file = fsbridge::fopen(path, "rb");
        if (file) {
            LogPrintf("Importing blocks file %s...\n", path.string());
            LoadExternalBlockFile(chainparams, file);
        } else {
            LogPrintf("Warning: Could not open blocks file %s\n", path.string());
        }
    }

    // scan for better chains in the block chain database, that are not yet connected in the active best chain
    CValidationState state;
    if (!ActivateBestChain(state, chainparams)) {
        LogPrintf("Failed to connect best block (%s)\n", FormatStateMessage(state));
        StartShutdown();
        return;
    }

    if (gArgs.GetBoolArg("-stopafterblockimport", DEFAULT_STOPAFTERBLOCKIMPORT)) {
        LogPrintf("Stopping after block import\n");
        StartShutdown();
        return;
    }
    } // End scope of CImportingNow
    if (gArgs.GetArg("-persistmempool", DEFAULT_PERSIST_MEMPOOL)) {
        LoadMempool(::mempool);
    }
    ::mempool.SetIsLoaded(!ShutdownRequested());
}

/** Sanity checks
 *  Ensure that NdovuCoin is running in a usable environment with all
 *  necessary library support.
 */
static bool InitSanityCheck()
{
    if(!ECC_InitSanityCheck()) {
        InitError("Elliptic curve cryptography sanity check failure. Aborting.");
        return false;
    }

    if (!glibc_sanity_test() || !glibcxx_sanity_test())
        return false;

    if (!Random_SanityCheck()) {
        InitError("OS cryptographic RNG sanity check failure. Aborting.");
        return false;
    }

    return true;
}

static bool AppInitServers()
{
    RPCServer::OnStarted(&OnRPCStarted);
    RPCServer::OnStopped(&OnRPCStopped);
    if (!InitHTTPServer())
        return false;
    StartRPC();
    if (!StartHTTPRPC())
        return false;
    if (gArgs.GetBoolArg("-rest", DEFAULT_REST_ENABLE)) StartREST();
    StartHTTPServer();
    return true;
}

// Parameter interaction based on rules
void InitParameterInteraction()
{
    // when specifying an explicit binding address, you want to listen on it
    // even when -connect or -proxy is specified
    if (gArgs.IsArgSet("-bind")) {
        if (gArgs.SoftSetBoolArg("-listen", true))
            LogPrintf("%s: parameter interaction: -bind set -> setting -listen=1\n", __func__);
    }
    if (gArgs.IsArgSet("-whitebind")) {
        if (gArgs.SoftSetBoolArg("-listen", true))
            LogPrintf("%s: parameter interaction: -whitebind set -> setting -listen=1\n", __func__);
    }

    if (gArgs.IsArgSet("-connect")) {
        // when only connecting to trusted nodes, do not seed via DNS, or listen by default
        if (gArgs.SoftSetBoolArg("-dnsseed", false))
            LogPrintf("%s: parameter interaction: -connect set -> setting -dnsseed=0\n", __func__);
        if (gArgs.SoftSetBoolArg("-listen", false))
            LogPrintf("%s: parameter interaction: -connect set -> setting -listen=0\n", __func__);
    }

    if (gArgs.IsArgSet("-proxy")) {
        // to protect privacy, do not listen by default if a default proxy server is specified
        if (gArgs.SoftSetBoolArg("-listen", false))
            LogPrintf("%s: parameter interaction: -proxy set -> setting -listen=0\n", __func__);
        // to protect privacy, do not use UPNP when a proxy is set. The user may still specify -listen=1
        // to listen locally, so don't rely on this happening through -listen below.
        if (gArgs.SoftSetBoolArg("-upnp", false))
            LogPrintf("%s: parameter interaction: -proxy set -> setting -upnp=0\n", __func__);
        // to protect privacy, do not discover addresses by default
        if (gArgs.SoftSetBoolArg("-discover", false))
            LogPrintf("%s: parameter interaction: -proxy set -> setting -discover=0\n", __func__);
    }

    if (!gArgs.GetBoolArg("-listen", DEFAULT_LISTEN)) {
        // do not map ports or try to retrieve public IP when not listening (pointless)
        if (gArgs.SoftSetBoolArg("-upnp", false))
            LogPrintf("%s: parameter interaction: -listen=0 -> setting -upnp=0\n", __func__);
        if (gArgs.SoftSetBoolArg("-discover", false))
            LogPrintf("%s: parameter interaction: -listen=0 -> setting -discover=0\n", __func__);
        if (gArgs.SoftSetBoolArg("-listenonion", false))
            LogPrintf("%s: parameter interaction: -listen=0 -> setting -listenonion=0\n", __func__);
    }

    if (gArgs.IsArgSet("-externalip")) {
        // if an explicit public IP is specified, do not try to find others
        if (gArgs.SoftSetBoolArg("-discover", false))
            LogPrintf("%s: parameter interaction: -externalip set -> setting -discover=0\n", __func__);
    }

    // disable whitelistrelay in blocksonly mode
    if (gArgs.GetBoolArg("-blocksonly", DEFAULT_BLOCKSONLY)) {
        if (gArgs.SoftSetBoolArg("-whitelistrelay", false))
            LogPrintf("%s: parameter interaction: -blocksonly=1 -> setting -whitelistrelay=0\n", __func__);
    }

    // Forcing relay from whitelisted hosts implies we will accept relays from them in the first place.
    if (gArgs.GetBoolArg("-whitelistforcerelay", DEFAULT_WHITELISTFORCERELAY)) {
        if (gArgs.SoftSetBoolArg("-whitelistrelay", true))
            LogPrintf("%s: parameter interaction: -whitelistforcerelay=1 -> setting -whitelistrelay=1\n", __func__);
    }
}

/**
 * Initialize global loggers.
 *
 * Note that this is called very early in the process lifetime, so you should be
 * careful about what global state you rely on here.
 */
void InitLogging()
{
    LogInstance().m_print_to_file = !gArgs.IsArgNegated("-debuglogfile");
    LogInstance().m_file_path = AbsPathForConfigVal(gArgs.GetArg("-debuglogfile", DEFAULT_DEBUGLOGFILE));
    LogInstance().m_print_to_console = gArgs.GetBoolArg("-printtoconsole", !gArgs.GetBoolArg("-daemon", false));
    LogInstance().m_log_timestamps = gArgs.GetBoolArg("-logtimestamps", DEFAULT_LOGTIMESTAMPS);
    LogInstance().m_log_time_micros = gArgs.GetBoolArg("-logtimemicros", DEFAULT_LOGTIMEMICROS);
    LogInstance().m_log_threadnames = gArgs.GetBoolArg("-logthreadnames", DEFAULT_LOGTHREADNAMES);

    fLogIPs = gArgs.GetBoolArg("-logips", DEFAULT_LOGIPS);

    std::string version_string = FormatFullVersion();
#ifdef DEBUG
    version_string += " (debug build)";
#else
    version_string += " (release build)";
#endif
    LogPrintf(PACKAGE_NAME " version %s\n", version_string);
}

namespace { // Variables internal to initialization process only

int nMaxConnections;
int nUserMaxConnections;
int nFD;
ServiceFlags nLocalServices = ServiceFlags(NODE_NETWORK | NODE_NETWORK_LIMITED);
int64_t peer_connect_timeout;
std::vector<BlockFilterType> g_enabled_filter_types;

} // namespace

[[noreturn]] static void new_handler_terminate()
{
    // Rather than throwing std::bad-alloc if allocation fails, terminate
    // immediately to (try to) avoid chain corruption.
    // Since LogPrintf may itself allocate memory, set the handler directly
    // to terminate first.
    std::set_new_handler(std::terminate);
    LogPrintf("Error: Out of memory. Terminating.\n");

    // The log was successful, terminate now.
    std::terminate();
};

bool AppInitBasicSetup()
{
    // ********************************************************* Step 1: setup
#ifdef _MSC_VER
    // Turn off Microsoft heap dump noise
    _CrtSetReportMode(_CRT_WARN, _CRTDBG_MODE_FILE);
    _CrtSetReportFile(_CRT_WARN, CreateFileA("NUL", GENERIC_WRITE, 0, nullptr, OPEN_EXISTING, 0, 0));
    // Disable confusing "helpful" text message on abort, Ctrl-C
    _set_abort_behavior(0, _WRITE_ABORT_MSG | _CALL_REPORTFAULT);
#endif
#ifdef WIN32
    // Enable Data Execution Prevention (DEP)
    SetProcessDEPPolicy(PROCESS_DEP_ENABLE);
#endif

    if (!SetupNetworking())
        return InitError("Initializing networking failed");

#ifndef WIN32
    if (!gArgs.GetBoolArg("-sysperms", false)) {
        umask(077);
    }

    // Clean shutdown on SIGTERM
    registerSignalHandler(SIGTERM, HandleSIGTERM);
    registerSignalHandler(SIGINT, HandleSIGTERM);

    // Reopen debug.log on SIGHUP
    registerSignalHandler(SIGHUP, HandleSIGHUP);

    // Ignore SIGPIPE, otherwise it will bring the daemon down if the client closes unexpectedly
    signal(SIGPIPE, SIG_IGN);
#else
    SetConsoleCtrlHandler(consoleCtrlHandler, true);
#endif

    std::set_new_handler(new_handler_terminate);

    return true;
}

bool AppInitParameterInteraction()
{
    const CChainParams& chainparams = Params();
    // ********************************************************* Step 2: parameter interactions

    // also see: InitParameterInteraction()

    // Warn if network-specific options (-addnode, -connect, etc) are
    // specified in default section of config file, but not overridden
    // on the command line or in this network's section of the config file.
    std::string network = gArgs.GetChainName();
    for (const auto& arg : gArgs.GetUnsuitableSectionOnlyArgs()) {
        return InitError(strprintf(_("Config setting for %s only applied on %s network when in [%s] section.").translated, arg, network, network));
    }

    // Warn if unrecognized section name are present in the config file.
    for (const auto& section : gArgs.GetUnrecognizedSections()) {
        InitWarning(strprintf("%s:%i " + _("Section [%s] is not recognized.").translated, section.m_file, section.m_line, section.m_name));
    }

    if (!fs::is_directory(GetBlocksDir())) {
        return InitError(strprintf(_("Specified blocks directory \"%s\" does not exist.").translated, gArgs.GetArg("-blocksdir", "").c_str()));
    }

    // parse and validate enabled filter types
    std::string blockfilterindex_value = gArgs.GetArg("-blockfilterindex", DEFAULT_BLOCKFILTERINDEX);
    if (blockfilterindex_value == "" || blockfilterindex_value == "1") {
        g_enabled_filter_types = AllBlockFilterTypes();
    } else if (blockfilterindex_value != "0") {
        const std::vector<std::string> names = gArgs.GetArgs("-blockfilterindex");
        g_enabled_filter_types.reserve(names.size());
        for (const auto& name : names) {
            BlockFilterType filter_type;
            if (!BlockFilterTypeByName(name, filter_type)) {
                return InitError(strprintf(_("Unknown -blockfilterindex value %s.").translated, name));
            }
            g_enabled_filter_types.push_back(filter_type);
        }
    }

    // if using block pruning, then disallow txindex
    if (gArgs.GetArg("-prune", 0)) {
        if (gArgs.GetBoolArg("-txindex", DEFAULT_TXINDEX))
            return InitError(_("Prune mode is incompatible with -txindex.").translated);
        if (!g_enabled_filter_types.empty()) {
            return InitError(_("Prune mode is incompatible with -blockfilterindex.").translated);
        }
    }

    // -bind and -whitebind can't be set when not listening
    size_t nUserBind = gArgs.GetArgs("-bind").size() + gArgs.GetArgs("-whitebind").size();
    if (nUserBind != 0 && !gArgs.GetBoolArg("-listen", DEFAULT_LISTEN)) {
        return InitError("Cannot set -bind or -whitebind together with -listen=0");
    }

    // Make sure enough file descriptors are available
    int nBind = std::max(nUserBind, size_t(1));
    nUserMaxConnections = gArgs.GetArg("-maxconnections", DEFAULT_MAX_PEER_CONNECTIONS);
    nMaxConnections = std::max(nUserMaxConnections, 0);

    // Trim requested connection counts, to fit into system limitations
    // <int> in std::min<int>(...) to work around FreeBSD compilation issue described in #2695
    nFD = RaiseFileDescriptorLimit(nMaxConnections + MIN_CORE_FILEDESCRIPTORS + MAX_ADDNODE_CONNECTIONS);
#ifdef USE_POLL
    int fd_max = nFD;
#else
    int fd_max = FD_SETSIZE;
#endif
    nMaxConnections = std::max(std::min<int>(nMaxConnections, fd_max - nBind - MIN_CORE_FILEDESCRIPTORS - MAX_ADDNODE_CONNECTIONS), 0);
    if (nFD < MIN_CORE_FILEDESCRIPTORS)
        return InitError(_("Not enough file descriptors available.").translated);
    nMaxConnections = std::min(nFD - MIN_CORE_FILEDESCRIPTORS - MAX_ADDNODE_CONNECTIONS, nMaxConnections);

    if (nMaxConnections < nUserMaxConnections)
        InitWarning(strprintf(_("Reducing -maxconnections from %d to %d, because of system limitations.").translated, nUserMaxConnections, nMaxConnections));

    // ********************************************************* Step 3: parameter-to-internal-flags
    if (gArgs.IsArgSet("-debug")) {
        // Special-case: if -debug=0/-nodebug is set, turn off debugging messages
        const std::vector<std::string> categories = gArgs.GetArgs("-debug");

        if (std::none_of(categories.begin(), categories.end(),
            [](std::string cat){return cat == "0" || cat == "none";})) {
            for (const auto& cat : categories) {
                if (!LogInstance().EnableCategory(cat)) {
                    InitWarning(strprintf(_("Unsupported logging category %s=%s.").translated, "-debug", cat));
                }
            }
        }
    }

    // Now remove the logging categories which were explicitly excluded
    for (const std::string& cat : gArgs.GetArgs("-debugexclude")) {
        if (!LogInstance().DisableCategory(cat)) {
            InitWarning(strprintf(_("Unsupported logging category %s=%s.").translated, "-debugexclude", cat));
        }
    }

    // Checkmempool and checkblockindex default to true in regtest mode
    int ratio = std::min<int>(std::max<int>(gArgs.GetArg("-checkmempool", chainparams.DefaultConsistencyChecks() ? 1 : 0), 0), 1000000);
    if (ratio != 0) {
        mempool.setSanityCheck(1.0 / ratio);
    }
    fCheckBlockIndex = gArgs.GetBoolArg("-checkblockindex", chainparams.DefaultConsistencyChecks());
    fCheckpointsEnabled = gArgs.GetBoolArg("-checkpoints", DEFAULT_CHECKPOINTS_ENABLED);

    hashAssumeValid = uint256S(gArgs.GetArg("-assumevalid", chainparams.GetConsensus().defaultAssumeValid.GetHex()));
    if (!hashAssumeValid.IsNull())
        LogPrintf("Assuming ancestors of block %s have valid signatures.\n", hashAssumeValid.GetHex());
    else
        LogPrintf("Validating signatures for all blocks.\n");

    if (gArgs.IsArgSet("-minimumchainwork")) {
        const std::string minChainWorkStr = gArgs.GetArg("-minimumchainwork", "");
        if (!IsHexNumber(minChainWorkStr)) {
            return InitError(strprintf("Invalid non-hex (%s) minimum chain work value specified", minChainWorkStr));
        }
        nMinimumChainWork = UintToArith256(uint256S(minChainWorkStr));
    } else {
        nMinimumChainWork = UintToArith256(chainparams.GetConsensus().nMinimumChainWork);
    }
    LogPrintf("Setting nMinimumChainWork=%s\n", nMinimumChainWork.GetHex());
    if (nMinimumChainWork < UintToArith256(chainparams.GetConsensus().nMinimumChainWork)) {
        LogPrintf("Warning: nMinimumChainWork set below default value of %s\n", chainparams.GetConsensus().nMinimumChainWork.GetHex());
    }

    // mempool limits
    int64_t nMempoolSizeMax = gArgs.GetArg("-maxmempool", DEFAULT_MAX_MEMPOOL_SIZE) * 1000000;
    int64_t nMempoolSizeMin = gArgs.GetArg("-limitdescendantsize", DEFAULT_DESCENDANT_SIZE_LIMIT) * 1000 * 40;
    if (nMempoolSizeMax < 0 || nMempoolSizeMax < nMempoolSizeMin)
        return InitError(strprintf(_("-maxmempool must be at least %d MB").translated, std::ceil(nMempoolSizeMin / 1000000.0)));
    // incremental relay fee sets the minimum feerate increase necessary for BIP 125 replacement in the mempool
    // and the amount the mempool min fee increases above the feerate of txs evicted due to mempool limiting.
    if (gArgs.IsArgSet("-incrementalrelayfee"))
    {
        CAmount n = 0;
        if (!ParseMoney(gArgs.GetArg("-incrementalrelayfee", ""), n))
            return InitError(AmountErrMsg("incrementalrelayfee", gArgs.GetArg("-incrementalrelayfee", "")).translated);
        incrementalRelayFee = CFeeRate(n);
    }

    // -par=0 means autodetect, but nScriptCheckThreads==0 means no concurrency
    nScriptCheckThreads = gArgs.GetArg("-par", DEFAULT_SCRIPTCHECK_THREADS);
    if (nScriptCheckThreads <= 0)
        nScriptCheckThreads += GetNumCores();
    if (nScriptCheckThreads <= 1)
        nScriptCheckThreads = 0;
    else if (nScriptCheckThreads > MAX_SCRIPTCHECK_THREADS)
        nScriptCheckThreads = MAX_SCRIPTCHECK_THREADS;

    // block pruning; get the amount of disk space (in MiB) to allot for block & undo files
    int64_t nPruneArg = gArgs.GetArg("-prune", 0);
    if (nPruneArg < 0) {
        return InitError(_("Prune cannot be configured with a negative value.").translated);
    }
    nPruneTarget = (uint64_t) nPruneArg * 1024 * 1024;
    if (nPruneArg == 1) {  // manual pruning: -prune=1
        LogPrintf("Block pruning enabled.  Use RPC call pruneblockchain(height) to manually prune block and undo files.\n");
        nPruneTarget = std::numeric_limits<uint64_t>::max();
        fPruneMode = true;
    } else if (nPruneTarget) {
        if (nPruneTarget < MIN_DISK_SPACE_FOR_BLOCK_FILES) {
            return InitError(strprintf(_("Prune configured below the minimum of %d MiB.  Please use a higher number.").translated, MIN_DISK_SPACE_FOR_BLOCK_FILES / 1024 / 1024));
        }
        LogPrintf("Prune configured to target %u MiB on disk for block and undo files.\n", nPruneTarget / 1024 / 1024);
        fPruneMode = true;
    }

    nConnectTimeout = gArgs.GetArg("-timeout", DEFAULT_CONNECT_TIMEOUT);
    if (nConnectTimeout <= 0) {
        nConnectTimeout = DEFAULT_CONNECT_TIMEOUT;
    }

    peer_connect_timeout = gArgs.GetArg("-peertimeout", DEFAULT_PEER_CONNECT_TIMEOUT);
    if (peer_connect_timeout <= 0) {
        return InitError("peertimeout cannot be configured with a negative value.");
    }

    if (gArgs.IsArgSet("-minrelaytxfee")) {
        CAmount n = 0;
        if (!ParseMoney(gArgs.GetArg("-minrelaytxfee", ""), n)) {
            return InitError(AmountErrMsg("minrelaytxfee", gArgs.GetArg("-minrelaytxfee", "")).translated);
        }
        // High fee check is done afterward in CWallet::CreateWalletFromFile()
        ::minRelayTxFee = CFeeRate(n);
    } else if (incrementalRelayFee > ::minRelayTxFee) {
        // Allow only setting incrementalRelayFee to control both
        ::minRelayTxFee = incrementalRelayFee;
        LogPrintf("Increasing minrelaytxfee to %s to match incrementalrelayfee\n",::minRelayTxFee.ToString());
    }

    // Sanity check argument for min fee for including tx in block
    // TODO: Harmonize which arguments need sanity checking and where that happens
    if (gArgs.IsArgSet("-blockmintxfee"))
    {
        CAmount n = 0;
        if (!ParseMoney(gArgs.GetArg("-blockmintxfee", ""), n))
            return InitError(AmountErrMsg("blockmintxfee", gArgs.GetArg("-blockmintxfee", "")).translated);
    }

    // Feerate used to define dust.  Shouldn't be changed lightly as old
    // implementations may inadvertently create non-standard transactions
    if (gArgs.IsArgSet("-dustrelayfee"))
    {
        CAmount n = 0;
        if (!ParseMoney(gArgs.GetArg("-dustrelayfee", ""), n))
            return InitError(AmountErrMsg("dustrelayfee", gArgs.GetArg("-dustrelayfee", "")).translated);
        dustRelayFee = CFeeRate(n);
    }

    fRequireStandard = !gArgs.GetBoolArg("-acceptnonstdtxn", !chainparams.RequireStandard());
    if (!chainparams.IsTestChain() && !fRequireStandard) {
        return InitError(strprintf("acceptnonstdtxn is not currently supported for %s chain", chainparams.NetworkIDString()));
    }
    nBytesPerSigOp = gArgs.GetArg("-bytespersigop", nBytesPerSigOp);

    if (!g_wallet_init_interface.ParameterInteraction()) return false;

    fIsBareMultisigStd = gArgs.GetBoolArg("-permitbaremultisig", DEFAULT_PERMIT_BAREMULTISIG);
    fAcceptDatacarrier = gArgs.GetBoolArg("-datacarrier", DEFAULT_ACCEPT_DATACARRIER);
    nMaxDatacarrierBytes = gArgs.GetArg("-datacarriersize", nMaxDatacarrierBytes);

    // Option to startup with mocktime set (used for regression testing):
    SetMockTime(gArgs.GetArg("-mocktime", 0)); // SetMockTime(0) is a no-op

    if (gArgs.GetBoolArg("-peerbloomfilters", DEFAULT_PEERBLOOMFILTERS))
        nLocalServices = ServiceFlags(nLocalServices | NODE_BLOOM);

    if (gArgs.GetArg("-rpcserialversion", DEFAULT_RPC_SERIALIZE_VERSION) < 0)
        return InitError("rpcserialversion must be non-negative.");

    if (gArgs.GetArg("-rpcserialversion", DEFAULT_RPC_SERIALIZE_VERSION) > 1)
        return InitError("unknown rpcserialversion requested.");

    nMaxTipAge = gArgs.GetArg("-maxtipage", DEFAULT_MAX_TIP_AGE);

    return true;
}

static bool LockDataDirectory(bool probeOnly)
{
    // Make sure only a single NdovuCoin process is using the data directory.
    fs::path datadir = GetDataDir();
    if (!DirIsWritable(datadir)) {
        return InitError(strprintf(_("Cannot write to data directory '%s'; check permissions.").translated, datadir.string()));
    }
    if (!LockDirectory(datadir, ".lock", probeOnly)) {
<<<<<<< HEAD
        return InitError(strprintf(_("Cannot obtain a lock on data directory %s. %s is probably already running."), datadir.string(), PACKAGE_NAME));
=======
        return InitError(strprintf(_("Cannot obtain a lock on data directory %s. %s is probably already running.").translated, datadir.string(), PACKAGE_NAME));
>>>>>>> a284bbbe
    }
    return true;
}

bool AppInitSanityChecks()
{
    // ********************************************************* Step 4: sanity checks

    // Initialize elliptic curve code
    std::string sha256_algo = SHA256AutoDetect();
    LogPrintf("Using the '%s' SHA256 implementation\n", sha256_algo);
    RandomInit();
    ECC_Start();
    globalVerifyHandle.reset(new ECCVerifyHandle());

    // Sanity check
    if (!InitSanityCheck())
<<<<<<< HEAD
        return InitError(strprintf(_("Initialization sanity check failed. %s is shutting down."), PACKAGE_NAME));
=======
        return InitError(strprintf(_("Initialization sanity check failed. %s is shutting down.").translated, PACKAGE_NAME));
>>>>>>> a284bbbe

    // Probe the data directory lock to give an early error message, if possible
    // We cannot hold the data directory lock here, as the forking for daemon() hasn't yet happened,
    // and a fork will cause weird behavior to it.
    return LockDataDirectory(true);
}

bool AppInitLockDataDirectory()
{
    // After daemonization get the data directory lock again and hold on to it until exit
    // This creates a slight window for a race condition to happen, however this condition is harmless: it
    // will at most make us exit without printing a message to console.
    if (!LockDataDirectory(false)) {
        // Detailed error printed inside LockDataDirectory
        return false;
    }
    return true;
}

bool AppInitMain(InitInterfaces& interfaces)
{
    const CChainParams& chainparams = Params();
    // ********************************************************* Step 4a: application initialization
    if (!CreatePidFile()) {
        // Detailed error printed inside CreatePidFile().
        return false;
    }
    if (LogInstance().m_print_to_file) {
        if (gArgs.GetBoolArg("-shrinkdebugfile", LogInstance().DefaultShrinkDebugFile())) {
            // Do this first since it both loads a bunch of debug.log into memory,
            // and because this needs to happen before any other debug.log printing
            LogInstance().ShrinkDebugFile();
        }
    }
    if (!LogInstance().StartLogging()) {
            return InitError(strprintf("Could not open debug log file %s",
                LogInstance().m_file_path.string()));
    }

    if (!LogInstance().m_log_timestamps)
        LogPrintf("Startup time: %s\n", FormatISO8601DateTime(GetTime()));
    LogPrintf("Default data directory %s\n", GetDefaultDataDir().string());
    LogPrintf("Using data directory %s\n", GetDataDir().string());

    // Only log conf file usage message if conf file actually exists.
    fs::path config_file_path = GetConfigFile(gArgs.GetArg("-conf", BITCOIN_CONF_FILENAME));
    if (fs::exists(config_file_path)) {
        LogPrintf("Config file: %s\n", config_file_path.string());
    } else if (gArgs.IsArgSet("-conf")) {
        // Warn if no conf file exists at path provided by user
        InitWarning(strprintf(_("The specified config file %s does not exist\n").translated, config_file_path.string()));
    } else {
        // Not categorizing as "Warning" because it's the default behavior
        LogPrintf("Config file: %s (not found, skipping)\n", config_file_path.string());
    }

    LogPrintf("Using at most %i automatic connections (%i file descriptors available)\n", nMaxConnections, nFD);

    // Warn about relative -datadir path.
    if (gArgs.IsArgSet("-datadir") && !fs::path(gArgs.GetArg("-datadir", "")).is_absolute()) {
        LogPrintf("Warning: relative datadir option '%s' specified, which will be interpreted relative to the " /* Continued */
                  "current working directory '%s'. This is fragile, because if bitcoin is started in the future "
                  "from a different location, it will be unable to locate the current data files. There could "
                  "also be data loss if bitcoin is started while in a temporary directory.\n",
            gArgs.GetArg("-datadir", ""), fs::current_path().string());
    }

    InitSignatureCache();
    InitScriptExecutionCache();

    LogPrintf("Using %u threads for script verification\n", nScriptCheckThreads);
    if (nScriptCheckThreads) {
        for (int i=0; i<nScriptCheckThreads-1; i++)
            threadGroup.create_thread([i]() { return ThreadScriptCheck(i); });
    }

    // Start the lightweight task scheduler thread
    CScheduler::Function serviceLoop = std::bind(&CScheduler::serviceQueue, &scheduler);
    threadGroup.create_thread(std::bind(&TraceThread<CScheduler::Function>, "scheduler", serviceLoop));

    GetMainSignals().RegisterBackgroundSignalScheduler(scheduler);
    GetMainSignals().RegisterWithMempoolSignals(mempool);

    // Create client interfaces for wallets that are supposed to be loaded
    // according to -wallet and -disablewallet options. This only constructs
    // the interfaces, it doesn't load wallet data. Wallets actually get loaded
    // when load() and start() interface methods are called below.
    g_wallet_init_interface.Construct(interfaces);

    /* Register RPC commands regardless of -server setting so they will be
     * available in the GUI RPC console even if external calls are disabled.
     */
    RegisterAllCoreRPCCommands(tableRPC);
    for (const auto& client : interfaces.chain_clients) {
        client->registerRpcs();
    }
    g_rpc_interfaces = &interfaces;
#if ENABLE_ZMQ
    RegisterZMQRPCCommands(tableRPC);
#endif

    /* Start the RPC server already.  It will be started in "warmup" mode
     * and not really process calls already (but it will signify connections
     * that the server is there and will be ready later).  Warmup mode will
     * be disabled when initialisation is finished.
     */
    if (gArgs.GetBoolArg("-server", false))
    {
        uiInterface.InitMessage_connect(SetRPCWarmupStatus);
        if (!AppInitServers())
            return InitError(_("Unable to start HTTP server. See debug log for details.").translated);
    }

    // ********************************************************* Step 5: verify wallet database integrity
    for (const auto& client : interfaces.chain_clients) {
        if (!client->verify()) {
            return false;
        }
    }

    // ********************************************************* Step 6: network initialization
    // Note that we absolutely cannot open any actual connections
    // until the very end ("start node") as the UTXO/block state
    // is not yet setup and may end up being set up twice if we
    // need to reindex later.

    assert(!g_banman);
    g_banman = MakeUnique<BanMan>(GetDataDir() / "banlist.dat", &uiInterface, gArgs.GetArg("-bantime", DEFAULT_MISBEHAVING_BANTIME));
    assert(!g_connman);
    g_connman = std::unique_ptr<CConnman>(new CConnman(GetRand(std::numeric_limits<uint64_t>::max()), GetRand(std::numeric_limits<uint64_t>::max())));

    peerLogic.reset(new PeerLogicValidation(g_connman.get(), g_banman.get(), scheduler, gArgs.GetBoolArg("-enablebip61", DEFAULT_ENABLE_BIP61)));
    RegisterValidationInterface(peerLogic.get());

    // sanitize comments per BIP-0014, format user agent and check total size
    std::vector<std::string> uacomments;
    for (const std::string& cmt : gArgs.GetArgs("-uacomment")) {
        if (cmt != SanitizeString(cmt, SAFE_CHARS_UA_COMMENT))
            return InitError(strprintf(_("User Agent comment (%s) contains unsafe characters.").translated, cmt));
        uacomments.push_back(cmt);
    }
    strSubVersion = FormatSubVersion(CLIENT_NAME, CLIENT_VERSION, uacomments);
    if (strSubVersion.size() > MAX_SUBVERSION_LENGTH) {
        return InitError(strprintf(_("Total length of network version string (%i) exceeds maximum length (%i). Reduce the number or size of uacomments.").translated,
            strSubVersion.size(), MAX_SUBVERSION_LENGTH));
    }

    if (gArgs.IsArgSet("-onlynet")) {
        std::set<enum Network> nets;
        for (const std::string& snet : gArgs.GetArgs("-onlynet")) {
            enum Network net = ParseNetwork(snet);
            if (net == NET_UNROUTABLE)
                return InitError(strprintf(_("Unknown network specified in -onlynet: '%s'").translated, snet));
            nets.insert(net);
        }
        for (int n = 0; n < NET_MAX; n++) {
            enum Network net = (enum Network)n;
            if (!nets.count(net))
                SetReachable(net, false);
        }
    }

    // Check for host lookup allowed before parsing any network related parameters
    fNameLookup = gArgs.GetBoolArg("-dns", DEFAULT_NAME_LOOKUP);

    bool proxyRandomize = gArgs.GetBoolArg("-proxyrandomize", DEFAULT_PROXYRANDOMIZE);
    // -proxy sets a proxy for all outgoing network traffic
    // -noproxy (or -proxy=0) as well as the empty string can be used to not set a proxy, this is the default
    std::string proxyArg = gArgs.GetArg("-proxy", "");
    SetReachable(NET_ONION, false);
    if (proxyArg != "" && proxyArg != "0") {
        CService proxyAddr;
        if (!Lookup(proxyArg.c_str(), proxyAddr, 9050, fNameLookup)) {
            return InitError(strprintf(_("Invalid -proxy address or hostname: '%s'").translated, proxyArg));
        }

        proxyType addrProxy = proxyType(proxyAddr, proxyRandomize);
        if (!addrProxy.IsValid())
            return InitError(strprintf(_("Invalid -proxy address or hostname: '%s'").translated, proxyArg));

        SetProxy(NET_IPV4, addrProxy);
        SetProxy(NET_IPV6, addrProxy);
        SetProxy(NET_ONION, addrProxy);
        SetNameProxy(addrProxy);
        SetReachable(NET_ONION, true); // by default, -proxy sets onion as reachable, unless -noonion later
    }

    // -onion can be used to set only a proxy for .onion, or override normal proxy for .onion addresses
    // -noonion (or -onion=0) disables connecting to .onion entirely
    // An empty string is used to not override the onion proxy (in which case it defaults to -proxy set above, or none)
    std::string onionArg = gArgs.GetArg("-onion", "");
    if (onionArg != "") {
        if (onionArg == "0") { // Handle -noonion/-onion=0
            SetReachable(NET_ONION, false);
        } else {
            CService onionProxy;
            if (!Lookup(onionArg.c_str(), onionProxy, 9050, fNameLookup)) {
                return InitError(strprintf(_("Invalid -onion address or hostname: '%s'").translated, onionArg));
            }
            proxyType addrOnion = proxyType(onionProxy, proxyRandomize);
            if (!addrOnion.IsValid())
                return InitError(strprintf(_("Invalid -onion address or hostname: '%s'").translated, onionArg));
            SetProxy(NET_ONION, addrOnion);
            SetReachable(NET_ONION, true);
        }
    }

    // see Step 2: parameter interactions for more information about these
    fListen = gArgs.GetBoolArg("-listen", DEFAULT_LISTEN);
    fDiscover = gArgs.GetBoolArg("-discover", true);
    g_relay_txes = !gArgs.GetBoolArg("-blocksonly", DEFAULT_BLOCKSONLY);

    for (const std::string& strAddr : gArgs.GetArgs("-externalip")) {
        CService addrLocal;
        if (Lookup(strAddr.c_str(), addrLocal, GetListenPort(), fNameLookup) && addrLocal.IsValid())
            AddLocal(addrLocal, LOCAL_MANUAL);
        else
            return InitError(ResolveErrMsg("externalip", strAddr));
    }

#if ENABLE_ZMQ
    g_zmq_notification_interface = CZMQNotificationInterface::Create();

    if (g_zmq_notification_interface) {
        RegisterValidationInterface(g_zmq_notification_interface);
    }
#endif
    uint64_t nMaxOutboundLimit = 0; //unlimited unless -maxuploadtarget is set
    uint64_t nMaxOutboundTimeframe = MAX_UPLOAD_TIMEFRAME;

    if (gArgs.IsArgSet("-maxuploadtarget")) {
        nMaxOutboundLimit = gArgs.GetArg("-maxuploadtarget", DEFAULT_MAX_UPLOAD_TARGET)*1024*1024;
    }

    // ********************************************************* Step 7: load block chain

    fReindex = gArgs.GetBoolArg("-reindex", false);
    bool fReindexChainState = gArgs.GetBoolArg("-reindex-chainstate", false);

    // cache size calculations
    int64_t nTotalCache = (gArgs.GetArg("-dbcache", nDefaultDbCache) << 20);
    nTotalCache = std::max(nTotalCache, nMinDbCache << 20); // total cache cannot be less than nMinDbCache
    nTotalCache = std::min(nTotalCache, nMaxDbCache << 20); // total cache cannot be greater than nMaxDbcache
    int64_t nBlockTreeDBCache = std::min(nTotalCache / 8, nMaxBlockDBCache << 20);
    nTotalCache -= nBlockTreeDBCache;
    int64_t nTxIndexCache = std::min(nTotalCache / 8, gArgs.GetBoolArg("-txindex", DEFAULT_TXINDEX) ? nMaxTxIndexCache << 20 : 0);
    nTotalCache -= nTxIndexCache;
    int64_t filter_index_cache = 0;
    if (!g_enabled_filter_types.empty()) {
        size_t n_indexes = g_enabled_filter_types.size();
        int64_t max_cache = std::min(nTotalCache / 8, max_filter_index_cache << 20);
        filter_index_cache = max_cache / n_indexes;
        nTotalCache -= filter_index_cache * n_indexes;
    }
    int64_t nCoinDBCache = std::min(nTotalCache / 2, (nTotalCache / 4) + (1 << 23)); // use 25%-50% of the remainder for disk cache
    nCoinDBCache = std::min(nCoinDBCache, nMaxCoinsDBCache << 20); // cap total coins db cache
    nTotalCache -= nCoinDBCache;
    nCoinCacheUsage = nTotalCache; // the rest goes to in-memory cache
    int64_t nMempoolSizeMax = gArgs.GetArg("-maxmempool", DEFAULT_MAX_MEMPOOL_SIZE) * 1000000;
    LogPrintf("Cache configuration:\n");
    LogPrintf("* Using %.1f MiB for block index database\n", nBlockTreeDBCache * (1.0 / 1024 / 1024));
    if (gArgs.GetBoolArg("-txindex", DEFAULT_TXINDEX)) {
        LogPrintf("* Using %.1f MiB for transaction index database\n", nTxIndexCache * (1.0 / 1024 / 1024));
    }
    for (BlockFilterType filter_type : g_enabled_filter_types) {
        LogPrintf("* Using %.1f MiB for %s block filter index database\n",
                  filter_index_cache * (1.0 / 1024 / 1024), BlockFilterTypeName(filter_type));
    }
    LogPrintf("* Using %.1f MiB for chain state database\n", nCoinDBCache * (1.0 / 1024 / 1024));
    LogPrintf("* Using %.1f MiB for in-memory UTXO set (plus up to %.1f MiB of unused mempool space)\n", nCoinCacheUsage * (1.0 / 1024 / 1024), nMempoolSizeMax * (1.0 / 1024 / 1024));

    bool fLoaded = false;
    while (!fLoaded && !ShutdownRequested()) {
        bool fReset = fReindex;
        std::string strLoadError;

        uiInterface.InitMessage(_("Loading block index...").translated);

        do {
            const int64_t load_block_index_start_time = GetTimeMillis();
            bool is_coinsview_empty;
            try {
                LOCK(cs_main);
                // This statement makes ::ChainstateActive() usable.
                g_chainstate = MakeUnique<CChainState>();
                UnloadBlockIndex();

                // new CBlockTreeDB tries to delete the existing file, which
                // fails if it's still open from the previous loop. Close it first:
                pblocktree.reset();
                pblocktree.reset(new CBlockTreeDB(nBlockTreeDBCache, false, fReset));

                if (fReset) {
                    pblocktree->WriteReindexing(true);
                    //If we're reindexing in prune mode, wipe away unusable block files and all undo data files
                    if (fPruneMode)
                        CleanupBlockRevFiles();
                }

                if (ShutdownRequested()) break;

                // LoadBlockIndex will load fHavePruned if we've ever removed a
                // block file from disk.
                // Note that it also sets fReindex based on the disk flag!
                // From here on out fReindex and fReset mean something different!
                if (!LoadBlockIndex(chainparams)) {
                    if (ShutdownRequested()) break;
                    strLoadError = _("Error loading block database").translated;
                    break;
                }

                // If the loaded chain has a wrong genesis, bail out immediately
                // (we're likely using a testnet datadir, or the other way around).
                if (!::BlockIndex().empty() &&
                        !LookupBlockIndex(chainparams.GetConsensus().hashGenesisBlock)) {
                    return InitError(_("Incorrect or no genesis block found. Wrong datadir for network?").translated);
                }

                // Check for changed -prune state.  What we are concerned about is a user who has pruned blocks
                // in the past, but is now trying to run unpruned.
                if (fHavePruned && !fPruneMode) {
                    strLoadError = _("You need to rebuild the database using -reindex to go back to unpruned mode.  This will redownload the entire blockchain").translated;
                    break;
                }

                // At this point blocktree args are consistent with what's on disk.
                // If we're not mid-reindex (based on disk + args), add a genesis block on disk
                // (otherwise we use the one already on disk).
                // This is called again in ThreadImport after the reindex completes.
                if (!fReindex && !LoadGenesisBlock(chainparams)) {
                    strLoadError = _("Error initializing block database").translated;
                    break;
                }

                // At this point we're either in reindex or we've loaded a useful
                // block tree into BlockIndex()!

                ::ChainstateActive().InitCoinsDB(
                    /* cache_size_bytes */ nCoinDBCache,
                    /* in_memory */ false,
                    /* should_wipe */ fReset || fReindexChainState);

                ::ChainstateActive().CoinsErrorCatcher().AddReadErrCallback([]() {
                    uiInterface.ThreadSafeMessageBox(
                        _("Error reading from database, shutting down.").translated,
                        "", CClientUIInterface::MSG_ERROR);
                });

                // If necessary, upgrade from older database format.
                // This is a no-op if we cleared the coinsviewdb with -reindex or -reindex-chainstate
                if (!::ChainstateActive().CoinsDB().Upgrade()) {
                    strLoadError = _("Error upgrading chainstate database").translated;
                    break;
                }

                // ReplayBlocks is a no-op if we cleared the coinsviewdb with -reindex or -reindex-chainstate
                if (!::ChainstateActive().ReplayBlocks(chainparams)) {
                    strLoadError = _("Unable to replay blocks. You will need to rebuild the database using -reindex-chainstate.").translated;
                    break;
                }

                // The on-disk coinsdb is now in a good state, create the cache
                ::ChainstateActive().InitCoinsCache();
                assert(::ChainstateActive().CanFlushToDisk());

                is_coinsview_empty = fReset || fReindexChainState ||
                    ::ChainstateActive().CoinsTip().GetBestBlock().IsNull();
                if (!is_coinsview_empty) {
                    // LoadChainTip initializes the chain based on CoinsTip()'s best block
                    if (!::ChainstateActive().LoadChainTip(chainparams)) {
                        strLoadError = _("Error initializing block database").translated;
                        break;
                    }
                    assert(::ChainActive().Tip() != nullptr);
                }
            } catch (const std::exception& e) {
                LogPrintf("%s\n", e.what());
                strLoadError = _("Error opening block database").translated;
                break;
            }

            if (!fReset) {
                // Note that RewindBlockIndex MUST run even if we're about to -reindex-chainstate.
                // It both disconnects blocks based on ::ChainActive(), and drops block data in
                // BlockIndex() based on lack of available witness data.
                uiInterface.InitMessage(_("Rewinding blocks...").translated);
                if (!RewindBlockIndex(chainparams)) {
                    strLoadError = _("Unable to rewind the database to a pre-fork state. You will need to redownload the blockchain").translated;
                    break;
                }
            }

            try {
                LOCK(cs_main);
                if (!is_coinsview_empty) {
                    uiInterface.InitMessage(_("Verifying blocks...").translated);
                    if (fHavePruned && gArgs.GetArg("-checkblocks", DEFAULT_CHECKBLOCKS) > MIN_BLOCKS_TO_KEEP) {
                        LogPrintf("Prune: pruned datadir may not have more than %d blocks; only checking available blocks\n",
                            MIN_BLOCKS_TO_KEEP);
                    }

                    CBlockIndex* tip = ::ChainActive().Tip();
                    RPCNotifyBlockChange(true, tip);
                    if (tip && tip->nTime > GetAdjustedTime() + 2 * 60 * 60) {
                        strLoadError = _("The block database contains a block which appears to be from the future. "
                                "This may be due to your computer's date and time being set incorrectly. "
                                "Only rebuild the block database if you are sure that your computer's date and time are correct").translated;
                        break;
                    }

                    if (!CVerifyDB().VerifyDB(chainparams, &::ChainstateActive().CoinsDB(), gArgs.GetArg("-checklevel", DEFAULT_CHECKLEVEL),
                                  gArgs.GetArg("-checkblocks", DEFAULT_CHECKBLOCKS))) {
                        strLoadError = _("Corrupted block database detected").translated;
                        break;
                    }
                }
            } catch (const std::exception& e) {
                LogPrintf("%s\n", e.what());
                strLoadError = _("Error opening block database").translated;
                break;
            }

            fLoaded = true;
            LogPrintf(" block index %15dms\n", GetTimeMillis() - load_block_index_start_time);
        } while(false);

        if (!fLoaded && !ShutdownRequested()) {
            // first suggest a reindex
            if (!fReset) {
                bool fRet = uiInterface.ThreadSafeQuestion(
                    strLoadError + ".\n\n" + _("Do you want to rebuild the block database now?").translated,
                    strLoadError + ".\nPlease restart with -reindex or -reindex-chainstate to recover.",
                    "", CClientUIInterface::MSG_ERROR | CClientUIInterface::BTN_ABORT);
                if (fRet) {
                    fReindex = true;
                    AbortShutdown();
                } else {
                    LogPrintf("Aborted block database rebuild. Exiting.\n");
                    return false;
                }
            } else {
                return InitError(strLoadError);
            }
        }
    }

    // As LoadBlockIndex can take several minutes, it's possible the user
    // requested to kill the GUI during the last operation. If so, exit.
    // As the program has not fully started yet, Shutdown() is possibly overkill.
    if (ShutdownRequested()) {
        LogPrintf("Shutdown requested. Exiting.\n");
        return false;
    }

    fs::path est_path = GetDataDir() / FEE_ESTIMATES_FILENAME;
    CAutoFile est_filein(fsbridge::fopen(est_path, "rb"), SER_DISK, CLIENT_VERSION);
    // Allowed to fail as this file IS missing on first startup.
    if (!est_filein.IsNull())
        ::feeEstimator.Read(est_filein);
    fFeeEstimatesInitialized = true;

    // ********************************************************* Step 8: start indexers
    if (gArgs.GetBoolArg("-txindex", DEFAULT_TXINDEX)) {
        g_txindex = MakeUnique<TxIndex>(nTxIndexCache, false, fReindex);
        g_txindex->Start();
    }

    for (const auto& filter_type : g_enabled_filter_types) {
        InitBlockFilterIndex(filter_type, filter_index_cache, false, fReindex);
        GetBlockFilterIndex(filter_type)->Start();
    }

    // ********************************************************* Step 9: load wallet
    for (const auto& client : interfaces.chain_clients) {
        if (!client->load()) {
            return false;
        }
    }

    // ********************************************************* Step 10: data directory maintenance

    // if pruning, unset the service bit and perform the initial blockstore prune
    // after any wallet rescanning has taken place.
    if (fPruneMode) {
        LogPrintf("Unsetting NODE_NETWORK on prune mode\n");
        nLocalServices = ServiceFlags(nLocalServices & ~NODE_NETWORK);
        if (!fReindex) {
            uiInterface.InitMessage(_("Pruning blockstore...").translated);
            ::ChainstateActive().PruneAndFlush();
        }
    }

    if (chainparams.GetConsensus().SegwitHeight != std::numeric_limits<int>::max()) {
        // Advertise witness capabilities.
        // The option to not set NODE_WITNESS is only used in the tests and should be removed.
        nLocalServices = ServiceFlags(nLocalServices | NODE_WITNESS);
    }

    // ********************************************************* Step 11: import blocks

    if (!CheckDiskSpace(GetDataDir())) {
        InitError(strprintf(_("Error: Disk space is low for %s").translated, GetDataDir()));
        return false;
    }
    if (!CheckDiskSpace(GetBlocksDir())) {
        InitError(strprintf(_("Error: Disk space is low for %s").translated, GetBlocksDir()));
        return false;
    }

    // Either install a handler to notify us when genesis activates, or set fHaveGenesis directly.
    // No locking, as this happens before any background thread is started.
    boost::signals2::connection block_notify_genesis_wait_connection;
    if (::ChainActive().Tip() == nullptr) {
        block_notify_genesis_wait_connection = uiInterface.NotifyBlockTip_connect(BlockNotifyGenesisWait);
    } else {
        fHaveGenesis = true;
    }

#if HAVE_SYSTEM
    if (gArgs.IsArgSet("-blocknotify"))
        uiInterface.NotifyBlockTip_connect(BlockNotifyCallback);
#endif

    std::vector<fs::path> vImportFiles;
    for (const std::string& strFile : gArgs.GetArgs("-loadblock")) {
        vImportFiles.push_back(strFile);
    }

    threadGroup.create_thread(std::bind(&ThreadImport, vImportFiles));

    // Wait for genesis block to be processed
    {
        WAIT_LOCK(g_genesis_wait_mutex, lock);
        // We previously could hang here if StartShutdown() is called prior to
        // ThreadImport getting started, so instead we just wait on a timer to
        // check ShutdownRequested() regularly.
        while (!fHaveGenesis && !ShutdownRequested()) {
            g_genesis_wait_cv.wait_for(lock, std::chrono::milliseconds(500));
        }
        block_notify_genesis_wait_connection.disconnect();
    }

    if (ShutdownRequested()) {
        return false;
    }

    // ********************************************************* Step 12: start node

    int chain_active_height;

    //// debug print
    {
        LOCK(cs_main);
        LogPrintf("block tree size = %u\n", ::BlockIndex().size());
        chain_active_height = ::ChainActive().Height();
    }
    LogPrintf("nBestHeight = %d\n", chain_active_height);

    if (gArgs.GetBoolArg("-listenonion", DEFAULT_LISTEN_ONION))
        StartTorControl();

    Discover();

    // Map ports with UPnP
    if (gArgs.GetBoolArg("-upnp", DEFAULT_UPNP)) {
        StartMapPort();
    }

    CConnman::Options connOptions;
    connOptions.nLocalServices = nLocalServices;
    connOptions.nMaxConnections = nMaxConnections;
    connOptions.m_max_outbound_full_relay = std::min(MAX_OUTBOUND_FULL_RELAY_CONNECTIONS, connOptions.nMaxConnections);
    connOptions.m_max_outbound_block_relay = std::min(MAX_BLOCKS_ONLY_CONNECTIONS, connOptions.nMaxConnections-connOptions.m_max_outbound_full_relay);
    connOptions.nMaxAddnode = MAX_ADDNODE_CONNECTIONS;
    connOptions.nMaxFeeler = 1;
    connOptions.nBestHeight = chain_active_height;
    connOptions.uiInterface = &uiInterface;
    connOptions.m_banman = g_banman.get();
    connOptions.m_msgproc = peerLogic.get();
    connOptions.nSendBufferMaxSize = 1000*gArgs.GetArg("-maxsendbuffer", DEFAULT_MAXSENDBUFFER);
    connOptions.nReceiveFloodSize = 1000*gArgs.GetArg("-maxreceivebuffer", DEFAULT_MAXRECEIVEBUFFER);
    connOptions.m_added_nodes = gArgs.GetArgs("-addnode");

    connOptions.nMaxOutboundTimeframe = nMaxOutboundTimeframe;
    connOptions.nMaxOutboundLimit = nMaxOutboundLimit;
    connOptions.m_peer_connect_timeout = peer_connect_timeout;

    for (const std::string& strBind : gArgs.GetArgs("-bind")) {
        CService addrBind;
        if (!Lookup(strBind.c_str(), addrBind, GetListenPort(), false)) {
            return InitError(ResolveErrMsg("bind", strBind));
        }
        connOptions.vBinds.push_back(addrBind);
    }
    for (const std::string& strBind : gArgs.GetArgs("-whitebind")) {
        NetWhitebindPermissions whitebind;
        std::string error;
        if (!NetWhitebindPermissions::TryParse(strBind, whitebind, error)) return InitError(error);
        connOptions.vWhiteBinds.push_back(whitebind);
    }

    for (const auto& net : gArgs.GetArgs("-whitelist")) {
        NetWhitelistPermissions subnet;
        std::string error;
        if (!NetWhitelistPermissions::TryParse(net, subnet, error)) return InitError(error);
        connOptions.vWhitelistedRange.push_back(subnet);
    }

    connOptions.vSeedNodes = gArgs.GetArgs("-seednode");

    // Initiate outbound connections unless connect=0
    connOptions.m_use_addrman_outgoing = !gArgs.IsArgSet("-connect");
    if (!connOptions.m_use_addrman_outgoing) {
        const auto connect = gArgs.GetArgs("-connect");
        if (connect.size() != 1 || connect[0] != "0") {
            connOptions.m_specified_outgoing = connect;
        }
    }
    if (!g_connman->Start(scheduler, connOptions)) {
        return false;
    }

    // ********************************************************* Step 13: finished

    SetRPCWarmupFinished();
    uiInterface.InitMessage(_("Done loading").translated);

    for (const auto& client : interfaces.chain_clients) {
        client->start(scheduler);
    }

    scheduler.scheduleEvery([]{
        g_banman->DumpBanlist();
    }, DUMP_BANS_INTERVAL * 1000);

    return true;
}<|MERGE_RESOLUTION|>--- conflicted
+++ resolved
@@ -356,31 +356,6 @@
         // GUI args. These will be overwritten by SetupUIArgs for the GUI
         "-allowselfsignedrootcertificates", "-choosedatadir", "-lang=<lang>", "-min", "-resetguisettings", "-rootcertificates=<file>", "-splash", "-uiplatform"};
 
-<<<<<<< HEAD
-    gArgs.AddArg("-version", "Print version and exit", false, OptionsCategory::OPTIONS);
-    gArgs.AddArg("-alertnotify=<cmd>", "Execute command when a relevant alert is received or we see a really long fork (%s in cmd is replaced by message)", false, OptionsCategory::OPTIONS);
-    gArgs.AddArg("-assumevalid=<hex>", strprintf("If this block is in the chain assume that it and its ancestors are valid and potentially skip their script verification (0 to verify all, default: %s, testnet: %s)", defaultChainParams->GetConsensus().defaultAssumeValid.GetHex(), testnetChainParams->GetConsensus().defaultAssumeValid.GetHex()), false, OptionsCategory::OPTIONS);
-    gArgs.AddArg("-blocksdir=<dir>", "Specify blocks directory (default: <datadir>/blocks)", false, OptionsCategory::OPTIONS);
-    gArgs.AddArg("-blocknotify=<cmd>", "Execute command when the best block changes (%s in cmd is replaced by block hash)", false, OptionsCategory::OPTIONS);
-    gArgs.AddArg("-blockreconstructionextratxn=<n>", strprintf("Extra transactions to keep in memory for compact block reconstructions (default: %u)", DEFAULT_BLOCK_RECONSTRUCTION_EXTRA_TXN), false, OptionsCategory::OPTIONS);
-    gArgs.AddArg("-blocksonly", strprintf("Whether to reject transactions from network peers. Transactions from the wallet or RPC are not affected. (default: %u)", DEFAULT_BLOCKSONLY), false, OptionsCategory::OPTIONS);
-    gArgs.AddArg("-conf=<file>", strprintf("Specify configuration file. Relative paths will be prefixed by datadir location. (default: %s)", BITCOIN_CONF_FILENAME), false, OptionsCategory::OPTIONS);
-    gArgs.AddArg("-datadir=<dir>", "Specify data directory", false, OptionsCategory::OPTIONS);
-    gArgs.AddArg("-dbbatchsize", strprintf("Maximum database write batch size in bytes (default: %u)", nDefaultDbBatchSize), true, OptionsCategory::OPTIONS);
-    gArgs.AddArg("-dbcache=<n>", strprintf("Maximum database cache size <n> MiB (%d to %d, default: %d). In addition, unused mempool memory is shared for this cache (see -maxmempool).", nMinDbCache, nMaxDbCache, nDefaultDbCache), false, OptionsCategory::OPTIONS);
-    gArgs.AddArg("-debuglogfile=<file>", strprintf("Specify location of debug log file. Relative paths will be prefixed by a net-specific datadir location. (-nodebuglogfile to disable; default: %s)", DEFAULT_DEBUGLOGFILE), false, OptionsCategory::OPTIONS);
-    gArgs.AddArg("-feefilter", strprintf("Tell other nodes to filter invs to us by our mempool min fee (default: %u)", DEFAULT_FEEFILTER), true, OptionsCategory::OPTIONS);
-    gArgs.AddArg("-includeconf=<file>", "Specify additional configuration file, relative to the -datadir path (only useable from configuration file, not command line)", false, OptionsCategory::OPTIONS);
-    gArgs.AddArg("-loadblock=<file>", "Imports blocks from external blk000??.dat file on startup", false, OptionsCategory::OPTIONS);
-    gArgs.AddArg("-maxmempool=<n>", strprintf("Keep the transaction memory pool below <n> megabytes (default: %u)", DEFAULT_MAX_MEMPOOL_SIZE), false, OptionsCategory::OPTIONS);
-    gArgs.AddArg("-maxorphantx=<n>", strprintf("Keep at most <n> unconnectable transactions in memory (default: %u)", DEFAULT_MAX_ORPHAN_TRANSACTIONS), false, OptionsCategory::OPTIONS);
-    gArgs.AddArg("-mempoolexpiry=<n>", strprintf("Do not keep transactions in the mempool longer than <n> hours (default: %u)", DEFAULT_MEMPOOL_EXPIRY), false, OptionsCategory::OPTIONS);
-    gArgs.AddArg("-minimumchainwork=<hex>", strprintf("Minimum work assumed to exist on a valid chain in hex (default: %s, testnet: %s)", defaultChainParams->GetConsensus().nMinimumChainWork.GetHex(), testnetChainParams->GetConsensus().nMinimumChainWork.GetHex()), true, OptionsCategory::OPTIONS);
-    gArgs.AddArg("-par=<n>", strprintf("Set the number of script verification threads (%u to %d, 0 = auto, <0 = leave that many cores free, default: %d)",
-        -GetNumCores(), MAX_SCRIPTCHECK_THREADS, DEFAULT_SCRIPTCHECK_THREADS), false, OptionsCategory::OPTIONS);
-    gArgs.AddArg("-persistmempool", strprintf("Whether to save the mempool on shutdown and load on restart (default: %u)", DEFAULT_PERSIST_MEMPOOL), false, OptionsCategory::OPTIONS);
-    gArgs.AddArg("-pid=<file>", strprintf("Specify pid file. Relative paths will be prefixed by a net-specific datadir location. (default: %s)", BITCOIN_PID_FILENAME), false, OptionsCategory::OPTIONS);
-=======
     gArgs.AddArg("-version", "Print version and exit", ArgsManager::ALLOW_ANY, OptionsCategory::OPTIONS);
 #if HAVE_SYSTEM
     gArgs.AddArg("-alertnotify=<cmd>", "Execute command when a relevant alert is received or we see a really long fork (%s in cmd is replaced by message)", ArgsManager::ALLOW_ANY, OptionsCategory::OPTIONS);
@@ -408,7 +383,6 @@
         -GetNumCores(), MAX_SCRIPTCHECK_THREADS, DEFAULT_SCRIPTCHECK_THREADS), ArgsManager::ALLOW_ANY, OptionsCategory::OPTIONS);
     gArgs.AddArg("-persistmempool", strprintf("Whether to save the mempool on shutdown and load on restart (default: %u)", DEFAULT_PERSIST_MEMPOOL), ArgsManager::ALLOW_ANY, OptionsCategory::OPTIONS);
     gArgs.AddArg("-pid=<file>", strprintf("Specify pid file. Relative paths will be prefixed by a net-specific datadir location. (default: %s)", BITCOIN_PID_FILENAME), ArgsManager::ALLOW_ANY, OptionsCategory::OPTIONS);
->>>>>>> a284bbbe
     gArgs.AddArg("-prune=<n>", strprintf("Reduce storage requirements by enabling pruning (deleting) of old blocks. This allows the pruneblockchain RPC to be called to delete specific blocks, and enables automatic pruning of old blocks if a target size in MiB is provided. This mode is incompatible with -txindex and -rescan. "
             "Warning: Reverting this setting requires re-downloading the entire blockchain. "
             "(default: 0 = disable pruning blocks, 1 = allow manual pruning via RPC, >=%u = automatically prune block files to stay under the specified target size in MiB)", MIN_DISK_SPACE_FOR_BLOCK_FILES / 1024 / 1024), ArgsManager::ALLOW_ANY, OptionsCategory::OPTIONS);
@@ -464,11 +438,6 @@
 #else
     hidden_args.emplace_back("-upnp");
 #endif
-<<<<<<< HEAD
-    gArgs.AddArg("-whitebind=<addr>", "Bind to given address and whitelist peers connecting to it. Use [host]:port notation for IPv6", false, OptionsCategory::CONNECTION);
-    gArgs.AddArg("-whitelist=<IP address or network>", "Whitelist peers connecting from the given IP address (e.g. 1.2.3.4) or CIDR notated network (e.g. 1.2.3.0/24). Can be specified multiple times."
-        " Whitelisted peers cannot be DoS banned", false, OptionsCategory::CONNECTION);
-=======
     gArgs.AddArg("-whitebind=<[permissions@]addr>", "Bind to given address and whitelist peers connecting to it. "
         "Use [host]:port notation for IPv6. Allowed permissions are bloomfilter (allow requesting BIP37 filtered blocks and transactions), "
         "noban (do not ban for misbehavior), "
@@ -480,7 +449,6 @@
     gArgs.AddArg("-whitelist=<[permissions@]IP address or network>", "Whitelist peers connecting from the given IP address (e.g. 1.2.3.4) or "
         "CIDR notated network(e.g. 1.2.3.0/24). Uses same permissions as "
         "-whitebind. Can be specified multiple times." , ArgsManager::ALLOW_ANY, OptionsCategory::CONNECTION);
->>>>>>> a284bbbe
 
     g_wallet_init_interface.AddWalletOptions();
 
@@ -549,30 +517,6 @@
     gArgs.AddArg("-datacarrier", strprintf("Relay and mine data carrier transactions (default: %u)", DEFAULT_ACCEPT_DATACARRIER), ArgsManager::ALLOW_ANY, OptionsCategory::NODE_RELAY);
     gArgs.AddArg("-datacarriersize", strprintf("Maximum size of data in data carrier transactions we relay and mine (default: %u)", MAX_OP_RETURN_RELAY), ArgsManager::ALLOW_ANY, OptionsCategory::NODE_RELAY);
     gArgs.AddArg("-minrelaytxfee=<amt>", strprintf("Fees (in %s/kB) smaller than this are considered zero fee for relaying, mining and transaction creation (default: %s)",
-<<<<<<< HEAD
-        CURRENCY_UNIT, FormatMoney(DEFAULT_MIN_RELAY_TX_FEE)), false, OptionsCategory::NODE_RELAY);
-    gArgs.AddArg("-whitelistforcerelay", strprintf("Force relay of transactions from whitelisted peers even if the transactions were already in the mempool or violate local relay policy (default: %d)", DEFAULT_WHITELISTFORCERELAY), false, OptionsCategory::NODE_RELAY);
-    gArgs.AddArg("-whitelistrelay", strprintf("Accept relayed transactions received from whitelisted peers even when not relaying transactions (default: %d)", DEFAULT_WHITELISTRELAY), false, OptionsCategory::NODE_RELAY);
-
-
-    gArgs.AddArg("-blockmaxweight=<n>", strprintf("Set maximum BIP141 block weight (default: %d)", DEFAULT_BLOCK_MAX_WEIGHT), false, OptionsCategory::BLOCK_CREATION);
-    gArgs.AddArg("-blockmintxfee=<amt>", strprintf("Set lowest fee rate (in %s/kB) for transactions to be included in block creation. (default: %s)", CURRENCY_UNIT, FormatMoney(DEFAULT_BLOCK_MIN_TX_FEE)), false, OptionsCategory::BLOCK_CREATION);
-    gArgs.AddArg("-blockversion=<n>", "Override block version to test forking scenarios", true, OptionsCategory::BLOCK_CREATION);
-
-    gArgs.AddArg("-rest", strprintf("Accept public REST requests (default: %u)", DEFAULT_REST_ENABLE), false, OptionsCategory::RPC);
-    gArgs.AddArg("-rpcallowip=<ip>", "Allow JSON-RPC connections from specified source. Valid for <ip> are a single IP (e.g. 1.2.3.4), a network/netmask (e.g. 1.2.3.4/255.255.255.0) or a network/CIDR (e.g. 1.2.3.4/24). This option can be specified multiple times", false, OptionsCategory::RPC);
-    gArgs.AddArg("-rpcauth=<userpw>", "Username and HMAC-SHA-256 hashed password for JSON-RPC connections. The field <userpw> comes in the format: <USERNAME>:<SALT>$<HASH>. A canonical python script is included in share/rpcauth. The client then connects normally using the rpcuser=<USERNAME>/rpcpassword=<PASSWORD> pair of arguments. This option can be specified multiple times", false, OptionsCategory::RPC);
-    gArgs.AddArg("-rpcbind=<addr>[:port]", "Bind to given address to listen for JSON-RPC connections. Do not expose the RPC server to untrusted networks such as the public internet! This option is ignored unless -rpcallowip is also passed. Port is optional and overrides -rpcport. Use [host]:port notation for IPv6. This option can be specified multiple times (default: 127.0.0.1 and ::1 i.e., localhost)", false, OptionsCategory::RPC);
-    gArgs.AddArg("-rpccookiefile=<loc>", "Location of the auth cookie. Relative paths will be prefixed by a net-specific datadir location. (default: data dir)", false, OptionsCategory::RPC);
-    gArgs.AddArg("-rpcpassword=<pw>", "Password for JSON-RPC connections", false, OptionsCategory::RPC);
-    gArgs.AddArg("-rpcport=<port>", strprintf("Listen for JSON-RPC connections on <port> (default: %u, testnet: %u, regtest: %u)", defaultBaseParams->RPCPort(), testnetBaseParams->RPCPort(), regtestBaseParams->RPCPort()), false, OptionsCategory::RPC);
-    gArgs.AddArg("-rpcserialversion", strprintf("Sets the serialization of raw transaction or block hex returned in non-verbose mode, non-segwit(0) or segwit(1) (default: %d)", DEFAULT_RPC_SERIALIZE_VERSION), false, OptionsCategory::RPC);
-    gArgs.AddArg("-rpcservertimeout=<n>", strprintf("Timeout during HTTP requests (default: %d)", DEFAULT_HTTP_SERVER_TIMEOUT), true, OptionsCategory::RPC);
-    gArgs.AddArg("-rpcthreads=<n>", strprintf("Set the number of threads to service RPC calls (default: %d)", DEFAULT_HTTP_THREADS), false, OptionsCategory::RPC);
-    gArgs.AddArg("-rpcuser=<user>", "Username for JSON-RPC connections", false, OptionsCategory::RPC);
-    gArgs.AddArg("-rpcworkqueue=<n>", strprintf("Set the depth of the work queue to service RPC calls (default: %d)", DEFAULT_HTTP_WORKQUEUE), true, OptionsCategory::RPC);
-    gArgs.AddArg("-server", "Accept command line and JSON-RPC commands", false, OptionsCategory::RPC);
-=======
         CURRENCY_UNIT, FormatMoney(DEFAULT_MIN_RELAY_TX_FEE)), ArgsManager::ALLOW_ANY, OptionsCategory::NODE_RELAY);
     gArgs.AddArg("-whitelistforcerelay", strprintf("Add 'forcerelay' permission to whitelisted inbound peers with default permissions. This will relay transactions even if the transactions were already in the mempool or violate local relay policy. (default: %d)", DEFAULT_WHITELISTFORCERELAY), ArgsManager::ALLOW_ANY, OptionsCategory::NODE_RELAY);
     gArgs.AddArg("-whitelistrelay", strprintf("Add 'relay' permission to whitelisted inbound peers with default permissions. The will accept relayed transactions even when not relaying transactions (default: %d)", DEFAULT_WHITELISTRELAY), ArgsManager::ALLOW_ANY, OptionsCategory::NODE_RELAY);
@@ -595,7 +539,6 @@
     gArgs.AddArg("-rpcuser=<user>", "Username for JSON-RPC connections", ArgsManager::ALLOW_ANY, OptionsCategory::RPC);
     gArgs.AddArg("-rpcworkqueue=<n>", strprintf("Set the depth of the work queue to service RPC calls (default: %d)", DEFAULT_HTTP_WORKQUEUE), ArgsManager::ALLOW_ANY | ArgsManager::DEBUG_ONLY, OptionsCategory::RPC);
     gArgs.AddArg("-server", "Accept command line and JSON-RPC commands", ArgsManager::ALLOW_ANY, OptionsCategory::RPC);
->>>>>>> a284bbbe
 
 #if HAVE_DECL_DAEMON
     gArgs.AddArg("-daemon", "Run in the background as a daemon and accept commands", ArgsManager::ALLOW_ANY, OptionsCategory::OPTIONS);
@@ -1227,11 +1170,7 @@
         return InitError(strprintf(_("Cannot write to data directory '%s'; check permissions.").translated, datadir.string()));
     }
     if (!LockDirectory(datadir, ".lock", probeOnly)) {
-<<<<<<< HEAD
-        return InitError(strprintf(_("Cannot obtain a lock on data directory %s. %s is probably already running."), datadir.string(), PACKAGE_NAME));
-=======
         return InitError(strprintf(_("Cannot obtain a lock on data directory %s. %s is probably already running.").translated, datadir.string(), PACKAGE_NAME));
->>>>>>> a284bbbe
     }
     return true;
 }
@@ -1249,11 +1188,7 @@
 
     // Sanity check
     if (!InitSanityCheck())
-<<<<<<< HEAD
-        return InitError(strprintf(_("Initialization sanity check failed. %s is shutting down."), PACKAGE_NAME));
-=======
         return InitError(strprintf(_("Initialization sanity check failed. %s is shutting down.").translated, PACKAGE_NAME));
->>>>>>> a284bbbe
 
     // Probe the data directory lock to give an early error message, if possible
     // We cannot hold the data directory lock here, as the forking for daemon() hasn't yet happened,
