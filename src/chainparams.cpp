--- conflicted
+++ resolved
@@ -6,16 +6,15 @@
 #include <chainparams.h>
 #include <consensus/merkle.h>
 
-<<<<<<< HEAD
-#include "tinyformat.h"
-#include "util.h"
-#include "utilstrencodings.h"
-#include "utilmoneystr.h"
+#include <tinyformat.h>
+#include <util.h>
+#include <utilstrencodings.h>
+#include <utilmoneystr.h>
 
 #include <assert.h>
 
-#include "chainparamsseeds.h"
-#include "chainparamsimport.h"
+#include <chainparamsseeds.h>
+#include <chainparamsimport.h>
 
 int64_t CChainParams::GetCoinYearReward(int64_t nTime) const
 {
@@ -115,15 +114,6 @@
 
     return false;
 };
-=======
-#include <tinyformat.h>
-#include <util.h>
-#include <utilstrencodings.h>
-
-#include <assert.h>
-
-#include <chainparamsseeds.h>
->>>>>>> f17942a3
 
 static CBlock CreateGenesisBlock(const char* pszTimestamp, const CScript& genesisOutputScript, uint32_t nTime, uint32_t nNonce, uint32_t nBits, int32_t nVersion, const CAmount& genesisReward)
 {
@@ -451,7 +441,7 @@
         strNetworkID = "main";
 
         consensus.nSubsidyHalvingInterval = 210000;
-<<<<<<< HEAD
+        consensus.BIP16Height = 0;
         consensus.BIP34Height = 0;
         consensus.BIP65Height = 0;
         consensus.BIP66Height = 0;
@@ -462,14 +452,6 @@
 
         consensus.powLimit = uint256S("000000000000bfffffffffffffffffffffffffffffffffffffffffffffffffff");
 
-=======
-        consensus.BIP16Height = 173805; // 00000000000000ce80a7e057163a4db1d5ad7b20fb6f598c9597b9665c8fb0d4 - April 1, 2012
-        consensus.BIP34Height = 227931;
-        consensus.BIP34Hash = uint256S("0x000000000000024b89b42a942fe0d9fea3bb44ab7bd1b19115dd6a759c0808b8");
-        consensus.BIP65Height = 388381; // 000000000000000004c2b624ed5d7756c508d90fd0da2c7c679febfa6c4735f0
-        consensus.BIP66Height = 363725; // 00000000000000000379eaa19dce8c9b722d46ae6a57c2f1a988119488b50931
-        consensus.powLimit = uint256S("00000000ffffffffffffffffffffffffffffffffffffffffffffffffffffffff");
->>>>>>> f17942a3
         consensus.nPowTargetTimespan = 14 * 24 * 60 * 60; // two weeks
         consensus.nPowTargetSpacing = 10 * 60;
         consensus.fPowAllowMinDifficultyBlocks = false;
@@ -491,19 +473,12 @@
         consensus.vDeployments[Consensus::DEPLOYMENT_SEGWIT].nTimeout = 1510704000; // November 15th, 2017.
 
         // The best chain should have at least this much work.
-<<<<<<< HEAD
         consensus.nMinimumChainWork = uint256S("0x00");
 
         // By default assume that the signatures in ancestors of this block are valid.
         //consensus.defaultAssumeValid = uint256S("0x0000000000000000030abc968e1bd635736e880b946085c93152969b9a81a6e2"); //447235
 
         consensus.nMinRCTOutputDepth = 12;
-=======
-        consensus.nMinimumChainWork = uint256S("0x000000000000000000000000000000000000000000f91c579d57cad4bc5278cc");
-
-        // By default assume that the signatures in ancestors of this block are valid.
-        consensus.defaultAssumeValid = uint256S("0x0000000000000000005214481d2d96f898e3d5416e43359c145944a909d242e0"); //506067
->>>>>>> f17942a3
 
         /**
          * The message start string is designed to be unlikely to occur in normal data.
@@ -534,7 +509,6 @@
         assert(genesis.hashMerkleRoot == uint256S("0xc95fb023cf4bc02ddfed1a59e2b2f53edd1a726683209e2780332edf554f1e3e"));
         assert(genesis.hashWitnessMerkleRoot == uint256S("0x619e94a7f9f04c8a1d018eb8bcd9c42d3c23171ebed8f351872256e36959d66c"));
 
-<<<<<<< HEAD
         // Note that of those with the service bits flag, most only support a subset of possible options
         vSeeds.emplace_back("mainnet-seed.particl.io", true);
         vSeeds.emplace_back("dnsseed-mainnet.particl.io", true);
@@ -570,25 +544,6 @@
         bech32Prefixes[STEALTH_ADDRESS].assign      ("ps","ps"+2);
         bech32Prefixes[EXT_KEY_HASH].assign         ("pek","pek"+3);
         bech32Prefixes[EXT_ACC_HASH].assign         ("pea","pea"+3);
-=======
-        // Note that of those which support the service bits prefix, most only support a subset of
-        // possible options.
-        // This is fine at runtime as we'll fall back to using them as a oneshot if they dont support the
-        // service bits we want, but we should get them updated to support all service bits wanted by any
-        // release ASAP to avoid it where possible.
-        vSeeds.emplace_back("seed.bitcoin.sipa.be"); // Pieter Wuille, only supports x1, x5, x9, and xd
-        vSeeds.emplace_back("dnsseed.bluematt.me"); // Matt Corallo, only supports x9
-        vSeeds.emplace_back("dnsseed.bitcoin.dashjr.org"); // Luke Dashjr
-        vSeeds.emplace_back("seed.bitcoinstats.com"); // Christian Decker, supports x1 - xf
-        vSeeds.emplace_back("seed.bitcoin.jonasschnelli.ch"); // Jonas Schnelli, only supports x1, x5, x9, and xd
-        vSeeds.emplace_back("seed.btc.petertodd.org"); // Peter Todd, only supports x1, x5, x9, and xd
-
-        base58Prefixes[PUBKEY_ADDRESS] = std::vector<unsigned char>(1,0);
-        base58Prefixes[SCRIPT_ADDRESS] = std::vector<unsigned char>(1,5);
-        base58Prefixes[SECRET_KEY] =     std::vector<unsigned char>(1,128);
-        base58Prefixes[EXT_PUBLIC_KEY] = {0x04, 0x88, 0xB2, 0x1E};
-        base58Prefixes[EXT_SECRET_KEY] = {0x04, 0x88, 0xAD, 0xE4};
->>>>>>> f17942a3
 
         bech32_hrp = "bc";
 
@@ -598,12 +553,7 @@
         fRequireStandard = true;
         fMineBlocksOnDemand = false;
 
-<<<<<<< HEAD
-
-        checkpointData = (CCheckpointData) {
-=======
         checkpointData = {
->>>>>>> f17942a3
             {
                 { 5000,     uint256S("0xe786020ab94bc5461a07d744f3631a811b4ebf424fceda12274f2321883713f4")},
                 { 15000,    uint256S("0xafc73ac299f2e6dd309077d230fccef547b9fc24379c1bf324dd3683b13c61c3")},
@@ -614,31 +564,22 @@
             }
         };
 
-<<<<<<< HEAD
         chainTxData = ChainTxData {
             // Data as of block 0x43597f7dd16719ab2ea63e9c34266120c85cf592a4ec61f82822003da6874408 (height 128650).
             1516878016, // * UNIX timestamp of last known number of transactions
             151281,     // * total number of transactions between genesis and that timestamp
                         //   (the tx=... number in the SetBestChain debug.log lines)
             0.038       // * estimated number of transactions per second after that timestamp
-=======
-        chainTxData = ChainTxData{
-            // Data as of block 0000000000000000002d6cca6761c99b3c2e936f9a0e304b7c7651a993f461de (height 506081).
-            1516903077, // * UNIX timestamp of last known number of transactions
-            295363220,  // * total number of transactions between genesis and that timestamp
-                        //   (the tx=... number in the SetBestChain debug.log lines)
-            3.5         // * estimated number of transactions per second after that timestamp
->>>>>>> f17942a3
         };
     }
 
     void SetOld()
     {
+        consensus.BIP16Height = 173805; // 00000000000000ce80a7e057163a4db1d5ad7b20fb6f598c9597b9665c8fb0d4 - April 1, 2012
         consensus.BIP34Height = 227931;
         consensus.BIP34Hash = uint256S("0x000000000000024b89b42a942fe0d9fea3bb44ab7bd1b19115dd6a759c0808b8");
         consensus.BIP65Height = 388381; // 000000000000000004c2b624ed5d7756c508d90fd0da2c7c679febfa6c4735f0
         consensus.BIP66Height = 363725; // 00000000000000000379eaa19dce8c9b722d46ae6a57c2f1a988119488b50931
-
         consensus.powLimit = uint256S("00000000ffffffffffffffffffffffffffffffffffffffffffffffffffffffff");
 
         genesis = CreateGenesisBlock(1231006505, 2083236893, 0x1d00ffff, 1, 50 * COIN);
@@ -654,7 +595,7 @@
     CTestNetParams() {
         strNetworkID = "test";
         consensus.nSubsidyHalvingInterval = 210000;
-<<<<<<< HEAD
+        consensus.BIP16Height = 0;
         consensus.BIP34Height = 0;
         consensus.BIP65Height = 0;
         consensus.BIP66Height = 0;
@@ -664,14 +605,6 @@
 
         consensus.powLimit = uint256S("000000000005ffffffffffffffffffffffffffffffffffffffffffffffffffff");
 
-=======
-        consensus.BIP16Height = 514; // 00000000040b4e986385315e14bee30ad876d8b47f748025b26683116d21aa65
-        consensus.BIP34Height = 21111;
-        consensus.BIP34Hash = uint256S("0x0000000023b3a96d3484e5abb3755c413e7d41500f8e2a5c3f0dd01299cd8ef8");
-        consensus.BIP65Height = 581885; // 00000000007f6655f22f98e72ed80d8b06dc761d5da09df0fa1dc4be4f861eb6
-        consensus.BIP66Height = 330776; // 000000002104c8c45e99a8853285a3b592602a3ccde2b832481da85e9e4ba182
-        consensus.powLimit = uint256S("00000000ffffffffffffffffffffffffffffffffffffffffffffffffffffffff");
->>>>>>> f17942a3
         consensus.nPowTargetTimespan = 14 * 24 * 60 * 60; // two weeks
         consensus.nPowTargetSpacing = 10 * 60;
         consensus.fPowAllowMinDifficultyBlocks = true;
@@ -729,13 +662,10 @@
         vFixedSeeds.clear();
         vSeeds.clear();
         // nodes with support for servicebits filtering should be at the top
-<<<<<<< HEAD
         vSeeds.emplace_back("testnet-seed.particl.io", true);
         vSeeds.emplace_back("dnsseed-testnet.particl.io", true);
 
-
         vDevFundSettings.push_back(std::make_pair(0, DevFundSettings("rTvv9vsbu269mjYYEecPYinDG8Bt7D86qD", 10, 60)));
-
 
         base58Prefixes[PUBKEY_ADDRESS]     = {0x76}; // p
         base58Prefixes[SCRIPT_ADDRESS]     = {0x7a};
@@ -760,13 +690,6 @@
         bech32Prefixes[STEALTH_ADDRESS].assign      ("tps","tps"+3);
         bech32Prefixes[EXT_KEY_HASH].assign         ("tpek","tpek"+4);
         bech32Prefixes[EXT_ACC_HASH].assign         ("tpea","tpea"+4);
-=======
-        vSeeds.emplace_back("testnet-seed.bitcoin.jonasschnelli.ch");
-        vSeeds.emplace_back("seed.tbtc.petertodd.org");
-        vSeeds.emplace_back("seed.testnet.bitcoin.sprovoost.nl");
-        vSeeds.emplace_back("testnet-seed.bluematt.me"); // Just a static list of stable node(s), only supports x9
->>>>>>> f17942a3
-
 
         bech32_hrp = "tb";
 
@@ -776,31 +699,17 @@
         fRequireStandard = false;
         fMineBlocksOnDemand = false;
 
-<<<<<<< HEAD
         /*
-        checkpointData = (CCheckpointData) {
-=======
-
         checkpointData = {
->>>>>>> f17942a3
             {
                 {546, uint256S("000000002a936ca763904c3c35fce2f3556c559c0214345d31b1bcebf76acb70")},
             }
         };
-<<<<<<< HEAD
         */
         chainTxData = ChainTxData {
             0,
             0,
             0
-=======
-
-        chainTxData = ChainTxData{
-            // Data as of block 000000000000033cfa3c975eb83ecf2bb4aaedf68e6d279f6ed2b427c64caff9 (height 1260526)
-            1516903490,
-            17082348,
-            0.09
->>>>>>> f17942a3
         };
     }
 };
@@ -910,6 +819,8 @@
         bech32Prefixes[EXT_KEY_HASH].assign         ("tpek","tpek"+4);
         bech32Prefixes[EXT_KEY_HASH].assign         ("tpea","tpea"+4);
 
+        bech32_hrp = "bcrt";
+
         chainTxData = ChainTxData{
             0,
             0,
@@ -917,7 +828,6 @@
         };
     }
 
-<<<<<<< HEAD
     void SetOld()
     {
         genesis = CreateGenesisBlock(1296688602, 2, 0x207fffff, 1, 50 * COIN);
@@ -928,15 +838,6 @@
         pchMessageStart[2] = 0xb5;
         pchMessageStart[3] = 0xda;
         */
-=======
-        base58Prefixes[PUBKEY_ADDRESS] = std::vector<unsigned char>(1,111);
-        base58Prefixes[SCRIPT_ADDRESS] = std::vector<unsigned char>(1,196);
-        base58Prefixes[SECRET_KEY] =     std::vector<unsigned char>(1,239);
-        base58Prefixes[EXT_PUBLIC_KEY] = {0x04, 0x35, 0x87, 0xCF};
-        base58Prefixes[EXT_SECRET_KEY] = {0x04, 0x35, 0x83, 0x94};
-
-        bech32_hrp = "bcrt";
->>>>>>> f17942a3
     }
 };
 
