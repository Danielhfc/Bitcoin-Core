#ifndef BITCOINGUI_H
#define BITCOINGUI_H

#include <QMainWindow>
#include <QSystemTrayIcon>

class TransactionTableModel;
class ClientModel;
class WalletModel;
class TransactionView;
class OverviewPage;
class AddressBookPage;
class SendCoinsDialog;
class CoinControlPage;
class Notificator;

QT_BEGIN_NAMESPACE
class QLabel;
class QLineEdit;
class QTableView;
class QAbstractItemModel;
class QModelIndex;
class QProgressBar;
class QStackedWidget;
class QUrl;
QT_END_NAMESPACE

/**
  Bitcoin GUI main class. This class represents the main window of the Bitcoin UI. It communicates with both the client and
  wallet models to give the user an up-to-date view of the current core state.
*/
class BitcoinGUI : public QMainWindow
{
    Q_OBJECT
public:
    explicit BitcoinGUI(QWidget *parent = 0);
    ~BitcoinGUI();

    /** Set the client model.
        The client model represents the part of the core that communicates with the P2P network, and is wallet-agnostic.
    */
    void setClientModel(ClientModel *clientModel);
    /** Set the wallet model.
        The wallet model represents a bitcoin wallet, and offers access to the list of transactions, address book and sending
        functionality.
    */
    void setWalletModel(WalletModel *walletModel);

protected:
    void changeEvent(QEvent *e);
    void closeEvent(QCloseEvent *event);
    void dragEnterEvent(QDragEnterEvent *event);
    void dropEvent(QDropEvent *event);

private:
    ClientModel *clientModel;
    WalletModel *walletModel;

    QStackedWidget *centralWidget;

    QWidget *dummyWidget;

    OverviewPage *overviewPage;
    QWidget *transactionsPage;
    AddressBookPage *addressBookPage;
    AddressBookPage *receiveCoinsPage;
    SendCoinsDialog *sendCoinsPage;
    CoinControlPage *coinControlPage;

    QLabel *labelEncryptionIcon;
    QLabel *labelConnectionsIcon;
    QLabel *labelBlocksIcon;
    QLabel *progressBarLabel;
    QProgressBar *progressBar;

    QMenuBar *appMenuBar;
    QAction *overviewAction;
    QAction *historyAction;
    QAction *quitAction;
    QAction *sendCoinsAction;
    QAction *addressBookAction;
    QAction *aboutAction;
    QAction *receiveCoinsAction;
    QAction *optionsAction;
    QAction *openBitcoinAction;
    QAction *exportAction;
    QAction *encryptWalletAction;
    QAction *changePassphraseAction;
<<<<<<< HEAD
    QAction *coinControlAction;
=======
    QAction *aboutQtAction;
>>>>>>> d05c03ab

    QSystemTrayIcon *trayIcon;
    Notificator *notificator;
    TransactionView *transactionView;

    QMovie *syncIconMovie;

    /** Create the main UI actions. */
    void createActions();
    /** Create the menu bar and submenus. */
    void createMenuBar();
    /** Create the toolbars */
    void createToolBars();
    /** Create system tray (notification) icon */
    void createTrayIcon();

public slots:
    /** Switch to send coins page */
    void gotoSendCoinsPage();

    /** Set number of connections shown in the UI */
    void setNumConnections(int count);
    /** Set number of blocks shown in the UI */
    void setNumBlocks(int count);
    /** Set the encryption status as shown in the UI.
       @param[in] status            current encryption status
       @see WalletModel::EncryptionStatus
    */
    void setEncryptionStatus(int status);
    /** Set the status bar text if there are any warnings (removes sync progress bar if applicable) */
    void refreshStatusBar();

    /** Notify the user of an error in the network or transaction handling code. */
    void error(const QString &title, const QString &message);
    /** Asks the user whether to pay the transaction fee or to cancel the transaction.
       It is currently not possible to pass a return value to another thread through
       BlockingQueuedConnection, so an indirected pointer is used.
       http://bugreports.qt.nokia.com/browse/QTBUG-10440

      @param[in] nFeeRequired       the required fee
      @param[out] payFee            true to pay the fee, false to not pay the fee
    */
    void askFee(qint64 nFeeRequired, bool *payFee);

    void showNormal();

private slots:
    /** Switch to overview (home) page */
    void gotoOverviewPage();
    /** Switch to history (transactions) page */
    void gotoHistoryPage();
    /** Switch to address book page */
    void gotoAddressBookPage();
    /** Switch to receive coins page */
    void gotoReceiveCoinsPage();
    /** Switch to coin control page */
    void gotoCoinControlPage();

    /** Show configuration dialog */
    void optionsClicked();
    /** Show about dialog */
    void aboutClicked();
#ifndef Q_WS_MAC
    /** Handle tray icon clicked */
    void trayIconActivated(QSystemTrayIcon::ActivationReason reason);
#endif
    /** Show incoming transaction notification for new transactions.

        The new items are those between start and end inclusive, under the given parent item.
    */
    void incomingTransaction(const QModelIndex & parent, int start, int end);
    /** Encrypt the wallet */
    void encryptWallet(bool status);
    /** Change encrypted wallet passphrase */
    void changePassphrase();
    /** Ask for pass phrase to unlock wallet temporarily */
    void unlockWallet();

    void toggleCoinControlTab(bool);
};

#endif<|MERGE_RESOLUTION|>--- conflicted
+++ resolved
@@ -86,11 +86,8 @@
     QAction *exportAction;
     QAction *encryptWalletAction;
     QAction *changePassphraseAction;
-<<<<<<< HEAD
+    QAction *aboutQtAction;
     QAction *coinControlAction;
-=======
-    QAction *aboutQtAction;
->>>>>>> d05c03ab
 
     QSystemTrayIcon *trayIcon;
     Notificator *notificator;
