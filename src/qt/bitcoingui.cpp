// Copyright (c) 2011-2014 The Bitcoin developers
// Copyright (c) 2014-2015 The Crown developers
// Distributed under the MIT/X11 software license, see the accompanying
// file COPYING or http://www.opensource.org/licenses/mit-license.php.

#include "bitcoingui.h"

#include "bitcoinunits.h"
#include "clientmodel.h"
#include "guiconstants.h"
#include "guiutil.h"
#include "multisigdialog.h"
#include "networkstyle.h"
#include "notificator.h"
#include "openuridialog.h"
#include "optionsdialog.h"
#include "optionsmodel.h"
#include "rpcconsole.h"
#include "utilitydialog.h"
<<<<<<< HEAD
#include "masternodeconfig.h"
#include "masternodelist.h"
=======
#include "throneconfig.h"
#include "systemnodeconfig.h"
#include "thronelist.h"
>>>>>>> cbf7789f

#ifdef ENABLE_WALLET
#include "walletframe.h"
#include "walletmodel.h"
#endif // ENABLE_WALLET

#ifdef Q_OS_MAC
#include "macdockiconhandler.h"
#endif

#include "init.h"
#include "ui_interface.h"
#include "util.h"

#include <iostream>

#include <QAction>
#include <QApplication>
#include <QDateTime>
#include <QDesktopWidget>
#include <QDragEnterEvent>
#include <QIcon>
#include <QListWidget>
#include <QMenuBar>
#include <QMessageBox>
#include <QMimeData>
#include <QProgressBar>
#include <QProgressDialog>
#include <QSettings>
#include <QStackedWidget>
#include <QStatusBar>
#include <QStyle>
#include <QTimer>
#include <QToolBar>
#include <QVBoxLayout>

#if QT_VERSION < 0x050000
#include <QTextDocument>
#include <QUrl>
#else
#include <QUrlQuery>
#endif

const QString BitcoinGUI::DEFAULT_WALLET = "~Default";

BitcoinGUI::BitcoinGUI(const NetworkStyle *networkStyle, QWidget *parent) :
    QMainWindow(parent),
    clientModel(0),
    walletFrame(0),
    unitDisplayControl(0),
    labelEncryptionIcon(0),
    labelConnectionsIcon(0),
    labelBlocksIcon(0),
    progressBarLabel(0),
    progressBar(0),
    progressDialog(0),
    appMenuBar(0),
    overviewAction(0),
    historyAction(0),
<<<<<<< HEAD
    masternodeAction(0),
=======
    throneAction(0),
    systemnodeAction(0),
>>>>>>> cbf7789f
    quitAction(0),
    sendCoinsAction(0),
    usedSendingAddressesAction(0),
    usedReceivingAddressesAction(0),
    signMessageAction(0),
    verifyMessageAction(0),
    aboutAction(0),
    receiveCoinsAction(0),
    optionsAction(0),
    toggleHideAction(0),
    encryptWalletAction(0),
    backupWalletAction(0),
    changePassphraseAction(0),
    aboutQtAction(0),
    openRPCConsoleAction(0),
    openAction(0),
    showHelpMessageAction(0),
    trayIcon(0),
    trayIconMenu(0),
    notificator(0),
    rpcConsole(0),
    prevBlocks(0),
    spinnerFrame(0)
{
    /* Open CSS when configured */
    this->setStyleSheet(GUIUtil::loadStyleSheet());

    GUIUtil::restoreWindowGeometry("nWindow", QSize(850, 550), this);

    QString windowTitle = tr("Crown Core") + " - ";
#ifdef ENABLE_WALLET
    /* if compiled with wallet support, -disablewallet can still disable the wallet */
    enableWallet = !GetBoolArg("-disablewallet", false);
#else
    enableWallet = false;
#endif // ENABLE_WALLET
    if(enableWallet)
    {
        windowTitle += tr("Wallet");
    } else {
        windowTitle += tr("Node");
    }
    QString userWindowTitle = QString::fromStdString(GetArg("-windowtitle", ""));
    if(!userWindowTitle.isEmpty()) windowTitle += " - " + userWindowTitle;
    windowTitle += " " + networkStyle->getTitleAddText();
#ifndef Q_OS_MAC
    QApplication::setWindowIcon(networkStyle->getAppIcon());
    setWindowIcon(networkStyle->getAppIcon());
#else
    MacDockIconHandler::instance()->setIcon(networkStyle->getAppIcon());
#endif
    setWindowTitle(windowTitle);

#if defined(Q_OS_MAC) && QT_VERSION < 0x050000
    // This property is not implemented in Qt 5. Setting it has no effect.
    // A replacement API (QtMacUnifiedToolBar) is available in QtMacExtras.
    setUnifiedTitleAndToolBarOnMac(true);
#endif

    rpcConsole = new RPCConsole(enableWallet ? this : 0);
#ifdef ENABLE_WALLET
    if(enableWallet)
    {
        /** Create wallet frame and make it the centralish widget */
        walletFrame = new WalletFrame(this);
        walletFrame->setMinimumWidth(650);
        walletFrame->setMinimumHeight(500);
    } else
#endif // ENABLE_WALLET
    {
        /* When compiled without wallet or -disablewallet is provided,
         * the central widget is the rpc console.
         */
        setCentralWidget(rpcConsole);
    }

    // Accept D&D of URIs
    setAcceptDrops(true);

    // Create actions for the toolbar, menu bar and tray/dock icon
    // Needs walletFrame to be initialized
    createActions(networkStyle);

    // Create application menu bar
    createMenuBar();

    // Create the toolbars
    createToolBars();

    // Create system tray icon and notification
    createTrayIcon(networkStyle);

    // Create status bar
    statusBar();

    // Status bar notification icons
    QFrame *frameBlocks = new QFrame();
    frameBlocks->setContentsMargins(0,0,0,0);
    frameBlocks->setSizePolicy(QSizePolicy::Fixed, QSizePolicy::Preferred);
    QHBoxLayout *frameBlocksLayout = new QHBoxLayout(frameBlocks);
    frameBlocksLayout->setContentsMargins(3,0,3,0);
    frameBlocksLayout->setSpacing(3);
    unitDisplayControl = new UnitDisplayStatusBarControl();
    labelEncryptionIcon = new QLabel();
    labelConnectionsIcon = new QPushButton();
    labelConnectionsIcon->setFlat(true); // Make the button look like a label, but clickable
    labelConnectionsIcon->setStyleSheet(".QPushButton { background-color: rgba(255, 255, 255, 0); border: none;}");
    labelConnectionsIcon->setMaximumSize(STATUSBAR_ICONSIZE, STATUSBAR_ICONSIZE);
    labelBlocksIcon = new QLabel();
    if(enableWallet)
    {
        frameBlocksLayout->addStretch();
        frameBlocksLayout->addWidget(unitDisplayControl);
        frameBlocksLayout->addStretch();
        frameBlocksLayout->addWidget(labelEncryptionIcon);
    }
    frameBlocksLayout->addStretch();
    frameBlocksLayout->addWidget(labelConnectionsIcon);
    frameBlocksLayout->addStretch();
    frameBlocksLayout->addWidget(labelBlocksIcon);
    frameBlocksLayout->addStretch();

    // Progress bar and label for blocks download
    progressBarLabel = new QLabel();
    progressBarLabel->setVisible(true);
    progressBar = new GUIUtil::ProgressBar();
    progressBar->setAlignment(Qt::AlignCenter);
    progressBar->setVisible(true);

    // Override style sheet for progress bar for styles that have a segmented progress bar,
    // as they make the text unreadable (workaround for issue #1071)
    // See https://qt-project.org/doc/qt-4.8/gallery.html
    QString curStyle = QApplication::style()->metaObject()->className();
    if(curStyle == "QWindowsStyle" || curStyle == "QWindowsXPStyle")
    {
        progressBar->setStyleSheet("QProgressBar { background-color: #F8F8F8; border: 1px solid grey; border-radius: 7px; padding: 1px; text-align: center; } QProgressBar::chunk { background: QLinearGradient(x1: 0, y1: 0, x2: 1, y2: 0, stop: 0 #00CCFF, stop: 1 #33CCFF); border-radius: 7px; margin: 0px; }");
    }

    statusBar()->addWidget(progressBarLabel);
    statusBar()->addWidget(progressBar);
    statusBar()->addPermanentWidget(frameBlocks);

    // Jump directly to tabs in RPC-console
    connect(openInfoAction, SIGNAL(triggered()), rpcConsole, SLOT(showInfo()));
    connect(openRPCConsoleAction, SIGNAL(triggered()), rpcConsole, SLOT(showConsole()));
    connect(openNetworkAction, SIGNAL(triggered()), rpcConsole, SLOT(showNetwork()));
    connect(openPeersAction, SIGNAL(triggered()), rpcConsole, SLOT(showPeers()));
    connect(openRepairAction, SIGNAL(triggered()), rpcConsole, SLOT(showRepair()));
    connect(openConfEditorAction, SIGNAL(triggered()), rpcConsole, SLOT(showConfEditor()));
    connect(showBackupsAction, SIGNAL(triggered()), rpcConsole, SLOT(showBackups()));
    connect(labelConnectionsIcon, SIGNAL(clicked()), rpcConsole, SLOT(showPeers()));

    // Get restart command-line parameters and handle restart
    connect(rpcConsole, SIGNAL(handleRestart(QStringList)), this, SLOT(handleRestart(QStringList)));
    
    // prevents an open debug window from becoming stuck/unusable on client shutdown
    connect(quitAction, SIGNAL(triggered()), rpcConsole, SLOT(hide()));

    // Install event filter to be able to catch status tip events (QEvent::StatusTip)
    this->installEventFilter(this);

    // Initially wallet actions should be disabled
    setWalletActionsEnabled(false);

    // Subscribe to notifications from core
    subscribeToCoreSignals();
}

BitcoinGUI::~BitcoinGUI()
{
    // Unsubscribe from notifications from core
    unsubscribeFromCoreSignals();

    GUIUtil::saveWindowGeometry("nWindow", this);
    if(trayIcon) // Hide tray icon, as deleting will let it linger until quit (on Ubuntu)
        trayIcon->hide();
#ifdef Q_OS_MAC
    delete appMenuBar;
    MacDockIconHandler::cleanup();
#endif
}

void BitcoinGUI::createActions(const NetworkStyle *networkStyle)
{
    QActionGroup *tabGroup = new QActionGroup(this);

    overviewAction = new QAction(QIcon(":/icons/overview"), tr("&Dashboard"), this);
    overviewAction->setStatusTip(tr("Show general overview of wallet"));
    overviewAction->setToolTip(overviewAction->statusTip());
    overviewAction->setCheckable(true);
#ifdef Q_OS_MAC
    overviewAction->setShortcut(QKeySequence(Qt::CTRL + Qt::Key_1));
#else
    overviewAction->setShortcut(QKeySequence(Qt::ALT + Qt::Key_1));
#endif
    tabGroup->addAction(overviewAction);

    sendCoinsAction = new QAction(QIcon(":/icons/send"), tr("&Send"), this);
    sendCoinsAction->setStatusTip(tr("Send coins to a Crown address"));
    sendCoinsAction->setToolTip(sendCoinsAction->statusTip());
    sendCoinsAction->setCheckable(true);
#ifdef Q_OS_MAC
    sendCoinsAction->setShortcut(QKeySequence(Qt::CTRL + Qt::Key_2));
#else
    sendCoinsAction->setShortcut(QKeySequence(Qt::ALT + Qt::Key_2));
#endif
    tabGroup->addAction(sendCoinsAction);

    receiveCoinsAction = new QAction(QIcon(":/icons/receiving_addresses"), tr("&Receive"), this);
    receiveCoinsAction->setStatusTip(tr("Request payments (generates QR codes and crown: URIs)"));
    receiveCoinsAction->setToolTip(receiveCoinsAction->statusTip());
    receiveCoinsAction->setCheckable(true);
#ifdef Q_OS_MAC
    receiveCoinsAction->setShortcut(QKeySequence(Qt::CTRL + Qt::Key_3));
#else
    receiveCoinsAction->setShortcut(QKeySequence(Qt::ALT + Qt::Key_3));
#endif
    tabGroup->addAction(receiveCoinsAction);

    historyAction = new QAction(QIcon(":/icons/history"), tr("&Transactions"), this);
    historyAction->setStatusTip(tr("Browse transaction history"));
    historyAction->setToolTip(historyAction->statusTip());
    historyAction->setCheckable(true);
#ifdef Q_OS_MAC
    historyAction->setShortcut(QKeySequence(Qt::CTRL + Qt::Key_4));
#else
    historyAction->setShortcut(QKeySequence(Qt::ALT + Qt::Key_4));
#endif
    tabGroup->addAction(historyAction);

    if (masternodeConfig.getCount() >= 0) {
        masternodeAction = new QAction(QIcon(":/icons/masternode"), tr("&Masternodes"), this);
        masternodeAction->setStatusTip(tr("Browse masternodes"));
        masternodeAction->setToolTip(masternodeAction->statusTip());
        masternodeAction->setCheckable(true);
#ifdef Q_OS_MAC
        masternodeAction->setShortcut(QKeySequence(Qt::CTRL + Qt::Key_5));
#else
        masternodeAction->setShortcut(QKeySequence(Qt::ALT + Qt::Key_5));
#endif
        tabGroup->addAction(masternodeAction);
        connect(masternodeAction, SIGNAL(triggered()), this, SLOT(showNormalIfMinimized()));
        connect(masternodeAction, SIGNAL(triggered()), this, SLOT(gotoMasternodePage()));
    }

    if (systemnodeConfig.getCount() >= 0) {
        systemnodeAction = new QAction(QIcon(":/icons/throne"), tr("&Systemnodes"), this);
        systemnodeAction->setStatusTip(tr("Browse systemnodes"));
        systemnodeAction->setToolTip(systemnodeAction->statusTip());
        systemnodeAction->setCheckable(true);
#ifdef Q_OS_MAC
        systemnodeAction->setShortcut(QKeySequence(Qt::CTRL + Qt::Key_6));
#else
        systemnodeAction->setShortcut(QKeySequence(Qt::ALT + Qt::Key_6));
#endif
        tabGroup->addAction(systemnodeAction);
        connect(systemnodeAction, SIGNAL(triggered()), this, SLOT(showNormalIfMinimized()));
        connect(systemnodeAction, SIGNAL(triggered()), this, SLOT(gotoSystemnodePage()));
    }

#ifdef Q_OS_MAC
    receiveCoinsAction->setShortcut(QKeySequence(Qt::CTRL + Qt::Key_5));
#else
    receiveCoinsAction->setShortcut(QKeySequence(Qt::ALT + Qt::Key_5));
#endif

    multisigAction = new QAction(QIcon(":/icons/send"), tr("Multisig"), this);
    tabGroup->addAction(multisigAction);

#ifdef ENABLE_WALLET
    // These showNormalIfMinimized are needed because Send Coins and Receive Coins
    // can be triggered from the tray menu, and need to show the GUI to be useful.
    connect(overviewAction, SIGNAL(triggered()), this, SLOT(showNormalIfMinimized()));
    connect(overviewAction, SIGNAL(triggered()), this, SLOT(gotoOverviewPage()));
    connect(sendCoinsAction, SIGNAL(triggered()), this, SLOT(showNormalIfMinimized()));
    connect(sendCoinsAction, SIGNAL(triggered()), this, SLOT(gotoSendCoinsPage()));
    connect(receiveCoinsAction, SIGNAL(triggered()), this, SLOT(showNormalIfMinimized()));
    connect(receiveCoinsAction, SIGNAL(triggered()), this, SLOT(gotoReceiveCoinsPage()));
    connect(historyAction, SIGNAL(triggered()), this, SLOT(showNormalIfMinimized()));
    connect(historyAction, SIGNAL(triggered()), this, SLOT(gotoHistoryPage()));
    connect(multisigAction, SIGNAL(triggered()), this, SLOT(showNormalIfMinimized()));
    connect(multisigAction, SIGNAL(triggered()), this, SLOT(gotoMultisigTab()));
#endif // ENABLE_WALLET

    quitAction = new QAction(QIcon(":/icons/quit"), tr("E&xit"), this);
    quitAction->setStatusTip(tr("Quit application"));
    quitAction->setShortcut(QKeySequence(Qt::CTRL + Qt::Key_Q));
    quitAction->setMenuRole(QAction::QuitRole);
    aboutAction = new QAction(networkStyle->getAppIcon(), tr("&About Crown Core"), this);
    aboutAction->setStatusTip(tr("Show information about Crown Core"));
    aboutAction->setMenuRole(QAction::AboutRole);
#if QT_VERSION < 0x050000
    aboutQtAction = new QAction(QIcon(":/trolltech/qmessagebox/images/qtlogo-64.png"), tr("About &Qt"), this);
#else
    aboutQtAction = new QAction(QIcon(":/qt-project.org/qmessagebox/images/qtlogo-64.png"), tr("About &Qt"), this);
#endif
    aboutQtAction->setStatusTip(tr("Show information about Qt"));
    aboutQtAction->setMenuRole(QAction::AboutQtRole);
    optionsAction = new QAction(QIcon(":/icons/options"), tr("&Options..."), this);
    optionsAction->setStatusTip(tr("Modify configuration options for Crown"));
    optionsAction->setMenuRole(QAction::PreferencesRole);
    toggleHideAction = new QAction(networkStyle->getAppIcon(), tr("&Show / Hide"), this);
    toggleHideAction->setStatusTip(tr("Show or hide the main Window"));

    encryptWalletAction = new QAction(QIcon(":/icons/lock_closed"), tr("&Encrypt Wallet..."), this);
    encryptWalletAction->setStatusTip(tr("Encrypt the private keys that belong to your wallet"));
    encryptWalletAction->setCheckable(true);
    backupWalletAction = new QAction(QIcon(":/icons/filesave"), tr("&Backup Wallet..."), this);
    backupWalletAction->setStatusTip(tr("Backup wallet to another location"));
    changePassphraseAction = new QAction(QIcon(":/icons/key"), tr("&Change Passphrase..."), this);
    changePassphraseAction->setStatusTip(tr("Change the passphrase used for wallet encryption"));
    unlockWalletAction = new QAction(tr("&Unlock Wallet..."), this);
    unlockWalletAction->setToolTip(tr("Unlock wallet"));
    lockWalletAction = new QAction(tr("&Lock Wallet"), this);
    signMessageAction = new QAction(QIcon(":/icons/edit"), tr("Sign &message..."), this);
    signMessageAction->setStatusTip(tr("Sign messages with your Crown addresses to prove you own them"));
    verifyMessageAction = new QAction(QIcon(":/icons/transaction_0"), tr("&Verify message..."), this);
    verifyMessageAction->setStatusTip(tr("Verify messages to ensure they were signed with specified Crown addresses"));

    openInfoAction = new QAction(QApplication::style()->standardIcon(QStyle::SP_MessageBoxInformation), tr("&Information"), this);
    openInfoAction->setStatusTip(tr("Show diagnostic information"));
    openRPCConsoleAction = new QAction(QIcon(":/icons/debugwindow"), tr("&Debug console"), this);
    openRPCConsoleAction->setStatusTip(tr("Open debugging console"));
    openNetworkAction = new QAction(QIcon(":/icons/connect_4"), tr("&Network Monitor"), this);
    openNetworkAction->setStatusTip(tr("Show network monitor"));
    openPeersAction = new QAction(QIcon(":/icons/connect_4"), tr("&Peers list"), this);
    openPeersAction->setStatusTip(tr("Show peers info"));
    openRepairAction = new QAction(QIcon(":/icons/options"), tr("Wallet &Repair"), this);
    openRepairAction->setStatusTip(tr("Show wallet repair options"));
    openConfEditorAction = new QAction(QIcon(":/icons/edit"), tr("Open &Configuration File"), this);
    openConfEditorAction->setStatusTip(tr("Open configuration file"));
    showBackupsAction = new QAction(QIcon(":/icons/browse"), tr("Show Automatic &Backups"), this);
    showBackupsAction->setStatusTip(tr("Show automatically created wallet backups"));

    usedSendingAddressesAction = new QAction(QIcon(":/icons/address-book"), tr("&Sending addresses..."), this);
    usedSendingAddressesAction->setStatusTip(tr("Show the list of used sending addresses and labels"));
    usedReceivingAddressesAction = new QAction(QIcon(":/icons/address-book"), tr("&Receiving addresses..."), this);
    usedReceivingAddressesAction->setStatusTip(tr("Show the list of used receiving addresses and labels"));

    openAction = new QAction(QApplication::style()->standardIcon(QStyle::SP_FileIcon), tr("Open &URI..."), this);
    openAction->setStatusTip(tr("Open a crown: URI or payment request"));

    showHelpMessageAction = new QAction(QApplication::style()->standardIcon(QStyle::SP_MessageBoxInformation), tr("&Command-line options"), this);
    showHelpMessageAction->setMenuRole(QAction::NoRole);
    showHelpMessageAction->setStatusTip(tr("Show the Crown Core help message to get a list with possible Crown command-line options"));


    connect(quitAction, SIGNAL(triggered()), qApp, SLOT(quit()));
    connect(aboutAction, SIGNAL(triggered()), this, SLOT(aboutClicked()));
    connect(aboutQtAction, SIGNAL(triggered()), qApp, SLOT(aboutQt()));
    connect(optionsAction, SIGNAL(triggered()), this, SLOT(optionsClicked()));
    connect(toggleHideAction, SIGNAL(triggered()), this, SLOT(toggleHidden()));
    connect(showHelpMessageAction, SIGNAL(triggered()), this, SLOT(showHelpMessageClicked()));
#ifdef ENABLE_WALLET
    if(walletFrame)
    {
        connect(encryptWalletAction, SIGNAL(triggered(bool)), walletFrame, SLOT(encryptWallet(bool)));
        connect(backupWalletAction, SIGNAL(triggered()), walletFrame, SLOT(backupWallet()));
        connect(changePassphraseAction, SIGNAL(triggered()), walletFrame, SLOT(changePassphrase()));
        connect(unlockWalletAction, SIGNAL(triggered()), walletFrame, SLOT(unlockWallet()));
        connect(lockWalletAction, SIGNAL(triggered()), walletFrame, SLOT(lockWallet()));
        connect(signMessageAction, SIGNAL(triggered()), this, SLOT(gotoSignMessageTab()));
        connect(verifyMessageAction, SIGNAL(triggered()), this, SLOT(gotoVerifyMessageTab()));
        connect(usedSendingAddressesAction, SIGNAL(triggered()), walletFrame, SLOT(usedSendingAddresses()));
        connect(usedReceivingAddressesAction, SIGNAL(triggered()), walletFrame, SLOT(usedReceivingAddresses()));
        connect(openAction, SIGNAL(triggered()), this, SLOT(openClicked()));
    }
#endif // ENABLE_WALLET
}

void BitcoinGUI::createMenuBar()
{
#ifdef Q_OS_MAC
    // Create a decoupled menu bar on Mac which stays even if the window is closed
    appMenuBar = new QMenuBar();
#else
    // Get the main window's menu bar on other platforms
    appMenuBar = menuBar();
#endif

    // Configure the menus
    QMenu *file = appMenuBar->addMenu(tr("&File"));
    appMenuBar->addMenu("|");
    if(walletFrame)
    {
        file->addAction(openAction);
        file->addAction(backupWalletAction);
        file->addAction(signMessageAction);
        file->addAction(verifyMessageAction);
        file->addSeparator();
        file->addAction(usedSendingAddressesAction);
        file->addAction(usedReceivingAddressesAction);
        file->addAction(multisigAction);
        file->addSeparator();
    }
    file->addAction(quitAction);

    QMenu *settings = appMenuBar->addMenu(tr("&Settings"));
    appMenuBar->addMenu("|");
    if(walletFrame)
    {
        settings->addAction(encryptWalletAction);
        settings->addAction(changePassphraseAction);
        settings->addAction(unlockWalletAction);
        settings->addAction(lockWalletAction);
        settings->addSeparator();
    }
    settings->addAction(optionsAction);

    if(walletFrame)
    {
        QMenu *tools = appMenuBar->addMenu(tr("&Tools"));
        tools->addAction(openInfoAction);
        tools->addAction(openRPCConsoleAction);
        tools->addAction(openNetworkAction);
        tools->addAction(openPeersAction);
        tools->addAction(openRepairAction);
        tools->addSeparator();
        tools->addAction(openConfEditorAction);
        tools->addAction(showBackupsAction);
    }

    appMenuBar->addMenu("|");
    QMenu *help = appMenuBar->addMenu(tr("&Help"));
    help->addAction(showHelpMessageAction);
    help->addSeparator();
    help->addAction(aboutAction);
    help->addAction(aboutQtAction);
}

void BitcoinGUI::createToolBars()
{
    if(walletFrame)
    {
        QToolBar *toolbar = new QToolBar(tr("Tabs toolbar"));
        toolbar->setObjectName("toolbar");
        addToolBar(Qt::LeftToolBarArea, toolbar);
        toolbar->setMovable(false);
        toolbar->setFixedWidth(200);
        toolbar->setMinimumHeight(500);
        toolbar->setIconSize(QSize(16, 16));

        QLabel *labelLogo = new QLabel(toolbar);
        labelLogo->setFixedWidth(200);
        labelLogo->setFixedHeight(110);
        labelLogo->setPixmap(QPixmap(":css/logo"));
        labelLogo->setObjectName("labelLogo");

        QWidget* spacer1 = new QWidget();
        spacer1->setFixedWidth(20);
        spacer1->setObjectName("spacer1");
        spacer1->setSizePolicy(QSizePolicy::Fixed, QSizePolicy::Expanding);

        toolbar->setToolButtonStyle(Qt::ToolButtonTextBesideIcon);
        toolbar->addWidget(labelLogo);
        toolbar->addAction(overviewAction);
        toolbar->addAction(sendCoinsAction);
        toolbar->addAction(receiveCoinsAction);
        toolbar->addAction(historyAction);
        if (masternodeConfig.getCount() >= 0)
        {
            toolbar->addAction(masternodeAction);
        }
        if (systemnodeConfig.getCount() >= 0)
        {
            toolbar->addAction(systemnodeAction);
        }
        toolbar->setMovable(false); // remove unused icon in upper left corner
        overviewAction->setChecked(true);

        /** Create additional container for toolbar and walletFrame and make it the central widget.
            This is a workaround mostly for toolbar styling on Mac OS but should work fine for every other OSes too.
        */
        QWidget *containerWidget = new QWidget();
        QBoxLayout *layout = new QBoxLayout(QBoxLayout::LeftToRight, containerWidget);
        layout->addWidget(toolbar);
        layout->addWidget(spacer1);
        layout->addWidget(walletFrame);
        layout->setSpacing(0);
        layout->setContentsMargins(QMargins());
        containerWidget->setLayout(layout);
        setCentralWidget(containerWidget);
    }
}

void BitcoinGUI::setClientModel(ClientModel *clientModel)
{
    this->clientModel = clientModel;
    if(clientModel)
    {
        // Create system tray menu (or setup the dock menu) that late to prevent users from calling actions,
        // while the client has not yet fully loaded
        createTrayIconMenu();

        // Keep up to date with client
        setNumConnections(clientModel->getNumConnections());
        connect(clientModel, SIGNAL(numConnectionsChanged(int)), this, SLOT(setNumConnections(int)));

        setNumBlocks(clientModel->getNumBlocks());
        connect(clientModel, SIGNAL(numBlocksChanged(int)), this, SLOT(setNumBlocks(int)));

        // Receive and report messages from client model
        connect(clientModel, SIGNAL(message(QString,QString,unsigned int)), this, SLOT(message(QString,QString,unsigned int)));

        // Show progress dialog
        connect(clientModel, SIGNAL(showProgress(QString,int)), this, SLOT(showProgress(QString,int)));

        rpcConsole->setClientModel(clientModel);
#ifdef ENABLE_WALLET
        if(walletFrame)
        {
            walletFrame->setClientModel(clientModel);
        }
#endif // ENABLE_WALLET
        unitDisplayControl->setOptionsModel(clientModel->getOptionsModel());
    } else {
        // Disable possibility to show main window via action
        toggleHideAction->setEnabled(false);
        if(trayIconMenu)
        {
            // Disable context menu on tray icon
            trayIconMenu->clear();
        }
    }
}

#ifdef ENABLE_WALLET
bool BitcoinGUI::addWallet(const QString& name, WalletModel *walletModel)
{
    if(!walletFrame)
        return false;
    setWalletActionsEnabled(true);
    return walletFrame->addWallet(name, walletModel);
}

bool BitcoinGUI::setCurrentWallet(const QString& name)
{
    if(!walletFrame)
        return false;
    return walletFrame->setCurrentWallet(name);
}

void BitcoinGUI::removeAllWallets()
{
    if(!walletFrame)
        return;
    setWalletActionsEnabled(false);
    walletFrame->removeAllWallets();
}
#endif // ENABLE_WALLET

void BitcoinGUI::setWalletActionsEnabled(bool enabled)
{
    overviewAction->setEnabled(enabled);
    sendCoinsAction->setEnabled(enabled);
    receiveCoinsAction->setEnabled(enabled);
    historyAction->setEnabled(enabled);
    if (masternodeConfig.getCount() >= 0) {
        masternodeAction->setEnabled(enabled);
    }
    if (systemnodeConfig.getCount() >= 0) {
        systemnodeAction->setEnabled(enabled);
    }
    encryptWalletAction->setEnabled(enabled);
    backupWalletAction->setEnabled(enabled);
    changePassphraseAction->setEnabled(enabled);
    signMessageAction->setEnabled(enabled);
    verifyMessageAction->setEnabled(enabled);
    usedSendingAddressesAction->setEnabled(enabled);
    usedReceivingAddressesAction->setEnabled(enabled);
    openAction->setEnabled(enabled);
}

void BitcoinGUI::createTrayIcon(const NetworkStyle *networkStyle)
{
#ifndef Q_OS_MAC
    trayIcon = new QSystemTrayIcon(this);
    QString toolTip = tr("Crown Core client") + " " + networkStyle->getTitleAddText();
    trayIcon->setToolTip(toolTip);
    trayIcon->setIcon(networkStyle->getAppIcon());
    trayIcon->show();
#endif

    notificator = new Notificator(QApplication::applicationName(), trayIcon, this);
}

void BitcoinGUI::createTrayIconMenu()
{
#ifndef Q_OS_MAC
    // return if trayIcon is unset (only on non-Mac OSes)
    if (!trayIcon)
        return;

    trayIconMenu = new QMenu(this);
    trayIcon->setContextMenu(trayIconMenu);

    connect(trayIcon, SIGNAL(activated(QSystemTrayIcon::ActivationReason)),
            this, SLOT(trayIconActivated(QSystemTrayIcon::ActivationReason)));
#else
    // Note: On Mac, the dock icon is used to provide the tray's functionality.
    MacDockIconHandler *dockIconHandler = MacDockIconHandler::instance();
    dockIconHandler->setMainWindow((QMainWindow *)this);
    trayIconMenu = dockIconHandler->dockMenu();
#endif

    // Configuration of the tray icon (or dock icon) icon menu
    trayIconMenu->addAction(toggleHideAction);
    trayIconMenu->addSeparator();
    trayIconMenu->addAction(sendCoinsAction);
    trayIconMenu->addAction(receiveCoinsAction);
    trayIconMenu->addAction(multisigAction);
    trayIconMenu->addSeparator();
    trayIconMenu->addAction(signMessageAction);
    trayIconMenu->addAction(verifyMessageAction);
    trayIconMenu->addSeparator();
    trayIconMenu->addAction(optionsAction);
    trayIconMenu->addAction(openInfoAction);
    trayIconMenu->addAction(openRPCConsoleAction);
    trayIconMenu->addAction(openNetworkAction);
    trayIconMenu->addAction(openPeersAction);
    trayIconMenu->addAction(openRepairAction);
    trayIconMenu->addSeparator();
    trayIconMenu->addAction(openConfEditorAction);
    trayIconMenu->addAction(showBackupsAction);
#ifndef Q_OS_MAC // This is built-in on Mac
    trayIconMenu->addSeparator();
    trayIconMenu->addAction(quitAction);
#endif
}

#ifndef Q_OS_MAC
void BitcoinGUI::trayIconActivated(QSystemTrayIcon::ActivationReason reason)
{
    if(reason == QSystemTrayIcon::Trigger)
    {
        // Click on system tray icon triggers show/hide of the main window
        toggleHidden();
    }
}
#endif

void BitcoinGUI::optionsClicked()
{
    if(!clientModel || !clientModel->getOptionsModel())
        return;

    OptionsDialog dlg(this, enableWallet);
    dlg.setModel(clientModel->getOptionsModel());
    dlg.exec();
}

void BitcoinGUI::aboutClicked()
{
    if(!clientModel)
        return;

    HelpMessageDialog dlg(this, true);
    dlg.exec();
}

void BitcoinGUI::showHelpMessageClicked()
{
    HelpMessageDialog *help = new HelpMessageDialog(this, false);
    help->setAttribute(Qt::WA_DeleteOnClose);
    help->show();
}

#ifdef ENABLE_WALLET
void BitcoinGUI::openClicked()
{
    OpenURIDialog dlg(this);
    if(dlg.exec())
    {
        emit receivedURI(dlg.getURI());
    }
}

void BitcoinGUI::gotoOverviewPage()
{
    overviewAction->setChecked(true);
    if (walletFrame) walletFrame->gotoOverviewPage();
}

void BitcoinGUI::gotoHistoryPage()
{
    historyAction->setChecked(true);
    if (walletFrame) walletFrame->gotoHistoryPage();
}

void BitcoinGUI::gotoMasternodePage()
{
    if (masternodeConfig.getCount() >= 0) {
        masternodeAction->setChecked(true);
        if (walletFrame) walletFrame->gotoMasternodePage();
    }
}

void BitcoinGUI::gotoSystemnodePage()
{
    if (systemnodeConfig.getCount() >= 0) {
        systemnodeAction->setChecked(true);
        if (walletFrame) walletFrame->gotoSystemnodePage();
    }
}

void BitcoinGUI::gotoReceiveCoinsPage()
{
    receiveCoinsAction->setChecked(true);
    if (walletFrame) walletFrame->gotoReceiveCoinsPage();
}

void BitcoinGUI::gotoSendCoinsPage(QString addr)
{
    sendCoinsAction->setChecked(true);
    if (walletFrame) walletFrame->gotoSendCoinsPage(addr);
}

void BitcoinGUI::gotoMultisigTab()
{
    if (walletFrame) walletFrame->gotoMultisigTab();
}

void BitcoinGUI::gotoSignMessageTab(QString addr)
{
    if (walletFrame) walletFrame->gotoSignMessageTab(addr);
}

void BitcoinGUI::gotoVerifyMessageTab(QString addr)
{
    if (walletFrame) walletFrame->gotoVerifyMessageTab(addr);
}
#endif // ENABLE_WALLET

void BitcoinGUI::setNumConnections(int count)
{
    QString icon;
    switch(count)
    {
    case 0: icon = ":/icons/connect_0"; break;
    case 1: case 2: case 3: icon = ":/icons/connect_1"; break;
    case 4: case 5: case 6: icon = ":/icons/connect_2"; break;
    case 7: case 8: case 9: icon = ":/icons/connect_3"; break;
    default: icon = ":/icons/connect_4"; break;
    }
    QIcon connectionItem = QIcon(icon).pixmap(STATUSBAR_ICONSIZE,STATUSBAR_ICONSIZE);
    labelConnectionsIcon->setIcon(connectionItem);
    labelConnectionsIcon->setToolTip(tr("%n active connection(s) to Crown network", "", count));
}

void BitcoinGUI::setNumBlocks(int count)
{
    if(!clientModel)
        return;

    // Prevent orphan statusbar messages (e.g. hover Quit in main menu, wait until chain-sync starts -> garbelled text)
    statusBar()->clearMessage();

    // Acquire current block source
    enum BlockSource blockSource = clientModel->getBlockSource();
    switch (blockSource) {
        case BLOCK_SOURCE_NETWORK:
            progressBarLabel->setText(tr("Synchronizing with network..."));
            break;
        case BLOCK_SOURCE_DISK:
            progressBarLabel->setText(tr("Importing blocks from disk..."));
            break;
        case BLOCK_SOURCE_REINDEX:
            progressBarLabel->setText(tr("Reindexing blocks on disk..."));
            break;
        case BLOCK_SOURCE_NONE:
            // Case: not Importing, not Reindexing and no network connection
            progressBarLabel->setText(tr("No block source available..."));
            break;
    }

    QString tooltip;

    QDateTime lastBlockDate = clientModel->getLastBlockDate();
    QDateTime currentDate = QDateTime::currentDateTime();
    int secs = lastBlockDate.secsTo(currentDate);

    tooltip = tr("Processed %n blocks of transaction history.", "", count);

    // Set icon state: spinning if catching up, tick otherwise
//    if(secs < 25*60) // 90*60 for bitcoin but we are 4x times faster
    if(masternodeSync.IsBlockchainSynced())
    {
        QString strSyncStatus;
        tooltip = tr("Up to date") + QString(".<br>") + tooltip;

        if(masternodeSync.IsSynced()) {
            progressBarLabel->setVisible(false);
            progressBar->setVisible(false);
            labelBlocksIcon->setPixmap(QIcon(":/icons/synced").pixmap(STATUSBAR_ICONSIZE, STATUSBAR_ICONSIZE));
        } else {

            int nAttempt;
            int progress = 0;

            labelBlocksIcon->setPixmap(QIcon(QString(
                ":/movies/spinner-%1").arg(spinnerFrame, 3, 10, QChar('0')))
                .pixmap(STATUSBAR_ICONSIZE, STATUSBAR_ICONSIZE));
            spinnerFrame = (spinnerFrame + 1) % SPINNER_FRAMES;

#ifdef ENABLE_WALLET
            if(walletFrame)
                walletFrame->showOutOfSyncWarning(false);
#endif // ENABLE_WALLET

            nAttempt = masternodeSync.RequestedMasternodeAttempt < MASTERNODE_SYNC_THRESHOLD ?
                        masternodeSync.RequestedMasternodeAttempt + 1 : MASTERNODE_SYNC_THRESHOLD;
            progress = nAttempt + (masternodeSync.RequestedMasternodeAssets - 1) * MASTERNODE_SYNC_THRESHOLD;
            progressBar->setMaximum(4 * MASTERNODE_SYNC_THRESHOLD);
            progressBar->setFormat(tr("Synchronizing additional data: %p%"));
            progressBar->setValue(progress);
        }

        strSyncStatus = QString(masternodeSync.GetSyncStatus().c_str());
        progressBarLabel->setText(strSyncStatus);
        tooltip = strSyncStatus + QString("<br>") + tooltip;
    }
    else
    {
        // Represent time from last generated block in human readable text
        QString timeBehindText;
        const int HOUR_IN_SECONDS = 60*60;
        const int DAY_IN_SECONDS = 24*60*60;
        const int WEEK_IN_SECONDS = 7*24*60*60;
        const int YEAR_IN_SECONDS = 31556952; // Average length of year in Gregorian calendar
        if(secs < 2*DAY_IN_SECONDS)
        {
            timeBehindText = tr("%n hour(s)","",secs/HOUR_IN_SECONDS);
        }
        else if(secs < 2*WEEK_IN_SECONDS)
        {
            timeBehindText = tr("%n day(s)","",secs/DAY_IN_SECONDS);
        }
        else if(secs < YEAR_IN_SECONDS)
        {
            timeBehindText = tr("%n week(s)","",secs/WEEK_IN_SECONDS);
        }
        else
        {
            int years = secs / YEAR_IN_SECONDS;
            int remainder = secs % YEAR_IN_SECONDS;
            timeBehindText = tr("%1 and %2").arg(tr("%n year(s)", "", years)).arg(tr("%n week(s)","", remainder/WEEK_IN_SECONDS));
        }

        progressBarLabel->setVisible(true);
        progressBar->setFormat(tr("%1 behind").arg(timeBehindText));
        progressBar->setMaximum(1000000000);
        progressBar->setValue(clientModel->getVerificationProgress() * 1000000000.0 + 0.5);
        progressBar->setVisible(true);

        tooltip = tr("Catching up...") + QString("<br>") + tooltip;
        if(count != prevBlocks)
        {
            labelBlocksIcon->setPixmap(QIcon(QString(
                ":/movies/spinner-%1").arg(spinnerFrame, 3, 10, QChar('0')))
                .pixmap(STATUSBAR_ICONSIZE, STATUSBAR_ICONSIZE));
            spinnerFrame = (spinnerFrame + 1) % SPINNER_FRAMES;
        }
        prevBlocks = count;

#ifdef ENABLE_WALLET
        if(walletFrame)
            walletFrame->showOutOfSyncWarning(true);
#endif // ENABLE_WALLET

        tooltip += QString("<br>");
        tooltip += tr("Last received block was generated %1 ago.").arg(timeBehindText);
        tooltip += QString("<br>");
        tooltip += tr("Transactions after this will not yet be visible.");
    }

    // Don't word-wrap this (fixed-width) tooltip
    tooltip = QString("<nobr>") + tooltip + QString("</nobr>");

    labelBlocksIcon->setToolTip(tooltip);
    progressBarLabel->setToolTip(tooltip);
    progressBar->setToolTip(tooltip);
}

void BitcoinGUI::message(const QString &title, const QString &message, unsigned int style, bool *ret)
{
    QString strTitle = tr("Crown Core"); // default title
    // Default to information icon
    int nMBoxIcon = QMessageBox::Information;
    int nNotifyIcon = Notificator::Information;

    QString msgType;

    // Prefer supplied title over style based title
    if (!title.isEmpty()) {
        msgType = title;
    }
    else {
        switch (style) {
        case CClientUIInterface::MSG_ERROR:
            msgType = tr("Error");
            break;
        case CClientUIInterface::MSG_WARNING:
            msgType = tr("Warning");
            break;
        case CClientUIInterface::MSG_INFORMATION:
            msgType = tr("Information");
            break;
        default:
            break;
        }
    }
    // Append title to "Crown - "
    if (!msgType.isEmpty())
        strTitle += " - " + msgType;

    // Check for error/warning icon
    if (style & CClientUIInterface::ICON_ERROR) {
        nMBoxIcon = QMessageBox::Critical;
        nNotifyIcon = Notificator::Critical;
    }
    else if (style & CClientUIInterface::ICON_WARNING) {
        nMBoxIcon = QMessageBox::Warning;
        nNotifyIcon = Notificator::Warning;
    }

    // Display message
    if (style & CClientUIInterface::MODAL) {
        // Check for buttons, use OK as default, if none was supplied
        QMessageBox::StandardButton buttons;
        if (!(buttons = (QMessageBox::StandardButton)(style & CClientUIInterface::BTN_MASK)))
            buttons = QMessageBox::Ok;

        showNormalIfMinimized();
        QMessageBox mBox((QMessageBox::Icon)nMBoxIcon, strTitle, message, buttons, this);
        int r = mBox.exec();
        if (ret != NULL)
            *ret = r == QMessageBox::Ok;
    }
    else
        notificator->notify((Notificator::Class)nNotifyIcon, strTitle, message);
}

void BitcoinGUI::changeEvent(QEvent *e)
{
    QMainWindow::changeEvent(e);
#ifndef Q_OS_MAC // Ignored on Mac
    if(e->type() == QEvent::WindowStateChange)
    {
        if(clientModel && clientModel->getOptionsModel() && clientModel->getOptionsModel()->getMinimizeToTray())
        {
            QWindowStateChangeEvent *wsevt = static_cast<QWindowStateChangeEvent*>(e);
            if(!(wsevt->oldState() & Qt::WindowMinimized) && isMinimized())
            {
                QTimer::singleShot(0, this, SLOT(hide()));
                e->ignore();
            }
        }
    }
#endif
}

void BitcoinGUI::closeEvent(QCloseEvent *event)
{
#ifndef Q_OS_MAC // Ignored on Mac
    if(clientModel && clientModel->getOptionsModel())
    {
        if(!clientModel->getOptionsModel()->getMinimizeOnClose())
        {
            QApplication::quit();
        }
    }
#endif
    QMainWindow::closeEvent(event);
}

#ifdef ENABLE_WALLET
void BitcoinGUI::incomingTransaction(const QString& date, int unit, const CAmount& amount, const QString& type, const QString& address)
{
    // On new transaction, make an info balloon
    message((amount)<0 ? tr("Sent transaction") : tr("Incoming transaction"),
             tr("Date: %1\n"
                "Amount: %2\n"
                "Type: %3\n"
                "Address: %4\n")
                  .arg(date)
                  .arg(BitcoinUnits::formatWithUnit(unit, amount, true))
                  .arg(type)
                  .arg(address), CClientUIInterface::MSG_INFORMATION);
}
#endif // ENABLE_WALLET

void BitcoinGUI::dragEnterEvent(QDragEnterEvent *event)
{
    // Accept only URIs
    if(event->mimeData()->hasUrls())
        event->acceptProposedAction();
}

void BitcoinGUI::dropEvent(QDropEvent *event)
{
    if(event->mimeData()->hasUrls())
    {
        foreach(const QUrl &uri, event->mimeData()->urls())
        {
            emit receivedURI(uri.toString());
        }
    }
    event->acceptProposedAction();
}

bool BitcoinGUI::eventFilter(QObject *object, QEvent *event)
{
    // Catch status tip events
    if (event->type() == QEvent::StatusTip)
    {
        // Prevent adding text from setStatusTip(), if we currently use the status bar for displaying other stuff
        if (progressBarLabel->isVisible() || progressBar->isVisible())
            return true;
    }
    return QMainWindow::eventFilter(object, event);
}

#ifdef ENABLE_WALLET
bool BitcoinGUI::handlePaymentRequest(const SendCoinsRecipient& recipient)
{
    // URI has to be valid
    if (walletFrame && walletFrame->handlePaymentRequest(recipient))
    {
        showNormalIfMinimized();
        gotoSendCoinsPage();
        return true;
    }
    return false;
}

void BitcoinGUI::setEncryptionStatus(int status)
{
    switch(status)
    {
    case WalletModel::Unencrypted:
        labelEncryptionIcon->hide();
        encryptWalletAction->setChecked(false);
        changePassphraseAction->setEnabled(false);
        unlockWalletAction->setVisible(false);
        lockWalletAction->setVisible(false);
        encryptWalletAction->setEnabled(true);
        break;
    case WalletModel::Unlocked:
        labelEncryptionIcon->show();
        labelEncryptionIcon->setPixmap(QIcon(":/icons/lock_open").pixmap(STATUSBAR_ICONSIZE,STATUSBAR_ICONSIZE));
        labelEncryptionIcon->setToolTip(tr("Wallet is <b>encrypted</b> and currently <b>unlocked</b>"));
        encryptWalletAction->setChecked(true);
        changePassphraseAction->setEnabled(true);
        unlockWalletAction->setVisible(false);
        lockWalletAction->setVisible(true);
        encryptWalletAction->setEnabled(false); // TODO: decrypt currently not supported
        break;
    case WalletModel::Locked:
        labelEncryptionIcon->show();
        labelEncryptionIcon->setPixmap(QIcon(":/icons/lock_closed").pixmap(STATUSBAR_ICONSIZE,STATUSBAR_ICONSIZE));
        labelEncryptionIcon->setToolTip(tr("Wallet is <b>encrypted</b> and currently <b>locked</b>"));
        encryptWalletAction->setChecked(true);
        changePassphraseAction->setEnabled(true);
        unlockWalletAction->setVisible(true);
        lockWalletAction->setVisible(false);
        encryptWalletAction->setEnabled(false); // TODO: decrypt currently not supported
        break;
    }
}
#endif // ENABLE_WALLET

void BitcoinGUI::showNormalIfMinimized(bool fToggleHidden)
{
    if(!clientModel)
        return;

    // activateWindow() (sometimes) helps with keyboard focus on Windows
    if (isHidden())
    {
        show();
        activateWindow();
    }
    else if (isMinimized())
    {
        showNormal();
        activateWindow();
    }
    else if (GUIUtil::isObscured(this))
    {
        raise();
        activateWindow();
    }
    else if(fToggleHidden)
        hide();
}

void BitcoinGUI::toggleHidden()
{
    showNormalIfMinimized(true);
}

void BitcoinGUI::detectShutdown()
{
    if (ShutdownRequested())
    {
        if(rpcConsole)
            rpcConsole->hide();
        qApp->quit();
    }
}

void BitcoinGUI::showProgress(const QString &title, int nProgress)
{
    if (nProgress == 0)
    {
        progressDialog = new QProgressDialog(title, "", 0, 100);
        progressDialog->setWindowModality(Qt::ApplicationModal);
        progressDialog->setMinimumDuration(0);
        progressDialog->setCancelButton(0);
        progressDialog->setAutoClose(false);
        progressDialog->setValue(0);
    }
    else if (nProgress == 100)
    {
        if (progressDialog)
        {
            progressDialog->close();
            progressDialog->deleteLater();
        }
    }
    else if (progressDialog)
        progressDialog->setValue(nProgress);
}

static bool ThreadSafeMessageBox(BitcoinGUI *gui, const std::string& message, const std::string& caption, unsigned int style)
{
    bool modal = (style & CClientUIInterface::MODAL);
    // The SECURE flag has no effect in the Qt GUI.
    // bool secure = (style & CClientUIInterface::SECURE);
    style &= ~CClientUIInterface::SECURE;
    bool ret = false;
    // In case of modal message, use blocking connection to wait for user to click a button
    QMetaObject::invokeMethod(gui, "message",
                               modal ? GUIUtil::blockingGUIThreadConnection() : Qt::QueuedConnection,
                               Q_ARG(QString, QString::fromStdString(caption)),
                               Q_ARG(QString, QString::fromStdString(message)),
                               Q_ARG(unsigned int, style),
                               Q_ARG(bool*, &ret));
    return ret;
}

void BitcoinGUI::subscribeToCoreSignals()
{
    // Connect signals to client
    uiInterface.ThreadSafeMessageBox.connect(boost::bind(ThreadSafeMessageBox, this, _1, _2, _3));
}

void BitcoinGUI::unsubscribeFromCoreSignals()
{
    // Disconnect signals from client
    uiInterface.ThreadSafeMessageBox.disconnect(boost::bind(ThreadSafeMessageBox, this, _1, _2, _3));
}

/** Get restart command-line parameters and request restart */
void BitcoinGUI::handleRestart(QStringList args)
{
    if (!ShutdownRequested())
        emit requestedRestart(args);
}

UnitDisplayStatusBarControl::UnitDisplayStatusBarControl() :
    optionsModel(0),
    menu(0)
{
    createContextMenu();
    setToolTip(tr("Unit to show amounts in. Click to select another unit."));
}

/** So that it responds to button clicks */
void UnitDisplayStatusBarControl::mousePressEvent(QMouseEvent *event)
{
    onDisplayUnitsClicked(event->pos());
}

/** Creates context menu, its actions, and wires up all the relevant signals for mouse events. */
void UnitDisplayStatusBarControl::createContextMenu()
{
    menu = new QMenu();
    foreach(BitcoinUnits::Unit u, BitcoinUnits::availableUnits())
    {
        QAction *menuAction = new QAction(QString(BitcoinUnits::name(u)), this);
        menuAction->setData(QVariant(u));
        menu->addAction(menuAction);
    }
    connect(menu,SIGNAL(triggered(QAction*)),this,SLOT(onMenuSelection(QAction*)));
}

/** Lets the control know about the Options Model (and its signals) */
void UnitDisplayStatusBarControl::setOptionsModel(OptionsModel *optionsModel)
{
    if (optionsModel)
    {
        this->optionsModel = optionsModel;

        // be aware of a display unit change reported by the OptionsModel object.
        connect(optionsModel,SIGNAL(displayUnitChanged(int)),this,SLOT(updateDisplayUnit(int)));

        // initialize the display units label with the current value in the model.
        updateDisplayUnit(optionsModel->getDisplayUnit());
    }
}

/** When Display Units are changed on OptionsModel it will refresh the display text of the control on the status bar */
void UnitDisplayStatusBarControl::updateDisplayUnit(int newUnits)
{
    if(Params().NetworkID() == CBaseChainParams::MAIN){
       setPixmap(QIcon(":/icons/unit_" + BitcoinUnits::id(newUnits)).pixmap(39,STATUSBAR_ICONSIZE));
    }
    else{
        setPixmap(QIcon(":/icons/unit_t" + BitcoinUnits::id(newUnits)).pixmap(39,STATUSBAR_ICONSIZE));
    }
}

/** Shows context menu with Display Unit options by the mouse coordinates */
void UnitDisplayStatusBarControl::onDisplayUnitsClicked(const QPoint& point)
{
    QPoint globalPos = mapToGlobal(point);
    menu->exec(globalPos);
}

/** Tells underlying optionsModel to update its current display unit. */
void UnitDisplayStatusBarControl::onMenuSelection(QAction* action)
{
    if (action)
    {
        optionsModel->setDisplayUnit(action->data());
    }
}<|MERGE_RESOLUTION|>--- conflicted
+++ resolved
@@ -17,14 +17,9 @@
 #include "optionsmodel.h"
 #include "rpcconsole.h"
 #include "utilitydialog.h"
-<<<<<<< HEAD
 #include "masternodeconfig.h"
+#include "systemnodeconfig.h"
 #include "masternodelist.h"
-=======
-#include "throneconfig.h"
-#include "systemnodeconfig.h"
-#include "thronelist.h"
->>>>>>> cbf7789f
 
 #ifdef ENABLE_WALLET
 #include "walletframe.h"
@@ -84,12 +79,8 @@
     appMenuBar(0),
     overviewAction(0),
     historyAction(0),
-<<<<<<< HEAD
     masternodeAction(0),
-=======
-    throneAction(0),
     systemnodeAction(0),
->>>>>>> cbf7789f
     quitAction(0),
     sendCoinsAction(0),
     usedSendingAddressesAction(0),
