#include <qt/test/wallettests.h>

#include <qt/bitcoinamountfield.h>
#include <qt/callback.h>
#include <qt/optionsmodel.h>
#include <qt/platformstyle.h>
#include <qt/qvalidatedlineedit.h>
#include <qt/sendcoinsdialog.h>
#include <qt/sendcoinsentry.h>
#include <qt/transactiontablemodel.h>
#include <qt/transactionview.h>
#include <qt/walletmodel.h>
#include <key_io.h>
#include <test/test_bitcoin.h>
#include <validation.h>
#include <wallet/wallet.h>
#include <wallet/hdwallet.h>
#include <qt/overviewpage.h>
#include <qt/receivecoinsdialog.h>
#include <qt/recentrequeststablemodel.h>
#include <qt/receiverequestdialog.h>


#include <QAbstractButton>
#include <QAction>
#include <QApplication>
#include <QCheckBox>
#include <QPushButton>
#include <QTimer>
#include <QVBoxLayout>
#include <QTextEdit>
#include <QListView>
#include <QDialogButtonBox>

namespace
{
//! Press "Ok" button in message box dialog.
void ConfirmMessage(QString* text = nullptr)
{
    QTimer::singleShot(0, makeCallback([text](Callback* callback) {
        for (QWidget* widget : QApplication::topLevelWidgets()) {
            if (widget->inherits("QMessageBox")) {
                QMessageBox* messageBox = qobject_cast<QMessageBox*>(widget);
                if (text) *text = messageBox->text();
                messageBox->defaultButton()->click();
            }
        }
        delete callback;
    }), SLOT(call()));
}

//! Press "Yes" or "Cancel" buttons in modal send confirmation dialog.
void ConfirmSend(QString* text = nullptr, bool cancel = false)
{
    QTimer::singleShot(0, makeCallback([text, cancel](Callback* callback) {
        for (QWidget* widget : QApplication::topLevelWidgets()) {
            if (widget->inherits("SendConfirmationDialog")) {
                SendConfirmationDialog* dialog = qobject_cast<SendConfirmationDialog*>(widget);
                if (text) *text = dialog->text();
                QAbstractButton* button = dialog->button(cancel ? QMessageBox::Cancel : QMessageBox::Yes);
                button->setEnabled(true);
                button->click();
            }
        }
        delete callback;
    }), SLOT(call()));
}

//! Send coins to address and return txid.
uint256 SendCoins(CWallet& wallet, SendCoinsDialog& sendCoinsDialog, const CTxDestination& address, CAmount amount, bool rbf)
{
    QVBoxLayout* entries = sendCoinsDialog.findChild<QVBoxLayout*>("entries");
    SendCoinsEntry* entry = qobject_cast<SendCoinsEntry*>(entries->itemAt(0)->widget());
    entry->findChild<QValidatedLineEdit*>("payTo")->setText(QString::fromStdString(EncodeDestination(address)));
    entry->findChild<BitcoinAmountField*>("payAmount")->setValue(amount);
    sendCoinsDialog.findChild<QFrame*>("frameFee")
        ->findChild<QFrame*>("frameFeeSelection")
        ->findChild<QCheckBox*>("optInRBF")
        ->setCheckState(rbf ? Qt::Checked : Qt::Unchecked);
    uint256 txid;
    boost::signals2::scoped_connection c(wallet.NotifyTransactionChanged.connect([&txid](CWallet*, const uint256& hash, ChangeType status) {
        if (status == CT_NEW) txid = hash;
    }));
    ConfirmSend();
    QMetaObject::invokeMethod(&sendCoinsDialog, "on_sendButton_clicked");
    return txid;
}

//! Find index of txid in transaction list.
QModelIndex FindTx(const QAbstractItemModel& model, const uint256& txid)
{
    QString hash = QString::fromStdString(txid.ToString());
    int rows = model.rowCount({});
    for (int row = 0; row < rows; ++row) {
        QModelIndex index = model.index(row, 0, {});
        if (model.data(index, TransactionTableModel::TxHashRole) == hash) {
            return index;
        }
    }
    return {};
}

//! Request context menu (call method that is public in qt5, but protected in qt4).
void RequestContextMenu(QWidget* widget)
{
    class Qt4Hack : public QWidget
    {
    public:
        using QWidget::customContextMenuRequested;
    };
    static_cast<Qt4Hack*>(widget)->customContextMenuRequested({});
}

//! Invoke bumpfee on txid and check results.
void BumpFee(TransactionView& view, const uint256& txid, bool expectDisabled, std::string expectError, bool cancel)
{
    QTableView* table = view.findChild<QTableView*>("transactionView");
    QModelIndex index = FindTx(*table->selectionModel()->model(), txid);
    QVERIFY2(index.isValid(), "Could not find BumpFee txid");

    // Select row in table, invoke context menu, and make sure bumpfee action is
    // enabled or disabled as expected.
    QAction* action = view.findChild<QAction*>("bumpFeeAction");
    table->selectionModel()->select(index, QItemSelectionModel::ClearAndSelect | QItemSelectionModel::Rows);
    action->setEnabled(expectDisabled);
    RequestContextMenu(table);
    QCOMPARE(action->isEnabled(), !expectDisabled);

    action->setEnabled(true);
    QString text;
    if (expectError.empty()) {
        ConfirmSend(&text, cancel);
    } else {
        ConfirmMessage(&text);
    }
    action->trigger();
    QVERIFY(text.indexOf(QString::fromStdString(expectError)) != -1);
}

//! Simple qt wallet tests.
//
// Test widgets can be debugged interactively calling show() on them and
// manually running the event loop, e.g.:
//
//     sendCoinsDialog.show();
//     QEventLoop().exec();
//
// This also requires overriding the default minimal Qt platform:
//
//     src/qt/test/test_bitcoin-qt -platform xcb      # Linux
//     src/qt/test/test_bitcoin-qt -platform windows  # Windows
//     src/qt/test/test_bitcoin-qt -platform cocoa    # macOS
void TestGUI()
{
<<<<<<< HEAD
    // TODO: convert to CHDWallet or modify gui code to allow CWallet again
    return;
    g_address_type = OUTPUT_TYPE_P2SH_SEGWIT;
    g_change_type = OUTPUT_TYPE_P2SH_SEGWIT;

=======
>>>>>>> 243c9bb7
    // Set up wallet and chain with 105 blocks (5 mature blocks for spending).
    TestChain100Setup test;
    for (int i = 0; i < 5; ++i) {
        test.CreateAndProcessBlock({}, GetScriptForRawPubKey(test.coinbaseKey.GetPubKey()));
    }
<<<<<<< HEAD
    bitdb.MakeMock();
    std::unique_ptr<CWalletDBWrapper> dbw(new CWalletDBWrapper(&bitdb, "wallet_test.dat"));
    CHDWallet wallet(std::move(dbw));
=======
    CWallet wallet("mock", CWalletDBWrapper::CreateMock());
>>>>>>> 243c9bb7
    bool firstRun;
    wallet.LoadWallet(firstRun);
    {
        LOCK(wallet.cs_wallet);
        wallet.SetAddressBook(GetDestinationForKey(test.coinbaseKey.GetPubKey(), wallet.m_default_address_type), "", "receive");
        wallet.AddKeyPubKey(test.coinbaseKey, test.coinbaseKey.GetPubKey());
    }
    {
        LOCK(cs_main);
        WalletRescanReserver reserver(&wallet);
        reserver.reserve();
        wallet.ScanForWalletTransactions(chainActive.Genesis(), nullptr, reserver, true);
    }
    wallet.SetBroadcastTransactions(true);

    // Create widgets for sending coins and listing transactions.
    std::unique_ptr<const PlatformStyle> platformStyle(PlatformStyle::instantiate("other"));
    SendCoinsDialog sendCoinsDialog(platformStyle.get());
    TransactionView transactionView(platformStyle.get());
    OptionsModel optionsModel;
    WalletModel walletModel(platformStyle.get(), &wallet, &optionsModel);
    sendCoinsDialog.setModel(&walletModel);
    transactionView.setModel(&walletModel);

    // Send two transactions, and verify they are added to transaction list.
    TransactionTableModel* transactionTableModel = walletModel.getTransactionTableModel();
    QCOMPARE(transactionTableModel->rowCount({}), 105);
    uint256 txid1 = SendCoins(wallet, sendCoinsDialog, CKeyID(), 5 * COIN, false /* rbf */);
    uint256 txid2 = SendCoins(wallet, sendCoinsDialog, CKeyID(), 10 * COIN, true /* rbf */);
    QCOMPARE(transactionTableModel->rowCount({}), 107);
    QVERIFY(FindTx(*transactionTableModel, txid1).isValid());
    QVERIFY(FindTx(*transactionTableModel, txid2).isValid());

    // Call bumpfee. Test disabled, canceled, enabled, then failing cases.
    BumpFee(transactionView, txid1, true /* expect disabled */, "not BIP 125 replaceable" /* expected error */, false /* cancel */);
    BumpFee(transactionView, txid2, false /* expect disabled */, {} /* expected error */, true /* cancel */);
    BumpFee(transactionView, txid2, false /* expect disabled */, {} /* expected error */, false /* cancel */);
    BumpFee(transactionView, txid2, true /* expect disabled */, "already bumped" /* expected error */, false /* cancel */);

    // Check current balance on OverviewPage
    OverviewPage overviewPage(platformStyle.get());
    overviewPage.setWalletModel(&walletModel);
    QLabel* balanceLabel = overviewPage.findChild<QLabel*>("labelBalance");
    QString balanceText = balanceLabel->text();
    int unit = walletModel.getOptionsModel()->getDisplayUnit();
    CAmount balance = walletModel.getBalance();
    QString balanceComparison = BitcoinUnits::formatWithUnit(unit, balance, false, BitcoinUnits::separatorAlways);
    QCOMPARE(balanceText, balanceComparison);

    // Check Request Payment button
    ReceiveCoinsDialog receiveCoinsDialog(platformStyle.get());
    receiveCoinsDialog.setModel(&walletModel);
    RecentRequestsTableModel* requestTableModel = walletModel.getRecentRequestsTableModel();

    // Label input
    QLineEdit* labelInput = receiveCoinsDialog.findChild<QLineEdit*>("reqLabel");
    labelInput->setText("TEST_LABEL_1");

    // Amount input
    BitcoinAmountField* amountInput = receiveCoinsDialog.findChild<BitcoinAmountField*>("reqAmount");
    amountInput->setValue(1);

    // Message input
    QLineEdit* messageInput = receiveCoinsDialog.findChild<QLineEdit*>("reqMessage");
    messageInput->setText("TEST_MESSAGE_1");
    int initialRowCount = requestTableModel->rowCount({});
    QPushButton* requestPaymentButton = receiveCoinsDialog.findChild<QPushButton*>("receiveButton");
    requestPaymentButton->click();
    for (QWidget* widget : QApplication::topLevelWidgets()) {
        if (widget->inherits("ReceiveRequestDialog")) {
            ReceiveRequestDialog* receiveRequestDialog = qobject_cast<ReceiveRequestDialog*>(widget);
            QTextEdit* rlist = receiveRequestDialog->QObject::findChild<QTextEdit*>("outUri");
            QString paymentText = rlist->toPlainText();
            QStringList paymentTextList = paymentText.split('\n');
            QCOMPARE(paymentTextList.at(0), QString("Payment information"));
            QVERIFY(paymentTextList.at(1).indexOf(QString("URI: bitcoin:")) != -1);
            QVERIFY(paymentTextList.at(2).indexOf(QString("Address:")) != -1);
            QCOMPARE(paymentTextList.at(3), QString("Amount: 0.00000001 ") + QString::fromStdString(CURRENCY_UNIT));
            QCOMPARE(paymentTextList.at(4), QString("Label: TEST_LABEL_1"));
            QCOMPARE(paymentTextList.at(5), QString("Message: TEST_MESSAGE_1"));
        }
    }

    // Clear button
    QPushButton* clearButton = receiveCoinsDialog.findChild<QPushButton*>("clearButton");
    clearButton->click();
    QCOMPARE(labelInput->text(), QString(""));
    QCOMPARE(amountInput->value(), CAmount(0));
    QCOMPARE(messageInput->text(), QString(""));

    // Check addition to history
    int currentRowCount = requestTableModel->rowCount({});
    QCOMPARE(currentRowCount, initialRowCount+1);

    // Check Remove button
    QTableView* table = receiveCoinsDialog.findChild<QTableView*>("recentRequestsView");
    table->selectRow(currentRowCount-1);
    QPushButton* removeRequestButton = receiveCoinsDialog.findChild<QPushButton*>("removeRequestButton");
    removeRequestButton->click();
    QCOMPARE(requestTableModel->rowCount({}), currentRowCount-1);
}

}

void WalletTests::walletTests()
{
    TestGUI();
}<|MERGE_RESOLUTION|>--- conflicted
+++ resolved
@@ -152,26 +152,15 @@
 //     src/qt/test/test_bitcoin-qt -platform cocoa    # macOS
 void TestGUI()
 {
-<<<<<<< HEAD
     // TODO: convert to CHDWallet or modify gui code to allow CWallet again
     return;
-    g_address_type = OUTPUT_TYPE_P2SH_SEGWIT;
-    g_change_type = OUTPUT_TYPE_P2SH_SEGWIT;
-
-=======
->>>>>>> 243c9bb7
+
     // Set up wallet and chain with 105 blocks (5 mature blocks for spending).
     TestChain100Setup test;
     for (int i = 0; i < 5; ++i) {
         test.CreateAndProcessBlock({}, GetScriptForRawPubKey(test.coinbaseKey.GetPubKey()));
     }
-<<<<<<< HEAD
-    bitdb.MakeMock();
-    std::unique_ptr<CWalletDBWrapper> dbw(new CWalletDBWrapper(&bitdb, "wallet_test.dat"));
-    CHDWallet wallet(std::move(dbw));
-=======
     CWallet wallet("mock", CWalletDBWrapper::CreateMock());
->>>>>>> 243c9bb7
     bool firstRun;
     wallet.LoadWallet(firstRun);
     {
