// Copyright (c) 2009-2015 The Bitcoin Core developers
// Distributed under the MIT software license, see the accompanying
// file COPYING or http://www.opensource.org/licenses/mit-license.php.

#include "paymentservertests.h"

#include "optionsmodel.h"
#include "paymentrequestdata.h"

#include "amount.h"
#include "random.h"
#include "script/script.h"
#include "script/standard.h"
#include "util.h"
#include "utilstrencodings.h"

#include <openssl/x509.h>
#include <openssl/x509_vfy.h>

#include <QFileOpenEvent>
#include <QTemporaryFile>

X509 *parse_b64der_cert(const char* cert_data)
{
    std::vector<unsigned char> data = DecodeBase64(cert_data);
    assert(data.size() > 0);
    const unsigned char* dptr = &data[0];
    X509 *cert = d2i_X509(NULL, &dptr, data.size());
    assert(cert);
    return cert;
}

//
// Test payment request handling
//

static SendCoinsRecipient handleRequest(PaymentServer* server, std::vector<unsigned char>& data)
{
    RecipientCatcher sigCatcher;
    QObject::connect(server, SIGNAL(receivedPaymentRequest(SendCoinsRecipient)),
        &sigCatcher, SLOT(getRecipient(SendCoinsRecipient)));

    // Write data to a temp file:
    QTemporaryFile f;
    f.open();
    f.write((const char*)&data[0], data.size());
    f.close();

    // Create a QObject, install event filter from PaymentServer
    // and send a file open event to the object
    QObject object;
    object.installEventFilter(server);
    QFileOpenEvent event(f.fileName());
    // If sending the event fails, this will cause sigCatcher to be empty,
    // which will lead to a test failure anyway.
    QCoreApplication::sendEvent(&object, &event);

    QObject::disconnect(server, SIGNAL(receivedPaymentRequest(SendCoinsRecipient)),
        &sigCatcher, SLOT(getRecipient(SendCoinsRecipient)));

    // Return results from sigCatcher
    return sigCatcher.recipient;
}

void PaymentServerTests::paymentServerTests()
{
    SelectParams(CBaseChainParams::MAIN);
    OptionsModel optionsModel;
    PaymentServer* server = new PaymentServer(NULL, false);
    X509_STORE* caStore = X509_STORE_new();
    X509_STORE_add_cert(caStore, parse_b64der_cert(caCert1_BASE64));
    PaymentServer::LoadRootCAs(caStore);
    server->setOptionsModel(&optionsModel);
    server->uiReady();

    std::vector<unsigned char> data;
    SendCoinsRecipient r;
    QString merchant;

    // Now feed PaymentRequests to server, and observe signals it produces

    // This payment request validates directly against the
    // caCert1 certificate authority:
    data = DecodeBase64(paymentrequest1_cert1_BASE64);
    r = handleRequest(server, data);
    r.paymentRequest.getMerchant(caStore, merchant);
    QCOMPARE(merchant, QString("testmerchant.org"));

    // Signed, but expired, merchant cert in the request:
    data = DecodeBase64(paymentrequest2_cert1_BASE64);
    r = handleRequest(server, data);
    r.paymentRequest.getMerchant(caStore, merchant);
    QCOMPARE(merchant, QString(""));

    // 10-long certificate chain, all intermediates valid:
    data = DecodeBase64(paymentrequest3_cert1_BASE64);
    r = handleRequest(server, data);
    r.paymentRequest.getMerchant(caStore, merchant);
    QCOMPARE(merchant, QString("testmerchant8.org"));

    // Long certificate chain, with an expired certificate in the middle:
    data = DecodeBase64(paymentrequest4_cert1_BASE64);
    r = handleRequest(server, data);
    r.paymentRequest.getMerchant(caStore, merchant);
    QCOMPARE(merchant, QString(""));

    // Validly signed, but by a CA not in our root CA list:
    data = DecodeBase64(paymentrequest5_cert1_BASE64);
    r = handleRequest(server, data);
    r.paymentRequest.getMerchant(caStore, merchant);
    QCOMPARE(merchant, QString(""));

    // Try again with no root CA's, verifiedMerchant should be empty:
    caStore = X509_STORE_new();
    PaymentServer::LoadRootCAs(caStore);
    data = DecodeBase64(paymentrequest1_cert1_BASE64);
    r = handleRequest(server, data);
    r.paymentRequest.getMerchant(caStore, merchant);
    QCOMPARE(merchant, QString(""));

    // Load second root certificate
    caStore = X509_STORE_new();
    X509_STORE_add_cert(caStore, parse_b64der_cert(caCert2_BASE64));
    PaymentServer::LoadRootCAs(caStore);

    QByteArray byteArray;

    // For the tests below we just need the payment request data from
    // paymentrequestdata.h parsed + stored in r.paymentRequest.
    //
    // These tests require us to bypass the following normal client execution flow
    // shown below to be able to explicitly just trigger a certain condition!
    //
    // handleRequest()
    // -> PaymentServer::eventFilter()
    //   -> PaymentServer::handleURIOrFile()
    //     -> PaymentServer::readPaymentRequestFromFile()
    //       -> PaymentServer::processPaymentRequest()

    // Contains a testnet paytoaddress, so payment request network doesn't match client network:
    data = DecodeBase64(paymentrequest1_cert2_BASE64);
    byteArray = QByteArray((const char*)&data[0], data.size());
    r.paymentRequest.parse(byteArray);
    // Ensure the request is initialized, because network "main" is default, even for
    // uninizialized payment requests and that will fail our test here.
    QVERIFY(r.paymentRequest.IsInitialized());
    QCOMPARE(PaymentServer::verifyNetwork(r.paymentRequest.getDetails()), false);

    // Expired payment request (expires is set to 1 = 1970-01-01 00:00:01):
    data = DecodeBase64(paymentrequest2_cert2_BASE64);
    byteArray = QByteArray((const char*)&data[0], data.size());
    r.paymentRequest.parse(byteArray);
    // Ensure the request is initialized
    QVERIFY(r.paymentRequest.IsInitialized());
    // compares 1 < GetTime() == false (treated as expired payment request)
    QCOMPARE(PaymentServer::verifyExpired(r.paymentRequest.getDetails()), true);

    // Unexpired payment request (expires is set to 0x7FFFFFFFFFFFFFFF = max. int64_t):
    // 9223372036854775807 (uint64), 9223372036854775807 (int64_t) and -1 (int32_t)
    // -1 is 1969-12-31 23:59:59 (for a 32 bit time values)
    data = DecodeBase64(paymentrequest3_cert2_BASE64);
    byteArray = QByteArray((const char*)&data[0], data.size());
    r.paymentRequest.parse(byteArray);
    // Ensure the request is initialized
    QVERIFY(r.paymentRequest.IsInitialized());
    // compares 9223372036854775807 < GetTime() == false (treated as unexpired payment request)
    QCOMPARE(PaymentServer::verifyExpired(r.paymentRequest.getDetails()), false);

    // Unexpired payment request (expires is set to 0x8000000000000000 > max. int64_t, allowed uint64):
    // 9223372036854775808 (uint64), -9223372036854775808 (int64_t) and 0 (int32_t)
    // 0 is 1970-01-01 00:00:00 (for a 32 bit time values)
    data = DecodeBase64(paymentrequest4_cert2_BASE64);
    byteArray = QByteArray((const char*)&data[0], data.size());
    r.paymentRequest.parse(byteArray);
    // Ensure the request is initialized
    QVERIFY(r.paymentRequest.IsInitialized());
    // compares -9223372036854775808 < GetTime() == true (treated as expired payment request)
    QCOMPARE(PaymentServer::verifyExpired(r.paymentRequest.getDetails()), true);

    // Test BIP70 DoS protection:
    unsigned char randData[BIP70_MAX_PAYMENTREQUEST_SIZE + 1];
    GetRandBytes(randData, sizeof(randData));
    // Write data to a temp file:
    QTemporaryFile tempFile;
    tempFile.open();
    tempFile.write((const char*)randData, sizeof(randData));
    tempFile.close();
<<<<<<< HEAD
    QCOMPARE(PaymentServer::readPaymentRequestFromFile(tempFile.fileName(), r.paymentRequest), false);
=======
    // compares 50001 <= BIP70_MAX_PAYMENTREQUEST_SIZE == false
    QCOMPARE(PaymentServer::verifySize(tempFile.size()), false);

    // Payment request with amount overflow (amount is set to 21000001 BTC):
    data = DecodeBase64(paymentrequest5_cert2_BASE64);
    byteArray = QByteArray((const char*)&data[0], data.size());
    r.paymentRequest.parse(byteArray);
    // Ensure the request is initialized
    QVERIFY(r.paymentRequest.IsInitialized());
    // Extract address and amount from the request
    QList<std::pair<CScript, CAmount> > sendingTos = r.paymentRequest.getPayTo();
    Q_FOREACH (const PAIRTYPE(CScript, CAmount)& sendingTo, sendingTos) {
        CTxDestination dest;
        if (ExtractDestination(sendingTo.first, dest))
            QCOMPARE(PaymentServer::verifyAmount(sendingTo.second), false);
    }
>>>>>>> 188ca9c3

    // Payment request with amount overflow (amount is set to 21000001 BTC):
    data = DecodeBase64(paymentrequest5_cert2_BASE64);
    byteArray = QByteArray((const char*)&data[0], data.size());
    r.paymentRequest.parse(byteArray);
    // Ensure the request is initialized
    QVERIFY(r.paymentRequest.IsInitialized());
    // Extract address and amount from the request
    QList<std::pair<CScript, CAmount> > sendingTos = r.paymentRequest.getPayTo();
    Q_FOREACH (const PAIRTYPE(CScript, CAmount)& sendingTo, sendingTos) {
        CTxDestination dest;
        if (ExtractDestination(sendingTo.first, dest))
            QCOMPARE(PaymentServer::verifyAmount(sendingTo.second), false);
    }

    delete server;
}

void RecipientCatcher::getRecipient(SendCoinsRecipient r)
{
    recipient = r;
}<|MERGE_RESOLUTION|>--- conflicted
+++ resolved
@@ -185,9 +185,6 @@
     tempFile.open();
     tempFile.write((const char*)randData, sizeof(randData));
     tempFile.close();
-<<<<<<< HEAD
-    QCOMPARE(PaymentServer::readPaymentRequestFromFile(tempFile.fileName(), r.paymentRequest), false);
-=======
     // compares 50001 <= BIP70_MAX_PAYMENTREQUEST_SIZE == false
     QCOMPARE(PaymentServer::verifySize(tempFile.size()), false);
 
@@ -204,21 +201,6 @@
         if (ExtractDestination(sendingTo.first, dest))
             QCOMPARE(PaymentServer::verifyAmount(sendingTo.second), false);
     }
->>>>>>> 188ca9c3
-
-    // Payment request with amount overflow (amount is set to 21000001 BTC):
-    data = DecodeBase64(paymentrequest5_cert2_BASE64);
-    byteArray = QByteArray((const char*)&data[0], data.size());
-    r.paymentRequest.parse(byteArray);
-    // Ensure the request is initialized
-    QVERIFY(r.paymentRequest.IsInitialized());
-    // Extract address and amount from the request
-    QList<std::pair<CScript, CAmount> > sendingTos = r.paymentRequest.getPayTo();
-    Q_FOREACH (const PAIRTYPE(CScript, CAmount)& sendingTo, sendingTos) {
-        CTxDestination dest;
-        if (ExtractDestination(sendingTo.first, dest))
-            QCOMPARE(PaymentServer::verifyAmount(sendingTo.second), false);
-    }
 
     delete server;
 }
