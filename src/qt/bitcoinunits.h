--- conflicted
+++ resolved
@@ -87,17 +87,11 @@
     //! Number of decimals left
     static int decimals(int unit);
     //! Format as string
-<<<<<<< HEAD
-    static QString format(int unit, qint64 amount, bool plussign=false, bool trimzeros=true);
-    //! Format as string (with unit)
-    static QString formatWithUnit(int unit, qint64 amount, bool plussign=false, bool trimzeros=true);
-=======
     static QString format(int unit, const CAmount& amount, bool plussign=false, SeparatorStyle separators=separatorStandard);
     //! Format as string (with unit)
     static QString formatWithUnit(int unit, const CAmount& amount, bool plussign=false, SeparatorStyle separators=separatorStandard);
     //! Format as HTML string (with unit)
     static QString formatHtmlWithUnit(int unit, const CAmount& amount, bool plussign=false, SeparatorStyle separators=separatorStandard);
->>>>>>> dac5d68f
     //! Parse string to coin amount
     static bool parse(int unit, const QString &value, CAmount *val_out);
     //! Gets title for amount column including current display unit if optionsModel reference available */
