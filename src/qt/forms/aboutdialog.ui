<?xml version="1.0" encoding="UTF-8"?>
<ui version="4.0">
 <class>AboutDialog</class>
 <widget class="QDialog" name="AboutDialog">
  <property name="geometry">
   <rect>
    <x>0</x>
    <y>0</y>
    <width>593</width>
    <height>319</height>
   </rect>
  </property>
  <property name="windowTitle">
   <string>About PPCoin</string>
  </property>
  <layout class="QHBoxLayout" name="horizontalLayout_2">
   <item>
    <widget class="QLabel" name="label_4">
     <property name="sizePolicy">
      <sizepolicy hsizetype="Preferred" vsizetype="Ignored">
       <horstretch>0</horstretch>
       <verstretch>0</verstretch>
      </sizepolicy>
     </property>
     <property name="pixmap">
      <pixmap resource="../bitcoin.qrc">:/images/about</pixmap>
     </property>
    </widget>
   </item>
   <item>
    <layout class="QVBoxLayout" name="verticalLayout_2">
     <item>
      <spacer name="verticalSpacer_2">
       <property name="orientation">
        <enum>Qt::Vertical</enum>
       </property>
       <property name="sizeHint" stdset="0">
        <size>
         <width>20</width>
         <height>40</height>
        </size>
       </property>
      </spacer>
     </item>
     <item>
      <layout class="QHBoxLayout" name="horizontalLayout">
       <item>
        <widget class="QLabel" name="label">
         <property name="cursor">
          <cursorShape>IBeamCursor</cursorShape>
         </property>
         <property name="text">
          <string>&lt;b&gt;PPCoin&lt;/b&gt; version</string>
         </property>
         <property name="textInteractionFlags">
          <set>Qt::LinksAccessibleByMouse|Qt::TextSelectableByKeyboard|Qt::TextSelectableByMouse</set>
         </property>
        </widget>
       </item>
       <item>
        <widget class="QLabel" name="versionLabel">
         <property name="cursor">
          <cursorShape>IBeamCursor</cursorShape>
         </property>
         <property name="text">
          <string notr="true">0.3.666-beta</string>
         </property>
         <property name="textInteractionFlags">
          <set>Qt::LinksAccessibleByMouse|Qt::TextSelectableByKeyboard|Qt::TextSelectableByMouse</set>
         </property>
        </widget>
       </item>
       <item>
        <spacer name="horizontalSpacer">
         <property name="orientation">
          <enum>Qt::Horizontal</enum>
         </property>
         <property name="sizeHint" stdset="0">
          <size>
           <width>40</width>
           <height>20</height>
          </size>
         </property>
        </spacer>
       </item>
      </layout>
     </item>
     <item>
<<<<<<< HEAD
      <widget class="QLabel" name="label_ppcoin_copyright">
       <property name="text">
        <string>Copyright © 2011-2013 PPCoin Developers</string>
       </property>
       <property name="wordWrap">
        <bool>true</bool>
=======
      <widget class="QLabel" name="copyrightLabel">
       <property name="cursor">
        <cursorShape>IBeamCursor</cursorShape>
       </property>
       <property name="text">
        <string notr="true">Copyright &amp;copy; 2009-YYYY The Bitcoin developers</string>
       </property>
       <property name="textFormat">
        <enum>Qt::RichText</enum>
>>>>>>> 40809aed
       </property>
       <property name="textInteractionFlags">
        <set>Qt::LinksAccessibleByMouse|Qt::TextSelectableByKeyboard|Qt::TextSelectableByMouse</set>
       </property>
      </widget>
     </item>
     <item>
      <widget class="QLabel" name="label_2">
       <property name="cursor">
        <cursorShape>IBeamCursor</cursorShape>
       </property>
       <property name="text">
        <string>
This is experimental software.

Distributed under the MIT/X11 software license, see the accompanying file COPYING or http://www.opensource.org/licenses/mit-license.php.

This product includes software developed by the OpenSSL Project for use in the OpenSSL Toolkit (http://www.openssl.org/) and cryptographic software written by Eric Young (eay@cryptsoft.com) and UPnP software written by Thomas Bernard.</string>
       </property>
       <property name="wordWrap">
        <bool>true</bool>
       </property>
       <property name="textInteractionFlags">
        <set>Qt::LinksAccessibleByMouse|Qt::TextSelectableByKeyboard|Qt::TextSelectableByMouse</set>
       </property>
      </widget>
     </item>
     <item>
      <spacer name="verticalSpacer">
       <property name="orientation">
        <enum>Qt::Vertical</enum>
       </property>
       <property name="sizeHint" stdset="0">
        <size>
         <width>20</width>
         <height>40</height>
        </size>
       </property>
      </spacer>
     </item>
     <item>
      <widget class="QDialogButtonBox" name="buttonBox">
       <property name="orientation">
        <enum>Qt::Horizontal</enum>
       </property>
       <property name="standardButtons">
        <set>QDialogButtonBox::Ok</set>
       </property>
      </widget>
     </item>
    </layout>
   </item>
  </layout>
 </widget>
 <resources>
  <include location="../bitcoin.qrc"/>
 </resources>
 <connections>
  <connection>
   <sender>buttonBox</sender>
   <signal>accepted()</signal>
   <receiver>AboutDialog</receiver>
   <slot>accept()</slot>
   <hints>
    <hint type="sourcelabel">
     <x>360</x>
     <y>308</y>
    </hint>
    <hint type="destinationlabel">
     <x>157</x>
     <y>274</y>
    </hint>
   </hints>
  </connection>
  <connection>
   <sender>buttonBox</sender>
   <signal>rejected()</signal>
   <receiver>AboutDialog</receiver>
   <slot>reject()</slot>
   <hints>
    <hint type="sourcelabel">
     <x>428</x>
     <y>308</y>
    </hint>
    <hint type="destinationlabel">
     <x>286</x>
     <y>274</y>
    </hint>
   </hints>
  </connection>
 </connections>
</ui><|MERGE_RESOLUTION|>--- conflicted
+++ resolved
@@ -86,24 +86,29 @@
       </layout>
      </item>
      <item>
-<<<<<<< HEAD
-      <widget class="QLabel" name="label_ppcoin_copyright">
-       <property name="text">
-        <string>Copyright © 2011-2013 PPCoin Developers</string>
-       </property>
-       <property name="wordWrap">
-        <bool>true</bool>
-=======
-      <widget class="QLabel" name="copyrightLabel">
+      <widget class="QLabel" name="PPCoinCopyrightLabel">
        <property name="cursor">
         <cursorShape>IBeamCursor</cursorShape>
        </property>
        <property name="text">
-        <string notr="true">Copyright &amp;copy; 2009-YYYY The Bitcoin developers</string>
+        <string>Copyright &amp;copy; 2011-YYYY PPCoin Developers</string>
        </property>
        <property name="textFormat">
         <enum>Qt::RichText</enum>
->>>>>>> 40809aed
+       </property>
+       <property name="textInteractionFlags">
+        <set>Qt::LinksAccessibleByMouse|Qt::TextSelectableByKeyboard|Qt::TextSelectableByMouse</set>
+       </property>
+      </widget>
+      <widget class="QLabel" name="BitcoinCopyrightLabel">
+       <property name="cursor">
+        <cursorShape>IBeamCursor</cursorShape>
+       </property>
+       <property name="text">
+        <string notr="true">Copyright &amp;copy; 2009-2013 Bitcoin Developers</string>
+       </property>
+       <property name="textFormat">
+        <enum>Qt::RichText</enum>
        </property>
        <property name="textInteractionFlags">
         <set>Qt::LinksAccessibleByMouse|Qt::TextSelectableByKeyboard|Qt::TextSelectableByMouse</set>
