<?xml version="1.0" encoding="UTF-8"?>
<ui version="4.0">
 <class>OverviewPage</class>
 <widget class="QWidget" name="OverviewPage">
  <property name="geometry">
   <rect>
    <x>0</x>
    <y>0</y>
    <width>596</width>
    <height>342</height>
   </rect>
  </property>
  <property name="windowTitle">
   <string>Form</string>
  </property>
  <layout class="QVBoxLayout" name="topLayout">
   <item>
    <widget class="QLabel" name="labelAlerts">
     <property name="visible">
      <bool>false</bool>
     </property>
     <property name="styleSheet">
      <string notr="true">QLabel { background-color: qlineargradient(x1: 0, y1: 0, x2: 1, y2: 0, stop:0 #F0D0A0, stop:1 #F8D488); color:#000000; }</string>
     </property>
     <property name="wordWrap">
      <bool>true</bool>
     </property>
     <property name="margin">
      <number>3</number>
     </property>
     <property name="textInteractionFlags">
      <set>Qt::TextSelectableByMouse</set>
     </property>
    </widget>
   </item>
   <item>
    <layout class="QHBoxLayout" name="horizontalLayout" stretch="1,1">
     <item>
      <layout class="QVBoxLayout" name="verticalLayout_2">
       <item>
        <widget class="QFrame" name="frame">
         <property name="frameShape">
          <enum>QFrame::StyledPanel</enum>
         </property>
         <property name="frameShadow">
          <enum>QFrame::Raised</enum>
         </property>
         <layout class="QVBoxLayout" name="verticalLayout_4">
          <item>
           <layout class="QHBoxLayout" name="horizontalLayout_4">
            <item>
             <widget class="QLabel" name="label_5">
              <property name="font">
               <font>
                <weight>75</weight>
                <bold>true</bold>
               </font>
              </property>
              <property name="text">
               <string>Balances</string>
              </property>
             </widget>
            </item>
            <item>
             <widget class="QPushButton" name="labelWalletStatus">
              <property name="enabled">
               <bool>true</bool>
              </property>
              <property name="maximumSize">
               <size>
                <width>30</width>
                <height>16777215</height>
               </size>
              </property>
              <property name="toolTip">
               <string>The displayed information may be out of date. Your wallet automatically synchronizes with the IoP network after a connection is established, but this process has not completed yet.</string>
              </property>
              <property name="text">
               <string/>
              </property>
              <property name="icon">
               <iconset resource="../iop.qrc">
                <normaloff>:/icons/warning</normaloff>
                <disabledoff>:/icons/warning</disabledoff>:/icons/warning</iconset>
              </property>
              <property name="iconSize">
               <size>
                <width>24</width>
                <height>24</height>
               </size>
              </property>
              <property name="flat">
               <bool>true</bool>
              </property>
             </widget>
            </item>
            <item>
             <spacer name="horizontalSpacer_3">
              <property name="orientation">
               <enum>Qt::Horizontal</enum>
              </property>
              <property name="sizeHint" stdset="0">
               <size>
                <width>40</width>
                <height>20</height>
               </size>
              </property>
             </spacer>
            </item>
           </layout>
          </item>
          <item>
           <layout class="QGridLayout" name="gridLayout">
            <property name="spacing">
             <number>12</number>
            </property>
            <item row="2" column="2">
             <widget class="QLabel" name="labelWatchPending">
              <property name="font">
               <font>
                <weight>75</weight>
                <bold>true</bold>
               </font>
              </property>
              <property name="cursor">
               <cursorShape>IBeamCursor</cursorShape>
              </property>
              <property name="toolTip">
               <string>Unconfirmed transactions to watch-only addresses</string>
              </property>
              <property name="text">
               <string notr="true">0.000 000 00 IOP</string>
              </property>
              <property name="alignment">
               <set>Qt::AlignRight|Qt::AlignTrailing|Qt::AlignVCenter</set>
              </property>
              <property name="textInteractionFlags">
               <set>Qt::LinksAccessibleByMouse|Qt::TextSelectableByKeyboard|Qt::TextSelectableByMouse</set>
              </property>
             </widget>
            </item>
            <item row="2" column="1">
             <widget class="QLabel" name="labelUnconfirmed">
              <property name="font">
               <font>
                <weight>75</weight>
                <bold>true</bold>
               </font>
              </property>
              <property name="cursor">
               <cursorShape>IBeamCursor</cursorShape>
              </property>
              <property name="toolTip">
               <string>Total of transactions that have yet to be confirmed, and do not yet count toward the spendable balance</string>
              </property>
              <property name="text">
               <string notr="true">0.000 000 00 IOP</string>
              </property>
              <property name="alignment">
               <set>Qt::AlignRight|Qt::AlignTrailing|Qt::AlignVCenter</set>
              </property>
              <property name="textInteractionFlags">
               <set>Qt::LinksAccessibleByMouse|Qt::TextSelectableByKeyboard|Qt::TextSelectableByMouse</set>
              </property>
             </widget>
            </item>
            <item row="3" column="2">
             <widget class="QLabel" name="labelWatchImmature">
              <property name="font">
               <font>
                <weight>75</weight>
                <bold>true</bold>
               </font>
              </property>
              <property name="cursor">
               <cursorShape>IBeamCursor</cursorShape>
              </property>
              <property name="toolTip">
               <string>Mined balance in watch-only addresses that has not yet matured</string>
              </property>
              <property name="text">
               <string notr="true">0.000 000 00 IOP</string>
              </property>
              <property name="alignment">
               <set>Qt::AlignRight|Qt::AlignTrailing|Qt::AlignVCenter</set>
              </property>
              <property name="textInteractionFlags">
               <set>Qt::LinksAccessibleByMouse|Qt::TextSelectableByKeyboard|Qt::TextSelectableByMouse</set>
              </property>
             </widget>
            </item>
            <item row="4" column="0" colspan="2">
             <widget class="Line" name="line">
              <property name="orientation">
               <enum>Qt::Horizontal</enum>
              </property>
             </widget>
            </item>
            <item row="4" column="2">
             <widget class="Line" name="lineWatchBalance">
              <property name="sizePolicy">
               <sizepolicy hsizetype="Preferred" vsizetype="Fixed">
                <horstretch>0</horstretch>
                <verstretch>0</verstretch>
               </sizepolicy>
              </property>
              <property name="minimumSize">
               <size>
                <width>140</width>
                <height>0</height>
               </size>
              </property>
              <property name="orientation">
               <enum>Qt::Horizontal</enum>
              </property>
             </widget>
            </item>
            <item row="5" column="0">
             <widget class="QLabel" name="labelTotalText">
              <property name="text">
               <string>Total:</string>
              </property>
             </widget>
            </item>
            <item row="3" column="1">
             <widget class="QLabel" name="labelImmature">
              <property name="font">
               <font>
                <weight>75</weight>
                <bold>true</bold>
               </font>
              </property>
              <property name="cursor">
               <cursorShape>IBeamCursor</cursorShape>
              </property>
              <property name="toolTip">
               <string>Mined balance that has not yet matured</string>
              </property>
              <property name="text">
               <string notr="true">0.000 000 00 IOP</string>
              </property>
              <property name="alignment">
               <set>Qt::AlignRight|Qt::AlignTrailing|Qt::AlignVCenter</set>
              </property>
              <property name="textInteractionFlags">
               <set>Qt::LinksAccessibleByMouse|Qt::TextSelectableByKeyboard|Qt::TextSelectableByMouse</set>
              </property>
             </widget>
            </item>
            <item row="2" column="3">
             <spacer name="horizontalSpacer_2">
              <property name="orientation">
               <enum>Qt::Horizontal</enum>
              </property>
              <property name="sizeHint" stdset="0">
               <size>
                <width>40</width>
                <height>20</height>
               </size>
              </property>
             </spacer>
            </item>
            <item row="3" column="0">
             <widget class="QLabel" name="labelImmatureText">
              <property name="text">
               <string>Immature:</string>
              </property>
             </widget>
            </item>
            <item row="5" column="1">
             <widget class="QLabel" name="labelTotal">
              <property name="font">
               <font>
                <weight>75</weight>
                <bold>true</bold>
               </font>
              </property>
              <property name="cursor">
               <cursorShape>IBeamCursor</cursorShape>
              </property>
              <property name="toolTip">
               <string>Your current total balance</string>
              </property>
              <property name="text">
               <string notr="true">0.000 000 00 IOP</string>
              </property>
              <property name="alignment">
               <set>Qt::AlignRight|Qt::AlignTrailing|Qt::AlignVCenter</set>
              </property>
              <property name="textInteractionFlags">
               <set>Qt::LinksAccessibleByMouse|Qt::TextSelectableByKeyboard|Qt::TextSelectableByMouse</set>
              </property>
             </widget>
            </item>
            <item row="5" column="2">
             <widget class="QLabel" name="labelWatchTotal">
              <property name="font">
               <font>
                <weight>75</weight>
                <bold>true</bold>
               </font>
              </property>
              <property name="cursor">
               <cursorShape>IBeamCursor</cursorShape>
              </property>
              <property name="toolTip">
               <string>Current total balance in watch-only addresses</string>
              </property>
              <property name="text">
               <string notr="true">0.000 000 00 IOP</string>
              </property>
              <property name="alignment">
               <set>Qt::AlignRight|Qt::AlignTrailing|Qt::AlignVCenter</set>
              </property>
              <property name="textInteractionFlags">
               <set>Qt::LinksAccessibleByMouse|Qt::TextSelectableByKeyboard|Qt::TextSelectableByMouse</set>
              </property>
             </widget>
            </item>
            <item row="0" column="2">
             <widget class="QLabel" name="labelWatchonly">
              <property name="text">
               <string>Watch-only:</string>
              </property>
              <property name="alignment">
               <set>Qt::AlignRight|Qt::AlignTrailing|Qt::AlignVCenter</set>
              </property>
             </widget>
            </item>
            <item row="1" column="0">
             <widget class="QLabel" name="labelBalanceText">
              <property name="text">
               <string>Available:</string>
              </property>
             </widget>
            </item>
            <item row="1" column="1">
             <widget class="QLabel" name="labelBalance">
              <property name="font">
               <font>
                <weight>75</weight>
                <bold>true</bold>
               </font>
              </property>
              <property name="cursor">
               <cursorShape>IBeamCursor</cursorShape>
              </property>
              <property name="toolTip">
               <string>Your current spendable balance</string>
              </property>
              <property name="text">
               <string notr="true">0.000 000 00 IOP</string>
              </property>
              <property name="alignment">
               <set>Qt::AlignRight|Qt::AlignTrailing|Qt::AlignVCenter</set>
              </property>
              <property name="textInteractionFlags">
               <set>Qt::LinksAccessibleByMouse|Qt::TextSelectableByKeyboard|Qt::TextSelectableByMouse</set>
              </property>
             </widget>
            </item>
            <item row="1" column="2">
             <widget class="QLabel" name="labelWatchAvailable">
              <property name="font">
               <font>
                <weight>75</weight>
                <bold>true</bold>
               </font>
              </property>
              <property name="cursor">
               <cursorShape>IBeamCursor</cursorShape>
              </property>
              <property name="toolTip">
               <string>Your current balance in watch-only addresses</string>
              </property>
              <property name="text">
               <string notr="true">0.000 000 00 IOP</string>
              </property>
              <property name="alignment">
               <set>Qt::AlignRight|Qt::AlignTrailing|Qt::AlignVCenter</set>
              </property>
              <property name="textInteractionFlags">
               <set>Qt::LinksAccessibleByMouse|Qt::TextSelectableByKeyboard|Qt::TextSelectableByMouse</set>
              </property>
             </widget>
            </item>
            <item row="2" column="0">
             <widget class="QLabel" name="labelPendingText">
              <property name="text">
               <string>Pending:</string>
              </property>
             </widget>
            </item>
            <item row="0" column="1">
             <widget class="QLabel" name="labelSpendable">
              <property name="text">
               <string>Spendable:</string>
              </property>
              <property name="alignment">
               <set>Qt::AlignRight|Qt::AlignTrailing|Qt::AlignVCenter</set>
              </property>
             </widget>
            </item>
           </layout>
          </item>
         </layout>
        </widget>
       </item>
       <item>
        <layout class="QHBoxLayout" name="logoLayout">
          <property name="spacing">
             <number>0</number>
          </property>
          <property name="margin">
             <number>0</number>
          </property>
          <property name="alignment">
               <set>Qt::AlignLeft|Qt::AlignTop</set>
          </property>
          <item>
          <widget class="QPushButton" name="iopLogo">
           <property name="enabled">
              <bool>true</bool>
            </property>
            <!--<property name="sizePolicy">
               <sizepolicy hsizetype="Preferred" vsizetype="MinimumExpanding">
                <horstretch>1</horstretch>
                <verstretch>1</verstretch>
               </sizepolicy>
              </property>-->
            <property name="styleSheet">
<<<<<<< HEAD
              <string notr="true">QPushButton {width: 187; height: 165; margin: 0px; padding: 10; border: none; textalign:left; image: url(:/icons/iop) }</string>
=======
              <string notr="true">QPushButton {background: transparent; width: 187; height: 165; margin: 0px; padding: 10; border: none; textalign:left; image: url(:/icons/iop) }
                                  QPushButton:hover {padding-left: 11; padding-right:9; padding-top:11; padding-bottom:9 }</string>
>>>>>>> ba9ed4d3
            </property>
            <property name="toolTip">
               <string>http://iop.global</string>
              </property>
            <property name="text">
              <string/>
            </property>
            <property name="size" stdset="0">
              <size>
                <width>256</width>
                <height>256</height>
              </size>
            </property>
            <property name="flat">
              <bool>true</bool>
            </property>
          </widget>
          </item>
        </layout>
      </item>
       <item>
        <spacer name="verticalSpacer">
         <property name="orientation">
          <enum>Qt::Vertical</enum>
         </property>
         <property name="sizePolicy">
               <sizepolicy hsizetype="Preferred" vsizetype="Preferred">
                <horstretch>1</horstretch>
                <verstretch>1</verstretch>
               </sizepolicy>
         </property>
         <property name="sizeHint" stdset="0">
          <size>
           <width>20</width>
           <height>40</height>
          </size>
         </property>
        </spacer>
       </item>
      </layout>
     </item>
     <item>
      <layout class="QVBoxLayout" name="verticalLayout_3">
       <item>
        <widget class="QFrame" name="frame_2">
         <property name="frameShape">
          <enum>QFrame::StyledPanel</enum>
         </property>
         <property name="frameShadow">
          <enum>QFrame::Raised</enum>
         </property>
         <layout class="QVBoxLayout" name="verticalLayout">
          <item>
           <layout class="QHBoxLayout" name="horizontalLayout_2">
            <item>
             <widget class="QLabel" name="label_4">
              <property name="font">
               <font>
                <weight>75</weight>
                <bold>true</bold>
               </font>
              </property>
              <property name="text">
               <string>Recent transactions</string>
              </property>
             </widget>
            </item>
            <item>
             <widget class="QPushButton" name="labelTransactionsStatus">
              <property name="enabled">
               <bool>true</bool>
              </property>
              <property name="maximumSize">
               <size>
                <width>30</width>
                <height>16777215</height>
               </size>
              </property>
              <property name="toolTip">
               <string>The displayed information may be out of date. Your wallet automatically synchronizes with the IoP network after a connection is established, but this process has not completed yet.</string>
              </property>
              <property name="text">
               <string/>
              </property>
              <property name="icon">
               <iconset resource="../iop.qrc">
                <normaloff>:/icons/warning</normaloff>
                <disabledoff>:/icons/warning</disabledoff>:/icons/warning</iconset>
              </property>
              <property name="iconSize">
               <size>
                <width>24</width>
                <height>24</height>
               </size>
              </property>
              <property name="flat">
               <bool>true</bool>
              </property>
             </widget>
            </item>
            <item>
             <spacer name="horizontalSpacer">
              <property name="orientation">
               <enum>Qt::Horizontal</enum>
              </property>
              <property name="sizeHint" stdset="0">
               <size>
                <width>40</width>
                <height>20</height>
               </size>
              </property>
             </spacer>
            </item>
           </layout>
          </item>
          <item>
           <widget class="QListView" name="listTransactions">
            <property name="styleSheet">
             <string notr="true">QListView { background: transparent; }</string>
            </property>
            <property name="frameShape">
             <enum>QFrame::NoFrame</enum>
            </property>
            <property name="verticalScrollBarPolicy">
             <enum>Qt::ScrollBarAlwaysOff</enum>
            </property>
            <property name="horizontalScrollBarPolicy">
             <enum>Qt::ScrollBarAlwaysOff</enum>
            </property>
            <property name="selectionMode">
             <enum>QAbstractItemView::NoSelection</enum>
            </property>
           </widget>
          </item>
         </layout>
        </widget>
       </item>
       <item>
        <spacer name="verticalSpacer_2">
         <property name="orientation">
          <enum>Qt::Vertical</enum>
         </property>
         <property name="sizeHint" stdset="0">
          <size>
           <width>20</width>
           <height>40</height>
          </size>
         </property>
        </spacer>
       </item>
      </layout>
     </item>
    </layout>
   </item>
  </layout>
 </widget>
 <resources/>
 <connections/>
</ui><|MERGE_RESOLUTION|>--- conflicted
+++ resolved
@@ -429,12 +429,8 @@
                </sizepolicy>
               </property>-->
             <property name="styleSheet">
-<<<<<<< HEAD
-              <string notr="true">QPushButton {width: 187; height: 165; margin: 0px; padding: 10; border: none; textalign:left; image: url(:/icons/iop) }</string>
-=======
               <string notr="true">QPushButton {background: transparent; width: 187; height: 165; margin: 0px; padding: 10; border: none; textalign:left; image: url(:/icons/iop) }
                                   QPushButton:hover {padding-left: 11; padding-right:9; padding-top:11; padding-bottom:9 }</string>
->>>>>>> ba9ed4d3
             </property>
             <property name="toolTip">
                <string>http://iop.global</string>
