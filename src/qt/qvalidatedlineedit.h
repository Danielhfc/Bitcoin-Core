// Copyright (c) 2011-2015 The Bitcoin Core developers
// Distributed under the MIT software license, see the accompanying
// file COPYING or http://www.opensource.org/licenses/mit-license.php.

#ifndef BITCOIN_QT_QVALIDATEDLINEEDIT_H
#define BITCOIN_QT_QVALIDATEDLINEEDIT_H

#include <QLineEdit>

/** Line edit that can be marked as "invalid" to show input validation feedback. When marked as invalid,
   it will get a red background until it is focused.
 */
class QValidatedLineEdit : public QLineEdit
{
    Q_OBJECT

public:
    explicit QValidatedLineEdit(QWidget *parent);
    void clear();
    void setCheckValidator(const QValidator *v);
    bool isValid();

protected:
    void focusInEvent(QFocusEvent *evt);
    void focusOutEvent(QFocusEvent *evt);

private:
    bool valid;
    const QValidator *checkValidator;

public Q_SLOTS:
    void setValid(bool valid);
    void setEnabled(bool enabled);

<<<<<<< HEAD
=======
Q_SIGNALS:
    void validationDidChange(QValidatedLineEdit *validatedLineEdit);
    
>>>>>>> 188ca9c3
private Q_SLOTS:
    void markValid();
    void checkValidity();
};

#endif // BITCOIN_QT_QVALIDATEDLINEEDIT_H<|MERGE_RESOLUTION|>--- conflicted
+++ resolved
@@ -32,12 +32,9 @@
     void setValid(bool valid);
     void setEnabled(bool enabled);
 
-<<<<<<< HEAD
-=======
 Q_SIGNALS:
     void validationDidChange(QValidatedLineEdit *validatedLineEdit);
     
->>>>>>> 188ca9c3
 private Q_SLOTS:
     void markValid();
     void checkValidity();
