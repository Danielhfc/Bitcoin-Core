--- conflicted
+++ resolved
@@ -488,54 +488,16 @@
         <translation type="unfinished">Greška kod otvaranja baze blokova</translation>
     </message>
     <message>
-<<<<<<< HEAD
-        <source>&amp;Load PSBT from file...</source>
-        <translation>&amp;Učitaj PSBT iz datoteke</translation>
-    </message>
-    <message>
-        <source>Load Partially Signed Bitcoin Transaction</source>
-        <translation>Učitaj djelomično potpisanu bitcoin transakciju</translation>
-    </message>
-    <message>
-        <source>Load PSBT from clipboard...</source>
-        <translation>Učitaj PSBT iz međuspremnika</translation>
-    </message>
-    <message>
-        <source>Load Partially Signed Bitcoin Transaction from clipboard</source>
-        <translation>Učitaj djelomično potpisanu bitcoin transakciju iz međuspremnika</translation>
-    </message>
-    <message>
-        <source>Node window</source>
-        <translation>Konzola za čvor</translation>
-    </message>
-    <message>
-        <source>Open node debugging and diagnostic console</source>
-        <translation>Otvori konzolu za dijagnostiku i otklanjanje pogrešaka čvora.</translation>
-    </message>
-    <message>
-        <source>&amp;Sending addresses</source>
-        <translation>Adrese za &amp;slanje</translation>
-=======
         <source>Error reading from database, shutting down.</source>
         <translation type="unfinished">Greška kod iščitanja baze. Zatvara se klijent.</translation>
->>>>>>> f6a356d2
     </message>
     <message>
         <source>Error upgrading chainstate database</source>
         <translation type="unfinished">Greška kod ažuriranja baze stanja lanca</translation>
     </message>
     <message>
-<<<<<<< HEAD
-        <source>Open a bitcoin: URI</source>
-        <translation>Otvori bitcoin: URI</translation>
-    </message>
-    <message>
-        <source>Open Wallet</source>
-        <translation>Otvorite novčanik</translation>
-=======
         <source>Error: Disk space is low for %s</source>
         <translation type="unfinished">Pogreška: Malo diskovnog prostora za %s</translation>
->>>>>>> f6a356d2
     </message>
     <message>
         <source>Failed to listen on any port. Use -listen=0 if you want this.</source>
@@ -550,21 +512,8 @@
         <translation type="unfinished">Neispravan ili nepostojeći blok geneze. Možda je kriva podatkovna mapa za mrežu?</translation>
     </message>
     <message>
-<<<<<<< HEAD
-        <source>Close All Wallets...</source>
-        <translation>Zatvori sve novčanike...</translation>
-    </message>
-    <message>
-        <source>Close all wallets</source>
-        <translation>Zatvori sve novčanike</translation>
-    </message>
-    <message>
-        <source>Show the %1 help message to get a list with possible Bitcoin command-line options</source>
-        <translation>Prikažite pomoć programa %1 kako biste ispisali moguće opcije preko terminala</translation>
-=======
         <source>Initialization sanity check failed. %s is shutting down.</source>
         <translation type="unfinished">Brzinska provjera inicijalizacije neuspješna. %s se zatvara.</translation>
->>>>>>> f6a356d2
     </message>
     <message>
         <source>Insufficient funds</source>
@@ -790,463 +739,8 @@
         <translation type="unfinished">Prikažite informacije o Qt</translation>
     </message>
     <message>
-<<<<<<< HEAD
-        <source>no</source>
-        <translation>ne</translation>
-    </message>
-    <message>
-        <source>This label turns red if any recipient receives an amount smaller than the current dust threshold.</source>
-        <translation>Oznaka postane crvene boje ako bilo koji primatelj dobije iznos manji od trenutnog praga "prašine" (sićušnog iznosa).</translation>
-    </message>
-    <message>
-        <source>Can vary +/- %1 satoshi(s) per input.</source>
-        <translation>Može varirati +/- %1 satoši(ja) po inputu.</translation>
-    </message>
-    <message>
-        <source>(no label)</source>
-        <translation>(nema oznake)</translation>
-    </message>
-    <message>
-        <source>change from %1 (%2)</source>
-        <translation>ostatak od %1 (%2)</translation>
-    </message>
-    <message>
-        <source>(change)</source>
-        <translation>(ostatak)</translation>
-    </message>
-</context>
-<context>
-    <name>CreateWalletActivity</name>
-    <message>
-        <source>Creating Wallet &lt;b&gt;%1&lt;/b&gt;...</source>
-        <translation>Stvara se novčanik &lt;b&gt;%1&lt;/b&gt;...</translation>
-    </message>
-    <message>
-        <source>Create wallet failed</source>
-        <translation>Neuspješno stvaranje novčanika</translation>
-    </message>
-    <message>
-        <source>Create wallet warning</source>
-        <translation>Upozorenje kod stvaranja novčanika</translation>
-    </message>
-</context>
-<context>
-    <name>CreateWalletDialog</name>
-    <message>
-        <source>Create Wallet</source>
-        <translation>Stvorite novčanik</translation>
-    </message>
-    <message>
-        <source>Wallet</source>
-        <translation>Novčanik</translation>
-    </message>
-    <message>
-        <source>Wallet Name</source>
-        <translation>Ime novčanika</translation>
-    </message>
-    <message>
-        <source>Encrypt the wallet. The wallet will be encrypted with a passphrase of your choice.</source>
-        <translation>Šifrirajte novčanik. Novčanik bit će šifriran lozinkom po vašem izboru.</translation>
-    </message>
-    <message>
-        <source>Encrypt Wallet</source>
-        <translation>Šifrirajte novčanik</translation>
-    </message>
-    <message>
-        <source>Disable private keys for this wallet. Wallets with private keys disabled will have no private keys and cannot have an HD seed or imported private keys. This is ideal for watch-only wallets.</source>
-        <translation>Isključite privatne ključeve za ovaj novčanik. Novčanici gdje su privatni ključevi isključeni neće sadržati privatne ključeve te ne mogu imati HD sjeme ili uvezene privatne ključeve. Ova postavka je idealna za novčanike koje su isključivo za promatranje.</translation>
-    </message>
-    <message>
-        <source>Disable Private Keys</source>
-        <translation>Isključite privatne ključeve</translation>
-    </message>
-    <message>
-        <source>Make a blank wallet. Blank wallets do not initially have private keys or scripts. Private keys and addresses can be imported, or an HD seed can be set, at a later time.</source>
-        <translation>Stvorite prazni novčanik. Prazni novčanici nemaju privatnih ključeva ili skripta. Mogu se naknadno uvesti privatne ključeve i adrese ili postaviti HD sjeme.</translation>
-    </message>
-    <message>
-        <source>Make Blank Wallet</source>
-        <translation>Stvorite prazni novčanik</translation>
-    </message>
-    <message>
-        <source>Create</source>
-        <translation>Stvorite</translation>
-    </message>
-    </context>
-<context>
-    <name>EditAddressDialog</name>
-    <message>
-        <source>Edit Address</source>
-        <translation>Uredite adresu</translation>
-    </message>
-    <message>
-        <source>&amp;Label</source>
-        <translation>&amp;Oznaka</translation>
-    </message>
-    <message>
-        <source>The label associated with this address list entry</source>
-        <translation>Oznaka ovog zapisa u adresaru</translation>
-    </message>
-    <message>
-        <source>The address associated with this address list entry. This can only be modified for sending addresses.</source>
-        <translation>Adresa ovog zapisa u adresaru. Može se mijenjati samo kod adresa za slanje.</translation>
-    </message>
-    <message>
-        <source>&amp;Address</source>
-        <translation>&amp;Adresa</translation>
-    </message>
-    <message>
-        <source>New sending address</source>
-        <translation>Nova adresa za slanje</translation>
-    </message>
-    <message>
-        <source>Edit receiving address</source>
-        <translation>Uredi adresu za primanje</translation>
-    </message>
-    <message>
-        <source>Edit sending address</source>
-        <translation>Uredi adresu za slanje</translation>
-    </message>
-    <message>
-        <source>The entered address "%1" is not a valid Bitcoin address.</source>
-        <translation>Upisana adresa "%1" nije valjana Bitcoin adresa.</translation>
-    </message>
-    <message>
-        <source>Address "%1" already exists as a receiving address with label "%2" and so cannot be added as a sending address.</source>
-        <translation>Adresa "%1" već postoji kao primateljska adresa s oznakom "%2" te se ne može dodati kao pošiljateljska adresa.</translation>
-    </message>
-    <message>
-        <source>The entered address "%1" is already in the address book with label "%2".</source>
-        <translation>Unesena adresa "%1" postoji već u imeniku pod oznakom "%2".</translation>
-    </message>
-    <message>
-        <source>Could not unlock wallet.</source>
-        <translation>Ne može se otključati novčanik.</translation>
-    </message>
-    <message>
-        <source>New key generation failed.</source>
-        <translation>Stvaranje novog ključa nije uspjelo.</translation>
-    </message>
-</context>
-<context>
-    <name>FreespaceChecker</name>
-    <message>
-        <source>A new data directory will be created.</source>
-        <translation>Bit će stvorena nova podatkovna mapa.</translation>
-    </message>
-    <message>
-        <source>name</source>
-        <translation>ime</translation>
-    </message>
-    <message>
-        <source>Directory already exists. Add %1 if you intend to create a new directory here.</source>
-        <translation>Mapa već postoji. Dodajte %1 ako namjeravate stvoriti novu mapu ovdje.</translation>
-    </message>
-    <message>
-        <source>Path already exists, and is not a directory.</source>
-        <translation>Put već postoji i nije mapa.</translation>
-    </message>
-    <message>
-        <source>Cannot create data directory here.</source>
-        <translation>Nije moguće stvoriti direktorij za podatke na tom mjestu.</translation>
-    </message>
-</context>
-<context>
-    <name>HelpMessageDialog</name>
-    <message>
-        <source>version</source>
-        <translation>verzija</translation>
-    </message>
-    <message>
-        <source>About %1</source>
-        <translation>O programu %1</translation>
-    </message>
-    <message>
-        <source>Command-line options</source>
-        <translation>Opcije programa u naredbenoj liniji</translation>
-    </message>
-</context>
-<context>
-    <name>Intro</name>
-    <message>
-        <source>Welcome</source>
-        <translation>Dobrodošli</translation>
-    </message>
-    <message>
-        <source>Welcome to %1.</source>
-        <translation>Dobrodošli u %1.</translation>
-    </message>
-    <message>
-        <source>As this is the first time the program is launched, you can choose where %1 will store its data.</source>
-        <translation>Kako je ovo prvi put da je ova aplikacija pokrenuta, možete izabrati gdje će %1 spremati svoje podatke.</translation>
-    </message>
-    <message>
-        <source>When you click OK, %1 will begin to download and process the full %4 block chain (%2GB) starting with the earliest transactions in %3 when %4 initially launched.</source>
-        <translation>Kada kliknete OK, %1 počet će preuzimati i procesirati cijeli lanac blokova (%2GB) počevši s najranijim transakcijama u %3 kad je %4 prvi put pokrenut.</translation>
-    </message>
-    <message>
-        <source>Reverting this setting requires re-downloading the entire blockchain. It is faster to download the full chain first and prune it later. Disables some advanced features.</source>
-        <translation>Vraćanje na ovu postavku zahtijeva ponovno preuzimanje cijelog lanca blokova. Brže je najprije preuzeti cijeli lanac pa ga kasnije obrezati. Isključuje napredne mogućnosti.</translation>
-    </message>
-    <message>
-        <source>This initial synchronisation is very demanding, and may expose hardware problems with your computer that had previously gone unnoticed. Each time you run %1, it will continue downloading where it left off.</source>
-        <translation>Početna sinkronizacija je vrlo zahtjevna i može otkriti hardverske probleme kod vašeg računala koji su prije prošli nezamijećeno. Svaki put kad pokrenete %1, nastavit će preuzimati odakle je stao.</translation>
-    </message>
-    <message>
-        <source>If you have chosen to limit block chain storage (pruning), the historical data must still be downloaded and processed, but will be deleted afterward to keep your disk usage low.</source>
-        <translation>Ako odlučite ograničiti spremanje lanca blokova pomoću pruninga (obrezivanja), treba preuzeti i procesirati povijesne podatke. Bit će obrisani naknadno kako bi se smanjila količina zauzetog prostora na disku.</translation>
-    </message>
-    <message>
-        <source>Use the default data directory</source>
-        <translation>Koristite uobičajenu podatkovnu mapu</translation>
-    </message>
-    <message>
-        <source>Use a custom data directory:</source>
-        <translation>Odaberite različitu podatkovnu mapu:</translation>
-    </message>
-    <message>
-        <source>Bitcoin</source>
-        <translation>Bitcoin</translation>
-    </message>
-    <message>
-        <source>Discard blocks after verification, except most recent %1 GB (prune)</source>
-        <translation>Odbacite blokove nakon provjere osim one najnovije do %1 GB-a (obrezujte)</translation>
-    </message>
-    <message>
-        <source>At least %1 GB of data will be stored in this directory, and it will grow over time.</source>
-        <translation>Bit će spremljeno barem %1 GB podataka u ovoj mapi te će se povećati tijekom vremena.</translation>
-    </message>
-    <message>
-        <source>Approximately %1 GB of data will be stored in this directory.</source>
-        <translation>Otprilike %1 GB podataka bit će spremljeno u ovoj mapi.</translation>
-    </message>
-    <message>
-        <source>%1 will download and store a copy of the Bitcoin block chain.</source>
-        <translation>%1 preuzet će i pohraniti kopiju Bitcoinovog lanca blokova.</translation>
-    </message>
-    <message>
-        <source>The wallet will also be stored in this directory.</source>
-        <translation>Novčanik bit će pohranjen u ovoj mapi.</translation>
-    </message>
-    <message>
-        <source>Error: Specified data directory "%1" cannot be created.</source>
-        <translation>Greška: Zadana podatkovna mapa "%1" ne može biti stvorena.</translation>
-    </message>
-    <message>
-        <source>Error</source>
-        <translation>Greška</translation>
-    </message>
-    <message numerus="yes">
-        <source>%n GB of free space available</source>
-        <translation><numerusform>Dostupno %n GB slobodnog prostora</numerusform><numerusform>Dostupno %n GB slobodnog prostora</numerusform><numerusform>Dostupno %n GB slobodnog prostora</numerusform></translation>
-    </message>
-    <message numerus="yes">
-        <source>(of %n GB needed)</source>
-        <translation><numerusform>(od potrebnog prostora od %n GB)</numerusform><numerusform>(od potrebnog prostora od %n GB)</numerusform><numerusform>(od potrebnog %n GB)</numerusform></translation>
-    </message>
-    <message numerus="yes">
-        <source>(%n GB needed for full chain)</source>
-        <translation><numerusform>(potreban je %n GB za cijeli lanac)</numerusform><numerusform>(potrebna su %n GB-a za cijeli lanac)</numerusform><numerusform>(potrebno je %n GB-a za cijeli lanac)</numerusform></translation>
-    </message>
-</context>
-<context>
-    <name>ModalOverlay</name>
-    <message>
-        <source>Form</source>
-        <translation>Oblik</translation>
-    </message>
-    <message>
-        <source>Recent transactions may not yet be visible, and therefore your wallet's balance might be incorrect. This information will be correct once your wallet has finished synchronizing with the bitcoin network, as detailed below.</source>
-        <translation>Nedavne transakcije možda još nisu vidljive pa vam stanje novčanika može biti netočno. Ove informacije bit će točne nakon što vaš novčanik dovrši sinkronizaciju s Bitcoinovom mrežom, kako je opisano dolje.</translation>
-    </message>
-    <message>
-        <source>Attempting to spend bitcoins that are affected by not-yet-displayed transactions will not be accepted by the network.</source>
-        <translation>Mreža neće prihvatiti pokušaje trošenja bitcoina koji su utjecani sa strane transakcija koje još nisu vidljive.</translation>
-    </message>
-    <message>
-        <source>Number of blocks left</source>
-        <translation>Broj preostalih blokova</translation>
-    </message>
-    <message>
-        <source>Unknown...</source>
-        <translation>Nepoznato...</translation>
-    </message>
-    <message>
-        <source>Last block time</source>
-        <translation>Posljednje vrijeme bloka</translation>
-    </message>
-    <message>
-        <source>Progress</source>
-        <translation>Napredak</translation>
-    </message>
-    <message>
-        <source>Progress increase per hour</source>
-        <translation>Postotak povećanja napretka na sat</translation>
-    </message>
-    <message>
-        <source>calculating...</source>
-        <translation>računa...</translation>
-    </message>
-    <message>
-        <source>Estimated time left until synced</source>
-        <translation>Preostalo vrijeme do završetka sinkronizacije</translation>
-    </message>
-    <message>
-        <source>Hide</source>
-        <translation>Sakrijte</translation>
-    </message>
-    <message>
-        <source>Esc</source>
-        <translation>Esc</translation>
-    </message>
-    <message>
-        <source>%1 is currently syncing.  It will download headers and blocks from peers and validate them until reaching the tip of the block chain.</source>
-        <translation>%1 is currently syncing.  It will download headers and blocks from peers and validate them until reaching the tip of the block chain.</translation>
-    </message>
-    <message>
-        <source>Unknown. Syncing Headers (%1, %2%)...</source>
-        <translation>Nepoznato. Sinkroniziranje zaglavlja (%1, %2%)...</translation>
-    </message>
-</context>
-<context>
-    <name>OpenURIDialog</name>
-    <message>
-        <source>Open bitcoin URI</source>
-        <translation>Otvori bitcoin: URI</translation>
-    </message>
-    <message>
-        <source>URI:</source>
-        <translation>URI:</translation>
-    </message>
-</context>
-<context>
-    <name>OpenWalletActivity</name>
-    <message>
-        <source>Open wallet failed</source>
-        <translation>Neuspješno otvaranje novčanika</translation>
-    </message>
-    <message>
-        <source>Open wallet warning</source>
-        <translation>Upozorenje kod otvaranja novčanika</translation>
-    </message>
-    <message>
-        <source>default wallet</source>
-        <translation>uobičajeni novčanik</translation>
-    </message>
-    <message>
-        <source>Opening Wallet &lt;b&gt;%1&lt;/b&gt;...</source>
-        <translation>Otvaranje novčanik &lt;b&gt;%1&lt;/b&gt;...</translation>
-    </message>
-</context>
-<context>
-    <name>OptionsDialog</name>
-    <message>
-        <source>Options</source>
-        <translation>Postavke</translation>
-    </message>
-    <message>
-        <source>&amp;Main</source>
-        <translation>&amp;Glavno</translation>
-    </message>
-    <message>
-        <source>Automatically start %1 after logging in to the system.</source>
-        <translation>Automatski pokrenite %1 nakon prijave u sustav.</translation>
-    </message>
-    <message>
-        <source>&amp;Start %1 on system login</source>
-        <translation>&amp;Pokrenite %1 kod prijave u sustav</translation>
-    </message>
-    <message>
-        <source>Size of &amp;database cache</source>
-        <translation>Veličina predmemorije baze podataka</translation>
-    </message>
-    <message>
-        <source>Number of script &amp;verification threads</source>
-        <translation>Broj CPU niti za verifikaciju transakcija</translation>
-    </message>
-    <message>
-        <source>IP address of the proxy (e.g. IPv4: 127.0.0.1 / IPv6: ::1)</source>
-        <translation>IP adresa proxy servera (npr. IPv4: 127.0.0.1 / IPv6: ::1)</translation>
-    </message>
-    <message>
-        <source>Shows if the supplied default SOCKS5 proxy is used to reach peers via this network type.</source>
-        <translation>Prikazuje se ako je isporučeni uobičajeni SOCKS5 proxy korišten radi dohvaćanja klijenata preko ovog tipa mreže.</translation>
-    </message>
-    <message>
-        <source>Hide the icon from the system tray.</source>
-        <translation>Sakrijte ikonu sa sustavne trake.</translation>
-    </message>
-    <message>
-        <source>&amp;Hide tray icon</source>
-        <translation>&amp;Sakrijte ikonu</translation>
-    </message>
-    <message>
-        <source>Minimize instead of exit the application when the window is closed. When this option is enabled, the application will be closed only after selecting Exit in the menu.</source>
-        <translation>Minimizirati aplikaciju umjesto zatvoriti, kada se zatvori prozor. Kada je ova opcija omogućena, aplikacija će biti zatvorena tek nakon odabira naredbe Izlaz u izborniku.</translation>
-    </message>
-    <message>
-        <source>Third party URLs (e.g. a block explorer) that appear in the transactions tab as context menu items. %s in the URL is replaced by transaction hash. Multiple URLs are separated by vertical bar |.</source>
-        <translation>URL-ovi treće stranke (npr. preglednik blokova) koji se javljaju u kartici transakcija kao elementi kontekstnog izbornika. %s u URL-u zamijenjen je hashom transakcije. Višestruki URL-ovi su odvojeni vertikalnom crtom |.</translation>
-    </message>
-    <message>
-        <source>Open the %1 configuration file from the working directory.</source>
-        <translation>Otvorite konfiguracijsku datoteku programa %1 s radne mape.</translation>
-    </message>
-    <message>
-        <source>Open Configuration File</source>
-        <translation>Otvorite konfiguracijsku datoteku</translation>
-    </message>
-    <message>
-        <source>Reset all client options to default.</source>
-        <translation>Nastavi sve postavke programa na početne vrijednosti.</translation>
-    </message>
-    <message>
-        <source>&amp;Reset Options</source>
-        <translation>Po&amp;nastavi postavke</translation>
-    </message>
-    <message>
-        <source>&amp;Network</source>
-        <translation>&amp;Mreža</translation>
-    </message>
-    <message>
-        <source>Disables some advanced features but all blocks will still be fully validated. Reverting this setting requires re-downloading the entire blockchain. Actual disk usage may be somewhat higher.</source>
-        <translation>Isključuje napredne mogućnosti ali će svi blokovi ipak biti potpuno validirani. Vraćanje na prijašnje stanje zahtijeva ponovo preuzimanje cijelog lanca blokova. Realna količina zauzetog prostora na disku može biti ponešto veća.</translation>
-    </message>
-    <message>
-        <source>Prune &amp;block storage to</source>
-        <translation>Obrezujte pohranu &amp;blokova na</translation>
-    </message>
-    <message>
-        <source>GB</source>
-        <translation>GB</translation>
-    </message>
-    <message>
-        <source>Reverting this setting requires re-downloading the entire blockchain.</source>
-        <translation>Vraćanje na prijašnje stanje zahtijeva ponovo preuzimanje cijelog lanca blokova.</translation>
-    </message>
-    <message>
-        <source>MiB</source>
-        <translation>MiB</translation>
-    </message>
-    <message>
-        <source>(0 = auto, &lt;0 = leave that many cores free)</source>
-        <translation>(0 = automatski odredite, &lt;0 = ostavite slobodno upravo toliko jezgri)</translation>
-    </message>
-    <message>
-        <source>W&amp;allet</source>
-        <translation>&amp;Novčanik</translation>
-    </message>
-    <message>
-        <source>Expert</source>
-        <translation>Stručne postavke</translation>
-    </message>
-    <message>
-        <source>Enable coin &amp;control features</source>
-        <translation>Uključite postavke kontroliranja inputa</translation>
-=======
         <source>Modify configuration options for %1</source>
         <translation type="unfinished">Promijenite postavke za %1</translation>
->>>>>>> f6a356d2
     </message>
     <message>
         <source>Create a new wallet</source>
@@ -1540,17 +1034,8 @@
         <translation type="unfinished">Bajtova:</translation>
     </message>
     <message>
-<<<<<<< HEAD
-        <source>Cannot process payment request because BIP70 is not supported.</source>
-        <translation>Ne može se obraditi zahtjev jer BIP70 nije podržan</translation>
-    </message>
-    <message>
-        <source>Due to widespread security flaws in BIP70 it's strongly recommended that any merchant instructions to switch wallets be ignored.</source>
-        <translation>Zbog rasprostranjenih sigurnosnih mana u BIP70-u, strogo se preporučuje da se ignoriraju bilo kakve naredbe o zamjeni novčanika sa strane trgovca.</translation>
-=======
         <source>Amount:</source>
         <translation type="unfinished">Iznos:</translation>
->>>>>>> f6a356d2
     </message>
     <message>
         <source>Fee:</source>
@@ -1873,29 +1358,12 @@
         <translation type="unfinished">Greška: Zadana podatkovna mapa "%1" ne može biti stvorena.</translation>
     </message>
     <message>
-<<<<<<< HEAD
-        <source>Mapped AS</source>
-        <translation>Mapirano kao</translation>
-    </message>
-    <message>
-        <source>User Agent</source>
-        <translation>Korisnički agent</translation>
-    </message>
-    <message>
-        <source>Node window</source>
-        <translation>Konzola za čvor</translation>
-    </message>
-    <message>
-        <source>Open the %1 debug log file from the current data directory. This can take a few seconds for large log files.</source>
-        <translation>Otvorite datoteku zapisa programa %1 iz trenutne podatkovne mape. Može potrajati nekoliko sekundi za velike datoteke zapisa.</translation>
-=======
         <source>Error</source>
         <translation type="unfinished">Greška</translation>
     </message>
     <message>
         <source>Welcome</source>
         <translation type="unfinished">Dobrodošli</translation>
->>>>>>> f6a356d2
     </message>
     <message>
         <source>Welcome to %1.</source>
@@ -2106,17 +1574,8 @@
         <translation type="unfinished">Prihvatite veze izvana.</translation>
     </message>
     <message>
-<<<<<<< HEAD
-        <source>An optional message that is attached to the payment request and may be displayed to the sender.</source>
-        <translation>Izborna poruka je priložena zahtjevu za plaćanje i može se prikazati pošiljatelju.</translation>
-    </message>
-    <message>
-        <source>&amp;Create new receiving address</source>
-        <translation>&amp;Stvorite novu primateljsku adresu</translation>
-=======
         <source>Allow incomin&amp;g connections</source>
         <translation type="unfinished">Dozvolite dolazeće veze</translation>
->>>>>>> f6a356d2
     </message>
     <message>
         <source>Connect to the Bitcoin network through a SOCKS5 proxy.</source>
@@ -2448,17 +1907,8 @@
         <translation type="unfinished">Verzija klijenta</translation>
     </message>
     <message>
-<<<<<<< HEAD
-        <source>Cr&amp;eate Unsigned</source>
-        <translation>Cr&amp;eate nije potpisan</translation>
-    </message>
-    <message>
-        <source> from wallet '%1'</source>
-        <translation>iz novčanika '%1'</translation>
-=======
         <source>&amp;Information</source>
         <translation type="unfinished">&amp;Informacije</translation>
->>>>>>> f6a356d2
     </message>
     <message>
         <source>General</source>
@@ -2469,17 +1919,8 @@
         <translation type="unfinished">Datadir (podatkovna mapa)</translation>
     </message>
     <message>
-<<<<<<< HEAD
-        <source>Do you want to draft this transaction?</source>
-        <translation>Želite li kreirati nacrt transakcije?</translation>
-    </message>
-    <message>
-        <source>Are you sure you want to send?</source>
-        <translation>Jeste li sigurni da želite poslati transakciju?</translation>
-=======
         <source>To specify a non-default location of the data directory use the '%1' option.</source>
         <translation type="unfinished">Koristite opciju '%1' ako želite zadati drugu lokaciju podatkovnoj mapi.</translation>
->>>>>>> f6a356d2
     </message>
     <message>
         <source>To specify a non-default location of the blocks directory use the '%1' option.</source>
@@ -2514,29 +1955,12 @@
         <translation type="unfinished">Trenutan broj transakcija</translation>
     </message>
     <message>
-<<<<<<< HEAD
-        <source>Confirm transaction proposal</source>
-        <translation>Potvrdi predloženu transakciju </translation>
-    </message>
-    <message>
-        <source>Send</source>
-        <translation>Pošalji</translation>
-    </message>
-    <message>
-        <source>Watch-only balance:</source>
-        <translation>Saldo samo za gledanje:</translation>
-    </message>
-    <message>
-        <source>The recipient address is not valid. Please recheck.</source>
-        <translation>Adresa primatelja je nevažeća. Provjerite ponovno, molim vas.</translation>
-=======
         <source>Memory usage</source>
         <translation type="unfinished">Korištena memorija</translation>
     </message>
     <message>
         <source>Wallet: </source>
         <translation type="unfinished">Novčanik:</translation>
->>>>>>> f6a356d2
     </message>
     <message>
         <source>(none)</source>
@@ -2750,21 +2174,8 @@
         <translation type="unfinished">&amp;Oznaka:</translation>
     </message>
     <message>
-<<<<<<< HEAD
-        <source>The signed message to verify</source>
-        <translation>Potpisana poruka za provjeru</translation>
-    </message>
-    <message>
-        <source>The signature given when the message was signed</source>
-        <translation>Potpis predan kad je poruka bila potpisana</translation>
-    </message>
-    <message>
-        <source>Verify the message to ensure it was signed with the specified Bitcoin address</source>
-        <translation>Provjerite poruku da budete sigurni da je potpisana zadanom Bitcoin adresom</translation>
-=======
         <source>&amp;Message:</source>
         <translation type="unfinished">&amp;Poruka:</translation>
->>>>>>> f6a356d2
     </message>
     <message>
         <source>An optional message to attach to the payment request, which will be displayed when the request is opened. Note: The message will not be sent with the payment over the Bitcoin network.</source>
@@ -3310,16 +2721,6 @@
         <source>Clear &amp;All</source>
         <translation type="unfinished">Obriši &amp;sve</translation>
     </message>
-<<<<<<< HEAD
-    <message>
-        <source>Close all wallets</source>
-        <translation>Zatvori sve novčanike</translation>
-    </message>
-    </context>
-<context>
-    <name>WalletFrame</name>
-=======
->>>>>>> f6a356d2
     <message>
         <source>&amp;Verify Message</source>
         <translation type="unfinished">&amp;Potvrdite poruku</translation>
@@ -3357,21 +2758,8 @@
         <translation type="unfinished">Kliknite "Potpišite poruku" da generirate potpis</translation>
     </message>
     <message>
-<<<<<<< HEAD
-        <source>Can't draft transaction.</source>
-        <translation>Nije moguće pripremiti nacrt transakcije</translation>
-    </message>
-    <message>
-        <source>PSBT copied</source>
-        <translation>PSBT kopiran</translation>
-    </message>
-    <message>
-        <source>Can't sign transaction.</source>
-        <translation>Transakcija ne može biti potpisana.</translation>
-=======
         <source>The entered address is invalid.</source>
         <translation type="unfinished">Unesena adresa je neispravna.</translation>
->>>>>>> f6a356d2
     </message>
     <message>
         <source>Please check the address and try again.</source>
@@ -3525,21 +2913,8 @@
         <translation type="unfinished">Neto iznos</translation>
     </message>
     <message>
-<<<<<<< HEAD
-        <source>Could not find asmap file %s</source>
-        <translation>Nije pronađena asmap datoteka %s</translation>
-    </message>
-    <message>
-        <source>Could not parse asmap file %s</source>
-        <translation>Nije moguće pročitati asmap datoteku %s</translation>
-    </message>
-    <message>
-        <source>Do you want to rebuild the block database now?</source>
-        <translation>Želite li sada obnoviti bazu blokova?</translation>
-=======
         <source>Message</source>
         <translation type="unfinished">Poruka</translation>
->>>>>>> f6a356d2
     </message>
     <message>
         <source>Comment</source>
@@ -3841,10 +3216,6 @@
         <translation type="unfinished">Povećavanje transakcijske naknade neuspješno</translation>
     </message>
     <message>
-<<<<<<< HEAD
-        <source>Starting network threads...</source>
-        <translation>Pokreću se mrežne niti...</translation>
-=======
         <source>Do you want to increase the fee?</source>
         <extracomment>Asks a user if they would like to manually increase the fee of a transaction that has already been created.</extracomment>
         <translation type="unfinished">Želite li povećati naknadu?</translation>
@@ -3852,7 +3223,6 @@
     <message>
         <source>Current fee:</source>
         <translation type="unfinished">Trenutna naknada:</translation>
->>>>>>> f6a356d2
     </message>
     <message>
         <source>Increase:</source>
