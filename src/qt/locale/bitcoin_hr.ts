<TS language="hr" version="2.1">
<context>
    <name>AddressBookPage</name>
    <message>
        <source>Right-click to edit address or label</source>
        <translation>Desni klik za uređivanje adresa i oznaka</translation>
    </message>
    <message>
        <source>Create a new address</source>
        <translation>Dodajte novu adresu</translation>
    </message>
    <message>
        <source>&amp;New</source>
        <translation>&amp;Nova</translation>
    </message>
    <message>
        <source>Copy the currently selected address to the system clipboard</source>
        <translation>Kopiraj trenutno odabranu adresu u međuspremnik</translation>
    </message>
    <message>
        <source>&amp;Copy</source>
        <translation>&amp;Kopiraj</translation>
    </message>
    <message>
        <source>C&amp;lose</source>
        <translation>&amp;Zatvori</translation>
    </message>
    <message>
        <source>Delete the currently selected address from the list</source>
        <translation>Brisanje trenutno odabrane adrese s popisa.</translation>
    </message>
    <message>
        <source>Export the data in the current tab to a file</source>
        <translation>Izvoz podataka iz trenutnog lista u datoteku</translation>
    </message>
    <message>
        <source>&amp;Export</source>
        <translation>&amp;Izvozi</translation>
    </message>
    <message>
        <source>&amp;Delete</source>
        <translation>Iz&amp;briši</translation>
    </message>
    <message>
        <source>Choose the address to send coins to</source>
        <translation>Odaberi adresu na koju šalješ novac</translation>
    </message>
    <message>
        <source>Choose the address to receive coins with</source>
        <translation>Odaberi adresu na koju primaš novac</translation>
    </message>
    <message>
        <source>C&amp;hoose</source>
        <translation>&amp;Odaberi</translation>
    </message>
    <message>
<<<<<<< HEAD
        <source>These are your Particl addresses for sending payments. Always check the amount and the receiving address before sending coins.</source>
        <translation>Ovo su vaše Particl adrese za slanje novca. Uvijek provjerite iznos i adresu primatelja prije slanja novca.</translation>
=======
        <source>Sending addresses</source>
        <translation>Adresa pošiljatelja</translation>
    </message>
    <message>
        <source>Receiving addresses</source>
        <translation>Adresa primatelja</translation>
    </message>
    <message>
        <source>These are your Bitcoin addresses for sending payments. Always check the amount and the receiving address before sending coins.</source>
        <translation>Ovo su vaše Bitcoin adrese za slanje novca. Uvijek provjerite iznos i adresu primatelja prije slanja novca.</translation>
>>>>>>> f17942a3
    </message>
    <message>
        <source>These are your Bitcoin addresses for receiving payments. It is recommended to use a new receiving address for each transaction.</source>
        <translation>Ovo su vaše Bitcoin adrese za primanje novca. Preporučamo da koristite novu adresu za primanje za svaku transakciju.</translation>
    </message>
    <message>
        <source>&amp;Copy Address</source>
        <translation>&amp;Kopiraj adresu</translation>
    </message>
    <message>
        <source>Copy &amp;Label</source>
        <translation>Kopiraj i označi</translation>
    </message>
    <message>
        <source>&amp;Edit</source>
        <translation>Uredi</translation>
    </message>
    <message>
        <source>Export Address List</source>
        <translation>Izvezi listu adresa</translation>
    </message>
    <message>
        <source>Comma separated file (*.csv)</source>
        <translation>Datoteka podataka odvojenih zarezima (*.csv)</translation>
    </message>
    <message>
        <source>Exporting Failed</source>
        <translation>Izvoz neuspješan</translation>
    </message>
    <message>
        <source>There was an error trying to save the address list to %1. Please try again.</source>
        <translation>Došlo je do pogreške kod spremanja liste adresa na %1. Molimo pokušajte ponovno.</translation>
    </message>
</context>
<context>
    <name>AddressTableModel</name>
    <message>
        <source>Label</source>
        <translation>Oznaka</translation>
    </message>
    <message>
        <source>Address</source>
        <translation>Adresa</translation>
    </message>
    <message>
        <source>(no label)</source>
        <translation>(nema oznake)</translation>
    </message>
</context>
<context>
    <name>AskPassphraseDialog</name>
    <message>
        <source>Passphrase Dialog</source>
        <translation>Dijalog lozinke</translation>
    </message>
    <message>
        <source>Enter passphrase</source>
        <translation>Unesite lozinku</translation>
    </message>
    <message>
        <source>New passphrase</source>
        <translation>Nova lozinka</translation>
    </message>
    <message>
        <source>Repeat new passphrase</source>
        <translation>Ponovite novu lozinku</translation>
    </message>
    <message>
        <source>Enter the new passphrase to the wallet.&lt;br/&gt;Please use a passphrase of &lt;b&gt;ten or more random characters&lt;/b&gt;, or &lt;b&gt;eight or more words&lt;/b&gt;.</source>
        <translation>Unesite novu lozinku za novčanik. &lt;br/&gt;Molimo Vas da koristite zaporku od &lt;b&gt;deset ili više slučajnih znakova&lt;/b&gt;, ili &lt;b&gt;osam ili više riječi.&lt;/b&gt;</translation>
    </message>
    <message>
        <source>Encrypt wallet</source>
        <translation>Šifriranje novčanika</translation>
    </message>
    <message>
        <source>This operation needs your wallet passphrase to unlock the wallet.</source>
        <translation>Ova operacija treba lozinku vašeg novčanika kako bi se novčanik otključao.</translation>
    </message>
    <message>
        <source>Unlock wallet</source>
        <translation>Otključaj novčanik</translation>
    </message>
    <message>
        <source>This operation needs your wallet passphrase to decrypt the wallet.</source>
        <translation>Ova operacija treba lozinku vašeg novčanika kako bi se novčanik dešifrirao.</translation>
    </message>
    <message>
        <source>Decrypt wallet</source>
        <translation>Dešifriranje novčanika.</translation>
    </message>
    <message>
        <source>Change passphrase</source>
        <translation>Promjena lozinke</translation>
    </message>
    <message>
        <source>Enter the old passphrase and new passphrase to the wallet.</source>
        <translation>Unesite staru i novu lozinku za novčanik.</translation>
    </message>
    <message>
        <source>Confirm wallet encryption</source>
        <translation>Potvrdi šifriranje novčanika</translation>
    </message>
    <message>
        <source>Warning: If you encrypt your wallet and lose your passphrase, you will &lt;b&gt;LOSE ALL OF YOUR BITCOINS&lt;/b&gt;!</source>
        <translation>Upozorenje: Ako šifrirate vaš novčanik i izgubite lozinku, &lt;b&gt;IZGUBIT ĆETE SVE SVOJE BITCOINE!&lt;/b&gt;</translation>
    </message>
    <message>
        <source>Are you sure you wish to encrypt your wallet?</source>
        <translation>Jeste li sigurni da želite šifrirati svoj novčanik?</translation>
    </message>
    <message>
        <source>Wallet encrypted</source>
        <translation>Novčanik šifriran</translation>
    </message>
    <message>
        <source>IMPORTANT: Any previous backups you have made of your wallet file should be replaced with the newly generated, encrypted wallet file. For security reasons, previous backups of the unencrypted wallet file will become useless as soon as you start using the new, encrypted wallet.</source>
        <translation>VAŽNO: Sve prethodne pričuve vašeg novčanika trebale bi biti zamijenjene novo stvorenom, šifriranom datotekom novčanika. Zbog sigurnosnih razloga, prethodne pričuve nešifriranog novčanika će postati beskorisne čim počnete koristiti novi, šifrirani novčanik.</translation>
    </message>
    <message>
        <source>Wallet encryption failed</source>
        <translation>Šifriranje novčanika nije uspjelo</translation>
    </message>
    <message>
        <source>Wallet encryption failed due to an internal error. Your wallet was not encrypted.</source>
        <translation>Šifriranje novčanika nije uspjelo zbog interne pogreške. Vaš novčanik nije šifriran.</translation>
    </message>
    <message>
        <source>The supplied passphrases do not match.</source>
        <translation>Priložene lozinke se ne podudaraju.</translation>
    </message>
    <message>
        <source>Wallet unlock failed</source>
        <translation>Otključavanje novčanika nije uspjelo</translation>
    </message>
    <message>
        <source>The passphrase entered for the wallet decryption was incorrect.</source>
        <translation>Lozinka za dešifriranje novčanika nije točna.</translation>
    </message>
    <message>
        <source>Wallet decryption failed</source>
        <translation>Dešifriranje novčanika nije uspjelo</translation>
    </message>
    <message>
        <source>Wallet passphrase was successfully changed.</source>
        <translation>Lozinka novčanika je uspješno promijenjena.</translation>
    </message>
    <message>
        <source>Warning: The Caps Lock key is on!</source>
        <translation>Upozorenje: Caps Lock je uključen!</translation>
    </message>
</context>
<context>
    <name>BanTableModel</name>
    </context>
<context>
    <name>BitcoinGUI</name>
    <message>
        <source>Sign &amp;message...</source>
        <translation>P&amp;otpišite poruku...</translation>
    </message>
    <message>
        <source>Synchronizing with network...</source>
        <translation>Usklađivanje s mrežom ...</translation>
    </message>
    <message>
        <source>&amp;Overview</source>
        <translation>&amp;Pregled</translation>
    </message>
    <message>
        <source>Node</source>
        <translation>Čvor</translation>
    </message>
    <message>
        <source>Show general overview of wallet</source>
        <translation>Prikaži opći pregled novčanika</translation>
    </message>
    <message>
        <source>&amp;Transactions</source>
        <translation>&amp;Transakcije</translation>
    </message>
    <message>
        <source>Browse transaction history</source>
        <translation>Pretraži povijest transakcija</translation>
    </message>
    <message>
        <source>E&amp;xit</source>
        <translation>&amp;Izlaz</translation>
    </message>
    <message>
        <source>Quit application</source>
        <translation>Izlazak iz programa</translation>
    </message>
    <message>
        <source>&amp;About %1</source>
        <translation>&amp;Više o %1</translation>
    </message>
    <message>
        <source>About &amp;Qt</source>
        <translation>Više o &amp;Qt</translation>
    </message>
    <message>
        <source>Show information about Qt</source>
        <translation>Prikaži informacije o Qt</translation>
    </message>
    <message>
        <source>&amp;Options...</source>
        <translation>Pos&amp;tavke...</translation>
    </message>
    <message>
        <source>&amp;Encrypt Wallet...</source>
        <translation>Ši&amp;friraj novčanik...</translation>
    </message>
    <message>
        <source>&amp;Backup Wallet...</source>
        <translation>Spremi &amp;kopiju novčanika...</translation>
    </message>
    <message>
        <source>&amp;Change Passphrase...</source>
        <translation>Promjena &amp;lozinke...</translation>
    </message>
    <message>
        <source>&amp;Sending addresses...</source>
        <translation>Adrese za &amp;slanje</translation>
    </message>
    <message>
        <source>&amp;Receiving addresses...</source>
        <translation>Adrese za &amp;primanje</translation>
    </message>
    <message>
        <source>Open &amp;URI...</source>
        <translation>Otvori &amp;URI...</translation>
    </message>
    <message>
        <source>Reindexing blocks on disk...</source>
        <translation>Re-indeksiranje blokova na disku...</translation>
    </message>
    <message>
        <source>Send coins to a Particl address</source>
        <translation>Slanje novca na bitcoin adresu</translation>
    </message>
    <message>
        <source>Backup wallet to another location</source>
        <translation>Napravite sigurnosnu kopiju novčanika na drugoj lokaciji</translation>
    </message>
    <message>
        <source>Change the passphrase used for wallet encryption</source>
        <translation>Promijenite lozinku za šifriranje novčanika</translation>
    </message>
    <message>
        <source>&amp;Debug window</source>
        <translation>Konzola za dijagnostiku</translation>
    </message>
    <message>
        <source>Open debugging and diagnostic console</source>
        <translation>Otvori konzolu za dijagnostiku</translation>
    </message>
    <message>
        <source>&amp;Verify message...</source>
        <translation>&amp;Potvrdite poruku...</translation>
    </message>
    <message>
        <source>Particl</source>
        <translation>Particl</translation>
    </message>
    <message>
        <source>Wallet</source>
        <translation>Novčanik</translation>
    </message>
    <message>
        <source>&amp;Send</source>
        <translation>&amp;Pošalji</translation>
    </message>
    <message>
        <source>&amp;Receive</source>
        <translation>Pri&amp;mi</translation>
    </message>
    <message>
        <source>&amp;Show / Hide</source>
        <translation>Po&amp;kaži / Sakrij</translation>
    </message>
    <message>
        <source>Show or hide the main Window</source>
        <translation>Prikaži ili sakrij glavni prozor</translation>
    </message>
    <message>
        <source>Encrypt the private keys that belong to your wallet</source>
        <translation>Šifriranje privatnih ključeva koji u novčaniku</translation>
    </message>
    <message>
        <source>Sign messages with your Particl addresses to prove you own them</source>
        <translation>Poruku potpišemo s bitcoin adresom, kako bi dokazali vlasništvo nad tom adresom</translation>
    </message>
    <message>
        <source>Verify messages to ensure they were signed with specified Particl addresses</source>
        <translation>Provjeravanje poruke, kao dokaz, da je potpisana navedenom bitcoin adresom</translation>
    </message>
    <message>
        <source>&amp;File</source>
        <translation>&amp;Datoteka</translation>
    </message>
    <message>
        <source>&amp;Settings</source>
        <translation>&amp;Postavke</translation>
    </message>
    <message>
        <source>&amp;Help</source>
        <translation>&amp;Pomoć</translation>
    </message>
    <message>
        <source>Tabs toolbar</source>
        <translation>Traka kartica</translation>
    </message>
    <message>
        <source>Request payments (generates QR codes and bitcoin: URIs)</source>
        <translation>Zatraži uplatu (stvara QR kod i bitcoin: URI adresu)</translation>
    </message>
    <message>
        <source>Show the list of used sending addresses and labels</source>
        <translation>Prikaži popis korištenih adresa i oznaka za slanje novca</translation>
    </message>
    <message>
        <source>Show the list of used receiving addresses and labels</source>
        <translation>Prikaži popis korištenih adresa i oznaka za primanje novca</translation>
    </message>
    <message>
        <source>Open a bitcoin: URI or payment request</source>
        <translation>Otvori bitcoin: URI adresu ili zahtjev za uplatu</translation>
    </message>
    <message>
        <source>&amp;Command-line options</source>
        <translation>Opcije &amp;naredbene linije</translation>
    </message>
    <message numerus="yes">
        <source>%n active connection(s) to Particl network</source>
        <translation><numerusform>%n aktivna veza na Particl mrežu</numerusform><numerusform>%n aktivnih veza na Particl mrežu</numerusform><numerusform>%n aktivnih veza na Particl mrežu</numerusform></translation>
    </message>
    <message>
        <source>Indexing blocks on disk...</source>
        <translation>Indeksiram blokove na disku...</translation>
    </message>
    <message>
        <source>Processing blocks on disk...</source>
        <translation>Procesiram blokove na disku...</translation>
    </message>
    <message numerus="yes">
        <source>Processed %n block(s) of transaction history.</source>
        <translation><numerusform>Obrađen %n blok povijesti transakcije.</numerusform><numerusform>Obrađeno %n bloka povijesti transakcije.</numerusform><numerusform>Obrađeno %n blokova povijesti transakcije.</numerusform></translation>
    </message>
    <message>
        <source>Last received block was generated %1 ago.</source>
        <translation>Zadnji primljeni blok je bio ustvaren prije %1.</translation>
    </message>
    <message>
        <source>Transactions after this will not yet be visible.</source>
        <translation>Transakcije izvršene za tim blokom nisu još prikazane.</translation>
    </message>
    <message>
        <source>Error</source>
        <translation>Greška</translation>
    </message>
    <message>
        <source>Warning</source>
        <translation>Upozorenje</translation>
    </message>
    <message>
        <source>Information</source>
        <translation>Informacija</translation>
    </message>
    <message>
        <source>Up to date</source>
        <translation>Ažurno</translation>
    </message>
    <message>
        <source>%1 client</source>
        <translation>%1 klijent</translation>
    </message>
    <message>
        <source>Catching up...</source>
        <translation>Ažuriranje...</translation>
    </message>
    <message>
        <source>Date: %1
</source>
        <translation>Datum: %1
</translation>
    </message>
    <message>
        <source>Amount: %1
</source>
        <translation>Iznos: %1
</translation>
    </message>
    <message>
        <source>Type: %1
</source>
        <translation>Vrsta: %1
</translation>
    </message>
    <message>
        <source>Label: %1
</source>
        <translation>Oznaka: %1
</translation>
    </message>
    <message>
        <source>Address: %1
</source>
        <translation>Adresa: %1
</translation>
    </message>
    <message>
        <source>Sent transaction</source>
        <translation>Poslana transakcija</translation>
    </message>
    <message>
        <source>Incoming transaction</source>
        <translation>Dolazna transakcija</translation>
    </message>
    <message>
        <source>Wallet is &lt;b&gt;encrypted&lt;/b&gt; and currently &lt;b&gt;unlocked&lt;/b&gt;</source>
        <translation>Novčanik je &lt;b&gt;šifriran&lt;/b&gt; i trenutno &lt;b&gt;otključan&lt;/b&gt;</translation>
    </message>
    <message>
        <source>Wallet is &lt;b&gt;encrypted&lt;/b&gt; and currently &lt;b&gt;locked&lt;/b&gt;</source>
        <translation>Novčanik je &lt;b&gt;šifriran&lt;/b&gt; i trenutno &lt;b&gt;zaključan&lt;/b&gt;</translation>
    </message>
    </context>
<context>
    <name>CoinControlDialog</name>
    <message>
        <source>Coin Selection</source>
        <translation>Izbor ulaza transakcije</translation>
    </message>
    <message>
        <source>Quantity:</source>
        <translation>Količina:</translation>
    </message>
    <message>
        <source>Bytes:</source>
        <translation>Bajtova:</translation>
    </message>
    <message>
        <source>Amount:</source>
        <translation>Iznos:</translation>
    </message>
    <message>
        <source>Fee:</source>
        <translation>Naknada:</translation>
    </message>
    <message>
        <source>Dust:</source>
        <translation>Prah:</translation>
    </message>
    <message>
        <source>Change:</source>
        <translation>Vraćeno:</translation>
    </message>
    <message>
        <source>(un)select all</source>
        <translation>Izaberi sve/ništa</translation>
    </message>
    <message>
        <source>Amount</source>
        <translation>Iznos</translation>
    </message>
    <message>
        <source>Received with label</source>
        <translation>Primljeno pod oznakom</translation>
    </message>
    <message>
        <source>Received with address</source>
        <translation>Primljeno na adresu</translation>
    </message>
    <message>
        <source>Date</source>
        <translation>Datum</translation>
    </message>
    <message>
        <source>Confirmations</source>
        <translation>Broj potvrda</translation>
    </message>
    <message>
        <source>Confirmed</source>
        <translation>Potvrđeno</translation>
    </message>
    <message>
        <source>Copy address</source>
        <translation>Kopiraj adresu</translation>
    </message>
    <message>
        <source>Copy label</source>
        <translation>Kopiraj oznaku</translation>
    </message>
    <message>
        <source>Copy amount</source>
        <translation>Kopiraj iznos</translation>
    </message>
    <message>
        <source>Copy transaction ID</source>
        <translation>Kopiraj ID transakcije</translation>
    </message>
    <message>
        <source>yes</source>
        <translation>da</translation>
    </message>
    <message>
        <source>no</source>
        <translation>ne</translation>
    </message>
    <message>
        <source>(no label)</source>
        <translation>(nema oznake)</translation>
    </message>
    </context>
<context>
    <name>EditAddressDialog</name>
    <message>
        <source>Edit Address</source>
        <translation>Uredi adresu</translation>
    </message>
    <message>
        <source>&amp;Label</source>
        <translation>&amp;Oznaka</translation>
    </message>
    <message>
        <source>The label associated with this address list entry</source>
        <translation>Oznaka bitcoin adrese</translation>
    </message>
    <message>
        <source>The address associated with this address list entry. This can only be modified for sending addresses.</source>
        <translation>Particl adresa. Izmjene adrese su moguće samo za adrese za slanje.</translation>
    </message>
    <message>
        <source>&amp;Address</source>
        <translation>&amp;Adresa</translation>
    </message>
    <message>
        <source>New receiving address</source>
        <translation>Nova adresa za primanje</translation>
    </message>
    <message>
        <source>New sending address</source>
        <translation>Nova adresa za slanje</translation>
    </message>
    <message>
        <source>Edit receiving address</source>
        <translation>Uredi adresu za primanje</translation>
    </message>
    <message>
        <source>Edit sending address</source>
        <translation>Uredi adresu za slanje</translation>
    </message>
    <message>
        <source>The entered address "%1" is not a valid Bitcoin address.</source>
        <translation>Upisana adresa "%1" nije valjana bitcoin adresa.</translation>
    </message>
    <message>
        <source>The entered address "%1" is already in the address book.</source>
        <translation>Upisana adresa "%1" je već u adresaru.</translation>
    </message>
    <message>
        <source>Could not unlock wallet.</source>
        <translation>Ne mogu otključati novčanik.</translation>
    </message>
    <message>
        <source>New key generation failed.</source>
        <translation>Stvaranje novog ključa nije uspjelo.</translation>
    </message>
</context>
<context>
    <name>FreespaceChecker</name>
    <message>
        <source>A new data directory will be created.</source>
        <translation>Stvoren će biti novi direktorij za podatke.</translation>
    </message>
    <message>
        <source>name</source>
        <translation>ime</translation>
    </message>
    <message>
        <source>Cannot create data directory here.</source>
        <translation>Nije moguće stvoriti direktorij za podatke na tom mjestu.</translation>
    </message>
</context>
<context>
    <name>HelpMessageDialog</name>
    <message>
        <source>version</source>
        <translation>verzija</translation>
    </message>
    <message>
        <source>(%1-bit)</source>
        <translation>(%1-bit)</translation>
    </message>
    <message>
        <source>Command-line options</source>
        <translation>Opcije programa u naredbenoj liniji</translation>
    </message>
    <message>
        <source>Usage:</source>
        <translation>Upotreba:</translation>
    </message>
    <message>
        <source>command-line options</source>
        <translation>opcije programa u naredbenoj liniji</translation>
    </message>
    <message>
        <source>Start minimized</source>
        <translation>Pokreni minimiziran</translation>
    </message>
    </context>
<context>
    <name>Intro</name>
    <message>
        <source>Welcome</source>
        <translation>Dobrodošli</translation>
    </message>
    <message>
        <source>Bitcoin</source>
        <translation>Bitcoin</translation>
    </message>
    <message>
        <source>Error</source>
        <translation>Greška</translation>
    </message>
    </context>
<context>
    <name>ModalOverlay</name>
    <message>
        <source>Form</source>
        <translation>Oblik</translation>
    </message>
    <message>
        <source>Last block time</source>
        <translation>Posljednje vrijeme bloka</translation>
    </message>
    </context>
<context>
    <name>OpenURIDialog</name>
    <message>
        <source>Open URI</source>
        <translation>Otvori URI adresu</translation>
    </message>
    <message>
        <source>Open payment request from URI or file</source>
        <translation>Otvori zahtjev za plaćanje iz URI adrese ili datoteke</translation>
    </message>
    <message>
        <source>URI:</source>
        <translation>URI:</translation>
    </message>
    <message>
        <source>Select payment request file</source>
        <translation>Izaberi datoteku zahtjeva za plaćanje</translation>
    </message>
    <message>
        <source>Select payment request file to open</source>
        <translation>Izaberi datoteku zahtjeva za plaćanje</translation>
    </message>
</context>
<context>
    <name>OptionsDialog</name>
    <message>
        <source>Options</source>
        <translation>Postavke</translation>
    </message>
    <message>
        <source>&amp;Main</source>
        <translation>&amp;Glavno</translation>
    </message>
    <message>
        <source>Size of &amp;database cache</source>
        <translation>Veličina predmemorije baze podataka</translation>
    </message>
    <message>
        <source>MB</source>
        <translation>MB</translation>
    </message>
    <message>
        <source>Number of script &amp;verification threads</source>
        <translation>Broj CPU niti za verifikaciju transakcija</translation>
    </message>
    <message>
        <source>IP address of the proxy (e.g. IPv4: 127.0.0.1 / IPv6: ::1)</source>
        <translation>IP adresa proxy servera (npr. IPv4: 127.0.0.1 / IPv6: ::1)</translation>
    </message>
    <message>
        <source>Minimize instead of exit the application when the window is closed. When this option is enabled, the application will be closed only after selecting Exit in the menu.</source>
        <translation>Minimizirati aplikaciju umjesto zatvoriti, kada se zatvori prozor. Kada je ova opcija omogućena, aplikacija će biti zatvorena tek nakon odabira naredbe Izlaz u izborniku.</translation>
    </message>
    <message>
        <source>Reset all client options to default.</source>
        <translation>Nastavi sve postavke programa na početne vrijednosti.</translation>
    </message>
    <message>
        <source>&amp;Reset Options</source>
        <translation>Po&amp;nastavi postavke</translation>
    </message>
    <message>
        <source>&amp;Network</source>
        <translation>&amp;Mreža</translation>
    </message>
    <message>
        <source>W&amp;allet</source>
        <translation>&amp;Novčanik</translation>
    </message>
    <message>
        <source>&amp;Spend unconfirmed change</source>
        <translation>&amp;Trošenje nepotvrđenih vraćenih iznosa</translation>
    </message>
    <message>
        <source>Automatically open the Particl client port on the router. This only works when your router supports UPnP and it is enabled.</source>
        <translation>Automatski otvori port Particl klijenta na ruteru. To radi samo ako ruter podržava UPnP i ako je omogućen.</translation>
    </message>
    <message>
        <source>Map port using &amp;UPnP</source>
        <translation>Mapiraj port koristeći &amp;UPnP</translation>
    </message>
    <message>
        <source>Proxy &amp;IP:</source>
        <translation>Proxy &amp;IP:</translation>
    </message>
    <message>
        <source>&amp;Port:</source>
        <translation>&amp;Vrata:</translation>
    </message>
    <message>
        <source>Port of the proxy (e.g. 9050)</source>
        <translation>Proxy vrata (npr. 9050)</translation>
    </message>
    <message>
        <source>&amp;Window</source>
        <translation>&amp;Prozor</translation>
    </message>
    <message>
        <source>Show only a tray icon after minimizing the window.</source>
        <translation>Prikaži samo ikonu u sistemskoj traci nakon minimiziranja prozora</translation>
    </message>
    <message>
        <source>&amp;Minimize to the tray instead of the taskbar</source>
        <translation>&amp;Minimiziraj u sistemsku traku umjesto u traku programa</translation>
    </message>
    <message>
        <source>M&amp;inimize on close</source>
        <translation>M&amp;inimiziraj kod zatvaranja</translation>
    </message>
    <message>
        <source>&amp;Display</source>
        <translation>&amp;Prikaz</translation>
    </message>
    <message>
        <source>User Interface &amp;language:</source>
        <translation>Jezi&amp;k sučelja:</translation>
    </message>
    <message>
        <source>&amp;Unit to show amounts in:</source>
        <translation>&amp;Jedinica za prikaz iznosa:</translation>
    </message>
    <message>
        <source>Choose the default subdivision unit to show in the interface and when sending coins.</source>
        <translation>Izaberite željeni najmanji dio bitcoina koji će biti prikazan u sučelju i koji će se koristiti za plaćanje.</translation>
    </message>
    <message>
        <source>&amp;OK</source>
        <translation>&amp;U redu</translation>
    </message>
    <message>
        <source>&amp;Cancel</source>
        <translation>&amp;Odustani</translation>
    </message>
    <message>
        <source>default</source>
        <translation>standardne vrijednosti</translation>
    </message>
    <message>
        <source>Error</source>
        <translation>Greška</translation>
    </message>
    <message>
        <source>The supplied proxy address is invalid.</source>
        <translation>Priložena proxy adresa je nevažeća.</translation>
    </message>
</context>
<context>
    <name>OverviewPage</name>
    <message>
        <source>Form</source>
        <translation>Oblik</translation>
    </message>
    <message>
        <source>The displayed information may be out of date. Your wallet automatically synchronizes with the Particl network after a connection is established, but this process has not completed yet.</source>
        <translation>Prikazani podatci mogu biti zastarjeli. Vaš novčanik se automatski sinkronizira s Particl mrežom kada je veza uspostavljena, ali taj proces još nije završen.</translation>
    </message>
    <message>
        <source>Total:</source>
        <translation>Ukupno:</translation>
    </message>
    </context>
<context>
    <name>PaymentServer</name>
    <message>
        <source>URI handling</source>
        <translation>URI upravljanje</translation>
    </message>
    </context>
<context>
    <name>PeerTableModel</name>
    <message>
        <source>Sent</source>
        <translation>Poslano</translation>
    </message>
    <message>
        <source>Received</source>
        <translation>Primljeno</translation>
    </message>
</context>
<context>
    <name>QObject</name>
    <message>
        <source>Amount</source>
        <translation>Iznos</translation>
    </message>
    <message>
        <source>N/A</source>
        <translation>N/A</translation>
    </message>
    <message>
        <source>%1 and %2</source>
        <translation>%1 i %2</translation>
    </message>
    <message>
        <source>unknown</source>
        <translation>nepoznato</translation>
    </message>
</context>
<context>
    <name>QObject::QObject</name>
    </context>
<context>
    <name>QRImageWidget</name>
    <message>
        <source>&amp;Save Image...</source>
        <translation>&amp;Spremi sliku...</translation>
    </message>
    <message>
        <source>Save QR Code</source>
        <translation>Spremi QR kod</translation>
    </message>
    </context>
<context>
    <name>RPCConsole</name>
    <message>
        <source>N/A</source>
        <translation>N/A</translation>
    </message>
    <message>
        <source>Client version</source>
        <translation>Verzija klijenta</translation>
    </message>
    <message>
        <source>&amp;Information</source>
        <translation>&amp;Informacije</translation>
    </message>
    <message>
        <source>Debug window</source>
        <translation>Konzola za dijagnostiku</translation>
    </message>
    <message>
        <source>Network</source>
        <translation>Mreža</translation>
    </message>
    <message>
        <source>Name</source>
        <translation>Ime</translation>
    </message>
    <message>
        <source>Number of connections</source>
        <translation>Broj veza</translation>
    </message>
    <message>
        <source>Block chain</source>
        <translation>Lanac blokova</translation>
    </message>
    <message>
        <source>Current number of blocks</source>
        <translation>Trenutni broj blokova</translation>
    </message>
    <message>
        <source>Received</source>
        <translation>Primljeno</translation>
    </message>
    <message>
        <source>Sent</source>
        <translation>Poslano</translation>
    </message>
    <message>
        <source>Direction</source>
        <translation>Smjer</translation>
    </message>
    <message>
        <source>Version</source>
        <translation>Verzija</translation>
    </message>
    <message>
        <source>Connection Time</source>
        <translation>Trajanje veze</translation>
    </message>
    <message>
        <source>Last block time</source>
        <translation>Posljednje vrijeme bloka</translation>
    </message>
    <message>
        <source>&amp;Open</source>
        <translation>&amp;Otvori</translation>
    </message>
    <message>
        <source>&amp;Console</source>
        <translation>&amp;Konzola</translation>
    </message>
    <message>
        <source>&amp;Network Traffic</source>
        <translation>&amp;Mrežni promet</translation>
    </message>
    <message>
        <source>Totals</source>
        <translation>Ukupno:</translation>
    </message>
    <message>
        <source>Clear console</source>
        <translation>Očisti konzolu</translation>
    </message>
    <message>
        <source>Unknown</source>
        <translation>Nepoznato</translation>
    </message>
</context>
<context>
    <name>ReceiveCoinsDialog</name>
    <message>
        <source>&amp;Amount:</source>
        <translation>&amp;Iznos:</translation>
    </message>
    <message>
        <source>&amp;Label:</source>
        <translation>&amp;Oznaka:</translation>
    </message>
    <message>
        <source>&amp;Message:</source>
        <translation>&amp;Poruka:</translation>
    </message>
    <message>
        <source>Clear all fields of the form.</source>
        <translation>Obriši sva polja</translation>
    </message>
    <message>
        <source>&amp;Request payment</source>
        <translation>&amp;Zatraži plaćanje</translation>
    </message>
    <message>
        <source>Show</source>
        <translation>Pokaži</translation>
    </message>
    <message>
        <source>Copy label</source>
        <translation>Kopiraj oznaku</translation>
    </message>
    <message>
        <source>Copy amount</source>
        <translation>Kopiraj iznos</translation>
    </message>
</context>
<context>
    <name>ReceiveRequestDialog</name>
    <message>
        <source>QR Code</source>
        <translation>QR kôd</translation>
    </message>
    <message>
        <source>Copy &amp;URI</source>
        <translation>Kopiraj &amp;URI</translation>
    </message>
    <message>
        <source>Copy &amp;Address</source>
        <translation>Kopiraj &amp;adresu</translation>
    </message>
    <message>
        <source>&amp;Save Image...</source>
        <translation>&amp;Spremi sliku...</translation>
    </message>
    <message>
        <source>URI</source>
        <translation>URI</translation>
    </message>
    <message>
        <source>Address</source>
        <translation>Adresa</translation>
    </message>
    <message>
        <source>Amount</source>
        <translation>Iznos</translation>
    </message>
    <message>
        <source>Label</source>
        <translation>Oznaka</translation>
    </message>
    <message>
        <source>Message</source>
        <translation>Poruka</translation>
    </message>
    <message>
        <source>Resulting URI too long, try to reduce the text for label / message.</source>
        <translation>URI je predug, probajte skratiti tekst za naslov / poruku.</translation>
    </message>
    <message>
        <source>Error encoding URI into QR Code.</source>
        <translation>Greška kod kodiranja URI adrese u QR kod.</translation>
    </message>
</context>
<context>
    <name>RecentRequestsTableModel</name>
    <message>
        <source>Date</source>
        <translation>Datum</translation>
    </message>
    <message>
        <source>Label</source>
        <translation>Oznaka</translation>
    </message>
    <message>
        <source>Message</source>
        <translation>Poruka</translation>
    </message>
    <message>
        <source>(no label)</source>
        <translation>(nema oznake)</translation>
    </message>
    <message>
        <source>(no message)</source>
        <translation>(bez poruke)</translation>
    </message>
    </context>
<context>
    <name>SendCoinsDialog</name>
    <message>
        <source>Send Coins</source>
        <translation>Slanje novca</translation>
    </message>
    <message>
        <source>Insufficient funds!</source>
        <translation>Nedovoljna sredstva</translation>
    </message>
    <message>
        <source>Quantity:</source>
        <translation>Količina:</translation>
    </message>
    <message>
        <source>Bytes:</source>
        <translation>Bajtova:</translation>
    </message>
    <message>
        <source>Amount:</source>
        <translation>Iznos:</translation>
    </message>
    <message>
        <source>Fee:</source>
        <translation>Naknada:</translation>
    </message>
    <message>
        <source>Change:</source>
        <translation>Vraćeno:</translation>
    </message>
    <message>
        <source>Transaction Fee:</source>
        <translation>Naknada za transakciju:</translation>
    </message>
    <message>
        <source>Send to multiple recipients at once</source>
        <translation>Pošalji novce većem broju primatelja u jednoj transakciji</translation>
    </message>
    <message>
        <source>Add &amp;Recipient</source>
        <translation>&amp;Dodaj primatelja</translation>
    </message>
    <message>
        <source>Clear all fields of the form.</source>
        <translation>Obriši sva polja</translation>
    </message>
    <message>
        <source>Dust:</source>
        <translation>Prah:</translation>
    </message>
    <message>
        <source>Clear &amp;All</source>
        <translation>Obriši &amp;sve</translation>
    </message>
    <message>
        <source>Balance:</source>
        <translation>Stanje:</translation>
    </message>
    <message>
        <source>Confirm the send action</source>
        <translation>Potvrdi akciju slanja</translation>
    </message>
    <message>
        <source>S&amp;end</source>
        <translation>&amp;Pošalji</translation>
    </message>
    <message>
        <source>Copy amount</source>
        <translation>Kopiraj iznos</translation>
    </message>
    <message>
        <source>or</source>
        <translation>ili</translation>
    </message>
    <message>
        <source>Confirm send coins</source>
        <translation>Potvrdi slanje novca</translation>
    </message>
    <message>
        <source>The amount to pay must be larger than 0.</source>
        <translation>Iznos mora biti veći od 0.</translation>
    </message>
    <message>
        <source>The amount exceeds your balance.</source>
        <translation>Iznos je veći od raspoložljivog stanja novčanika.</translation>
    </message>
    <message>
        <source>The total exceeds your balance when the %1 transaction fee is included.</source>
        <translation>Iznos je veći od stanja novčanika kad se doda naknada za transakcije od %1.</translation>
    </message>
    <message>
        <source>(no label)</source>
        <translation>(nema oznake)</translation>
    </message>
</context>
<context>
    <name>SendCoinsEntry</name>
    <message>
        <source>A&amp;mount:</source>
        <translation>&amp;Iznos:</translation>
    </message>
    <message>
        <source>Pay &amp;To:</source>
        <translation>&amp;Primatelj plaćanja:</translation>
    </message>
    <message>
        <source>&amp;Label:</source>
        <translation>&amp;Oznaka:</translation>
    </message>
    <message>
        <source>Alt+A</source>
        <translation>Alt+A</translation>
    </message>
    <message>
        <source>Paste address from clipboard</source>
        <translation>Zalijepi adresu iz međuspremnika</translation>
    </message>
    <message>
        <source>Alt+P</source>
        <translation>Alt+P</translation>
    </message>
    <message>
        <source>Message:</source>
        <translation>Poruka:</translation>
    </message>
    <message>
        <source>Pay To:</source>
        <translation>Primatelj plaćanja:</translation>
    </message>
    <message>
        <source>Enter a label for this address to add it to your address book</source>
        <translation>Unesite oznaku za ovu adresu kako bi ju dodali u vaš adresar</translation>
    </message>
</context>
<context>
    <name>SendConfirmationDialog</name>
    </context>
<context>
    <name>ShutdownWindow</name>
    </context>
<context>
    <name>SignVerifyMessageDialog</name>
    <message>
        <source>&amp;Sign Message</source>
        <translation>&amp;Potpišite poruku</translation>
    </message>
    <message>
        <source>Alt+A</source>
        <translation>Alt+A</translation>
    </message>
    <message>
        <source>Paste address from clipboard</source>
        <translation>Zalijepi adresu iz međuspremnika</translation>
    </message>
    <message>
        <source>Alt+P</source>
        <translation>Alt+P</translation>
    </message>
    <message>
        <source>Enter the message you want to sign here</source>
        <translation>Upišite poruku koju želite potpisati ovdje</translation>
    </message>
    <message>
        <source>Signature</source>
        <translation>Potpis</translation>
    </message>
    <message>
        <source>Sign &amp;Message</source>
        <translation>&amp;Potpišite poruku</translation>
    </message>
    <message>
        <source>Clear &amp;All</source>
        <translation>Obriši &amp;sve</translation>
    </message>
    <message>
        <source>&amp;Verify Message</source>
        <translation>&amp;Potvrdite poruku</translation>
    </message>
    <message>
        <source>Verify &amp;Message</source>
        <translation>&amp;Potvrdite poruku</translation>
    </message>
    <message>
        <source>Wallet unlock was cancelled.</source>
        <translation>Otključavanje novčanika je otkazano.</translation>
    </message>
    <message>
        <source>Message signed.</source>
        <translation>Poruka je potpisana.</translation>
    </message>
    </context>
<context>
    <name>SplashScreen</name>
    <message>
        <source>[testnet]</source>
        <translation>[testnet]</translation>
    </message>
</context>
<context>
    <name>TrafficGraphWidget</name>
    </context>
<context>
    <name>TransactionDesc</name>
    <message>
        <source>Open until %1</source>
        <translation>Otvoren do %1</translation>
    </message>
    <message>
        <source>%1/offline</source>
        <translation>%1 nije dostupan</translation>
    </message>
    <message>
        <source>%1/unconfirmed</source>
        <translation>%1/nepotvrđeno</translation>
    </message>
    <message>
        <source>%1 confirmations</source>
        <translation>%1 potvrda</translation>
    </message>
    <message>
        <source>Status</source>
        <translation>Status</translation>
    </message>
    <message>
        <source>, has not been successfully broadcast yet</source>
        <translation>, još nije bio uspješno emitiran</translation>
    </message>
    <message>
        <source>Date</source>
        <translation>Datum</translation>
    </message>
    <message>
        <source>Source</source>
        <translation>Izvor</translation>
    </message>
    <message>
        <source>Generated</source>
        <translation>Generiran</translation>
    </message>
    <message>
        <source>From</source>
        <translation>Od</translation>
    </message>
    <message>
        <source>unknown</source>
        <translation>nepoznato</translation>
    </message>
    <message>
        <source>To</source>
        <translation>Za</translation>
    </message>
    <message>
        <source>own address</source>
        <translation>vlastita adresa</translation>
    </message>
    <message>
        <source>label</source>
        <translation>oznaka</translation>
    </message>
    <message>
        <source>Credit</source>
        <translation>Uplaćeno</translation>
    </message>
    <message>
        <source>not accepted</source>
        <translation>Nije prihvaćeno</translation>
    </message>
    <message>
        <source>Debit</source>
        <translation>Zaduženje</translation>
    </message>
    <message>
        <source>Transaction fee</source>
        <translation>Naknada za transakciju</translation>
    </message>
    <message>
        <source>Net amount</source>
        <translation>Neto iznos</translation>
    </message>
    <message>
        <source>Message</source>
        <translation>Poruka</translation>
    </message>
    <message>
        <source>Comment</source>
        <translation>Komentar</translation>
    </message>
    <message>
        <source>Transaction ID</source>
        <translation>ID transakcije</translation>
    </message>
    <message>
        <source>Transaction</source>
        <translation>Transakcija</translation>
    </message>
    <message>
        <source>Inputs</source>
        <translation>Unosi</translation>
    </message>
    <message>
        <source>Amount</source>
        <translation>Iznos</translation>
    </message>
    </context>
<context>
    <name>TransactionDescDialog</name>
    <message>
        <source>This pane shows a detailed description of the transaction</source>
        <translation>Ovaj prozor prikazuje detaljni opis transakcije</translation>
    </message>
    </context>
<context>
    <name>TransactionTableModel</name>
    <message>
        <source>Date</source>
        <translation>Datum</translation>
    </message>
    <message>
        <source>Type</source>
        <translation>Tip</translation>
    </message>
    <message>
        <source>Label</source>
        <translation>Oznaka</translation>
    </message>
    <message>
        <source>Open until %1</source>
        <translation>Otvoren do %1</translation>
    </message>
    <message>
        <source>Confirmed (%1 confirmations)</source>
        <translation>Potvrđen (%1 potvrda)</translation>
    </message>
    <message>
        <source>This block was not received by any other nodes and will probably not be accepted!</source>
        <translation>Ovaj blok nije bio primljen od strane bilo kojeg drugog čvora i vjerojatno neće biti prihvaćen!</translation>
    </message>
    <message>
        <source>Generated but not accepted</source>
        <translation>Generirano, ali nije prihvaćeno</translation>
    </message>
    <message>
        <source>Received with</source>
        <translation>Primljeno s</translation>
    </message>
    <message>
        <source>Received from</source>
        <translation>Primljeno od</translation>
    </message>
    <message>
        <source>Sent to</source>
        <translation>Poslano za</translation>
    </message>
    <message>
        <source>Payment to yourself</source>
        <translation>Plaćanje samom sebi</translation>
    </message>
    <message>
        <source>Mined</source>
        <translation>Rudareno</translation>
    </message>
    <message>
        <source>(n/a)</source>
        <translation>(n/d)</translation>
    </message>
    <message>
        <source>(no label)</source>
        <translation>(nema oznake)</translation>
    </message>
    <message>
        <source>Transaction status. Hover over this field to show number of confirmations.</source>
        <translation>Status transakcije</translation>
    </message>
    <message>
        <source>Date and time that the transaction was received.</source>
        <translation>Datum i vrijeme kad je transakcija primljena</translation>
    </message>
    <message>
        <source>Type of transaction.</source>
        <translation>Vrsta transakcije.</translation>
    </message>
    <message>
        <source>Amount removed from or added to balance.</source>
        <translation>Iznos odbijen od ili dodan k saldu.</translation>
    </message>
</context>
<context>
    <name>TransactionView</name>
    <message>
        <source>All</source>
        <translation>Sve</translation>
    </message>
    <message>
        <source>Today</source>
        <translation>Danas</translation>
    </message>
    <message>
        <source>This week</source>
        <translation>Ovaj tjedan</translation>
    </message>
    <message>
        <source>This month</source>
        <translation>Ovaj mjesec</translation>
    </message>
    <message>
        <source>Last month</source>
        <translation>Prošli mjesec</translation>
    </message>
    <message>
        <source>This year</source>
        <translation>Ove godine</translation>
    </message>
    <message>
        <source>Range...</source>
        <translation>Raspon...</translation>
    </message>
    <message>
        <source>Received with</source>
        <translation>Primljeno s</translation>
    </message>
    <message>
        <source>Sent to</source>
        <translation>Poslano za</translation>
    </message>
    <message>
        <source>To yourself</source>
        <translation>Samom sebi</translation>
    </message>
    <message>
        <source>Mined</source>
        <translation>Rudareno</translation>
    </message>
    <message>
        <source>Other</source>
        <translation>Ostalo</translation>
    </message>
    <message>
        <source>Min amount</source>
        <translation>Min iznos</translation>
    </message>
    <message>
        <source>Copy address</source>
        <translation>Kopiraj adresu</translation>
    </message>
    <message>
        <source>Copy label</source>
        <translation>Kopiraj oznaku</translation>
    </message>
    <message>
        <source>Copy amount</source>
        <translation>Kopiraj iznos</translation>
    </message>
    <message>
        <source>Copy transaction ID</source>
        <translation>Kopiraj ID transakcije</translation>
    </message>
    <message>
        <source>Edit label</source>
        <translation>Izmjeni oznaku</translation>
    </message>
    <message>
        <source>Show transaction details</source>
        <translation>Prikaži detalje transakcije</translation>
    </message>
    <message>
        <source>Comma separated file (*.csv)</source>
        <translation>Datoteka podataka odvojenih zarezima (*.csv)</translation>
    </message>
    <message>
        <source>Confirmed</source>
        <translation>Potvrđeno</translation>
    </message>
    <message>
        <source>Date</source>
        <translation>Datum</translation>
    </message>
    <message>
        <source>Type</source>
        <translation>Tip</translation>
    </message>
    <message>
        <source>Label</source>
        <translation>Oznaka</translation>
    </message>
    <message>
        <source>Address</source>
        <translation>Adresa</translation>
    </message>
    <message>
        <source>ID</source>
        <translation>ID</translation>
    </message>
    <message>
        <source>Exporting Failed</source>
        <translation>Izvoz neuspješan</translation>
    </message>
    <message>
        <source>Range:</source>
        <translation>Raspon:</translation>
    </message>
    <message>
        <source>to</source>
        <translation>za</translation>
    </message>
</context>
<context>
    <name>UnitDisplayStatusBarControl</name>
    </context>
<context>
    <name>WalletFrame</name>
    </context>
<context>
    <name>WalletModel</name>
    <message>
        <source>Send Coins</source>
        <translation>Slanje novca</translation>
    </message>
    </context>
<context>
    <name>WalletView</name>
    <message>
        <source>&amp;Export</source>
        <translation>&amp;Izvozi</translation>
    </message>
    <message>
        <source>Export the data in the current tab to a file</source>
        <translation>Izvoz podataka iz trenutnog lista u datoteku</translation>
    </message>
    <message>
        <source>Backup Wallet</source>
        <translation>Arhiviranje novčanika</translation>
    </message>
    <message>
        <source>Wallet Data (*.dat)</source>
        <translation>Podaci novčanika (*.dat)</translation>
    </message>
    <message>
        <source>Backup Failed</source>
        <translation>Arhiviranje nije uspjelo</translation>
    </message>
    </context>
<context>
    <name>bitcoin-core</name>
    <message>
        <source>Options:</source>
        <translation>Postavke:</translation>
    </message>
    <message>
        <source>Specify data directory</source>
        <translation>Odaberi direktorij za datoteke</translation>
    </message>
    <message>
        <source>Specify your own public address</source>
        <translation>Odaberi vlastitu javnu adresu</translation>
    </message>
    <message>
        <source>Accept command line and JSON-RPC commands</source>
        <translation>Prihvati komande iz tekst moda i JSON-RPC</translation>
    </message>
    <message>
        <source>Run in the background as a daemon and accept commands</source>
        <translation>Izvršavaj u pozadini kao uslužnik i prihvaćaj komande</translation>
    </message>
    <message>
        <source>Particl Core</source>
        <translation>Particl Core</translation>
    </message>
    <message>
        <source>Block creation options:</source>
        <translation>Opcije za kreiranje bloka:</translation>
    </message>
    <message>
        <source>Error: Disk space is low!</source>
        <translation>Pogreška: Nema dovoljno prostora na disku!</translation>
    </message>
    <message>
        <source>Information</source>
        <translation>Informacija</translation>
    </message>
    <message>
        <source>Send trace/debug info to console instead of debug.log file</source>
        <translation>Šalji trace/debug informacije na konzolu umjesto u debug.log datoteku</translation>
    </message>
    <message>
        <source>Username for JSON-RPC connections</source>
        <translation>Korisničko ime za JSON-RPC veze</translation>
    </message>
    <message>
        <source>Warning</source>
        <translation>Upozorenje</translation>
    </message>
    <message>
        <source>Password for JSON-RPC connections</source>
        <translation>Lozinka za JSON-RPC veze</translation>
    </message>
    <message>
        <source>Execute command when the best block changes (%s in cmd is replaced by block hash)</source>
        <translation>Izvršite naredbu kada se najbolji blok promjeni (%s u cmd je zamjenjen sa block hash)</translation>
    </message>
    <message>
        <source>Allow DNS lookups for -addnode, -seednode and -connect</source>
        <translation>Dozvoli DNS upite za -addnode, -seednode i -connect</translation>
    </message>
    <message>
        <source>Insufficient funds</source>
        <translation>Nedovoljna sredstva</translation>
    </message>
    <message>
        <source>Loading block index...</source>
        <translation>Učitavanje indeksa blokova...</translation>
    </message>
    <message>
        <source>Loading wallet...</source>
        <translation>Učitavanje novčanika...</translation>
    </message>
    <message>
        <source>Cannot downgrade wallet</source>
        <translation>Nije moguće novčanik vratiti na prijašnju verziju.</translation>
    </message>
    <message>
        <source>Rescanning...</source>
        <translation>Ponovno pretraživanje...</translation>
    </message>
    <message>
        <source>Done loading</source>
        <translation>Učitavanje gotovo</translation>
    </message>
    <message>
        <source>Error</source>
        <translation>Greška</translation>
    </message>
</context>
</TS><|MERGE_RESOLUTION|>--- conflicted
+++ resolved
@@ -54,21 +54,16 @@
         <translation>&amp;Odaberi</translation>
     </message>
     <message>
-<<<<<<< HEAD
+        <source>Sending addresses</source>
+        <translation>Adresa pošiljatelja</translation>
+    </message>
+    <message>
+        <source>Receiving addresses</source>
+        <translation>Adresa primatelja</translation>
+    </message>
+    <message>
         <source>These are your Particl addresses for sending payments. Always check the amount and the receiving address before sending coins.</source>
         <translation>Ovo su vaše Particl adrese za slanje novca. Uvijek provjerite iznos i adresu primatelja prije slanja novca.</translation>
-=======
-        <source>Sending addresses</source>
-        <translation>Adresa pošiljatelja</translation>
-    </message>
-    <message>
-        <source>Receiving addresses</source>
-        <translation>Adresa primatelja</translation>
-    </message>
-    <message>
-        <source>These are your Bitcoin addresses for sending payments. Always check the amount and the receiving address before sending coins.</source>
-        <translation>Ovo su vaše Bitcoin adrese za slanje novca. Uvijek provjerite iznos i adresu primatelja prije slanja novca.</translation>
->>>>>>> f17942a3
     </message>
     <message>
         <source>These are your Bitcoin addresses for receiving payments. It is recommended to use a new receiving address for each transaction.</source>
