<TS language="it" version="2.1">
<context>
    <name>AddressBookPage</name>
    <message>
        <source>Right-click to edit address or label</source>
        <translation>Fare clic con il tasto destro del mouse per modificare l'indirizzo o l'etichettadefault</translation>
    </message>
    <message>
        <source>Create a new address</source>
        <translation>Crea un nuovo indirizzo</translation>
    </message>
    <message>
        <source>&amp;New</source>
        <translation>&amp;Nuovo</translation>
    </message>
    <message>
        <source>Copy the currently selected address to the system clipboard</source>
        <translation>Copia negli appunti l'indirizzo attualmente selezionato</translation>
    </message>
    <message>
        <source>&amp;Copy</source>
        <translation>&amp;Copia</translation>
    </message>
    <message>
        <source>C&amp;lose</source>
        <translation>C&amp;hiudi</translation>
    </message>
    <message>
        <source>Delete the currently selected address from the list</source>
        <translation>Rimuove dalla lista l'indirizzo attualmente selezionato</translation>
    </message>
    <message>
        <source>Export the data in the current tab to a file</source>
        <translation>Esporta su file i dati contenuti nella tabella corrente</translation>
    </message>
    <message>
        <source>&amp;Export</source>
        <translation>&amp;Esporta</translation>
    </message>
    <message>
        <source>&amp;Delete</source>
        <translation>&amp;Elimina</translation>
    </message>
<<<<<<< HEAD
    <message>
        <source>Choose the address to send coins to</source>
        <translation>Scegli l'indirizzo a cui inviare zetacoin</translation>
    </message>
    <message>
        <source>Choose the address to receive coins with</source>
        <translation>Scegli l'indirizzo con cui ricevere zetacoin</translation>
    </message>
    <message>
        <source>C&amp;hoose</source>
        <translation>Sc&amp;egli</translation>
    </message>
    <message>
        <source>Sending addresses</source>
        <translation>Indirizzi d'invio</translation>
    </message>
    <message>
        <source>Receiving addresses</source>
        <translation>Indirizzi di ricezione</translation>
    </message>
    <message>
        <source>These are your Zetacoin addresses for sending payments. Always check the amount and the receiving address before sending coins.</source>
        <translation>Questo è un elenco di indirizzi Zetacoin a cui puoi inviare pagamenti. Controlla sempre l'importo e l'indirizzo del beneficiario prima di inviare zetacoin.</translation>
    </message>
    <message>
        <source>These are your Zetacoin addresses for receiving payments. It is recommended to use a new receiving address for each transaction.</source>
        <translation>Questi sono i tuoi indirizzi Zetacoin che puoi usare per ricevere pagamenti. Si raccomanda di generare un nuovo indirizzo per ogni transazione.</translation>
    </message>
    <message>
        <source>Copy &amp;Label</source>
        <translation>Copia &amp;l'etichetta</translation>
    </message>
    <message>
        <source>&amp;Edit</source>
        <translation>&amp;Modifica</translation>
    </message>
    <message>
        <source>Export Address List</source>
        <translation>Esporta Lista Indirizzi</translation>
    </message>
    <message>
        <source>Comma separated file (*.csv)</source>
        <translation>Testo CSV (*.csv)</translation>
    </message>
    <message>
        <source>Exporting Failed</source>
        <translation>Esportazione Fallita.</translation>
    </message>
    <message>
        <source>There was an error trying to save the address list to %1. Please try again.</source>
        <translation>Si è verificato un errore tentando di salvare la lista degli indirizzi su %1. Si prega di riprovare.</translation>
    </message>
</context>
=======
    </context>
>>>>>>> 0d719145
<context>
    <name>AddressTableModel</name>
    </context>
<context>
    <name>AskPassphraseDialog</name>
    <message>
        <source>Passphrase Dialog</source>
        <translation>Finestra passphrase</translation>
    </message>
    <message>
        <source>Enter passphrase</source>
        <translation>Inserisci la passphrase</translation>
    </message>
    <message>
        <source>New passphrase</source>
        <translation>Nuova passphrase</translation>
    </message>
    <message>
        <source>Repeat new passphrase</source>
        <translation>Ripeti la nuova passphrase</translation>
    </message>
    </context>
<context>
    <name>BanTableModel</name>
    <message>
<<<<<<< HEAD
        <source>Encrypt wallet</source>
        <translation>Cifra il portamonete</translation>
    </message>
    <message>
        <source>This operation needs your wallet passphrase to unlock the wallet.</source>
        <translation>Questa operazione necessita della passphrase per sbloccare il portamonete.</translation>
    </message>
    <message>
        <source>Unlock wallet</source>
        <translation>Sblocca il portamonete</translation>
    </message>
    <message>
        <source>This operation needs your wallet passphrase to decrypt the wallet.</source>
        <translation>Quest'operazione necessita della passphrase per decifrare il portamonete,</translation>
    </message>
    <message>
        <source>Decrypt wallet</source>
        <translation>Decifra il portamonete</translation>
    </message>
    <message>
        <source>Change passphrase</source>
        <translation>Cambia la passphrase</translation>
    </message>
    <message>
        <source>Confirm wallet encryption</source>
        <translation>Conferma la cifratura del portamonete</translation>
    </message>
    <message>
        <source>Warning: If you encrypt your wallet and lose your passphrase, you will &lt;b&gt;LOSE ALL OF YOUR ZETACOINS&lt;/b&gt;!</source>
        <translation>Attenzione: perdendo la passphrase di un portamonete cifrato &lt;b&gt;TUTTI I PROPRI ZETACOIN ANDRANNO PERSI&lt;/b&gt;!</translation>
    </message>
    <message>
        <source>Are you sure you wish to encrypt your wallet?</source>
        <translation>Si è sicuri di voler cifrare il portamonete?</translation>
    </message>
    <message>
        <source>Zetacoin Core will close now to finish the encryption process. Remember that encrypting your wallet cannot fully protect your zetacoins from being stolen by malware infecting your computer.</source>
        <translation>Zetacoin Core si chiuderà per portare a termine il processo di cifratura. Si ricorda che la cifratura del portamonete non garantisce protezione totale contro i furti causati da infezioni malware.</translation>
    </message>
    <message>
        <source>IMPORTANT: Any previous backups you have made of your wallet file should be replaced with the newly generated, encrypted wallet file. For security reasons, previous backups of the unencrypted wallet file will become useless as soon as you start using the new, encrypted wallet.</source>
        <translation>IMPORTANTE: qualsiasi backup del file portamonete effettuato in precedenza dovrà essere sostituito con il file del portamonete cifrato appena generato. Per ragioni di sicurezza, i precedenti backup del file del portamonete non cifrato diventeranno inservibili non appena si inizierà ad utilizzare il nuovo portamonete cifrato.</translation>
    </message>
    <message>
        <source>Warning: The Caps Lock key is on!</source>
        <translation>Attenzione: il tasto Blocco maiuscole è attivo!</translation>
    </message>
    <message>
        <source>Wallet encrypted</source>
        <translation>Portamonete cifrato</translation>
    </message>
    <message>
        <source>Enter the new passphrase to the wallet.&lt;br/&gt;Please use a passphrase of &lt;b&gt;ten or more random characters&lt;/b&gt;, or &lt;b&gt;eight or more words&lt;/b&gt;.</source>
        <translation>Inserisci la nuova passphrase per il portamonete.&lt;br/&gt;Si consiglia di utilizzare &lt;b&gt;almeno dieci caratteri casuali&lt;/b&gt; oppure &lt;b&gt;otto o più parole&lt;/b&gt;.</translation>
    </message>
    <message>
        <source>Enter the old passphrase and new passphrase to the wallet.</source>
        <translation>Inserisci la vecchia e la nuova passphrase per il portamonete.</translation>
    </message>
    <message>
        <source>Wallet encryption failed</source>
        <translation>Cifratura del portamonete fallita</translation>
    </message>
    <message>
        <source>Wallet encryption failed due to an internal error. Your wallet was not encrypted.</source>
        <translation>Cifratura del portamonete fallita a causa di un errore interno. Il portamonete non è stato cifrato.</translation>
    </message>
    <message>
        <source>The supplied passphrases do not match.</source>
        <translation>Le passphrase inserite non corrispondono.</translation>
    </message>
    <message>
        <source>Wallet unlock failed</source>
        <translation>Sblocco del portamonete fallito</translation>
    </message>
    <message>
        <source>The passphrase entered for the wallet decryption was incorrect.</source>
        <translation>La passphrase inserita per la decifrazione del portamonete è errata.</translation>
    </message>
    <message>
        <source>Wallet decryption failed</source>
        <translation>Decifrazione del portamonete fallita</translation>
=======
        <source>IP/Netmask</source>
        <translation>IP/Netmask</translation>
>>>>>>> 0d719145
    </message>
    <message>
        <source>Banned Until</source>
        <translation>Bannato fino a</translation>
    </message>
</context>
<context>
<<<<<<< HEAD
    <name>BanTableModel</name>
    <message>
        <source>IP/Netmask</source>
        <translation>IP/Netmask</translation>
    </message>
    <message>
        <source>Banned Until</source>
        <translation>Bannato fino a</translation>
    </message>
</context>
<context>
=======
>>>>>>> 0d719145
    <name>BitcoinGUI</name>
    <message>
        <source>Sign &amp;message...</source>
        <translation>Firma &amp;messaggio...</translation>
    </message>
    <message>
        <source>Synchronizing with network...</source>
        <translation>Sincronizzazione con la rete in corso...</translation>
    </message>
    <message>
        <source>&amp;Overview</source>
        <translation>&amp;Sintesi</translation>
    </message>
    <message>
        <source>Node</source>
        <translation>Nodo</translation>
    </message>
    <message>
        <source>Show general overview of wallet</source>
        <translation>Mostra lo stato generale del portamonete</translation>
    </message>
    <message>
        <source>&amp;Transactions</source>
        <translation>&amp;Transazioni</translation>
    </message>
    <message>
        <source>Browse transaction history</source>
        <translation>Mostra la cronologia delle transazioni</translation>
    </message>
    <message>
        <source>E&amp;xit</source>
        <translation>&amp;Esci</translation>
    </message>
    <message>
        <source>Quit application</source>
        <translation>Chiudi applicazione</translation>
    </message>
    <message>
        <source>&amp;About %1</source>
        <translation>&amp;Informazioni su %1</translation>
    </message>
    <message>
        <source>Show information about %1</source>
        <translation>Mostra informazioni su %1</translation>
    </message>
    <message>
        <source>About &amp;Qt</source>
        <translation>Informazioni su &amp;Qt</translation>
    </message>
    <message>
        <source>Show information about Qt</source>
        <translation>Mostra le informazioni su Qt</translation>
    </message>
    <message>
        <source>&amp;Options...</source>
        <translation>&amp;Opzioni...</translation>
    </message>
    <message>
        <source>Modify configuration options for %1</source>
        <translation>Modifica le opzioni di configurazione per %1</translation>
    </message>
    <message>
        <source>&amp;Encrypt Wallet...</source>
        <translation>&amp;Cifra il portamonete...</translation>
    </message>
    <message>
        <source>&amp;Backup Wallet...</source>
        <translation>&amp;Backup portamonete...</translation>
    </message>
    <message>
        <source>&amp;Change Passphrase...</source>
        <translation>&amp;Cambia passphrase...</translation>
    </message>
    <message>
        <source>&amp;Sending addresses...</source>
        <translation>&amp;Indirizzi d'invio...</translation>
    </message>
    <message>
        <source>&amp;Receiving addresses...</source>
        <translation>Indirizzi di &amp;ricezione...</translation>
    </message>
    <message>
        <source>Open &amp;URI...</source>
        <translation>Apri &amp;URI...</translation>
    </message>
    <message>
<<<<<<< HEAD
        <source>Zetacoin Core client</source>
        <translation>Zetacoin Core client</translation>
    </message>
    <message>
        <source>Importing blocks from disk...</source>
        <translation>Importazione blocchi dal disco...</translation>
    </message>
    <message>
=======
>>>>>>> 0d719145
        <source>Reindexing blocks on disk...</source>
        <translation>Re-indicizzazione blocchi su disco...</translation>
    </message>
    <message>
        <source>Send coins to a Zetacoin address</source>
        <translation>Invia fondi ad un indirizzo Zetacoin</translation>
    </message>
    <message>
        <source>Backup wallet to another location</source>
        <translation>Effettua il backup del portamonete</translation>
    </message>
    <message>
        <source>Change the passphrase used for wallet encryption</source>
        <translation>Cambia la passphrase utilizzata per la cifratura del portamonete</translation>
    </message>
    <message>
        <source>&amp;Debug window</source>
        <translation>Finestra di &amp;debug</translation>
    </message>
    <message>
        <source>Open debugging and diagnostic console</source>
        <translation>Apri la console di debugging e diagnostica</translation>
    </message>
    <message>
        <source>&amp;Verify message...</source>
        <translation>&amp;Verifica messaggio...</translation>
    </message>
    <message>
        <source>Zetacoin</source>
        <translation>Zetacoin</translation>
    </message>
    <message>
        <source>Wallet</source>
        <translation>Portamonete</translation>
    </message>
    <message>
        <source>&amp;Send</source>
        <translation>&amp;Invia</translation>
    </message>
    <message>
        <source>&amp;Receive</source>
        <translation>&amp;Ricevi</translation>
    </message>
    <message>
<<<<<<< HEAD
        <source>Show information about Zetacoin Core</source>
        <translation>Mostra le informazioni su Zetacoin Core</translation>
    </message>
    <message>
=======
>>>>>>> 0d719145
        <source>&amp;Show / Hide</source>
        <translation>&amp;Mostra / Nascondi</translation>
    </message>
    <message>
        <source>Show or hide the main Window</source>
        <translation>Mostra o nascondi la Finestra principale</translation>
    </message>
    <message>
        <source>Encrypt the private keys that belong to your wallet</source>
        <translation>Cifra le chiavi private che appartengono al tuo portamonete</translation>
    </message>
    <message>
        <source>Sign messages with your Zetacoin addresses to prove you own them</source>
        <translation>Firma messaggi con i tuoi indirizzi Zetacoin per dimostrarne il possesso</translation>
    </message>
    <message>
        <source>Verify messages to ensure they were signed with specified Zetacoin addresses</source>
        <translation>Verifica che i messaggi siano stati firmati con gli indirizzi Zetacoin specificati</translation>
    </message>
    <message>
        <source>&amp;File</source>
        <translation>&amp;File</translation>
    </message>
    <message>
        <source>&amp;Settings</source>
        <translation>&amp;Impostazioni</translation>
    </message>
    <message>
        <source>&amp;Help</source>
        <translation>&amp;Aiuto</translation>
    </message>
    <message>
        <source>Tabs toolbar</source>
        <translation>Barra degli strumenti</translation>
    </message>
    <message>
<<<<<<< HEAD
        <source>Zetacoin Core</source>
        <translation>Zetacoin Core</translation>
    </message>
    <message>
        <source>Request payments (generates QR codes and zetacoin: URIs)</source>
        <translation>Richiedi pagamenti (genera codici QR e zetacoin: URI)</translation>
    </message>
    <message>
        <source>&amp;About Zetacoin Core</source>
        <translation>&amp;Informazioni su Zetacoin Core</translation>
    </message>
    <message>
        <source>Modify configuration options for Zetacoin Core</source>
        <translation>Modifica opzioni di configurazione per Zetacoin Core</translation>
    </message>
    <message>
=======
        <source>Request payments (generates QR codes and bitcoin: URIs)</source>
        <translation>Richiedi pagamenti (genera codici QR e bitcoin: URI)</translation>
    </message>
    <message>
>>>>>>> 0d719145
        <source>Show the list of used sending addresses and labels</source>
        <translation>Mostra la lista degli indirizzi di invio utilizzati</translation>
    </message>
    <message>
        <source>Show the list of used receiving addresses and labels</source>
        <translation>Mostra la lista degli indirizzi di ricezione utilizzati</translation>
    </message>
    <message>
        <source>Open a zetacoin: URI or payment request</source>
        <translation>Apri un zetacoin: URI o una richiesta di pagamento</translation>
    </message>
    <message>
        <source>&amp;Command-line options</source>
        <translation>Opzioni della riga di &amp;comando</translation>
    </message>
<<<<<<< HEAD
    <message>
        <source>Show the Zetacoin Core help message to get a list with possible Zetacoin command-line options</source>
        <translation>Mostra il messaggio di aiuto di Zetacoin Core per ottenere la lista delle opzioni della riga di comando valide.</translation>
    </message>
=======
>>>>>>> 0d719145
    <message numerus="yes">
        <source>%n active connection(s) to Zetacoin network</source>
        <translation><numerusform>%n connessione attiva alla rete Zetacoin</numerusform><numerusform>%n connessioni alla rete Zetacoin attive</numerusform></translation>
    </message>
    <message>
        <source>Indexing blocks on disk...</source>
        <translation>Indicizzando i blocchi su disco...</translation>
    </message>
    <message>
        <source>Processing blocks on disk...</source>
        <translation>Processando i blocchi su disco...</translation>
    </message>
    <message>
        <source>No block source available...</source>
        <translation>Nessuna fonte di blocchi disponibile...</translation>
    </message>
    <message numerus="yes">
        <source>Processed %n block(s) of transaction history.</source>
        <translation><numerusform>Elaborato %n blocco dello storico transazioni.</numerusform><numerusform>Elaborati %n blocchi dello storico transazioni.</numerusform></translation>
    </message>
    <message numerus="yes">
        <source>%n hour(s)</source>
        <translation><numerusform>%n ora</numerusform><numerusform>%n ore</numerusform></translation>
    </message>
    <message numerus="yes">
        <source>%n day(s)</source>
        <translation><numerusform>%n giorno</numerusform><numerusform>%n giorni</numerusform></translation>
    </message>
    <message numerus="yes">
        <source>%n week(s)</source>
        <translation><numerusform>%n settimana</numerusform><numerusform>%n settimane</numerusform></translation>
    </message>
    <message>
        <source>%1 and %2</source>
        <translation>%1 e %2</translation>
    </message>
    <message numerus="yes">
        <source>%n year(s)</source>
        <translation><numerusform>%n anno</numerusform><numerusform>%n anni</numerusform></translation>
    </message>
    <message>
        <source>%1 behind</source>
        <translation>Indietro di %1</translation>
    </message>
    <message>
        <source>Last received block was generated %1 ago.</source>
        <translation>L'ultimo blocco ricevuto è stato generato %1 fa.</translation>
    </message>
    <message>
        <source>Transactions after this will not yet be visible.</source>
        <translation>Le transazioni effettuate successivamente non sono ancora visibili.</translation>
    </message>
    <message>
        <source>Error</source>
        <translation>Errore</translation>
    </message>
    <message>
        <source>Warning</source>
        <translation>Attenzione</translation>
    </message>
    <message>
        <source>Information</source>
        <translation>Informazioni</translation>
    </message>
    <message>
        <source>Up to date</source>
        <translation>Aggiornato</translation>
    </message>
    <message>
        <source>Show the %1 help message to get a list with possible Bitcoin command-line options</source>
        <translation>Mostra il messaggio di aiuto di %1 per ottenere una lista di opzioni di comando per Bitcoin </translation>
    </message>
    <message>
        <source>%1 client</source>
        <translation>%1 client</translation>
    </message>
    <message>
        <source>Catching up...</source>
        <translation>In aggiornamento...</translation>
    </message>
    <message>
        <source>Date: %1
</source>
        <translation>Data: %1
</translation>
    </message>
    <message>
        <source>Amount: %1
</source>
        <translation>Quantità: %1
</translation>
    </message>
    <message>
        <source>Type: %1
</source>
        <translation>Tipo: %1
</translation>
    </message>
    <message>
        <source>Label: %1
</source>
        <translation>Etichetta: %1
</translation>
    </message>
    <message>
        <source>Address: %1
</source>
        <translation>Indirizzo: %1
</translation>
    </message>
    <message>
        <source>Sent transaction</source>
        <translation>Transazione inviata</translation>
    </message>
    <message>
        <source>Incoming transaction</source>
        <translation>Transazione ricevuta</translation>
    </message>
    <message>
        <source>Wallet is &lt;b&gt;encrypted&lt;/b&gt; and currently &lt;b&gt;unlocked&lt;/b&gt;</source>
        <translation>Il portamonete è &lt;b&gt;cifrato&lt;/b&gt; ed attualmente &lt;b&gt;sbloccato&lt;/b&gt;</translation>
    </message>
    <message>
        <source>Wallet is &lt;b&gt;encrypted&lt;/b&gt; and currently &lt;b&gt;locked&lt;/b&gt;</source>
        <translation>Il portamonete è &lt;b&gt;cifrato&lt;/b&gt; ed attualmente &lt;b&gt;bloccato&lt;/b&gt;</translation>
    </message>
</context>
<context>
    <name>CoinControlDialog</name>
    <message>
        <source>Coin Selection</source>
        <translation>Selezione Input</translation>
    </message>
    <message>
        <source>Quantity:</source>
        <translation>Quantità:</translation>
    </message>
    <message>
        <source>Bytes:</source>
        <translation>Byte:</translation>
    </message>
    <message>
        <source>Amount:</source>
        <translation>Importo:</translation>
    </message>
    <message>
        <source>Priority:</source>
        <translation>Priorità:</translation>
    </message>
    <message>
        <source>Fee:</source>
        <translation>Commissione:</translation>
    </message>
    <message>
        <source>Dust:</source>
        <translation>Trascurabile:</translation>
    </message>
    <message>
        <source>After Fee:</source>
        <translation>Dopo Commissione:</translation>
    </message>
    <message>
        <source>Change:</source>
        <translation>Resto:</translation>
    </message>
    <message>
        <source>(un)select all</source>
        <translation>(de)seleziona tutto</translation>
    </message>
    <message>
        <source>Tree mode</source>
        <translation>Modalità Albero</translation>
    </message>
    <message>
        <source>List mode</source>
        <translation>Modalità Lista</translation>
    </message>
    <message>
        <source>Amount</source>
        <translation>Importo</translation>
    </message>
    <message>
        <source>Received with label</source>
        <translation>Ricevuto con l'etichetta</translation>
    </message>
    <message>
        <source>Received with address</source>
        <translation>Ricevuto con l'indirizzo</translation>
    </message>
    <message>
        <source>Date</source>
        <translation>Data</translation>
    </message>
    <message>
        <source>Confirmations</source>
        <translation>Conferme</translation>
    </message>
    <message>
        <source>Confirmed</source>
        <translation>Confermato</translation>
    </message>
    <message>
        <source>Priority</source>
        <translation>Priorità</translation>
    </message>
    </context>
<context>
    <name>EditAddressDialog</name>
    <message>
        <source>Edit Address</source>
        <translation>Modifica l'indirizzo</translation>
    </message>
    <message>
        <source>&amp;Label</source>
        <translation>&amp;Etichetta</translation>
    </message>
    <message>
        <source>The label associated with this address list entry</source>
        <translation>L'etichetta associata con questa voce della lista degli indirizzi</translation>
    </message>
    <message>
        <source>The address associated with this address list entry. This can only be modified for sending addresses.</source>
        <translation>L'indirizzo associato con questa voce della lista degli indirizzi. Può essere modificato solo per gli indirizzi d'invio.</translation>
    </message>
    <message>
        <source>&amp;Address</source>
        <translation>&amp;Indirizzo</translation>
    </message>
<<<<<<< HEAD
    <message>
        <source>New receiving address</source>
        <translation>Nuovo indirizzo di ricezione</translation>
    </message>
    <message>
        <source>New sending address</source>
        <translation>Nuovo indirizzo d'invio</translation>
    </message>
    <message>
        <source>Edit receiving address</source>
        <translation>Modifica indirizzo di ricezione</translation>
    </message>
    <message>
        <source>Edit sending address</source>
        <translation>Modifica indirizzo d'invio</translation>
    </message>
    <message>
        <source>The entered address "%1" is already in the address book.</source>
        <translation>L'indirizzo "%1" è già presente in rubrica.</translation>
    </message>
    <message>
        <source>The entered address "%1" is not a valid Zetacoin address.</source>
        <translation>L'indirizzo "%1" non è un indirizzo zetacoin valido.</translation>
    </message>
    <message>
        <source>Could not unlock wallet.</source>
        <translation>Impossibile sbloccare il portamonete.</translation>
    </message>
    <message>
        <source>New key generation failed.</source>
        <translation>Generazione della nuova chiave non riuscita.</translation>
    </message>
</context>
=======
    </context>
>>>>>>> 0d719145
<context>
    <name>FreespaceChecker</name>
    <message>
        <source>A new data directory will be created.</source>
        <translation>Sarà creata una nuova cartella dati.</translation>
    </message>
    <message>
        <source>name</source>
        <translation>nome</translation>
    </message>
    <message>
        <source>Directory already exists. Add %1 if you intend to create a new directory here.</source>
        <translation>Cartella già esistente. Aggiungi %1 se intendi creare qui una nuova cartella.</translation>
    </message>
    <message>
        <source>Path already exists, and is not a directory.</source>
        <translation>Il percorso è già esistente e non è una cartella.</translation>
    </message>
    <message>
        <source>Cannot create data directory here.</source>
        <translation>Impossibile creare una cartella dati qui.</translation>
    </message>
</context>
<context>
    <name>HelpMessageDialog</name>
    <message>
<<<<<<< HEAD
        <source>Zetacoin Core</source>
        <translation>Zetacoin Core</translation>
    </message>
    <message>
=======
>>>>>>> 0d719145
        <source>version</source>
        <translation>versione</translation>
    </message>
    <message>
        <source>(%1-bit)</source>
        <translation>(%1-bit)</translation>
    </message>
    <message>
<<<<<<< HEAD
        <source>About Zetacoin Core</source>
        <translation>Informazioni su Zetacoin Core</translation>
=======
        <source>About %1</source>
        <translation>Informazioni %1</translation>
>>>>>>> 0d719145
    </message>
    <message>
        <source>Command-line options</source>
        <translation>Opzioni della riga di comando</translation>
    </message>
    <message>
        <source>Usage:</source>
        <translation>Utilizzo:</translation>
    </message>
    <message>
        <source>command-line options</source>
        <translation>opzioni della riga di comando</translation>
    </message>
    <message>
        <source>UI Options:</source>
        <translation>Opzioni interfaccia:</translation>
    </message>
    <message>
        <source>Choose data directory on startup (default: %u)</source>
        <translation>Seleziona la directory dei dati all'avvio (default: %u)</translation>
    </message>
    <message>
        <source>Set language, for example "de_DE" (default: system locale)</source>
        <translation>Imposta la lingua, ad esempio "it_IT" (default: locale di sistema)</translation>
    </message>
    <message>
        <source>Start minimized</source>
        <translation>Avvia ridotto a icona</translation>
    </message>
    <message>
        <source>Set SSL root certificates for payment request (default: -system-)</source>
        <translation>Imposta un certificato SSL root per le richieste di pagamento (default: -system-)</translation>
    </message>
    <message>
        <source>Show splash screen on startup (default: %u)</source>
        <translation>Mostra schermata iniziale all'avvio (default: %u)</translation>
    </message>
    <message>
<<<<<<< HEAD
        <source>Reset all settings changes made over the GUI</source>
        <translation>Reset di tutte le modifiche alle impostazioni eseguite da interfaccia grafica</translation>
=======
        <source>Reset all settings changed in the GUI</source>
        <translation>Reimposta tutti i campi dell'interfaccia grafica</translation>
>>>>>>> 0d719145
    </message>
</context>
<context>
    <name>Intro</name>
    <message>
        <source>Welcome</source>
        <translation>Benvenuto</translation>
    </message>
    <message>
<<<<<<< HEAD
        <source>Welcome to Zetacoin Core.</source>
        <translation>Benvenuti su Zetacoin Core.</translation>
    </message>
    <message>
        <source>As this is the first time the program is launched, you can choose where Zetacoin Core will store its data.</source>
        <translation>Visto che questa è la prima volta che il programma viene lanciato, puoi scegliere dove Zetacoin Core salverà i propri dati.</translation>
    </message>
    <message>
        <source>Zetacoin Core will download and store a copy of the Zetacoin block chain. At least %1GB of data will be stored in this directory, and it will grow over time. The wallet will also be stored in this directory.</source>
        <translation>Zetacoin Core scaricherà e salverà una copia della block chain di Zetacoin. Il portamonete ed almeno %1GB di dati saranno salvati in questa cartella. Si ricorda che lo spazio occupato andrà ad aumentare nel tempo.</translation>
=======
        <source>Welcome to %1.</source>
        <translation>Benvenuto su %1.</translation>
    </message>
    <message>
        <source>As this is the first time the program is launched, you can choose where %1 will store its data.</source>
        <translation>Dato che questa è la prima volta che il programma viene lanciato, puoi scegliere dove %1 salverà i suoi dati.</translation>
    </message>
    <message>
        <source>%1 will download and store a copy of the Bitcoin block chain. At least %2GB of data will be stored in this directory, and it will grow over time. The wallet will also be stored in this directory.</source>
        <translation>%1 scaricherà e salverà una copia della Blockchain di Bitcoin. Saranno salvati almeno %2GB di dati in questo percorso e continueranno ad aumentare col tempo. Anche il portafoglio verrà salvato in questo percorso.</translation>
>>>>>>> 0d719145
    </message>
    <message>
        <source>Use the default data directory</source>
        <translation>Usa la cartella dati predefinita</translation>
    </message>
    <message>
        <source>Use a custom data directory:</source>
        <translation>Usa una cartella dati personalizzata:</translation>
    </message>
    <message>
<<<<<<< HEAD
        <source>Zetacoin Core</source>
        <translation>Zetacoin Core</translation>
    </message>
    <message>
=======
>>>>>>> 0d719145
        <source>Error: Specified data directory "%1" cannot be created.</source>
        <translation>Errore: La cartella dati "%1" specificata non può essere creata.</translation>
    </message>
    <message>
        <source>Error</source>
        <translation>Errore</translation>
    </message>
    <message numerus="yes">
        <source>%n GB of free space available</source>
        <translation><numerusform>GB di spazio libero disponibile</numerusform><numerusform>%n GB di spazio disponibile</numerusform></translation>
    </message>
    <message numerus="yes">
        <source>(of %n GB needed)</source>
        <translation><numerusform>(di %nGB richiesti)</numerusform><numerusform>(%n GB richiesti)</numerusform></translation>
    </message>
</context>
<context>
    <name>OpenURIDialog</name>
    <message>
        <source>Open URI</source>
        <translation>Apri URI</translation>
    </message>
    <message>
        <source>Open payment request from URI or file</source>
        <translation>Apri richiesta di pagamento da URI o file</translation>
    </message>
    <message>
        <source>URI:</source>
        <translation>URI:</translation>
    </message>
    <message>
        <source>Select payment request file</source>
        <translation>Seleziona il file di richiesta di pagamento</translation>
    </message>
    </context>
<context>
    <name>OptionsDialog</name>
    <message>
        <source>Options</source>
        <translation>Opzioni</translation>
    </message>
    <message>
        <source>&amp;Main</source>
        <translation>&amp;Principale</translation>
    </message>
    <message>
        <source>Automatically start %1 after logging in to the system.</source>
        <translation>Avvia automaticamente %1 una volta effettuato l'accesso al sistema.</translation>
    </message>
    <message>
        <source>&amp;Start %1 on system login</source>
        <translation>&amp;Start %1 all'accesso al sistema</translation>
    </message>
    <message>
        <source>Size of &amp;database cache</source>
        <translation>Dimensione della cache del &amp;database.</translation>
    </message>
    <message>
        <source>MB</source>
        <translation>MB</translation>
    </message>
    <message>
        <source>Number of script &amp;verification threads</source>
        <translation>Numero di thread di &amp;verifica degli script </translation>
    </message>
    <message>
        <source>Accept connections from outside</source>
        <translation>Accetta connessioni provenienti dall'esterno</translation>
    </message>
    <message>
        <source>Allow incoming connections</source>
        <translation>Permetti connessioni in ingresso</translation>
    </message>
    <message>
        <source>IP address of the proxy (e.g. IPv4: 127.0.0.1 / IPv6: ::1)</source>
        <translation>Indirizzo IP del proxy (ad es. IPv4: 127.0.0.1 / IPv6: ::1)</translation>
    </message>
    <message>
        <source>Minimize instead of exit the application when the window is closed. When this option is enabled, the application will be closed only after selecting Exit in the menu.</source>
        <translation>Riduci ad icona invece di uscire dall'applicazione quando la finestra viene chiusa. Attivando questa opzione l'applicazione terminerà solo dopo aver selezionato Esci dal menu File.</translation>
    </message>
    <message>
<<<<<<< HEAD
        <source>The user interface language can be set here. This setting will take effect after restarting Zetacoin Core.</source>
        <translation>La lingua dell'interfaccia utente può essere impostata qui. L'applicazione delle modifiche avrà effetto dopo il riavvio di Zetacoin Core.</translation>
    </message>
    <message>
=======
>>>>>>> 0d719145
        <source>Third party URLs (e.g. a block explorer) that appear in the transactions tab as context menu items. %s in the URL is replaced by transaction hash. Multiple URLs are separated by vertical bar |.</source>
        <translation>URL di terze parti (ad es. un block explorer) che appaiono nella tabella delle transazioni come voci nel menu contestuale. "%s" nell'URL è sostituito dall'hash della transazione.
Per specificare più URL separarli con una barra verticale "|".</translation>
    </message>
    <message>
        <source>Third party transaction URLs</source>
        <translation>URL di transazione di terze parti</translation>
    </message>
    <message>
        <source>Active command-line options that override above options:</source>
        <translation>Opzioni della riga di comando attive che sostituiscono i settaggi sopra elencati:</translation>
    </message>
    <message>
        <source>Reset all client options to default.</source>
        <translation>Reimposta tutte le opzioni del client allo stato predefinito.</translation>
    </message>
    <message>
        <source>&amp;Reset Options</source>
        <translation>&amp;Ripristina Opzioni</translation>
    </message>
    <message>
        <source>&amp;Network</source>
        <translation>Rete</translation>
    </message>
    <message>
<<<<<<< HEAD
        <source>Automatically start Zetacoin Core after logging in to the system.</source>
        <translation>Avvia automaticamente Zetacoin Core una volta effettuato l'accesso al sistema.</translation>
    </message>
    <message>
        <source>&amp;Start Zetacoin Core on system login</source>
        <translation>&amp;Avvia Zetacoin Core all'accesso al sistema</translation>
    </message>
    <message>
=======
>>>>>>> 0d719145
        <source>(0 = auto, &lt;0 = leave that many cores free)</source>
        <translation>(0 = automatico, &lt;0 = lascia questo numero di core liberi)</translation>
    </message>
    <message>
        <source>W&amp;allet</source>
        <translation>Port&amp;amonete</translation>
    </message>
    <message>
        <source>Expert</source>
        <translation>Esperti</translation>
    </message>
    <message>
        <source>Enable coin &amp;control features</source>
        <translation>Abilita le funzionalità di coin &amp;control</translation>
    </message>
    <message>
        <source>If you disable the spending of unconfirmed change, the change from a transaction cannot be used until that transaction has at least one confirmation. This also affects how your balance is computed.</source>
        <translation>Disabilitando l'uso di resti non confermati, il resto di una transazione non potrà essere speso fino a quando non avrà ottenuto almeno una conferma. Questa impostazione influisce inoltre sul calcolo del saldo.</translation>
    </message>
    <message>
        <source>&amp;Spend unconfirmed change</source>
        <translation>&amp;Spendi resti non confermati</translation>
    </message>
    <message>
        <source>Automatically open the Zetacoin client port on the router. This only works when your router supports UPnP and it is enabled.</source>
        <translation>Apri automaticamente la porta del client Zetacoin sul router. Il protocollo UPnP deve essere supportato da parte del router ed attivo.</translation>
    </message>
    <message>
        <source>Map port using &amp;UPnP</source>
        <translation>Mappa le porte tramite &amp;UPnP</translation>
    </message>
    <message>
        <source>Connect to the Zetacoin network through a SOCKS5 proxy.</source>
        <translation>Connessione alla rete Zetacoin attraverso un proxy SOCKS5.</translation>
    </message>
    <message>
        <source>&amp;Connect through SOCKS5 proxy (default proxy):</source>
        <translation>&amp;Connessione attraverso proxy SOCKS5 (proxy predefinito):</translation>
    </message>
    <message>
        <source>Proxy &amp;IP:</source>
        <translation>&amp;IP del proxy:</translation>
    </message>
    <message>
        <source>&amp;Port:</source>
        <translation>&amp;Porta:</translation>
    </message>
    <message>
        <source>Port of the proxy (e.g. 9050)</source>
        <translation>Porta del proxy (ad es. 9050)</translation>
    </message>
    <message>
        <source>Used for reaching peers via:</source>
        <translation>Utilizzata per connettersi attraverso:</translation>
    </message>
    <message>
        <source>Shows, if the supplied default SOCKS5 proxy is used to reach peers via this network type.</source>
        <translation>Mostra se la proxy SOCKS5 fornita viene utilizzata per raggiungere i peers attraverso questo tipo di rete.</translation>
    </message>
    <message>
        <source>IPv4</source>
        <translation>IPv4</translation>
    </message>
    <message>
        <source>IPv6</source>
        <translation>IPv6</translation>
    </message>
    <message>
        <source>Tor</source>
        <translation>Tor</translation>
    </message>
    <message>
<<<<<<< HEAD
        <source>Connect to the Zetacoin network through a separate SOCKS5 proxy for Tor hidden services.</source>
        <translation>Connette alla rete Zetacoin attraverso un proxy SOCKS5 separato per Tor.</translation>
=======
        <source>Connect to the Bitcoin network through a separate SOCKS5 proxy for Tor hidden services.</source>
        <translation>Connette alla rete Bitcoin attraverso un proxy SOCKS5 separato per Tor.</translation>
>>>>>>> 0d719145
    </message>
    <message>
        <source>Use separate SOCKS5 proxy to reach peers via Tor hidden services:</source>
        <translation>Usa un proxy SOCKS5 separato per connettersi ai peers attraverso Tor:</translation>
    </message>
    <message>
        <source>&amp;Window</source>
        <translation>&amp;Finestra</translation>
<<<<<<< HEAD
=======
    </message>
    <message>
        <source>Hide tray icon</source>
        <translation>Nascondi l'icona della barra applicazioni</translation>
>>>>>>> 0d719145
    </message>
    <message>
        <source>Show only a tray icon after minimizing the window.</source>
        <translation>Mostra solo nella tray bar quando si riduce ad icona.</translation>
    </message>
    <message>
        <source>&amp;Minimize to the tray instead of the taskbar</source>
        <translation>&amp;Minimizza nella tray bar invece che sulla barra delle applicazioni</translation>
    </message>
    <message>
        <source>M&amp;inimize on close</source>
        <translation>M&amp;inimizza alla chiusura</translation>
    </message>
    <message>
        <source>&amp;Display</source>
        <translation>&amp;Mostra</translation>
    </message>
    <message>
        <source>User Interface &amp;language:</source>
        <translation>&amp;Lingua Interfaccia Utente:</translation>
    </message>
    <message>
        <source>The user interface language can be set here. This setting will take effect after restarting %1.</source>
        <translation>La lingua dell'interfaccia utente può essere impostata qui. L'impostazione avrà effetto dopo il riavvio %1.</translation>
    </message>
    <message>
        <source>&amp;Unit to show amounts in:</source>
        <translation>&amp;Unità di misura con cui visualizzare gli importi:</translation>
    </message>
    <message>
        <source>Choose the default subdivision unit to show in the interface and when sending coins.</source>
        <translation>Scegli l'unità di suddivisione predefinita da utilizzare per l'interfaccia e per l'invio di zetacoin.</translation>
    </message>
    <message>
        <source>Whether to show coin control features or not.</source>
        <translation>Specifica se le funzionalita di coin control saranno visualizzate.</translation>
    </message>
    <message>
        <source>&amp;OK</source>
        <translation>&amp;OK</translation>
    </message>
    <message>
        <source>&amp;Cancel</source>
        <translation>&amp;Cancella</translation>
    </message>
    <message>
        <source>default</source>
        <translation>predefinito</translation>
    </message>
    <message>
        <source>none</source>
        <translation>nessuno</translation>
    </message>
    <message>
        <source>Confirm options reset</source>
        <translation>Conferma ripristino opzioni</translation>
    </message>
    <message>
        <source>Client restart required to activate changes.</source>
        <translation>È necessario un riavvio del client per applicare le modifiche.</translation>
    </message>
    <message>
        <source>Client will be shut down. Do you want to proceed?</source>
        <translation>Il client sarà arrestato. Si desidera procedere?</translation>
    </message>
    <message>
        <source>This change would require a client restart.</source>
        <translation>Questa modifica richiede un riavvio del client.</translation>
    </message>
    <message>
        <source>The supplied proxy address is invalid.</source>
        <translation>L'indirizzo proxy che hai fornito non è valido.</translation>
    </message>
</context>
<context>
    <name>OverviewPage</name>
    <message>
        <source>Form</source>
        <translation>Modulo</translation>
    </message>
    <message>
        <source>The displayed information may be out of date. Your wallet automatically synchronizes with the Zetacoin network after a connection is established, but this process has not completed yet.</source>
        <translation>Le informazioni visualizzate potrebbero non essere aggiornate. Il portamonete si sincronizza automaticamente con la rete Zetacoin una volta stabilita una connessione, ma questo processo non è ancora stato completato.</translation>
    </message>
    <message>
        <source>Watch-only:</source>
        <translation>Sola lettura:</translation>
    </message>
    <message>
        <source>Available:</source>
        <translation>Disponibile:</translation>
    </message>
    <message>
        <source>Your current spendable balance</source>
        <translation>Il tuo saldo spendibile attuale</translation>
    </message>
    <message>
        <source>Pending:</source>
        <translation>In attesa:</translation>
    </message>
    <message>
        <source>Total of transactions that have yet to be confirmed, and do not yet count toward the spendable balance</source>
        <translation>Totale delle transazioni in corso di conferma e che non sono ancora conteggiate nel saldo spendibile</translation>
    </message>
    <message>
        <source>Immature:</source>
        <translation>Immaturo:</translation>
    </message>
    <message>
        <source>Mined balance that has not yet matured</source>
        <translation>Importo generato dal mining e non ancora maturato</translation>
    </message>
    <message>
        <source>Balances</source>
        <translation>Saldo</translation>
    </message>
    <message>
        <source>Total:</source>
        <translation>Totale:</translation>
    </message>
    <message>
        <source>Your current total balance</source>
        <translation>Il tuo saldo totale attuale</translation>
    </message>
    <message>
        <source>Your current balance in watch-only addresses</source>
        <translation>Il tuo saldo attuale negli indirizzi di sola lettura</translation>
    </message>
    <message>
        <source>Spendable:</source>
        <translation>Spendibile:</translation>
    </message>
    <message>
        <source>Recent transactions</source>
        <translation>Transazioni recenti</translation>
    </message>
    <message>
        <source>Unconfirmed transactions to watch-only addresses</source>
        <translation>Transazioni non confermate su indirizzi di sola lettura</translation>
    </message>
    <message>
        <source>Mined balance in watch-only addresses that has not yet matured</source>
        <translation>Importo generato dal mining su indirizzi di sola lettura e non ancora maturato</translation>
    </message>
    <message>
        <source>Current total balance in watch-only addresses</source>
        <translation>Saldo corrente totale negli indirizzi di sola lettura</translation>
    </message>
</context>
<context>
    <name>PaymentServer</name>
<<<<<<< HEAD
    <message>
        <source>URI handling</source>
        <translation>Gestione URI</translation>
    </message>
    <message>
        <source>Invalid payment address %1</source>
        <translation>Indirizzo di pagamento non valido %1</translation>
    </message>
    <message>
        <source>Payment request rejected</source>
        <translation>Richiesta di pagamento respinta</translation>
    </message>
    <message>
        <source>Payment request network doesn't match client network.</source>
        <translation>La rete della richiesta di pagamento non corrisponde alla rete del client.</translation>
    </message>
    <message>
        <source>Payment request is not initialized.</source>
        <translation>La richiesta di pagamento non è stata inizializzata.</translation>
    </message>
    <message>
        <source>Requested payment amount of %1 is too small (considered dust).</source>
        <translation>L'importo di pagamento di %1 richiesto è troppo basso (considerato come trascurabile).</translation>
    </message>
    <message>
        <source>Payment request error</source>
        <translation>Errore di richiesta di pagamento</translation>
    </message>
    <message>
        <source>Cannot start zetacoin: click-to-pay handler</source>
        <translation>Impossibile avviare zetacoin: gestore click-to-pay</translation>
    </message>
    <message>
        <source>Payment request fetch URL is invalid: %1</source>
        <translation>URL di recupero della Richiesta di pagamento non valido: %1</translation>
    </message>
    <message>
        <source>URI cannot be parsed! This can be caused by an invalid Zetacoin address or malformed URI parameters.</source>
        <translation>Impossibile interpretare l'URI! I parametri URI o l'indirizzo Zetacoin potrebbero non essere corretti.</translation>
    </message>
    <message>
        <source>Payment request file handling</source>
        <translation>Gestione del file di richiesta del pagamento</translation>
    </message>
    <message>
        <source>Payment request file cannot be read! This can be caused by an invalid payment request file.</source>
        <translation>Impossibile leggere il file della richiesta di pagamento! Il file della richiesta di pagamento potrebbe non essere valido.</translation>
    </message>
    <message>
        <source>Payment request expired.</source>
        <translation>Richiesta di pagamento scaduta.</translation>
    </message>
    <message>
        <source>Unverified payment requests to custom payment scripts are unsupported.</source>
        <translation>Le richieste di pagamento non verificate verso script di pagamento personalizzati non sono supportate.</translation>
    </message>
    <message>
        <source>Invalid payment request.</source>
        <translation>Richiesta di pagamento non valida.</translation>
    </message>
    <message>
        <source>Refund from %1</source>
        <translation>Rimborso da %1</translation>
    </message>
    <message>
        <source>Payment request %1 is too large (%2 bytes, allowed %3 bytes).</source>
        <translation>La richiesta di pagamento %1 (%2 byte) supera la dimensione massima di %3 byte.</translation>
    </message>
    <message>
        <source>Error communicating with %1: %2</source>
        <translation>Errore di comunicazione con %1: %2</translation>
    </message>
    <message>
        <source>Payment request cannot be parsed!</source>
        <translation>La richiesta di pagamento non può essere analizzata!</translation>
    </message>
    <message>
        <source>Bad response from server %1</source>
        <translation>Risposta errata da parte del server %1</translation>
    </message>
    <message>
        <source>Payment acknowledged</source>
        <translation>Pagamento riconosciuto</translation>
    </message>
    <message>
        <source>Network request error</source>
        <translation>Errore di richiesta di rete</translation>
    </message>
</context>
=======
    </context>
>>>>>>> 0d719145
<context>
    <name>PeerTableModel</name>
    <message>
        <source>User Agent</source>
        <translation>User Agent</translation>
    </message>
    <message>
        <source>Node/Service</source>
        <translation>Nodo/Servizio</translation>
    </message>
    <message>
        <source>Ping Time</source>
        <translation>Tempo di ping</translation>
    </message>
</context>
<context>
    <name>QObject</name>
    <message>
        <source>Amount</source>
        <translation>Importo</translation>
    </message>
    <message>
        <source>Enter a Zetacoin address (e.g. %1)</source>
        <translation>Inserisci un indirizzo Zetacoin (ad es. %1)</translation>
    </message>
    <message>
        <source>%1 d</source>
        <translation>%1 d</translation>
    </message>
    <message>
        <source>%1 h</source>
        <translation>%1 h</translation>
    </message>
    <message>
        <source>%1 m</source>
        <translation>%1 m</translation>
    </message>
    <message>
        <source>%1 s</source>
        <translation>%1 s</translation>
    </message>
    <message>
        <source>None</source>
        <translation>Nessuno</translation>
    </message>
    <message>
        <source>N/A</source>
        <translation>N/D</translation>
    </message>
    <message>
        <source>%1 ms</source>
        <translation>%1 ms</translation>
    </message>
</context>
<context>
    <name>QRImageWidget</name>
    </context>
<context>
    <name>RPCConsole</name>
    <message>
        <source>N/A</source>
        <translation>N/D</translation>
    </message>
    <message>
        <source>Client version</source>
        <translation>Versione client</translation>
    </message>
    <message>
        <source>&amp;Information</source>
        <translation>&amp;Informazioni</translation>
    </message>
    <message>
        <source>Debug window</source>
        <translation>Finestra di debug</translation>
    </message>
    <message>
        <source>General</source>
        <translation>Generale</translation>
    </message>
    <message>
        <source>Using BerkeleyDB version</source>
        <translation>Versione BerkeleyDB in uso</translation>
    </message>
    <message>
        <source>Datadir</source>
        <translation>Datadir</translation>
    </message>
    <message>
        <source>Startup time</source>
        <translation>Ora di avvio</translation>
    </message>
    <message>
        <source>Network</source>
        <translation>Rete</translation>
    </message>
    <message>
        <source>Name</source>
        <translation>Nome</translation>
    </message>
    <message>
        <source>Number of connections</source>
        <translation>Numero di connessioni</translation>
    </message>
    <message>
        <source>Block chain</source>
        <translation>Block chain</translation>
    </message>
    <message>
        <source>Current number of blocks</source>
        <translation>Numero attuale di blocchi</translation>
    </message>
    <message>
        <source>Memory Pool</source>
        <translation>Memory Pool</translation>
    </message>
    <message>
        <source>Current number of transactions</source>
        <translation>Numero attuale di transazioni</translation>
    </message>
    <message>
        <source>Memory usage</source>
        <translation>Utilizzo memoria</translation>
<<<<<<< HEAD
    </message>
    <message>
        <source>Open the Zetacoin Core debug log file from the current data directory. This can take a few seconds for large log files.</source>
        <translation>Apre il file log di debug di Zetacoin Core dalla cartella dati attuale. Questa azione può richiedere alcuni secondi per file log di grandi dimensioni.</translation>
=======
>>>>>>> 0d719145
    </message>
    <message>
        <source>Received</source>
        <translation>Ricevuto</translation>
    </message>
    <message>
        <source>Sent</source>
        <translation>Inviato</translation>
    </message>
    <message>
        <source>&amp;Peers</source>
        <translation>&amp;Peer</translation>
    </message>
    <message>
        <source>Banned peers</source>
        <translation>Peers bannati</translation>
    </message>
    <message>
        <source>Select a peer to view detailed information.</source>
        <translation>Seleziona un peer per visualizzare informazioni più dettagliate.</translation>
    </message>
    <message>
        <source>Whitelisted</source>
        <translation>Whitelisted/sicuri</translation>
    </message>
    <message>
        <source>Direction</source>
        <translation>Direzione</translation>
    </message>
    <message>
        <source>Version</source>
        <translation>Versione</translation>
    </message>
    <message>
        <source>Starting Block</source>
        <translation>Blocco di partenza</translation>
    </message>
    <message>
        <source>Synced Headers</source>
        <translation>Headers sincronizzati</translation>
    </message>
    <message>
        <source>Synced Blocks</source>
        <translation>Blocchi sincronizzati</translation>
    </message>
    <message>
        <source>User Agent</source>
        <translation>User Agent</translation>
    </message>
    <message>
        <source>Open the %1 debug log file from the current data directory. This can take a few seconds for large log files.</source>
        <translation>Apri il file log del debug di %1 dalla cartella dati attuale. Può richiedere alcuni secondi per file di log di grandi dimensioni.</translation>
    </message>
    <message>
        <source>Decrease font size</source>
        <translation>Riduci dimensioni font.</translation>
    </message>
    <message>
        <source>Increase font size</source>
        <translation>Aumenta dimensioni font</translation>
    </message>
    <message>
        <source>Services</source>
        <translation>Servizi</translation>
    </message>
    <message>
        <source>Ban Score</source>
        <translation>Punteggio di Ban</translation>
    </message>
    <message>
        <source>Connection Time</source>
        <translation>Tempo di Connessione</translation>
    </message>
    <message>
        <source>Last Send</source>
        <translation>Ultimo Invio</translation>
    </message>
    <message>
        <source>Last Receive</source>
        <translation>Ultima Ricezione</translation>
    </message>
    <message>
        <source>Ping Time</source>
        <translation>Tempo di Ping</translation>
    </message>
    <message>
        <source>The duration of a currently outstanding ping.</source>
        <translation>La durata di un ping attualmente in corso.</translation>
    </message>
    <message>
        <source>Ping Wait</source>
        <translation>Attesa ping</translation>
    </message>
    <message>
        <source>Time Offset</source>
        <translation>Scarto Temporale</translation>
    </message>
    <message>
        <source>Last block time</source>
        <translation>Ora del blocco più recente</translation>
    </message>
    <message>
        <source>&amp;Open</source>
        <translation>&amp;Apri</translation>
    </message>
    <message>
        <source>&amp;Console</source>
        <translation>&amp;Console</translation>
    </message>
    <message>
        <source>&amp;Network Traffic</source>
        <translation>&amp;Traffico di Rete</translation>
    </message>
    <message>
        <source>&amp;Clear</source>
        <translation>&amp;Cancella</translation>
    </message>
    <message>
        <source>Totals</source>
        <translation>Totali</translation>
    </message>
    <message>
        <source>In:</source>
        <translation>Entrata:</translation>
    </message>
    <message>
        <source>Out:</source>
        <translation>Uscita:</translation>
    </message>
    <message>
        <source>Debug log file</source>
        <translation>File log del Debug</translation>
    </message>
    <message>
        <source>Clear console</source>
        <translation>Cancella console</translation>
    </message>
    <message>
        <source>&amp;Disconnect Node</source>
        <translation>&amp;Nodo Disconnesso</translation>
    </message>
    <message>
        <source>Ban Node for</source>
        <translation>Nodo Bannato perché</translation>
    </message>
    <message>
        <source>1 &amp;hour</source>
        <translation>1 &amp;ora</translation>
    </message>
    <message>
        <source>1 &amp;day</source>
        <translation>1 &amp;giorno</translation>
    </message>
    <message>
        <source>1 &amp;week</source>
        <translation>1 &amp;settimana</translation>
    </message>
    <message>
        <source>1 &amp;year</source>
        <translation>1 &amp;anno</translation>
    </message>
    <message>
        <source>&amp;Unban Node</source>
        <translation>&amp;Elimina Ban Nodo</translation>
    </message>
    <message>
<<<<<<< HEAD
        <source>Welcome to the Zetacoin Core RPC console.</source>
        <translation>Benvenuto nella console RPC di Zetacoin Core.</translation>
=======
        <source>Welcome to the %1 RPC console.</source>
        <translation>Benvenuto nella console RPC di %1.</translation>
>>>>>>> 0d719145
    </message>
    <message>
        <source>Use up and down arrows to navigate history, and &lt;b&gt;Ctrl-L&lt;/b&gt; to clear screen.</source>
        <translation>Usa le frecce direzionali per scorrere la cronologia, e &lt;b&gt;Ctrl-L&lt;/b&gt; per cancellarla.</translation>
    </message>
    <message>
        <source>Type &lt;b&gt;help&lt;/b&gt; for an overview of available commands.</source>
        <translation>Scrivi &lt;b&gt;help&lt;/b&gt; per un riassunto dei comandi disponibili.</translation>
    </message>
    <message>
        <source>%1 B</source>
        <translation>%1 B</translation>
    </message>
    <message>
        <source>%1 KB</source>
        <translation>%1 KB</translation>
    </message>
    <message>
        <source>%1 MB</source>
        <translation>%1 MB</translation>
    </message>
    <message>
        <source>%1 GB</source>
        <translation>%1 GB</translation>
    </message>
    <message>
        <source>(node id: %1)</source>
        <translation>(id nodo: %1)</translation>
    </message>
    <message>
        <source>via %1</source>
        <translation>via %1</translation>
    </message>
    <message>
        <source>never</source>
        <translation>mai</translation>
    </message>
    <message>
        <source>Inbound</source>
        <translation>In entrata</translation>
    </message>
    <message>
        <source>Outbound</source>
        <translation>In uscita</translation>
    </message>
    <message>
        <source>Yes</source>
        <translation>Si</translation>
    </message>
    <message>
        <source>No</source>
        <translation>No</translation>
    </message>
    <message>
        <source>Unknown</source>
        <translation>Sconosciuto</translation>
    </message>
</context>
<context>
    <name>ReceiveCoinsDialog</name>
    <message>
        <source>&amp;Amount:</source>
        <translation>&amp;Importo:</translation>
    </message>
    <message>
        <source>&amp;Label:</source>
        <translation>&amp;Etichetta:</translation>
    </message>
    <message>
        <source>&amp;Message:</source>
        <translation>&amp;Messaggio:</translation>
    </message>
    <message>
        <source>Reuse one of the previously used receiving addresses. Reusing addresses has security and privacy issues. Do not use this unless re-generating a payment request made before.</source>
        <translation>Riutilizza uno degli indirizzi di ricezione generati in precedenza. Riutilizzare un indirizzo comporta problemi di sicurezza e privacy. Non selezionare questa opzione a meno che non si stia rigenerando una richiesta di pagamento creata in precedenza.</translation>
    </message>
    <message>
        <source>R&amp;euse an existing receiving address (not recommended)</source>
        <translation>R&amp;iusa un indirizzo di ricezione (non raccomandato)</translation>
    </message>
    <message>
        <source>An optional message to attach to the payment request, which will be displayed when the request is opened. Note: The message will not be sent with the payment over the Zetacoin network.</source>
        <translation>Un messaggio opzionale da allegare e mostrare all'apertura della richiesta di pagamento. Nota: Il messaggio non sarà inviato con il pagamento sulla rete Zetacoin.</translation>
    </message>
    <message>
        <source>An optional label to associate with the new receiving address.</source>
        <translation>Un'etichetta opzionale da associare al nuovo indirizzo di ricezione.</translation>
    </message>
    <message>
        <source>Use this form to request payments. All fields are &lt;b&gt;optional&lt;/b&gt;.</source>
        <translation>Usa questo modulo per richiedere pagamenti. Tutti i campi sono &lt;b&gt;opzionali&lt;/b&gt;.</translation>
    </message>
    <message>
        <source>An optional amount to request. Leave this empty or zero to not request a specific amount.</source>
        <translation>Un importo opzionale da associare alla richiesta. Lasciare vuoto o a zero per non richiedere un importo specifico.</translation>
    </message>
    <message>
        <source>Clear all fields of the form.</source>
        <translation>Cancellare tutti i campi del modulo.</translation>
    </message>
    <message>
        <source>Clear</source>
        <translation>Cancella</translation>
    </message>
    <message>
        <source>Requested payments history</source>
        <translation>Cronologia pagamenti richiesti</translation>
    </message>
    <message>
        <source>&amp;Request payment</source>
        <translation>&amp;Richiedi pagamento</translation>
    </message>
    <message>
        <source>Show the selected request (does the same as double clicking an entry)</source>
        <translation>Mostra la richiesta selezionata (produce lo stesso effetto di un doppio click su una voce)</translation>
    </message>
    <message>
        <source>Show</source>
        <translation>Mostra</translation>
    </message>
    <message>
        <source>Remove the selected entries from the list</source>
        <translation>Rimuovi le voci selezionate dalla lista</translation>
    </message>
    <message>
        <source>Remove</source>
        <translation>Rimuovi</translation>
    </message>
    </context>
<context>
    <name>ReceiveRequestDialog</name>
    <message>
        <source>QR Code</source>
        <translation>Codice QR</translation>
    </message>
    <message>
        <source>Copy &amp;URI</source>
        <translation>Copia &amp;URI</translation>
    </message>
    <message>
        <source>Copy &amp;Address</source>
        <translation>Copia &amp;Indirizzo</translation>
    </message>
    <message>
        <source>&amp;Save Image...</source>
        <translation>&amp;Salva Immagine...</translation>
    </message>
    </context>
<context>
    <name>RecentRequestsTableModel</name>
    </context>
<context>
    <name>SendCoinsDialog</name>
    <message>
        <source>Send Coins</source>
        <translation>Invia Zetacoin</translation>
    </message>
    <message>
        <source>Coin Control Features</source>
        <translation>Funzionalità di Coin Control</translation>
    </message>
    <message>
        <source>Inputs...</source>
        <translation>Input...</translation>
    </message>
    <message>
        <source>automatically selected</source>
        <translation>selezionato automaticamente</translation>
    </message>
    <message>
        <source>Insufficient funds!</source>
        <translation>Fondi insufficienti!</translation>
    </message>
    <message>
        <source>Quantity:</source>
        <translation>Quantità:</translation>
    </message>
    <message>
        <source>Bytes:</source>
        <translation>Byte:</translation>
    </message>
    <message>
        <source>Amount:</source>
        <translation>Importo:</translation>
    </message>
    <message>
        <source>Priority:</source>
        <translation>Priorità:</translation>
    </message>
    <message>
        <source>Fee:</source>
        <translation>Commissione:</translation>
    </message>
    <message>
        <source>After Fee:</source>
        <translation>Dopo Commissione:</translation>
    </message>
    <message>
        <source>Change:</source>
        <translation>Resto:</translation>
    </message>
    <message>
        <source>If this is activated, but the change address is empty or invalid, change will be sent to a newly generated address.</source>
        <translation>In caso di abilitazione con indirizzo vuoto o non valido, il resto sarà inviato ad un nuovo indirizzo generato appositamente.</translation>
    </message>
    <message>
        <source>Custom change address</source>
        <translation>Personalizza indirizzo di resto</translation>
    </message>
    <message>
        <source>Transaction Fee:</source>
        <translation>Commissione di Transazione:</translation>
    </message>
    <message>
        <source>Choose...</source>
        <translation>Scegli...</translation>
    </message>
    <message>
        <source>collapse fee-settings</source>
        <translation>minimizza le impostazioni di commissione</translation>
    </message>
    <message>
        <source>per kilobyte</source>
        <translation>per kilobyte</translation>
    </message>
    <message>
        <source>If the custom fee is set to 1000 satoshis and the transaction is only 250 bytes, then "per kilobyte" only pays 250 satoshis in fee, while "total at least" pays 1000 satoshis. For transactions bigger than a kilobyte both pay by kilobyte.</source>
        <translation>Se la commissione personalizzata è impostata su 1000 satoshi e la transazione è di soli 250 byte, allora "per kilobyte" paga solo 250 satoshi di commissione, mentre "somma almeno" paga 1000 satoshi. Per transazioni più grandi di un kilobyte, entrambe le opzioni pagano al kilobyte.</translation>
    </message>
    <message>
        <source>Hide</source>
        <translation>Nascondi</translation>
    </message>
    <message>
        <source>total at least</source>
        <translation>somma almeno</translation>
    </message>
    <message>
        <source>Paying only the minimum fee is just fine as long as there is less transaction volume than space in the blocks. But be aware that this can end up in a never confirming transaction once there is more demand for zetacoin transactions than the network can process.</source>
        <translation>Non vi è alcuna controindicazione a pagare la commissione minima, a patto che il volume delle transazioni sia inferiore allo spazio disponibile nei blocchi. Occorre comunque essere consapevoli che ciò potrebbe impedire la conferma delle transazioni nel caso in cui la rete risultasse satura.</translation>
    </message>
    <message>
        <source>(read the tooltip)</source>
        <translation>(leggi il suggerimento)</translation>
    </message>
    <message>
        <source>Recommended:</source>
        <translation>Raccomandata:</translation>
    </message>
    <message>
        <source>Custom:</source>
        <translation>Personalizzata:</translation>
    </message>
    <message>
        <source>(Smart fee not initialized yet. This usually takes a few blocks...)</source>
        <translation>(Commissione intelligente non ancora inizializzata. Normalmente richiede un'attesa di alcuni blocchi...)</translation>
    </message>
    <message>
        <source>Confirmation time:</source>
        <translation>Tempo di conferma:</translation>
    </message>
    <message>
        <source>normal</source>
        <translation>normale</translation>
    </message>
    <message>
        <source>fast</source>
        <translation>veloce</translation>
    </message>
    <message>
        <source>Send to multiple recipients at once</source>
        <translation>Invia simultaneamente a più beneficiari</translation>
    </message>
    <message>
        <source>Add &amp;Recipient</source>
        <translation>&amp;Aggiungi beneficiario</translation>
    </message>
    <message>
        <source>Clear all fields of the form.</source>
        <translation>Cancellare tutti i campi del modulo.</translation>
    </message>
    <message>
        <source>Dust:</source>
        <translation>Trascurabile:</translation>
    </message>
    <message>
        <source>Clear &amp;All</source>
        <translation>Cancella &amp;tutto</translation>
    </message>
    <message>
        <source>Balance:</source>
        <translation>Saldo:</translation>
    </message>
    <message>
        <source>Confirm the send action</source>
        <translation>Conferma l'azione di invio</translation>
    </message>
    <message>
        <source>S&amp;end</source>
        <translation>&amp;Invia</translation>
    </message>
<<<<<<< HEAD
    <message>
        <source>Confirm send coins</source>
        <translation>Conferma l'invio di zetacoin</translation>
    </message>
    <message>
        <source>%1 to %2</source>
        <translation>%1 a %2</translation>
    </message>
    <message>
        <source>Copy quantity</source>
        <translation>Copia quantità</translation>
    </message>
    <message>
        <source>Copy amount</source>
        <translation>Copia importo</translation>
    </message>
    <message>
        <source>Copy fee</source>
        <translation>Copia commissione</translation>
    </message>
    <message>
        <source>Copy after fee</source>
        <translation>Copia dopo commissione</translation>
    </message>
    <message>
        <source>Copy bytes</source>
        <translation>Copia byte</translation>
    </message>
    <message>
        <source>Copy priority</source>
        <translation>Copia priorità</translation>
    </message>
    <message>
        <source>Copy change</source>
        <translation>Copia resto</translation>
    </message>
    <message>
        <source>Total Amount %1</source>
        <translation>Ammontare Totale %1</translation>
    </message>
    <message>
        <source>or</source>
        <translation>o</translation>
    </message>
    <message>
        <source>The amount to pay must be larger than 0.</source>
        <translation>L'importo da pagare deve essere maggiore di 0.</translation>
    </message>
    <message>
        <source>The amount exceeds your balance.</source>
        <translation>L'importo è superiore al tuo saldo attuale.</translation>
    </message>
    <message>
        <source>The total exceeds your balance when the %1 transaction fee is included.</source>
        <translation>Il totale è superiore al tuo saldo attuale includendo la commissione di %1.</translation>
    </message>
    <message>
        <source>Transaction creation failed!</source>
        <translation>Creazione transazione fallita!</translation>
    </message>
    <message>
        <source>The transaction was rejected! This might happen if some of the coins in your wallet were already spent, such as if you used a copy of wallet.dat and coins were spent in the copy but not marked as spent here.</source>
        <translation>La transazione è stata respinta! Questo può accadere se alcuni zetacoin nel tuo portamonete sono già stati spesi, come nel caso in cui tu avessi utilizzato una copia del file wallet.dat per spendere zetacoin e questi non fossero stati considerati come spesi dal portamonete corrente.</translation>
    </message>
    <message>
        <source>A fee higher than %1 is considered an absurdly high fee.</source>
        <translation>Una commissione maggiore di %1 è considerata irragionevolmente elevata.</translation>
    </message>
    <message>
        <source>Payment request expired.</source>
        <translation>Richiesta di pagamento scaduta.</translation>
    </message>
    <message>
        <source>Pay only the required fee of %1</source>
        <translation>Paga solamente la commissione richiesta di %1</translation>
    </message>
    <message numerus="yes">
        <source>Estimated to begin confirmation within %n block(s).</source>
        <translation><numerusform>Inizio delle conferme stimato entro %n blocco.</numerusform><numerusform>Inizio delle conferme stimato entro %n blocchi.</numerusform></translation>
    </message>
    <message>
        <source>The recipient address is not valid. Please recheck.</source>
        <translation>L'indirizzo del beneficiario non è valido. Si prega di ricontrollare.</translation>
    </message>
    <message>
        <source>Duplicate address found: addresses should only be used once each.</source>
        <translation>Rilevato un indirizzo duplicato Ciascun indirizzo dovrebbe essere utilizzato una sola volta.</translation>
    </message>
    <message>
        <source>Warning: Invalid Zetacoin address</source>
        <translation>Attenzione: Indirizzo Zetacoin non valido</translation>
    </message>
    <message>
        <source>(no label)</source>
        <translation>(nessuna etichetta)</translation>
    </message>
    <message>
        <source>Warning: Unknown change address</source>
        <translation>Attenzione: Indirizzo per il resto sconosciuto</translation>
    </message>
    <message>
        <source>Copy dust</source>
        <translation>Copia trascurabile</translation>
    </message>
    <message>
        <source>Are you sure you want to send?</source>
        <translation>Sei sicuro di voler inviare?</translation>
    </message>
    <message>
        <source>added as transaction fee</source>
        <translation>aggiunto come tassa di transazione</translation>
    </message>
</context>
=======
    </context>
>>>>>>> 0d719145
<context>
    <name>SendCoinsEntry</name>
    <message>
        <source>A&amp;mount:</source>
        <translation>&amp;Importo:</translation>
    </message>
    <message>
        <source>Pay &amp;To:</source>
        <translation>Paga &amp;a:</translation>
    </message>
    <message>
        <source>&amp;Label:</source>
        <translation>&amp;Etichetta:</translation>
    </message>
    <message>
        <source>Choose previously used address</source>
        <translation>Scegli un indirizzo usato precedentemente</translation>
    </message>
    <message>
        <source>This is a normal payment.</source>
        <translation>Questo è un normale pagamento.</translation>
    </message>
    <message>
        <source>The Zetacoin address to send the payment to</source>
        <translation>L'indirizzo Zetacoin a cui vuoi inviare il pagamento</translation>
    </message>
    <message>
        <source>Alt+A</source>
        <translation>Alt+A</translation>
    </message>
    <message>
        <source>Paste address from clipboard</source>
        <translation>Incollare l'indirizzo dagli appunti</translation>
    </message>
    <message>
        <source>Alt+P</source>
        <translation>Alt+P</translation>
    </message>
    <message>
        <source>Remove this entry</source>
        <translation>Rimuovi questa voce</translation>
    </message>
    <message>
        <source>The fee will be deducted from the amount being sent. The recipient will receive less zetacoins than you enter in the amount field. If multiple recipients are selected, the fee is split equally.</source>
        <translation>La commissione sarà sottratta dall'importo che si sta inviando. Il beneficiario riceverà un totale di zetacoin inferiore al valore digitato. Nel caso in cui siano stati selezionati più beneficiari la commissione sarà suddivisa in parti uguali.</translation>
    </message>
    <message>
        <source>S&amp;ubtract fee from amount</source>
        <translation>S&amp;ottrae la commissione dall'importo</translation>
    </message>
    <message>
        <source>Message:</source>
        <translation>Messaggio:</translation>
    </message>
    <message>
        <source>This is an unauthenticated payment request.</source>
        <translation>Questa è una richiesta di pagamento non autenticata.</translation>
    </message>
    <message>
        <source>This is an authenticated payment request.</source>
        <translation>Questa è una richiesta di pagamento autenticata.</translation>
    </message>
    <message>
        <source>Enter a label for this address to add it to the list of used addresses</source>
        <translation>Inserisci un'etichetta per questo indirizzo per aggiungerlo alla lista degli indirizzi utilizzati</translation>
    </message>
    <message>
        <source>A message that was attached to the zetacoin: URI which will be stored with the transaction for your reference. Note: This message will not be sent over the Zetacoin network.</source>
        <translation>Messaggio incluso nel zetacoin URI e che sarà memorizzato con la transazione per vostro riferimento. Nota: Questo messaggio non sarà inviato attraverso la rete Zetacoin.</translation>
    </message>
    <message>
        <source>Pay To:</source>
        <translation>Pagare a:</translation>
    </message>
    <message>
        <source>Memo:</source>
        <translation>Memo:</translation>
    </message>
    </context>
<context>
    <name>SendConfirmationDialog</name>
    </context>
<context>
    <name>ShutdownWindow</name>
    <message>
<<<<<<< HEAD
        <source>Zetacoin Core is shutting down...</source>
        <translation>Arresto di Zetacoin Core in corso...</translation>
=======
        <source>%1 is shutting down...</source>
        <translation>Arresto di %1 in corso...</translation>
>>>>>>> 0d719145
    </message>
    <message>
        <source>Do not shut down the computer until this window disappears.</source>
        <translation>Non spegnere il computer fino a quando questa finestra non si sarà chiusa.</translation>
    </message>
</context>
<context>
    <name>SignVerifyMessageDialog</name>
    <message>
        <source>Signatures - Sign / Verify a Message</source>
        <translation>Firme - Firma / Verifica un messaggio</translation>
    </message>
    <message>
        <source>&amp;Sign Message</source>
        <translation>&amp;Firma Messaggio</translation>
    </message>
    <message>
        <source>You can sign messages/agreements with your addresses to prove you can receive zetacoins sent to them. Be careful not to sign anything vague or random, as phishing attacks may try to trick you into signing your identity over to them. Only sign fully-detailed statements you agree to.</source>
        <translation>È possibile firmare messaggi/accordi con i propri indirizzi in modo da dimostrare di poter ricevere zetacoin attraverso di essi. Si consiglia di prestare attenzione a non firmare dichiarazioni vaghe o casuali, attacchi di phishing potrebbero cercare di indurre ad apporre la firma su di esse. Si raccomanda di firmare esclusivamente dichiarazioni completamente dettagliate e delle quali si condivide in pieno il contenuto.</translation>
    </message>
    <message>
        <source>The Zetacoin address to sign the message with</source>
        <translation>L'indirizzo Zetacoin da utilizzare per firmare il messaggio</translation>
    </message>
    <message>
        <source>Choose previously used address</source>
        <translation>Scegli un indirizzo usato precedentemente</translation>
    </message>
    <message>
        <source>Alt+A</source>
        <translation>Alt+A</translation>
    </message>
    <message>
        <source>Paste address from clipboard</source>
        <translation>Incolla l'indirizzo dagli appunti</translation>
    </message>
    <message>
        <source>Alt+P</source>
        <translation>Alt+P</translation>
    </message>
    <message>
        <source>Enter the message you want to sign here</source>
        <translation>Inserisci qui il messaggio che vuoi firmare</translation>
    </message>
    <message>
        <source>Signature</source>
        <translation>Firma</translation>
    </message>
    <message>
        <source>Copy the current signature to the system clipboard</source>
        <translation>Copia la firma corrente nella clipboard</translation>
    </message>
    <message>
        <source>Sign the message to prove you own this Zetacoin address</source>
        <translation>Firma un messaggio per dimostrare di possedere questo indirizzo Zetacoin</translation>
    </message>
    <message>
        <source>Sign &amp;Message</source>
        <translation>Firma &amp;Messaggio</translation>
    </message>
    <message>
        <source>Reset all sign message fields</source>
        <translation>Reimposta tutti i campi della firma messaggio</translation>
    </message>
    <message>
        <source>Clear &amp;All</source>
        <translation>Cancella &amp;Tutto</translation>
    </message>
    <message>
        <source>&amp;Verify Message</source>
        <translation>&amp;Verifica Messaggio</translation>
    </message>
    <message>
        <source>Enter the receiver's address, message (ensure you copy line breaks, spaces, tabs, etc. exactly) and signature below to verify the message. Be careful not to read more into the signature than what is in the signed message itself, to avoid being tricked by a man-in-the-middle attack. Note that this only proves the signing party receives with the address, it cannot prove sendership of any transaction!</source>
        <translation>Per verificare il messaggio inserire l'indirizzo del firmatario, il messaggio e la firma nei campi sottostanti, assicurandosi di copiare esattamente anche ritorni a capo, spazi, tabulazioni, etc.. Si raccomanda di non lasciarsi fuorviare dalla firma a leggere più di quanto non sia riportato nel testo del messaggio stesso, in modo da evitare di cadere vittima di attacchi di tipo man-in-the-middle. Si ricorda che la verifica della firma dimostra soltanto che il firmatario può ricevere pagamenti con l'indirizzo corrispondente, non prova l'invio di alcuna transazione.</translation>
    </message>
    <message>
        <source>The Zetacoin address the message was signed with</source>
        <translation>L'indirizzo Zetacoin con cui è stato contrassegnato il messaggio</translation>
    </message>
    <message>
        <source>Verify the message to ensure it was signed with the specified Zetacoin address</source>
        <translation>Verifica il messaggio per accertare che sia stato firmato con l'indirizzo specificato</translation>
    </message>
    <message>
        <source>Verify &amp;Message</source>
        <translation>Verifica &amp;Messaggio</translation>
    </message>
    <message>
        <source>Reset all verify message fields</source>
        <translation>Reimposta tutti i campi della verifica messaggio</translation>
    </message>
    </context>
<context>
    <name>SplashScreen</name>
    <message>
        <source>[testnet]</source>
        <translation>[testnet]</translation>
    </message>
</context>
<context>
    <name>TrafficGraphWidget</name>
    <message>
        <source>KB/s</source>
        <translation>KB/s</translation>
    </message>
</context>
<context>
    <name>TransactionDesc</name>
    </context>
<context>
    <name>TransactionDescDialog</name>
    <message>
        <source>This pane shows a detailed description of the transaction</source>
        <translation>Questo pannello mostra una descrizione dettagliata della transazione</translation>
    </message>
<<<<<<< HEAD
    <message>
        <source>The entered address does not refer to a key.</source>
        <translation>L'indirizzo zetacoin inserito non è associato a nessuna chiave.</translation>
    </message>
    <message>
        <source>Wallet unlock was cancelled.</source>
        <translation>Sblocco del portamonete annullato.</translation>
    </message>
    <message>
        <source>Private key for the entered address is not available.</source>
        <translation>La chiave privata per l'indirizzo inserito non è disponibile.</translation>
    </message>
    <message>
        <source>Message signing failed.</source>
        <translation>Firma messaggio fallita.</translation>
    </message>
    <message>
        <source>Message signed.</source>
        <translation>Messaggio firmato.</translation>
    </message>
    <message>
        <source>The signature could not be decoded.</source>
        <translation>Non è stato possibile decodificare la firma.</translation>
    </message>
    <message>
        <source>Please check the signature and try again.</source>
        <translation>Per favore controlla la firma e prova di nuovo.</translation>
    </message>
    <message>
        <source>The signature did not match the message digest.</source>
        <translation>La firma non corrisponde al digest del messaggio.</translation>
    </message>
    <message>
        <source>Message verification failed.</source>
        <translation>Verifica messaggio fallita.</translation>
    </message>
    <message>
        <source>Message verified.</source>
        <translation>Messaggio verificato.</translation>
    </message>
</context>
<context>
    <name>SplashScreen</name>
    <message>
        <source>Zetacoin Core</source>
        <translation>Zetacoin Core</translation>
    </message>
    <message>
        <source>The Zetacoin Core developers</source>
        <translation>Gli sviluppatori di Zetacoin Core</translation>
    </message>
    <message>
        <source>[testnet]</source>
        <translation>[testnet]</translation>
    </message>
</context>
=======
    </context>
<context>
    <name>TransactionTableModel</name>
    </context>
>>>>>>> 0d719145
<context>
    <name>TransactionView</name>
    </context>
<context>
<<<<<<< HEAD
    <name>TransactionDesc</name>
    <message>
        <source>Open until %1</source>
        <translation>Aperto fino a %1</translation>
    </message>
    <message>
        <source>conflicted</source>
        <translation>in conflitto</translation>
    </message>
    <message>
        <source>%1/offline</source>
        <translation>%1/offline</translation>
    </message>
    <message>
        <source>%1/unconfirmed</source>
        <translation>%1/non confermata</translation>
    </message>
    <message>
        <source>%1 confirmations</source>
        <translation>%1 conferme</translation>
    </message>
    <message>
        <source>Status</source>
        <translation>Stato</translation>
    </message>
    <message numerus="yes">
        <source>, broadcast through %n node(s)</source>
        <translation><numerusform>, trasmesso attraverso %n nodo</numerusform><numerusform>, trasmessa attraverso %n nodi</numerusform></translation>
    </message>
    <message>
        <source>Date</source>
        <translation>Data</translation>
    </message>
    <message>
        <source>Source</source>
        <translation>Sorgente</translation>
    </message>
    <message>
        <source>Generated</source>
        <translation>Generato</translation>
    </message>
    <message>
        <source>From</source>
        <translation>Da</translation>
    </message>
    <message>
        <source>To</source>
        <translation>A</translation>
    </message>
    <message>
        <source>own address</source>
        <translation>proprio indirizzo</translation>
    </message>
    <message>
        <source>watch-only</source>
        <translation>sola lettura</translation>
    </message>
    <message>
        <source>label</source>
        <translation>etichetta</translation>
    </message>
    <message>
        <source>Credit</source>
        <translation>Credito</translation>
    </message>
    <message numerus="yes">
        <source>matures in %n more block(s)</source>
        <translation><numerusform>matura tra %n blocco</numerusform><numerusform>matura tra %n blocchi</numerusform></translation>
    </message>
    <message>
        <source>not accepted</source>
        <translation>non accettate</translation>
    </message>
    <message>
        <source>Debit</source>
        <translation>Debito</translation>
    </message>
    <message>
        <source>Total debit</source>
        <translation>Debito totale</translation>
    </message>
    <message>
        <source>Total credit</source>
        <translation>Credito totale</translation>
    </message>
    <message>
        <source>Transaction fee</source>
        <translation>Commissione transazione</translation>
    </message>
    <message>
        <source>Net amount</source>
        <translation>Importo netto</translation>
    </message>
    <message>
        <source>Message</source>
        <translation>Messaggio</translation>
    </message>
    <message>
        <source>Comment</source>
        <translation>Commento</translation>
    </message>
    <message>
        <source>Transaction ID</source>
        <translation>ID della transazione</translation>
    </message>
    <message>
        <source>Merchant</source>
        <translation>Commerciante</translation>
    </message>
    <message>
        <source>Generated coins must mature %1 blocks before they can be spent. When you generated this block, it was broadcast to the network to be added to the block chain. If it fails to get into the chain, its state will change to "not accepted" and it won't be spendable. This may occasionally happen if another node generates a block within a few seconds of yours.</source>
        <translation>È necessario attendere %1 blocchi prima che i zetacoin generati possano essere spesi. Al momento della generazione questo blocco è stato trasmesso alla rete in modo da poter essere aggiunto alla block chain. Se l'inserimento avrà esito negativo lo stato del blocco sarà modificato in "non accettato" ed esso risulterà non spendibile. Ciò può verificarsi occasionalmente nel caso in cui un altro blocco sia stato generato entro pochi secondi dal tuo.</translation>
    </message>
    <message>
        <source>Debug information</source>
        <translation>Informazione di debug</translation>
    </message>
    <message>
        <source>Transaction</source>
        <translation>Transazione</translation>
    </message>
    <message>
        <source>Inputs</source>
        <translation>Input</translation>
    </message>
    <message>
        <source>Amount</source>
        <translation>Importo</translation>
    </message>
    <message>
        <source>true</source>
        <translation>vero</translation>
    </message>
    <message>
        <source>false</source>
        <translation>falso</translation>
    </message>
    <message>
        <source>, has not been successfully broadcast yet</source>
        <translation>, non è ancora stata trasmessa con successo</translation>
    </message>
    <message numerus="yes">
        <source>Open for %n more block(s)</source>
        <translation><numerusform>Aperto per %n altro blocco</numerusform><numerusform>Aperto per altri %n blocchi</numerusform></translation>
    </message>
=======
    <name>UnitDisplayStatusBarControl</name>
>>>>>>> 0d719145
    <message>
        <source>Unit to show amounts in. Click to select another unit.</source>
        <translation>Unità con cui visualizzare gli importi. Clicca per selezionare un'altra unità.</translation>
    </message>
</context>
<context>
    <name>WalletFrame</name>
    </context>
<context>
    <name>WalletModel</name>
    </context>
<context>
    <name>WalletView</name>
    </context>
<context>
    <name>bitcoin-core</name>
    <message>
        <source>Options:</source>
        <translation>Opzioni:</translation>
    </message>
    <message>
        <source>Specify data directory</source>
        <translation>Specifica la cartella dati</translation>
    </message>
    <message>
        <source>Connect to a node to retrieve peer addresses, and disconnect</source>
        <translation>Connessione ad un nodo e successiva disconnessione per recuperare gli indirizzi dei peer</translation>
    </message>
    <message>
        <source>Specify your own public address</source>
        <translation>Specifica il tuo indirizzo pubblico</translation>
    </message>
    <message>
        <source>Accept command line and JSON-RPC commands</source>
        <translation>Accetta comandi da riga di comando e JSON-RPC</translation>
    </message>
    <message>
        <source>If &lt;category&gt; is not supplied or if &lt;category&gt; = 1, output all debugging information.</source>
        <translation>Se &lt;category&gt; non è specificato oppure se &lt;category&gt; = 1, mostra tutte le informazioni di debug.</translation>
    </message>
    <message>
        <source>Prune configured below the minimum of %d MiB.  Please use a higher number.</source>
        <translation>La modalità prune è configurata al di sotto del minimo di %d MB. Si prega di utilizzare un valore più elevato.</translation>
    </message>
    <message>
        <source>Prune: last wallet synchronisation goes beyond pruned data. You need to -reindex (download the whole blockchain again in case of pruned node)</source>
        <translation>Prune: l'ultima sincronizzazione del wallet risulta essere oltre la riduzione dei dati. È necessario eseguire un -reindex (scaricare nuovamente la blockchain in caso di nodo pruned)</translation>
    </message>
    <message>
        <source>Reduce storage requirements by pruning (deleting) old blocks. This mode is incompatible with -txindex and -rescan. Warning: Reverting this setting requires re-downloading the entire blockchain. (default: 0 = disable pruning blocks, &gt;%u = target size in MiB to use for block files)</source>
        <translation>Riduce i requisiti di spazio di archiviazione attraverso la rimozione dei vecchi blocchi (pruning). Questa modalità è incompatibile con l'opzione -txindex e -rescan. Attenzione: ripristinando questa opzione l'intera blockchain dovrà essere riscaricata. (default: 0 = disabilita il pruning, &gt;%u = dimensione desiderata in MiB per i file dei blocchi)</translation>
    </message>
    <message>
        <source>Rescans are not possible in pruned mode. You will need to use -reindex which will download the whole blockchain again.</source>
        <translation>Non è possibile un Rescan in modalità pruned. Sarà necessario utilizzare -reindex che farà scaricare nuovamente tutta la blockchain.</translation>
    </message>
    <message>
        <source>Error: A fatal internal error occurred, see debug.log for details</source>
        <translation>Errore: si è presentato un errore interno fatale, consulta il file debug.log per maggiori dettagli</translation>
    </message>
    <message>
        <source>Fee (in %s/kB) to add to transactions you send (default: %s)</source>
        <translation>Commissione (in %s/kB) da aggiungere alle transazioni inviate (default: %s)</translation>
    </message>
    <message>
        <source>Pruning blockstore...</source>
        <translation>Pruning del blockstore...</translation>
    </message>
    <message>
        <source>Run in the background as a daemon and accept commands</source>
        <translation>Esegui in background come demone ed accetta i comandi</translation>
    </message>
    <message>
        <source>Unable to start HTTP server. See debug log for details.</source>
        <translation>Impossibile avviare il server HTTP. Dettagli nel log di debug.</translation>
    </message>
    <message>
        <source>Accept connections from outside (default: 1 if no -proxy or -connect)</source>
        <translation>Accetta connessioni dall'esterno (predefinito: 1 se -proxy o -connect non sono utilizzati)</translation>
    </message>
    <message>
        <source>Bitcoin Core</source>
        <translation>Bitcoin Core</translation>
    </message>
    <message>
        <source>-fallbackfee is set very high! This is the transaction fee you may pay when fee estimates are not available.</source>
        <translation>-fallbackfee è impostato su un valore molto elevato! Questa è la commissione che potresti pagare quando la stima della commissione non è disponibile.</translation>
    </message>
    <message>
        <source>A fee rate (in %s/kB) that will be used when fee estimation has insufficient data (default: %s)</source>
        <translation>Un importo (in %s/kB) che sarà utilizzato quando la stima delle commissioni non ha abbastanza dati (default: %s)</translation>
    </message>
    <message>
        <source>Accept relayed transactions received from whitelisted peers even when not relaying transactions (default: %d)</source>
        <translation>Accetta le transazioni trasmesse ricevute da peers in whitelist anche se non si stanno trasmettendo transazioni (default: %d)</translation>
    </message>
    <message>
        <source>Bind to given address and always listen on it. Use [host]:port notation for IPv6</source>
        <translation>Associa all'indirizzo indicato e resta permanentemente in ascolto su di esso. Usa la notazione [host]:porta per l'IPv6</translation>
    </message>
    <message>
        <source>Delete all wallet transactions and only recover those parts of the blockchain through -rescan on startup</source>
        <translation>Elimina tutte le transazioni dal portamonete e recupera solo quelle che fanno parte della blockchain attraverso il comando -rescan all'avvio.</translation>
    </message>
    <message>
        <source>Distributed under the MIT software license, see the accompanying file COPYING or &lt;http://www.opensource.org/licenses/mit-license.php&gt;.</source>
        <translation>Distribuito secondo la licenza software MIT, vedi il file COPYING incluso oppure &lt;http://www.opensource.org/licenses/mit-license.php&gt;.</translation>
    </message>
    <message>
        <source>Equivalent bytes per sigop in transactions for relay and mining (default: %u)</source>
        <translation>Byte equivalenti per ottimizzazione segnale dedicati a ritrasmissione ed estrazione (default: %u)</translation>
    </message>
    <message>
        <source>Error loading %s: You can't enable HD on a already existing non-HD wallet</source>
        <translation>Errore caricamento %s: Non puoi abilitare HD in un portafoglio non-HD già esistente</translation>
    </message>
    <message>
<<<<<<< HEAD
        <source>Copy raw transaction</source>
        <translation>Copia la transazione raw</translation>
    </message>
    <message>
        <source>Edit label</source>
        <translation>Modifica l'etichetta</translation>
=======
        <source>Error reading %s! All keys read correctly, but transaction data or address book entries might be missing or incorrect.</source>
        <translation>Errore lettura %s! Tutte le chiavi sono state lette correttamente, ma i dati delle transazioni o della rubrica potrebbero essere mancanti o non corretti.</translation>
>>>>>>> 0d719145
    </message>
    <message>
        <source>Execute command when a wallet transaction changes (%s in cmd is replaced by TxID)</source>
        <translation>Esegue un comando quando lo stato di una transazione del portamonete cambia (%s in cmd è sostituito da TxID)</translation>
    </message>
    <message>
        <source>Maximum allowed median peer time offset adjustment. Local perspective of time may be influenced by peers forward or backward by this amount. (default: %u seconds)</source>
        <translation>Regolazione della massima differenza media di tempo dei peer consentita. L'impostazione dell'orario locale può essere impostata in avanti o indietro di questa quantità. (default %u secondi)</translation>
    </message>
    <message>
        <source>Maximum total fees (in %s) to use in a single wallet transaction or raw transaction; setting this too low may abort large transactions (default: %s)</source>
        <translation>Totale massimo di commissioni (in %s) da usare in una transazione singola o di gruppo del wallet; valori troppo bassi possono abortire grandi transazioni (default: %s)</translation>
    </message>
    <message>
        <source>Please check that your computer's date and time are correct! If your clock is wrong, %s will not work properly.</source>
        <translation>Per favore controllate che la data del computer e l'ora siano corrette! Se il vostro orologio è sbagliato %s non funzionerà correttamente.</translation>
    </message>
    <message>
        <source>Please contribute if you find %s useful. Visit %s for further information about the software.</source>
        <translation>Per favore contribuite se ritenete %s utile. Visitate %s per maggiori informazioni riguardo il software.</translation>
    </message>
    <message>
        <source>Set the number of script verification threads (%u to %d, 0 = auto, &lt;0 = leave that many cores free, default: %d)</source>
        <translation>Imposta il numero di thread per la verifica degli script (da %u a %d, 0 = automatico, &lt;0 = lascia questo numero di core liberi, predefinito: %d)</translation>
    </message>
    <message>
        <source>The block database contains a block which appears to be from the future. This may be due to your computer's date and time being set incorrectly. Only rebuild the block database if you are sure that your computer's date and time are correct</source>
        <translation>Il database dei blocchi contiene un blocco che sembra provenire dal futuro. Questo può essere dovuto alla data e ora del tuo computer impostate in modo scorretto. Ricostruisci il database dei blocchi se sei certo che la data e l'ora sul tuo computer siano corrette</translation>
    </message>
    <message>
        <source>This is a pre-release test build - use at your own risk - do not use for mining or merchant applications</source>
        <translation>Questa versione è una compilazione pre-rilascio - usala a tuo rischio - non utilizzarla per la generazione o per applicazioni di commercio</translation>
    </message>
    <message>
        <source>Unable to rewind the database to a pre-fork state. You will need to redownload the blockchain</source>
        <translation>Impossibile riportare il database ad un livello pre-fork. Dovrai riscaricare tutta la blockchain</translation>
    </message>
    <message>
        <source>Use UPnP to map the listening port (default: 1 when listening and no -proxy)</source>
        <translation>Utilizza UPnP per mappare la porta in ascolto (default: 1 quando in ascolto e -proxy non è specificato)</translation>
    </message>
    <message>
        <source>Warning: The network does not appear to fully agree! Some miners appear to be experiencing issues.</source>
        <translation>Attenzione: La rete non sembra trovarsi in pieno consenso! Alcuni minatori sembrano riscontrare problemi.</translation>
    </message>
    <message>
        <source>Warning: We do not appear to fully agree with our peers! You may need to upgrade, or other nodes may need to upgrade.</source>
        <translation>Attenzione: Sembra che non vi sia pieno consenso con i nostri peer! Un aggiornamento da parte tua o degli altri nodi potrebbe essere necessario.</translation>
    </message>
    <message>
        <source>Whitelist peers connecting from the given netmask or IP address. Can be specified multiple times.</source>
        <translation>Inserisce in whitelist i peer che si connettono da un dato indirizzo IP o netmask. Può essere specificato più volte.</translation>
    </message>
    <message>
        <source>You need to rebuild the database using -reindex-chainstate to change -txindex</source>
        <translation>È necessario ricostruire il database usando -reindex per cambiare -txindex</translation>
    </message>
    <message>
        <source>%s corrupt, salvage failed</source>
        <translation>%s corrotto, recupero fallito</translation>
    </message>
    <message>
        <source>-maxmempool must be at least %d MB</source>
        <translation>-maxmempool deve essere almeno %d MB</translation>
    </message>
    <message>
<<<<<<< HEAD
        <source>Unit to show amounts in. Click to select another unit.</source>
        <translation>Unità con cui visualizzare gli importi. Clicca per selezionare un'altra unità.</translation>
    </message>
</context>
<context>
    <name>WalletFrame</name>
    <message>
        <source>No wallet has been loaded.</source>
        <translation>Non è stato caricato alcun portamonete.</translation>
=======
        <source>&lt;category&gt; can be:</source>
        <translation>Valori possibili per &lt;category&gt;:</translation>
>>>>>>> 0d719145
    </message>
    <message>
<<<<<<< HEAD
        <source>Send Coins</source>
        <translation>Invia Zetacoin</translation>
=======
        <source>Append comment to the user agent string</source>
        <translation>Aggiungi commento alla stringa dell'applicazione utente</translation>
>>>>>>> 0d719145
    </message>
    <message>
        <source>Attempt to recover private keys from a corrupt wallet on startup</source>
        <translation>Prova a recuperare le chiavi private da un portafoglio corrotto all'avvio</translation>
    </message>
    <message>
        <source>Block creation options:</source>
        <translation>Opzioni creazione blocco:</translation>
    </message>
    <message>
        <source>Cannot resolve -%s address: '%s'</source>
        <translation>Impossobile risolvere l'indirizzo -%s: '%s'</translation>
    </message>
    <message>
        <source>Change index out of range</source>
        <translation>Cambio indice fuori paramentro</translation>
    </message>
    <message>
        <source>Connect only to the specified node(s)</source>
        <translation>Connessione ai soli nodi specificati</translation>
    </message>
    <message>
        <source>Connection options:</source>
        <translation>Opzioni di connessione:</translation>
    </message>
    <message>
        <source>Copyright (C) %i-%i</source>
        <translation>Copyright (C) %i-%i</translation>
    </message>
    <message>
        <source>Corrupted block database detected</source>
        <translation>Rilevato database blocchi corrotto</translation>
    </message>
    <message>
        <source>Debugging/Testing options:</source>
        <translation>Opzioni di Debug/Test:</translation>
    </message>
    <message>
        <source>Do not load the wallet and disable wallet RPC calls</source>
        <translation>Disabilita il portamonete e le relative chiamate RPC</translation>
    </message>
    <message>
        <source>Do you want to rebuild the block database now?</source>
        <translation>Vuoi ricostruire ora il database dei blocchi?</translation>
    </message>
    <message>
        <source>Enable publish hash block in &lt;address&gt;</source>
        <translation>Abilita pubblicazione hash blocco in &lt;address&gt;</translation>
    </message>
    <message>
        <source>Enable publish hash transaction in &lt;address&gt;</source>
        <translation>Abilità pubblicazione hash transazione in &lt;address&gt;</translation>
    </message>
    <message>
<<<<<<< HEAD
        <source>If &lt;category&gt; is not supplied or if &lt;category&gt; = 1, output all debugging information.</source>
        <translation>Se &lt;category&gt; non è specificato oppure se &lt;category&gt; = 1, mostra tutte le informazioni di debug.</translation>
    </message>
    <message>
        <source>Maximum total fees (in %s) to use in a single wallet transaction; setting this too low may abort large transactions (default: %s)</source>
        <translation>Totale massimo di commissioni (in %s) da usare in una singola transazione del wallet; valori troppo bassi possono abortire grandi transazioni (default: %s)</translation>
    </message>
    <message>
        <source>Please check that your computer's date and time are correct! If your clock is wrong Zetacoin Core will not work properly.</source>
        <translation>Per favore controllate che la data del computer e l'ora siano corrette. Se il vostro orologio è sbagliato Zetacoin non funzionerà correttamente.</translation>
    </message>
    <message>
        <source>Prune configured below the minimum of %d MiB.  Please use a higher number.</source>
        <translation>La modalità prune è configurata al di sotto del minimo di %d MB. Si prega di utilizzare un valore più elevato.</translation>
    </message>
    <message>
        <source>Prune: last wallet synchronisation goes beyond pruned data. You need to -reindex (download the whole blockchain again in case of pruned node)</source>
        <translation>Prune: l'ultima sincronizzazione del wallet risulta essere oltre la riduzione dei dati. È necessario eseguire un -reindex (scaricare nuovamente la blockchain in caso di nodo pruned)</translation>
    </message>
    <message>
        <source>Reduce storage requirements by pruning (deleting) old blocks. This mode is incompatible with -txindex and -rescan. Warning: Reverting this setting requires re-downloading the entire blockchain. (default: 0 = disable pruning blocks, &gt;%u = target size in MiB to use for block files)</source>
        <translation>Riduce i requisiti di spazio di archiviazione attraverso la rimozione dei vecchi blocchi (pruning). Questa modalità è incompatibile con l'opzione -txindex e -rescan. Attenzione: ripristinando questa opzione l'intera blockchain dovrà essere riscaricata. (default: 0 = disabilita il pruning, &gt;%u = dimensione desiderata in MiB per i file dei blocchi)</translation>
    </message>
    <message>
        <source>Rescans are not possible in pruned mode. You will need to use -reindex which will download the whole blockchain again.</source>
        <translation>Non è possibile un Rescan in modalità pruned. Sarà necessario utilizzare -reindex che farà scaricare nuovamente tutta la blockchain.</translation>
    </message>
    <message>
        <source>Error: A fatal internal error occurred, see debug.log for details</source>
        <translation>Errore: si è presentato un errore interno fatale, consulta il file debug.log per maggiori dettagli</translation>
    </message>
    <message>
        <source>Fee (in %s/kB) to add to transactions you send (default: %s)</source>
        <translation>Commissione (in %s/kB) da aggiungere alle transazioni inviate (default: %s)</translation>
    </message>
    <message>
        <source>Pruning blockstore...</source>
        <translation>Pruning del blockstore...</translation>
    </message>
    <message>
        <source>Run in the background as a daemon and accept commands</source>
        <translation>Esegui in background come demone ed accetta i comandi</translation>
    </message>
    <message>
        <source>Unable to start HTTP server. See debug log for details.</source>
        <translation>Impossibile avviare il server HTTP. Dettagli nel log di debug.</translation>
    </message>
    <message>
        <source>Accept connections from outside (default: 1 if no -proxy or -connect)</source>
        <translation>Accetta connessioni dall'esterno (predefinito: 1 se -proxy o -connect non sono utilizzati)</translation>
=======
        <source>Enable publish raw block in &lt;address&gt;</source>
        <translation>Abilita pubblicazione blocchi raw in &lt;address&gt;</translation>
    </message>
    <message>
        <source>Enable publish raw transaction in &lt;address&gt;</source>
        <translation>Abilita pubblicazione transazione raw in &lt;address&gt;</translation>
    </message>
    <message>
        <source>Enable transaction replacement in the memory pool (default: %u)</source>
        <translation>Abilita la sostituzione della transazione nel pool della memoria (default: %u)</translation>
>>>>>>> 0d719145
    </message>
    <message>
        <source>Error initializing block database</source>
        <translation>Errore durante l'inizializzazione del database dei blocchi</translation>
    </message>
    <message>
        <source>Error initializing wallet database environment %s!</source>
        <translation>Errore durante l'inizializzazione dell'ambiente del database del portamonete %s!</translation>
    </message>
    <message>
        <source>Error loading %s</source>
        <translation>Errore caricamento %s</translation>
    </message>
    <message>
        <source>Error loading %s: Wallet corrupted</source>
        <translation>Errore caricamento %s: Portafoglio corrotto</translation>
    </message>
    <message>
        <source>Error loading %s: Wallet requires newer version of %s</source>
        <translation>Errore caricamento %s: il Portafoglio richiede una versione aggiornata di %s</translation>
    </message>
    <message>
<<<<<<< HEAD
        <source>The block database contains a block which appears to be from the future. This may be due to your computer's date and time being set incorrectly. Only rebuild the block database if you are sure that your computer's date and time are correct</source>
        <translation>Il database dei blocchi contiene un blocco che sembra provenire dal futuro. Questo può essere dovuto alla data e ora del tuo computer impostate in modo scorretto. Ricostruisci il database dei blocchi se sei certo che la data e l'ora sul tuo computer siano corrette</translation>
    </message>
    <message>
        <source>This is a pre-release test build - use at your own risk - do not use for mining or merchant applications</source>
        <translation>Questa versione è una compilazione pre-rilascio - usala a tuo rischio - non utilizzarla per la generazione o per applicazioni di commercio</translation>
    </message>
    <message>
        <source>Unable to bind to %s on this computer. Zetacoin Core is probably already running.</source>
        <translation>Impossibile associarsi a %s su questo computer. Probabilmente Zetacoin Core è già in esecuzione.</translation>
    </message>
    <message>
        <source>Use UPnP to map the listening port (default: 1 when listening and no -proxy)</source>
        <translation>Utilizza UPnP per mappare la porta in ascolto (default: 1 quando in ascolto e -proxy non è specificato)</translation>
=======
        <source>Error loading %s: You can't disable HD on a already existing HD wallet</source>
        <translation>Errore caricamento %s: Non puoi disabilitare HD in un portafoglio HD già esistente</translation>
    </message>
    <message>
        <source>Error loading block database</source>
        <translation>Errore durante il caricamento del database blocchi</translation>
>>>>>>> 0d719145
    </message>
    <message>
        <source>Error opening block database</source>
        <translation>Errore durante l'apertura del database blocchi</translation>
    </message>
    <message>
        <source>Error: Disk space is low!</source>
        <translation>Errore: la spazio libero sul disco è insufficiente!</translation>
    </message>
    <message>
        <source>Failed to listen on any port. Use -listen=0 if you want this.</source>
        <translation>Nessuna porta disponibile per l'ascolto. Usa -listen=0 se vuoi procedere comunque.</translation>
    </message>
    <message>
        <source>Importing...</source>
        <translation>Importazione...</translation>
    </message>
    <message>
        <source>Incorrect or no genesis block found. Wrong datadir for network?</source>
        <translation>Blocco genesi non corretto o non trovato. È possibile che la cartella dati appartenga ad un'altra rete.</translation>
    </message>
    <message>
        <source>Initialization sanity check failed. %s is shutting down.</source>
        <translation>Test di integrità iniziale fallito. %s si arresterà.</translation>
    </message>
    <message>
<<<<<<< HEAD
        <source>-maxmempool must be at least %d MB</source>
        <translation>-maxmempool deve essere almeno %d MB</translation>
    </message>
    <message>
        <source>&lt;category&gt; can be:</source>
        <translation>Valori possibili per &lt;category&gt;:</translation>
=======
        <source>Invalid -onion address: '%s'</source>
        <translation>Indirizzo -onion non valido: '%s'</translation>
>>>>>>> 0d719145
    </message>
    <message>
        <source>Invalid amount for -%s=&lt;amount&gt;: '%s'</source>
        <translation>Importo non valido per -%s=&lt;amount&gt;: '%s'</translation>
    </message>
    <message>
        <source>Invalid amount for -fallbackfee=&lt;amount&gt;: '%s'</source>
        <translation>Importo non valido per -fallbackfee=&lt;amount&gt;: '%s'</translation>
    </message>
    <message>
        <source>Keep the transaction memory pool below &lt;n&gt; megabytes (default: %u)</source>
        <translation>Mantieni la memory pool delle transazioni al di sotto di &lt;n&gt; megabytes (default: %u)</translation>
    </message>
    <message>
        <source>Loading banlist...</source>
        <translation>Caricamento bloccati...</translation>
    </message>
    <message>
        <source>Location of the auth cookie (default: data dir)</source>
        <translation>Posizione del cookie di aiutorizzazione (default: data dir)</translation>
    </message>
    <message>
        <source>Not enough file descriptors available.</source>
        <translation>Non ci sono abbastanza descrittori di file disponibili.</translation>
    </message>
    <message>
        <source>Only connect to nodes in network &lt;net&gt; (ipv4, ipv6 or onion)</source>
        <translation>Connessione ai soli nodi appartenenti alla rete &lt;net&gt; (ipv4, ipv6 o Tor)</translation>
    </message>
    <message>
<<<<<<< HEAD
        <source>Enable publish hash block in &lt;address&gt;</source>
        <translation>Abilita pubblicazione hash blocco in &lt;address&gt;</translation>
    </message>
    <message>
        <source>Enable publish hash transaction in &lt;address&gt;</source>
        <translation>Abilità pubblicazione hash transazione in &lt;address&gt;</translation>
    </message>
    <message>
        <source>Enable publish raw block in &lt;address&gt;</source>
        <translation>Abilita pubblicazione blocchi raw in &lt;address&gt;</translation>
    </message>
    <message>
        <source>Enable publish raw transaction in &lt;address&gt;</source>
        <translation>Abilita pubblicazione transazione raw in &lt;address&gt;</translation>
    </message>
    <message>
        <source>Error initializing block database</source>
        <translation>Errore durante l'inizializzazione del database dei blocchi</translation>
=======
        <source>Print this help message and exit</source>
        <translation>Mostra questo messaggio di aiuto ed esci</translation>
>>>>>>> 0d719145
    </message>
    <message>
        <source>Print version and exit</source>
        <translation>Mostra la versione ed esci</translation>
    </message>
    <message>
        <source>Prune cannot be configured with a negative value.</source>
        <translation>La modalità prune non può essere configurata con un valore negativo.</translation>
    </message>
    <message>
        <source>Prune mode is incompatible with -txindex.</source>
        <translation>La modalità prune è incompatibile con l'opzione -txindex.</translation>
    </message>
    <message>
        <source>Rebuild chain state and block index from the blk*.dat files on disk</source>
        <translation>Ricostruisci lo stato della catena e l'indice dei blocchi partendo dai file blk*.dat presenti sul disco</translation>
    </message>
    <message>
        <source>Rebuild chain state from the currently indexed blocks</source>
        <translation>Ricrea l'indice della catena dei blocchi partendo da quelli già indicizzati</translation>
    </message>
    <message>
        <source>Rewinding blocks...</source>
        <translation>Verifica blocchi...</translation>
    </message>
    <message>
        <source>Set database cache size in megabytes (%d to %d, default: %d)</source>
        <translation>Imposta la dimensione della cache del database in megabyte (%d a %d, predefinito: %d)</translation>
    </message>
    <message>
        <source>Set maximum BIP141 block weight (default: %d)</source>
        <translation>Imposta la dimensione massima del blocco BIP141 (default: %d)</translation>
    </message>
    <message>
<<<<<<< HEAD
        <source>Keep the transaction memory pool below &lt;n&gt; megabytes (default: %u)</source>
        <translation>Mantieni la memory pool delle transazioni al di sotto di &lt;n&gt; megabytes (default: %u)</translation>
    </message>
    <message>
        <source>Not enough file descriptors available.</source>
        <translation>Non ci sono abbastanza descrittori di file disponibili.</translation>
=======
        <source>Set maximum block size in bytes (default: %d)</source>
        <translation>Imposta la dimensione massima del blocco in byte (predefinito: %d)</translation>
>>>>>>> 0d719145
    </message>
    <message>
        <source>Specify wallet file (within data directory)</source>
        <translation>Specifica il file del portamonete (all'interno della cartella dati)</translation>
    </message>
    <message>
        <source>The source code is available from %s.</source>
        <translation>Il codice sorgente è disponibile in %s</translation>
    </message>
    <message>
        <source>Unable to bind to %s on this computer. %s is probably already running.</source>
        <translation>Impossibile collegarsi a %s su questo computer. Probabilmente %s è già in esecuzione.</translation>
    </message>
    <message>
        <source>Unsupported argument -benchmark ignored, use -debug=bench.</source>
        <translation>Ignorata opzione -benchmark non supportata, utilizzare -debug=bench.</translation>
    </message>
    <message>
        <source>Unsupported argument -debugnet ignored, use -debug=net.</source>
        <translation>Argomento -debugnet ignorato in quanto non supportato, usare -debug=net.</translation>
    </message>
    <message>
        <source>Unsupported argument -tor found, use -onion.</source>
        <translation>Rilevato argomento -tor non supportato, utilizzare -onion.</translation>
    </message>
    <message>
        <source>Unsupported argument -benchmark ignored, use -debug=bench.</source>
        <translation>Ignorata opzione -benchmark non supportata, utilizzare -debug=bench.</translation>
    </message>
    <message>
        <source>Unsupported argument -debugnet ignored, use -debug=net.</source>
        <translation>Argomento -debugnet ignorato in quanto non supportato, usare -debug=net.</translation>
    </message>
    <message>
        <source>Unsupported argument -tor found, use -onion.</source>
        <translation>Rilevato argomento -tor non supportato, utilizzare -onion.</translation>
    </message>
    <message>
        <source>Use UPnP to map the listening port (default: %u)</source>
        <translation>Usa UPnP per mappare la porta di ascolto (predefinito: %u)</translation>
    </message>
    <message>
        <source>User Agent comment (%s) contains unsafe characters.</source>
        <translation>Il commento del User Agent (%s) contiene caratteri non sicuri.</translation>
    </message>
    <message>
        <source>Verifying blocks...</source>
        <translation>Verifica blocchi...</translation>
    </message>
    <message>
        <source>Verifying wallet...</source>
        <translation>Verifica portamonete...</translation>
    </message>
    <message>
        <source>Wallet %s resides outside data directory %s</source>
        <translation>Il portamonete %s si trova al di fuori dalla cartella dati %s</translation>
    </message>
    <message>
        <source>Wallet debugging/testing options:</source>
        <translation>Opzioni di Debug/Test del portafoglio:</translation>
    </message>
    <message>
        <source>Wallet needed to be rewritten: restart %s to complete</source>
        <translation>Il portamonete necessita di essere riscritto: riavviare %s per completare</translation>
    </message>
    <message>
        <source>Wallet options:</source>
        <translation>Opzioni portamonete:</translation>
    </message>
    <message>
        <source>Allow JSON-RPC connections from specified source. Valid for &lt;ip&gt; are a single IP (e.g. 1.2.3.4), a network/netmask (e.g. 1.2.3.4/255.255.255.0) or a network/CIDR (e.g. 1.2.3.4/24). This option can be specified multiple times</source>
        <translation>Permette connessioni JSON-RPC dall'origine specificata. I valori validi per &lt;ip&gt; sono un singolo IP (ad es. 1.2.3.4), una network/netmask (ad es. 1.2.3.4/255.255.255.0) oppure una network/CIDR (ad es. 1.2.3.4/24). Questa opzione può essere specificata più volte.</translation>
    </message>
    <message>
        <source>Bind to given address and whitelist peers connecting to it. Use [host]:port notation for IPv6</source>
        <translation>Resta in ascolto sull'indirizzo indicato ed inserisce in whitelist i peer che vi si collegano. Usa la notazione [host]:porta per l'IPv6</translation>
    </message>
    <message>
        <source>Bind to given address to listen for JSON-RPC connections. Use [host]:port notation for IPv6. This option can be specified multiple times (default: bind to all interfaces)</source>
        <translation>Resta in attesa di connessioni JSON-RPC sull'indirizzo indicato. Usa la notazione [host]:porta per IPv6. Questa opzione può essere specificata più volte (predefinito: associa a tutte le interfacce) </translation>
    </message>
    <message>
<<<<<<< HEAD
        <source>Cannot obtain a lock on data directory %s. Zetacoin Core is probably already running.</source>
        <translation>Non è possibile ottenere un lock sulla cartella %s. Probabilmente Zetacoin Core è già in esecuzione.</translation>
    </message>
    <message>
=======
>>>>>>> 0d719145
        <source>Create new files with system default permissions, instead of umask 077 (only effective with disabled wallet functionality)</source>
        <translation>Crea nuovi file con i permessi di default del sistema, invece che con umask 077 (ha effetto solo con funzionalità di portamonete disabilitate)</translation>
    </message>
    <message>
        <source>Discover own IP addresses (default: 1 when listening and no -externalip or -proxy)</source>
        <translation>Scopre i propri indirizzi IP (predefinito: 1 se in ascolto ed -externalip o -proxy non sono specificati)</translation>
    </message>
    <message>
        <source>Error: Listening for incoming connections failed (listen returned error %s)</source>
        <translation>Errore: attesa per connessioni in arrivo fallita (errore riportato %s)</translation>
    </message>
    <message>
        <source>Execute command when a relevant alert is received or we see a really long fork (%s in cmd is replaced by message)</source>
        <translation>Esegue un comando in caso di ricezione di un allarme pertinente o se si rileva un fork molto lungo (%s in cmd è sostituito dal messaggio)</translation>
    </message>
    <message>
        <source>Fees (in %s/kB) smaller than this are considered zero fee for relaying, mining and transaction creation (default: %s)</source>
        <translation>Le commissioni (in %s/kB) inferiori a questo valore sono considerate pari a zero per trasmissione, mining e creazione della transazione (default: %s)</translation>
    </message>
    <message>
        <source>If paytxfee is not set, include enough fee so transactions begin confirmation on average within n blocks (default: %u)</source>
        <translation>Nel caso in cui paytxfee non sia impostato, include una commissione tale da ottenere un avvio delle conferme entro una media di n blocchi (predefinito: %u)</translation>
    </message>
    <message>
        <source>Invalid amount for -maxtxfee=&lt;amount&gt;: '%s' (must be at least the minrelay fee of %s to prevent stuck transactions)</source>
        <translation>Importo non valido per -maxtxfee=&lt;amount&gt;: '%s' (deve essere almeno pari alla commissione 'minrelay fee' di %s per prevenire transazioni bloccate)</translation>
    </message>
    <message>
        <source>Maximum size of data in data carrier transactions we relay and mine (default: %u)</source>
        <translation>Dimensione massima dei dati in transazioni di trasporto dati che saranno trasmesse ed incluse nei blocchi (predefinito: %u)</translation>
    </message>
    <message>
        <source>Query for peer addresses via DNS lookup, if low on addresses (default: 1 unless -connect)</source>
        <translation>Ottiene gli indirizzi dei peer attraverso interrogazioni DNS, in caso di scarsa disponibilità (predefinito: 1 a meno che -connect non sia specificato)</translation>
    </message>
    <message>
        <source>Randomize credentials for every proxy connection. This enables Tor stream isolation (default: %u)</source>
        <translation>Randomizza le credenziali per ogni connessione proxy. Permette la Tor stream isolation (predefinito: %u)</translation>
    </message>
    <message>
        <source>Set maximum size of high-priority/low-fee transactions in bytes (default: %d)</source>
        <translation>Imposta la dimensione massima in byte delle transazioni ad alta-priorità/basse-commissioni (predefinito: %d)</translation>
    </message>
    <message>
<<<<<<< HEAD
        <source>Set the number of threads for coin generation if enabled (-1 = all cores, default: %d)</source>
        <translation>Specifica il numero di thread per la generazione di zetacoin, se abilitata (-1 = tutti i core, predefinito: %d)</translation>
    </message>
    <message>
=======
>>>>>>> 0d719145
        <source>The transaction amount is too small to send after the fee has been deducted</source>
        <translation>L'importo della transazione risulta troppo basso per l'invio una volta dedotte le commissioni.</translation>
    </message>
    <message>
        <source>This product includes software developed by the OpenSSL Project for use in the OpenSSL Toolkit &lt;https://www.openssl.org/&gt; and cryptographic software written by Eric Young and UPnP software written by Thomas Bernard.</source>
        <translation>Questo prodotto include software sviluppato dal progetto OpenSSL per l'uso del Toolkit OpenSSL &lt;https://www.openssl.org/&gt;, software crittografico scritto da Eric Young e software UPnP scritto da Thomas Bernard.</translation>
    </message>
    <message>
        <source>Use hierarchical deterministic key generation (HD) after BIP32. Only has effect during wallet creation/first start</source>
        <translation>Usa la generazione gerarchica deterministica (HD) della chiave dopo BIP32. Valido solamente durante la creazione del portafoglio o al primo avvio</translation>
    </message>
    <message>
        <source>Whitelisted peers cannot be DoS banned and their transactions are always relayed, even if they are already in the mempool, useful e.g. for a gateway</source>
        <translation>I peer inclusi in whitelist non possono subire ban per DoS e le loro transazioni saranno sempre trasmesse, anche nel caso in cui si trovino già nel mempool. Ciò è utile ad es. per i gateway</translation>
    </message>
    <message>
        <source>You need to rebuild the database using -reindex to go back to unpruned mode.  This will redownload the entire blockchain</source>
        <translation>Per ritornare alla modalità unpruned sarà necessario ricostruire il database utilizzando l'opzione -reindex. L'intera blockchain sarà riscaricata.</translation>
    </message>
    <message>
        <source>(default: %u)</source>
        <translation>(default: %u)</translation>
    </message>
    <message>
        <source>Accept public REST requests (default: %u)</source>
        <translation>Accetta richieste REST pubbliche (predefinito: %u)</translation>
    </message>
    <message>
<<<<<<< HEAD
        <source>Activating best chain...</source>
        <translation>Attivazione della blockchain migliore...</translation>
    </message>
    <message>
        <source>Always relay transactions received from whitelisted peers (default: %d)</source>
        <translation>Trasmetti sempre le transazioni ricevute da peers whitelisted (default: %d)</translation>
    </message>
    <message>
        <source>Attempt to recover private keys from a corrupt wallet.dat on startup</source>
        <translation>Prova a recuperare le chiavi private da un wallet corrotto all'avvio</translation>
    </message>
    <message>
        <source>Automatically create Tor hidden service (default: %d)</source>
        <translation>Crea automaticamente il servizio Tor (default: %d)</translation>
    </message>
    <message>
        <source>Cannot resolve -whitebind address: '%s'</source>
        <translation>Impossibile risolvere indirizzo -whitebind: '%s'</translation>
=======
        <source>Automatically create Tor hidden service (default: %d)</source>
        <translation>Crea automaticamente il servizio Tor (default: %d)</translation>
>>>>>>> 0d719145
    </message>
    <message>
        <source>Connect through SOCKS5 proxy</source>
        <translation>Connessione attraverso un proxy SOCKS5</translation>
    </message>
    <message>
<<<<<<< HEAD
        <source>Copyright (C) 2009-%i The Zetacoin Core Developers</source>
        <translation>Copyright (C) 2009-%i Gli sviluppatori di Zetacoin Core</translation>
    </message>
    <message>
        <source>Error loading wallet.dat: Wallet requires newer version of Zetacoin Core</source>
        <translation>Errore durante il caricamento del file wallet.dat: il portamonete richiede una versione di Zetacoin Core più recente</translation>
    </message>
    <message>
=======
>>>>>>> 0d719145
        <source>Error reading from database, shutting down.</source>
        <translation>Errore durante lalettura del database. Arresto in corso.</translation>
    </message>
    <message>
        <source>Imports blocks from external blk000??.dat file on startup</source>
        <translation>Importa blocchi da un file blk000??.dat esterno all'avvio</translation>
<<<<<<< HEAD
    </message>
    <message>
        <source>Information</source>
        <translation>Informazioni</translation>
    </message>
    <message>
        <source>Initialization sanity check failed. Zetacoin Core is shutting down.</source>
        <translation>Test di integrità iniziale fallito. Zetacoin Core si arresterà.</translation>
    </message>
    <message>
        <source>Invalid amount for -maxtxfee=&lt;amount&gt;: '%s'</source>
        <translation>Importo non valido per -maxtxfee=&lt;amount&gt;: '%s'</translation>
    </message>
    <message>
        <source>Invalid amount for -minrelaytxfee=&lt;amount&gt;: '%s'</source>
        <translation>Importo non valido per -minrelaytxfee=&lt;amount&gt;: '%s'</translation>
    </message>
    <message>
        <source>Invalid amount for -mintxfee=&lt;amount&gt;: '%s'</source>
        <translation>Importo non valido per -mintxfee=&lt;amount&gt;: '%s'</translation>
=======
    </message>
    <message>
        <source>Information</source>
        <translation>Informazioni</translation>
>>>>>>> 0d719145
    </message>
    <message>
        <source>Invalid amount for -paytxfee=&lt;amount&gt;: '%s' (must be at least %s)</source>
        <translation>Importo non valido per -paytxfee=&lt;amount&gt;: '%s' (deve essere almeno %s)</translation>
    </message>
    <message>
        <source>Invalid netmask specified in -whitelist: '%s'</source>
        <translation>Netmask non valida specificata in -whitelist: '%s'</translation>
    </message>
    <message>
        <source>Keep at most &lt;n&gt; unconnectable transactions in memory (default: %u)</source>
        <translation>Mantiene in memoria al massimo &lt;n&gt; transazioni non collegabili (predefinito: %u)</translation>
    </message>
    <message>
        <source>Need to specify a port with -whitebind: '%s'</source>
        <translation>È necessario specificare una porta con -whitebind: '%s'</translation>
    </message>
    <message>
        <source>Node relay options:</source>
        <translation>Opzioni trasmissione nodo:</translation>
    </message>
    <message>
        <source>RPC server options:</source>
        <translation>Opzioni server RPC:</translation>
    </message>
    <message>
        <source>Reducing -maxconnections from %d to %d, because of system limitations.</source>
        <translation>Riduzione -maxconnections da %d a %d a causa di limitazioni di sistema.</translation>
    </message>
    <message>
        <source>Rescan the block chain for missing wallet transactions on startup</source>
        <translation>Ripete la scansione della block chain per individuare le transazioni che mancano dal wallet all'avvio</translation>
    </message>
    <message>
        <source>Reducing -maxconnections from %d to %d, because of system limitations.</source>
        <translation>Riduzione -maxconnections da %d a %d a causa di limitazioni di sistema.</translation>
    </message>
    <message>
        <source>Rescan the block chain for missing wallet transactions on startup</source>
        <translation>Ripete la scansione della block chain per individuare le transazioni che mancano dal wallet all'avvio</translation>
    </message>
    <message>
        <source>Send trace/debug info to console instead of debug.log file</source>
        <translation>Invia le informazioni di trace/debug alla console invece che al file debug.log</translation>
    </message>
    <message>
        <source>Send transactions as zero-fee transactions if possible (default: %u)</source>
        <translation>Invia transazioni a zero commissioni se possibile (predefinito: %u)</translation>
    </message>
    <message>
        <source>Show all debugging options (usage: --help -help-debug)</source>
        <translation>Mostra tutte le opzioni di debug (utilizzo: --help -help-debug)</translation>
    </message>
    <message>
        <source>Shrink debug.log file on client startup (default: 1 when no -debug)</source>
        <translation>Riduce il file debug.log all'avvio del client (predefinito: 1 se -debug non è impostato)</translation>
    </message>
    <message>
        <source>Signing transaction failed</source>
        <translation>Firma transazione fallita</translation>
    </message>
    <message>
        <source>The transaction amount is too small to pay the fee</source>
        <translation>L'importo della transazione è troppo basso per pagare la commissione</translation>
    </message>
    <message>
        <source>This is experimental software.</source>
        <translation>Questo è un software sperimentale.</translation>
    </message>
    <message>
        <source>Tor control port password (default: empty)</source>
        <translation>Password porta controllo Tor (default: empty)</translation>
    </message>
    <message>
        <source>Tor control port to use if onion listening enabled (default: %s)</source>
        <translation>Porta di controllo Tor da usare se in ascolto su onion (default: %s)</translation>
    </message>
    <message>
        <source>Transaction amount too small</source>
        <translation>Importo transazione troppo piccolo</translation>
    </message>
    <message>
        <source>Transaction amounts must be positive</source>
        <translation>Gli importi della transazione devono essere positivi</translation>
    </message>
    <message>
        <source>Transaction too large for fee policy</source>
        <translation>Transazione troppo grande in base alla policy sulle commissioni</translation>
    </message>
    <message>
        <source>Transaction too large</source>
        <translation>Transazione troppo grande</translation>
    </message>
    <message>
        <source>Unable to bind to %s on this computer (bind returned error %s)</source>
        <translation>Impossibile associarsi a %s su questo computer (l'associazione ha restituito l'errore %s)</translation>
    </message>
    <message>
        <source>Upgrade wallet to latest format on startup</source>
        <translation>Aggiorna il wallet all'ultimo formato all'avvio</translation>
<<<<<<< HEAD
    </message>
    <message>
        <source>Username for JSON-RPC connections</source>
        <translation>Nome utente per connessioni JSON-RPC</translation>
    </message>
    <message>
        <source>Wallet needed to be rewritten: restart Zetacoin Core to complete</source>
        <translation>Il portamonete necessitava di essere riscritto: riavviare Zetacoin Core per completare l'operazione</translation>
=======
    </message>
    <message>
        <source>Username for JSON-RPC connections</source>
        <translation>Nome utente per connessioni JSON-RPC</translation>
>>>>>>> 0d719145
    </message>
    <message>
        <source>Warning</source>
        <translation>Attenzione</translation>
    </message>
    <message>
<<<<<<< HEAD
=======
        <source>Warning: unknown new rules activated (versionbit %i)</source>
        <translation>Attenzione: nuove regole non conosciute attivate (versionbit %i)</translation>
    </message>
    <message>
>>>>>>> 0d719145
        <source>Whether to operate in a blocks only mode (default: %u)</source>
        <translation>Imposta se operare in modalità solo blocchi (default: %u)</translation>
    </message>
    <message>
        <source>Zapping all transactions from wallet...</source>
        <translation>Eliminazione dal portamonete di tutte le transazioni...</translation>
    </message>
    <message>
        <source>ZeroMQ notification options:</source>
        <translation>Opzioni di notifica ZeroMQ</translation>
<<<<<<< HEAD
    </message>
    <message>
        <source>wallet.dat corrupt, salvage failed</source>
        <translation>wallet.dat corrotto, recupero fallito</translation>
=======
>>>>>>> 0d719145
    </message>
    <message>
        <source>Password for JSON-RPC connections</source>
        <translation>Password per connessioni JSON-RPC</translation>
    </message>
    <message>
        <source>Execute command when the best block changes (%s in cmd is replaced by block hash)</source>
        <translation>Esegue un comando quando il miglior blocco cambia (%s nel cmd è sostituito dall'hash del blocco)</translation>
    </message>
    <message>
        <source>Allow DNS lookups for -addnode, -seednode and -connect</source>
        <translation>Consente interrogazioni DNS per -addnode, -seednode e -connect</translation>
    </message>
    <message>
        <source>Loading addresses...</source>
        <translation>Caricamento indirizzi...</translation>
    </message>
    <message>
        <source>(1 = keep tx meta data e.g. account owner and payment request information, 2 = drop tx meta data)</source>
        <translation>(1 = mantiene metadati tx, ad es. proprietario account ed informazioni di richiesta di pagamento, 2 = scarta metadati tx)</translation>
    </message>
    <message>
        <source>-maxtxfee is set very high! Fees this large could be paid on a single transaction.</source>
        <translation>-maxtxfee è impostato molto alto! Commissioni così alte possono venir pagate anche su una singola transazione.</translation>
    </message>
    <message>
        <source>-paytxfee is set very high! This is the transaction fee you will pay if you send a transaction.</source>
        <translation>-paytxfee è impostato su un valore molto elevato. Questa è la commissione che si paga quando si invia una transazione.</translation>
    </message>
    <message>
        <source>Do not keep transactions in the mempool longer than &lt;n&gt; hours (default: %u)</source>
        <translation>Non mantenere le transazioni nella mempool più a lungo di &lt;n&gt; ore (default: %u)</translation>
    </message>
    <message>
<<<<<<< HEAD
        <source>Error reading wallet.dat! All keys read correctly, but transaction data or address book entries might be missing or incorrect.</source>
        <translation>Errore di lettura di wallet.dat! Tutte le chiavi sono state lette correttamente, ma i dati delle transazioni o della rubrica potrebbero essere mancanti o non corretti.</translation>
    </message>
    <message>
=======
>>>>>>> 0d719145
        <source>Fees (in %s/kB) smaller than this are considered zero fee for transaction creation (default: %s)</source>
        <translation>Le commissioni (in %s/kB) inferiori a questo valore sono considerate pari a zero per la creazione della transazione (default: %s)</translation>
    </message>
    <message>
        <source>How thorough the block verification of -checkblocks is (0-4, default: %u)</source>
        <translation>Determina quanto sarà approfondita la verifica da parte di -checkblocks (0-4, predefinito: %u)</translation>
    </message>
    <message>
        <source>Maintain a full transaction index, used by the getrawtransaction rpc call (default: %u)</source>
        <translation>Mantiene l'indice completo delle transazioni usato dalla chiamata rpc getrawtransaction (predefinito: %u)</translation>
    </message>
    <message>
        <source>Number of seconds to keep misbehaving peers from reconnecting (default: %u)</source>
        <translation>Numero di secondi di sospensione prima della riconnessione per i peer che mostrano un comportamento anomalo (predefinito: %u)</translation>
    </message>
    <message>
        <source>Output debugging information (default: %u, supplying &lt;category&gt; is optional)</source>
        <translation>Emette informazioni di debug (predefinito: %u, fornire &lt;category&gt; è opzionale)</translation>
    </message>
    <message>
        <source>Support filtering of blocks and transaction with bloom filters (default: %u)</source>
        <translation>Supporta filtraggio di blocchi e transazioni con filtri bloom (default: %u)</translation>
    </message>
    <message>
        <source>Total length of network version string (%i) exceeds maximum length (%i). Reduce the number or size of uacomments.</source>
        <translation>La lunghezza totale della stringa di network version (%i) eccede la lunghezza massima (%i). Ridurre il numero o la dimensione di uacomments.</translation>
    </message>
    <message>
        <source>Tries to keep outbound traffic under the given target (in MiB per 24h), 0 = no limit (default: %d)</source>
        <translation>Cerca di mantenere il traffico in uscita al di sotto della soglia scelta (in MiB ogni 24h), 0 = nessun limite (default: %d)</translation>
    </message>
    <message>
        <source>Unsupported argument -socks found. Setting SOCKS version isn't possible anymore, only SOCKS5 proxies are supported.</source>
        <translation>Argomento -socks non supportato. Non è più possibile impostare la versione SOCKS, solamente i proxy SOCKS5 sono supportati.</translation>
    </message>
    <message>
<<<<<<< HEAD
=======
        <source>Unsupported argument -whitelistalwaysrelay ignored, use -whitelistrelay and/or -whitelistforcerelay.</source>
        <translation>Argomento non supportato -whitelistalwaysrelay è stato ignorato, utilizzare -whitelistrelay e/o -whitelistforcerelay.</translation>
    </message>
    <message>
>>>>>>> 0d719145
        <source>Use separate SOCKS5 proxy to reach peers via Tor hidden services (default: %s)</source>
        <translation>Usa un proxy SOCKS5 a parte per raggiungere i peer attraverso gli hidden services di Tor (predefinito: %s)</translation>
    </message>
    <message>
        <source>Username and hashed password for JSON-RPC connections. The field &lt;userpw&gt; comes in the format: &lt;USERNAME&gt;:&lt;SALT&gt;$&lt;HASH&gt;. A canonical python script is included in share/rpcuser. This option can be specified multiple times</source>
        <translation>Username e hash password per connessioni JSON-RPC. Il campo &lt;userpw&gt; utilizza il formato: &lt;USERNAME&gt;:&lt;SALT&gt;$&lt;HASH&gt;. Uno script python standard è incluso in share/rpcuser. Questa opzione può essere specificata più volte</translation>
<<<<<<< HEAD
    </message>
    <message>
        <source>(default: %s)</source>
        <translation>(predefinito: %s)</translation>
=======
>>>>>>> 0d719145
    </message>
    <message>
        <source>Warning: Unknown block versions being mined! It's possible unknown rules are in effect</source>
        <translation>Attenzione: si stanno minando versioni sconocsiute di blocchi! E' possibile che siano attive regole sconosciute</translation>
    </message>
    <message>
        <source>Warning: Wallet file corrupt, data salvaged! Original %s saved as %s in %s; if your balance or transactions are incorrect you should restore from a backup.</source>
        <translation>Attenzione: file del Portafoglio corrotto, dati recuperati! %s originale salvato come %s in %s; se il saldo o le transazioni non sono corrette effettua un ripristino da un backup.</translation>
    </message>
    <message>
<<<<<<< HEAD
        <source>Generate coins (default: %u)</source>
        <translation>Genera zetacoin (predefinito: %u)</translation>
=======
        <source>(default: %s)</source>
        <translation>(predefinito: %s)</translation>
    </message>
    <message>
        <source>Always query for peer addresses via DNS lookup (default: %u)</source>
        <translation>Interroga sempre i DNS per ottenere gli indirizzi dei peer (predefinito: %u)</translation>
>>>>>>> 0d719145
    </message>
    <message>
        <source>How many blocks to check at startup (default: %u, 0 = all)</source>
        <translation>Numero di blocchi da controllare all'avvio (predefinito: %u, 0 = tutti)</translation>
    </message>
    <message>
        <source>Include IP addresses in debug output (default: %u)</source>
        <translation>Include gli indirizzi IP nell'output del debug (predefinito: %u)</translation>
    </message>
    <message>
        <source>Invalid -proxy address: '%s'</source>
        <translation>Indirizzo -proxy non valido: '%s'</translation>
    </message>
    <message>
        <source>Listen for JSON-RPC connections on &lt;port&gt; (default: %u or testnet: %u)</source>
        <translation>Resta in attesa di connessioni JSON-RPC su &lt;port&gt; (predefinito: %u o testnet: %u)</translation>
    </message>
    <message>
        <source>Listen for connections on &lt;port&gt; (default: %u or testnet: %u)</source>
        <translation>Resta in attesa di connessioni su &lt;port&gt; (predefinito: %u o testnet: %u)</translation>
    </message>
    <message>
        <source>Maintain at most &lt;n&gt; connections to peers (default: %u)</source>
        <translation>Mantiene al massimo &lt;n&gt; connessioni verso i peer (predefinito: %u)</translation>
    </message>
    <message>
        <source>Make the wallet broadcast transactions</source>
        <translation>Configura il portamonete per la trasmissione di transazioni</translation>
    </message>
    <message>
        <source>Maximum per-connection receive buffer, &lt;n&gt;*1000 bytes (default: %u)</source>
        <translation>Buffer di ricezione massimo per connessione, &lt;n&gt;*1000 byte (predefinito: %u)</translation>
    </message>
    <message>
        <source>Maximum per-connection send buffer, &lt;n&gt;*1000 bytes (default: %u)</source>
        <translation>Buffer di invio massimo per connessione, &lt;n&gt;*1000 byte (predefinito: %u)</translation>
    </message>
    <message>
        <source>Prepend debug output with timestamp (default: %u)</source>
        <translation>Antepone un timestamp all'output del debug (predefinito: %u)</translation>
    </message>
    <message>
        <source>Relay and mine data carrier transactions (default: %u)</source>
        <translation>Trasmette ed include nei blocchi transazioni di trasporto dati (predefinito: %u)</translation>
    </message>
    <message>
        <source>Relay non-P2SH multisig (default: %u)</source>
        <translation>Trasmette transazioni non-P2SH multisig (predefinito: %u)</translation>
    </message>
    <message>
        <source>Set key pool size to &lt;n&gt; (default: %u)</source>
        <translation>Imposta la dimensione del pool di chiavi a &lt;n&gt; (predefinito: %u)</translation>
    </message>
    <message>
        <source>Set the number of threads to service RPC calls (default: %d)</source>
        <translation>Imposta il numero di thread destinati a rispondere alle chiamate RPC (predefinito %d)</translation>
    </message>
    <message>
        <source>Specify configuration file (default: %s)</source>
        <translation>Specifica il file di configurazione (predefinito: %s)</translation>
    </message>
    <message>
        <source>Specify connection timeout in milliseconds (minimum: 1, default: %d)</source>
        <translation>Specifica il timeout di connessione in millisecondi (minimo:1, predefinito: %d)</translation>
    </message>
    <message>
        <source>Specify pid file (default: %s)</source>
        <translation>Specifica il file pid (predefinito: %s)</translation>
    </message>
    <message>
        <source>Spend unconfirmed change when sending transactions (default: %u)</source>
        <translation>Abilita la spesa di resto non confermato quando si inviano transazioni (predefinito: %u)</translation>
    </message>
    <message>
        <source>Threshold for disconnecting misbehaving peers (default: %u)</source>
        <translation>Soglia di disconnessione per i peer che si comportano in maniera anomala (predefinito: %u)</translation>
    </message>
    <message>
        <source>Unknown network specified in -onlynet: '%s'</source>
        <translation>Rete sconosciuta specificata in -onlynet: '%s'</translation>
    </message>
    <message>
        <source>Insufficient funds</source>
        <translation>Fondi insufficienti</translation>
    </message>
    <message>
        <source>Loading block index...</source>
        <translation>Caricamento dell'indice dei blocchi...</translation>
    </message>
    <message>
        <source>Add a node to connect to and attempt to keep the connection open</source>
        <translation>Aggiunge un nodo a cui connettersi e tenta di mantenere aperta la connessione</translation>
    </message>
    <message>
        <source>Loading wallet...</source>
        <translation>Caricamento portamonete...</translation>
    </message>
    <message>
        <source>Cannot downgrade wallet</source>
        <translation>Non è possibile effettuare il downgrade del portamonete</translation>
    </message>
    <message>
        <source>Cannot write default address</source>
        <translation>Non è possibile scrivere l'indirizzo predefinito</translation>
    </message>
    <message>
        <source>Rescanning...</source>
        <translation>Ripetizione scansione...</translation>
    </message>
    <message>
        <source>Done loading</source>
        <translation>Caricamento completato</translation>
    </message>
    <message>
        <source>Error</source>
        <translation>Errore</translation>
    </message>
</context>
</TS><|MERGE_RESOLUTION|>--- conflicted
+++ resolved
@@ -41,63 +41,7 @@
         <source>&amp;Delete</source>
         <translation>&amp;Elimina</translation>
     </message>
-<<<<<<< HEAD
-    <message>
-        <source>Choose the address to send coins to</source>
-        <translation>Scegli l'indirizzo a cui inviare zetacoin</translation>
-    </message>
-    <message>
-        <source>Choose the address to receive coins with</source>
-        <translation>Scegli l'indirizzo con cui ricevere zetacoin</translation>
-    </message>
-    <message>
-        <source>C&amp;hoose</source>
-        <translation>Sc&amp;egli</translation>
-    </message>
-    <message>
-        <source>Sending addresses</source>
-        <translation>Indirizzi d'invio</translation>
-    </message>
-    <message>
-        <source>Receiving addresses</source>
-        <translation>Indirizzi di ricezione</translation>
-    </message>
-    <message>
-        <source>These are your Zetacoin addresses for sending payments. Always check the amount and the receiving address before sending coins.</source>
-        <translation>Questo è un elenco di indirizzi Zetacoin a cui puoi inviare pagamenti. Controlla sempre l'importo e l'indirizzo del beneficiario prima di inviare zetacoin.</translation>
-    </message>
-    <message>
-        <source>These are your Zetacoin addresses for receiving payments. It is recommended to use a new receiving address for each transaction.</source>
-        <translation>Questi sono i tuoi indirizzi Zetacoin che puoi usare per ricevere pagamenti. Si raccomanda di generare un nuovo indirizzo per ogni transazione.</translation>
-    </message>
-    <message>
-        <source>Copy &amp;Label</source>
-        <translation>Copia &amp;l'etichetta</translation>
-    </message>
-    <message>
-        <source>&amp;Edit</source>
-        <translation>&amp;Modifica</translation>
-    </message>
-    <message>
-        <source>Export Address List</source>
-        <translation>Esporta Lista Indirizzi</translation>
-    </message>
-    <message>
-        <source>Comma separated file (*.csv)</source>
-        <translation>Testo CSV (*.csv)</translation>
-    </message>
-    <message>
-        <source>Exporting Failed</source>
-        <translation>Esportazione Fallita.</translation>
-    </message>
-    <message>
-        <source>There was an error trying to save the address list to %1. Please try again.</source>
-        <translation>Si è verificato un errore tentando di salvare la lista degli indirizzi su %1. Si prega di riprovare.</translation>
-    </message>
-</context>
-=======
     </context>
->>>>>>> 0d719145
 <context>
     <name>AddressTableModel</name>
     </context>
@@ -123,93 +67,8 @@
 <context>
     <name>BanTableModel</name>
     <message>
-<<<<<<< HEAD
-        <source>Encrypt wallet</source>
-        <translation>Cifra il portamonete</translation>
-    </message>
-    <message>
-        <source>This operation needs your wallet passphrase to unlock the wallet.</source>
-        <translation>Questa operazione necessita della passphrase per sbloccare il portamonete.</translation>
-    </message>
-    <message>
-        <source>Unlock wallet</source>
-        <translation>Sblocca il portamonete</translation>
-    </message>
-    <message>
-        <source>This operation needs your wallet passphrase to decrypt the wallet.</source>
-        <translation>Quest'operazione necessita della passphrase per decifrare il portamonete,</translation>
-    </message>
-    <message>
-        <source>Decrypt wallet</source>
-        <translation>Decifra il portamonete</translation>
-    </message>
-    <message>
-        <source>Change passphrase</source>
-        <translation>Cambia la passphrase</translation>
-    </message>
-    <message>
-        <source>Confirm wallet encryption</source>
-        <translation>Conferma la cifratura del portamonete</translation>
-    </message>
-    <message>
-        <source>Warning: If you encrypt your wallet and lose your passphrase, you will &lt;b&gt;LOSE ALL OF YOUR ZETACOINS&lt;/b&gt;!</source>
-        <translation>Attenzione: perdendo la passphrase di un portamonete cifrato &lt;b&gt;TUTTI I PROPRI ZETACOIN ANDRANNO PERSI&lt;/b&gt;!</translation>
-    </message>
-    <message>
-        <source>Are you sure you wish to encrypt your wallet?</source>
-        <translation>Si è sicuri di voler cifrare il portamonete?</translation>
-    </message>
-    <message>
-        <source>Zetacoin Core will close now to finish the encryption process. Remember that encrypting your wallet cannot fully protect your zetacoins from being stolen by malware infecting your computer.</source>
-        <translation>Zetacoin Core si chiuderà per portare a termine il processo di cifratura. Si ricorda che la cifratura del portamonete non garantisce protezione totale contro i furti causati da infezioni malware.</translation>
-    </message>
-    <message>
-        <source>IMPORTANT: Any previous backups you have made of your wallet file should be replaced with the newly generated, encrypted wallet file. For security reasons, previous backups of the unencrypted wallet file will become useless as soon as you start using the new, encrypted wallet.</source>
-        <translation>IMPORTANTE: qualsiasi backup del file portamonete effettuato in precedenza dovrà essere sostituito con il file del portamonete cifrato appena generato. Per ragioni di sicurezza, i precedenti backup del file del portamonete non cifrato diventeranno inservibili non appena si inizierà ad utilizzare il nuovo portamonete cifrato.</translation>
-    </message>
-    <message>
-        <source>Warning: The Caps Lock key is on!</source>
-        <translation>Attenzione: il tasto Blocco maiuscole è attivo!</translation>
-    </message>
-    <message>
-        <source>Wallet encrypted</source>
-        <translation>Portamonete cifrato</translation>
-    </message>
-    <message>
-        <source>Enter the new passphrase to the wallet.&lt;br/&gt;Please use a passphrase of &lt;b&gt;ten or more random characters&lt;/b&gt;, or &lt;b&gt;eight or more words&lt;/b&gt;.</source>
-        <translation>Inserisci la nuova passphrase per il portamonete.&lt;br/&gt;Si consiglia di utilizzare &lt;b&gt;almeno dieci caratteri casuali&lt;/b&gt; oppure &lt;b&gt;otto o più parole&lt;/b&gt;.</translation>
-    </message>
-    <message>
-        <source>Enter the old passphrase and new passphrase to the wallet.</source>
-        <translation>Inserisci la vecchia e la nuova passphrase per il portamonete.</translation>
-    </message>
-    <message>
-        <source>Wallet encryption failed</source>
-        <translation>Cifratura del portamonete fallita</translation>
-    </message>
-    <message>
-        <source>Wallet encryption failed due to an internal error. Your wallet was not encrypted.</source>
-        <translation>Cifratura del portamonete fallita a causa di un errore interno. Il portamonete non è stato cifrato.</translation>
-    </message>
-    <message>
-        <source>The supplied passphrases do not match.</source>
-        <translation>Le passphrase inserite non corrispondono.</translation>
-    </message>
-    <message>
-        <source>Wallet unlock failed</source>
-        <translation>Sblocco del portamonete fallito</translation>
-    </message>
-    <message>
-        <source>The passphrase entered for the wallet decryption was incorrect.</source>
-        <translation>La passphrase inserita per la decifrazione del portamonete è errata.</translation>
-    </message>
-    <message>
-        <source>Wallet decryption failed</source>
-        <translation>Decifrazione del portamonete fallita</translation>
-=======
         <source>IP/Netmask</source>
         <translation>IP/Netmask</translation>
->>>>>>> 0d719145
     </message>
     <message>
         <source>Banned Until</source>
@@ -217,20 +76,6 @@
     </message>
 </context>
 <context>
-<<<<<<< HEAD
-    <name>BanTableModel</name>
-    <message>
-        <source>IP/Netmask</source>
-        <translation>IP/Netmask</translation>
-    </message>
-    <message>
-        <source>Banned Until</source>
-        <translation>Bannato fino a</translation>
-    </message>
-</context>
-<context>
-=======
->>>>>>> 0d719145
     <name>BitcoinGUI</name>
     <message>
         <source>Sign &amp;message...</source>
@@ -317,17 +162,6 @@
         <translation>Apri &amp;URI...</translation>
     </message>
     <message>
-<<<<<<< HEAD
-        <source>Zetacoin Core client</source>
-        <translation>Zetacoin Core client</translation>
-    </message>
-    <message>
-        <source>Importing blocks from disk...</source>
-        <translation>Importazione blocchi dal disco...</translation>
-    </message>
-    <message>
-=======
->>>>>>> 0d719145
         <source>Reindexing blocks on disk...</source>
         <translation>Re-indicizzazione blocchi su disco...</translation>
     </message>
@@ -372,13 +206,6 @@
         <translation>&amp;Ricevi</translation>
     </message>
     <message>
-<<<<<<< HEAD
-        <source>Show information about Zetacoin Core</source>
-        <translation>Mostra le informazioni su Zetacoin Core</translation>
-    </message>
-    <message>
-=======
->>>>>>> 0d719145
         <source>&amp;Show / Hide</source>
         <translation>&amp;Mostra / Nascondi</translation>
     </message>
@@ -415,29 +242,10 @@
         <translation>Barra degli strumenti</translation>
     </message>
     <message>
-<<<<<<< HEAD
-        <source>Zetacoin Core</source>
-        <translation>Zetacoin Core</translation>
-    </message>
-    <message>
         <source>Request payments (generates QR codes and zetacoin: URIs)</source>
         <translation>Richiedi pagamenti (genera codici QR e zetacoin: URI)</translation>
     </message>
     <message>
-        <source>&amp;About Zetacoin Core</source>
-        <translation>&amp;Informazioni su Zetacoin Core</translation>
-    </message>
-    <message>
-        <source>Modify configuration options for Zetacoin Core</source>
-        <translation>Modifica opzioni di configurazione per Zetacoin Core</translation>
-    </message>
-    <message>
-=======
-        <source>Request payments (generates QR codes and bitcoin: URIs)</source>
-        <translation>Richiedi pagamenti (genera codici QR e bitcoin: URI)</translation>
-    </message>
-    <message>
->>>>>>> 0d719145
         <source>Show the list of used sending addresses and labels</source>
         <translation>Mostra la lista degli indirizzi di invio utilizzati</translation>
     </message>
@@ -453,13 +261,6 @@
         <source>&amp;Command-line options</source>
         <translation>Opzioni della riga di &amp;comando</translation>
     </message>
-<<<<<<< HEAD
-    <message>
-        <source>Show the Zetacoin Core help message to get a list with possible Zetacoin command-line options</source>
-        <translation>Mostra il messaggio di aiuto di Zetacoin Core per ottenere la lista delle opzioni della riga di comando valide.</translation>
-    </message>
-=======
->>>>>>> 0d719145
     <message numerus="yes">
         <source>%n active connection(s) to Zetacoin network</source>
         <translation><numerusform>%n connessione attiva alla rete Zetacoin</numerusform><numerusform>%n connessioni alla rete Zetacoin attive</numerusform></translation>
@@ -529,8 +330,8 @@
         <translation>Aggiornato</translation>
     </message>
     <message>
-        <source>Show the %1 help message to get a list with possible Bitcoin command-line options</source>
-        <translation>Mostra il messaggio di aiuto di %1 per ottenere una lista di opzioni di comando per Bitcoin </translation>
+        <source>Show the %1 help message to get a list with possible Zetacoin command-line options</source>
+        <translation>Mostra il messaggio di aiuto di %1 per ottenere una lista di opzioni di comando per Zetacoin </translation>
     </message>
     <message>
         <source>%1 client</source>
@@ -688,43 +489,7 @@
         <source>&amp;Address</source>
         <translation>&amp;Indirizzo</translation>
     </message>
-<<<<<<< HEAD
-    <message>
-        <source>New receiving address</source>
-        <translation>Nuovo indirizzo di ricezione</translation>
-    </message>
-    <message>
-        <source>New sending address</source>
-        <translation>Nuovo indirizzo d'invio</translation>
-    </message>
-    <message>
-        <source>Edit receiving address</source>
-        <translation>Modifica indirizzo di ricezione</translation>
-    </message>
-    <message>
-        <source>Edit sending address</source>
-        <translation>Modifica indirizzo d'invio</translation>
-    </message>
-    <message>
-        <source>The entered address "%1" is already in the address book.</source>
-        <translation>L'indirizzo "%1" è già presente in rubrica.</translation>
-    </message>
-    <message>
-        <source>The entered address "%1" is not a valid Zetacoin address.</source>
-        <translation>L'indirizzo "%1" non è un indirizzo zetacoin valido.</translation>
-    </message>
-    <message>
-        <source>Could not unlock wallet.</source>
-        <translation>Impossibile sbloccare il portamonete.</translation>
-    </message>
-    <message>
-        <source>New key generation failed.</source>
-        <translation>Generazione della nuova chiave non riuscita.</translation>
-    </message>
-</context>
-=======
     </context>
->>>>>>> 0d719145
 <context>
     <name>FreespaceChecker</name>
     <message>
@@ -751,13 +516,6 @@
 <context>
     <name>HelpMessageDialog</name>
     <message>
-<<<<<<< HEAD
-        <source>Zetacoin Core</source>
-        <translation>Zetacoin Core</translation>
-    </message>
-    <message>
-=======
->>>>>>> 0d719145
         <source>version</source>
         <translation>versione</translation>
     </message>
@@ -766,13 +524,8 @@
         <translation>(%1-bit)</translation>
     </message>
     <message>
-<<<<<<< HEAD
-        <source>About Zetacoin Core</source>
-        <translation>Informazioni su Zetacoin Core</translation>
-=======
         <source>About %1</source>
         <translation>Informazioni %1</translation>
->>>>>>> 0d719145
     </message>
     <message>
         <source>Command-line options</source>
@@ -811,13 +564,8 @@
         <translation>Mostra schermata iniziale all'avvio (default: %u)</translation>
     </message>
     <message>
-<<<<<<< HEAD
-        <source>Reset all settings changes made over the GUI</source>
-        <translation>Reset di tutte le modifiche alle impostazioni eseguite da interfaccia grafica</translation>
-=======
         <source>Reset all settings changed in the GUI</source>
         <translation>Reimposta tutti i campi dell'interfaccia grafica</translation>
->>>>>>> 0d719145
     </message>
 </context>
 <context>
@@ -827,18 +575,6 @@
         <translation>Benvenuto</translation>
     </message>
     <message>
-<<<<<<< HEAD
-        <source>Welcome to Zetacoin Core.</source>
-        <translation>Benvenuti su Zetacoin Core.</translation>
-    </message>
-    <message>
-        <source>As this is the first time the program is launched, you can choose where Zetacoin Core will store its data.</source>
-        <translation>Visto che questa è la prima volta che il programma viene lanciato, puoi scegliere dove Zetacoin Core salverà i propri dati.</translation>
-    </message>
-    <message>
-        <source>Zetacoin Core will download and store a copy of the Zetacoin block chain. At least %1GB of data will be stored in this directory, and it will grow over time. The wallet will also be stored in this directory.</source>
-        <translation>Zetacoin Core scaricherà e salverà una copia della block chain di Zetacoin. Il portamonete ed almeno %1GB di dati saranno salvati in questa cartella. Si ricorda che lo spazio occupato andrà ad aumentare nel tempo.</translation>
-=======
         <source>Welcome to %1.</source>
         <translation>Benvenuto su %1.</translation>
     </message>
@@ -847,9 +583,8 @@
         <translation>Dato che questa è la prima volta che il programma viene lanciato, puoi scegliere dove %1 salverà i suoi dati.</translation>
     </message>
     <message>
-        <source>%1 will download and store a copy of the Bitcoin block chain. At least %2GB of data will be stored in this directory, and it will grow over time. The wallet will also be stored in this directory.</source>
-        <translation>%1 scaricherà e salverà una copia della Blockchain di Bitcoin. Saranno salvati almeno %2GB di dati in questo percorso e continueranno ad aumentare col tempo. Anche il portafoglio verrà salvato in questo percorso.</translation>
->>>>>>> 0d719145
+        <source>%1 will download and store a copy of the Zetacoin block chain. At least %2GB of data will be stored in this directory, and it will grow over time. The wallet will also be stored in this directory.</source>
+        <translation>%1 scaricherà e salverà una copia della Blockchain di Zetacoin. Saranno salvati almeno %2GB di dati in questo percorso e continueranno ad aumentare col tempo. Anche il portafoglio verrà salvato in questo percorso.</translation>
     </message>
     <message>
         <source>Use the default data directory</source>
@@ -860,13 +595,6 @@
         <translation>Usa una cartella dati personalizzata:</translation>
     </message>
     <message>
-<<<<<<< HEAD
-        <source>Zetacoin Core</source>
-        <translation>Zetacoin Core</translation>
-    </message>
-    <message>
-=======
->>>>>>> 0d719145
         <source>Error: Specified data directory "%1" cannot be created.</source>
         <translation>Errore: La cartella dati "%1" specificata non può essere creata.</translation>
     </message>
@@ -949,13 +677,6 @@
         <translation>Riduci ad icona invece di uscire dall'applicazione quando la finestra viene chiusa. Attivando questa opzione l'applicazione terminerà solo dopo aver selezionato Esci dal menu File.</translation>
     </message>
     <message>
-<<<<<<< HEAD
-        <source>The user interface language can be set here. This setting will take effect after restarting Zetacoin Core.</source>
-        <translation>La lingua dell'interfaccia utente può essere impostata qui. L'applicazione delle modifiche avrà effetto dopo il riavvio di Zetacoin Core.</translation>
-    </message>
-    <message>
-=======
->>>>>>> 0d719145
         <source>Third party URLs (e.g. a block explorer) that appear in the transactions tab as context menu items. %s in the URL is replaced by transaction hash. Multiple URLs are separated by vertical bar |.</source>
         <translation>URL di terze parti (ad es. un block explorer) che appaiono nella tabella delle transazioni come voci nel menu contestuale. "%s" nell'URL è sostituito dall'hash della transazione.
 Per specificare più URL separarli con una barra verticale "|".</translation>
@@ -981,17 +702,6 @@
         <translation>Rete</translation>
     </message>
     <message>
-<<<<<<< HEAD
-        <source>Automatically start Zetacoin Core after logging in to the system.</source>
-        <translation>Avvia automaticamente Zetacoin Core una volta effettuato l'accesso al sistema.</translation>
-    </message>
-    <message>
-        <source>&amp;Start Zetacoin Core on system login</source>
-        <translation>&amp;Avvia Zetacoin Core all'accesso al sistema</translation>
-    </message>
-    <message>
-=======
->>>>>>> 0d719145
         <source>(0 = auto, &lt;0 = leave that many cores free)</source>
         <translation>(0 = automatico, &lt;0 = lascia questo numero di core liberi)</translation>
     </message>
@@ -1064,13 +774,8 @@
         <translation>Tor</translation>
     </message>
     <message>
-<<<<<<< HEAD
         <source>Connect to the Zetacoin network through a separate SOCKS5 proxy for Tor hidden services.</source>
         <translation>Connette alla rete Zetacoin attraverso un proxy SOCKS5 separato per Tor.</translation>
-=======
-        <source>Connect to the Bitcoin network through a separate SOCKS5 proxy for Tor hidden services.</source>
-        <translation>Connette alla rete Bitcoin attraverso un proxy SOCKS5 separato per Tor.</translation>
->>>>>>> 0d719145
     </message>
     <message>
         <source>Use separate SOCKS5 proxy to reach peers via Tor hidden services:</source>
@@ -1079,13 +784,10 @@
     <message>
         <source>&amp;Window</source>
         <translation>&amp;Finestra</translation>
-<<<<<<< HEAD
-=======
     </message>
     <message>
         <source>Hide tray icon</source>
         <translation>Nascondi l'icona della barra applicazioni</translation>
->>>>>>> 0d719145
     </message>
     <message>
         <source>Show only a tray icon after minimizing the window.</source>
@@ -1237,99 +939,7 @@
 </context>
 <context>
     <name>PaymentServer</name>
-<<<<<<< HEAD
-    <message>
-        <source>URI handling</source>
-        <translation>Gestione URI</translation>
-    </message>
-    <message>
-        <source>Invalid payment address %1</source>
-        <translation>Indirizzo di pagamento non valido %1</translation>
-    </message>
-    <message>
-        <source>Payment request rejected</source>
-        <translation>Richiesta di pagamento respinta</translation>
-    </message>
-    <message>
-        <source>Payment request network doesn't match client network.</source>
-        <translation>La rete della richiesta di pagamento non corrisponde alla rete del client.</translation>
-    </message>
-    <message>
-        <source>Payment request is not initialized.</source>
-        <translation>La richiesta di pagamento non è stata inizializzata.</translation>
-    </message>
-    <message>
-        <source>Requested payment amount of %1 is too small (considered dust).</source>
-        <translation>L'importo di pagamento di %1 richiesto è troppo basso (considerato come trascurabile).</translation>
-    </message>
-    <message>
-        <source>Payment request error</source>
-        <translation>Errore di richiesta di pagamento</translation>
-    </message>
-    <message>
-        <source>Cannot start zetacoin: click-to-pay handler</source>
-        <translation>Impossibile avviare zetacoin: gestore click-to-pay</translation>
-    </message>
-    <message>
-        <source>Payment request fetch URL is invalid: %1</source>
-        <translation>URL di recupero della Richiesta di pagamento non valido: %1</translation>
-    </message>
-    <message>
-        <source>URI cannot be parsed! This can be caused by an invalid Zetacoin address or malformed URI parameters.</source>
-        <translation>Impossibile interpretare l'URI! I parametri URI o l'indirizzo Zetacoin potrebbero non essere corretti.</translation>
-    </message>
-    <message>
-        <source>Payment request file handling</source>
-        <translation>Gestione del file di richiesta del pagamento</translation>
-    </message>
-    <message>
-        <source>Payment request file cannot be read! This can be caused by an invalid payment request file.</source>
-        <translation>Impossibile leggere il file della richiesta di pagamento! Il file della richiesta di pagamento potrebbe non essere valido.</translation>
-    </message>
-    <message>
-        <source>Payment request expired.</source>
-        <translation>Richiesta di pagamento scaduta.</translation>
-    </message>
-    <message>
-        <source>Unverified payment requests to custom payment scripts are unsupported.</source>
-        <translation>Le richieste di pagamento non verificate verso script di pagamento personalizzati non sono supportate.</translation>
-    </message>
-    <message>
-        <source>Invalid payment request.</source>
-        <translation>Richiesta di pagamento non valida.</translation>
-    </message>
-    <message>
-        <source>Refund from %1</source>
-        <translation>Rimborso da %1</translation>
-    </message>
-    <message>
-        <source>Payment request %1 is too large (%2 bytes, allowed %3 bytes).</source>
-        <translation>La richiesta di pagamento %1 (%2 byte) supera la dimensione massima di %3 byte.</translation>
-    </message>
-    <message>
-        <source>Error communicating with %1: %2</source>
-        <translation>Errore di comunicazione con %1: %2</translation>
-    </message>
-    <message>
-        <source>Payment request cannot be parsed!</source>
-        <translation>La richiesta di pagamento non può essere analizzata!</translation>
-    </message>
-    <message>
-        <source>Bad response from server %1</source>
-        <translation>Risposta errata da parte del server %1</translation>
-    </message>
-    <message>
-        <source>Payment acknowledged</source>
-        <translation>Pagamento riconosciuto</translation>
-    </message>
-    <message>
-        <source>Network request error</source>
-        <translation>Errore di richiesta di rete</translation>
-    </message>
-</context>
-=======
     </context>
->>>>>>> 0d719145
 <context>
     <name>PeerTableModel</name>
     <message>
@@ -1452,13 +1062,6 @@
     <message>
         <source>Memory usage</source>
         <translation>Utilizzo memoria</translation>
-<<<<<<< HEAD
-    </message>
-    <message>
-        <source>Open the Zetacoin Core debug log file from the current data directory. This can take a few seconds for large log files.</source>
-        <translation>Apre il file log di debug di Zetacoin Core dalla cartella dati attuale. Questa azione può richiedere alcuni secondi per file log di grandi dimensioni.</translation>
-=======
->>>>>>> 0d719145
     </message>
     <message>
         <source>Received</source>
@@ -1625,13 +1228,8 @@
         <translation>&amp;Elimina Ban Nodo</translation>
     </message>
     <message>
-<<<<<<< HEAD
-        <source>Welcome to the Zetacoin Core RPC console.</source>
-        <translation>Benvenuto nella console RPC di Zetacoin Core.</translation>
-=======
         <source>Welcome to the %1 RPC console.</source>
         <translation>Benvenuto nella console RPC di %1.</translation>
->>>>>>> 0d719145
     </message>
     <message>
         <source>Use up and down arrows to navigate history, and &lt;b&gt;Ctrl-L&lt;/b&gt; to clear screen.</source>
@@ -1933,123 +1531,7 @@
         <source>S&amp;end</source>
         <translation>&amp;Invia</translation>
     </message>
-<<<<<<< HEAD
-    <message>
-        <source>Confirm send coins</source>
-        <translation>Conferma l'invio di zetacoin</translation>
-    </message>
-    <message>
-        <source>%1 to %2</source>
-        <translation>%1 a %2</translation>
-    </message>
-    <message>
-        <source>Copy quantity</source>
-        <translation>Copia quantità</translation>
-    </message>
-    <message>
-        <source>Copy amount</source>
-        <translation>Copia importo</translation>
-    </message>
-    <message>
-        <source>Copy fee</source>
-        <translation>Copia commissione</translation>
-    </message>
-    <message>
-        <source>Copy after fee</source>
-        <translation>Copia dopo commissione</translation>
-    </message>
-    <message>
-        <source>Copy bytes</source>
-        <translation>Copia byte</translation>
-    </message>
-    <message>
-        <source>Copy priority</source>
-        <translation>Copia priorità</translation>
-    </message>
-    <message>
-        <source>Copy change</source>
-        <translation>Copia resto</translation>
-    </message>
-    <message>
-        <source>Total Amount %1</source>
-        <translation>Ammontare Totale %1</translation>
-    </message>
-    <message>
-        <source>or</source>
-        <translation>o</translation>
-    </message>
-    <message>
-        <source>The amount to pay must be larger than 0.</source>
-        <translation>L'importo da pagare deve essere maggiore di 0.</translation>
-    </message>
-    <message>
-        <source>The amount exceeds your balance.</source>
-        <translation>L'importo è superiore al tuo saldo attuale.</translation>
-    </message>
-    <message>
-        <source>The total exceeds your balance when the %1 transaction fee is included.</source>
-        <translation>Il totale è superiore al tuo saldo attuale includendo la commissione di %1.</translation>
-    </message>
-    <message>
-        <source>Transaction creation failed!</source>
-        <translation>Creazione transazione fallita!</translation>
-    </message>
-    <message>
-        <source>The transaction was rejected! This might happen if some of the coins in your wallet were already spent, such as if you used a copy of wallet.dat and coins were spent in the copy but not marked as spent here.</source>
-        <translation>La transazione è stata respinta! Questo può accadere se alcuni zetacoin nel tuo portamonete sono già stati spesi, come nel caso in cui tu avessi utilizzato una copia del file wallet.dat per spendere zetacoin e questi non fossero stati considerati come spesi dal portamonete corrente.</translation>
-    </message>
-    <message>
-        <source>A fee higher than %1 is considered an absurdly high fee.</source>
-        <translation>Una commissione maggiore di %1 è considerata irragionevolmente elevata.</translation>
-    </message>
-    <message>
-        <source>Payment request expired.</source>
-        <translation>Richiesta di pagamento scaduta.</translation>
-    </message>
-    <message>
-        <source>Pay only the required fee of %1</source>
-        <translation>Paga solamente la commissione richiesta di %1</translation>
-    </message>
-    <message numerus="yes">
-        <source>Estimated to begin confirmation within %n block(s).</source>
-        <translation><numerusform>Inizio delle conferme stimato entro %n blocco.</numerusform><numerusform>Inizio delle conferme stimato entro %n blocchi.</numerusform></translation>
-    </message>
-    <message>
-        <source>The recipient address is not valid. Please recheck.</source>
-        <translation>L'indirizzo del beneficiario non è valido. Si prega di ricontrollare.</translation>
-    </message>
-    <message>
-        <source>Duplicate address found: addresses should only be used once each.</source>
-        <translation>Rilevato un indirizzo duplicato Ciascun indirizzo dovrebbe essere utilizzato una sola volta.</translation>
-    </message>
-    <message>
-        <source>Warning: Invalid Zetacoin address</source>
-        <translation>Attenzione: Indirizzo Zetacoin non valido</translation>
-    </message>
-    <message>
-        <source>(no label)</source>
-        <translation>(nessuna etichetta)</translation>
-    </message>
-    <message>
-        <source>Warning: Unknown change address</source>
-        <translation>Attenzione: Indirizzo per il resto sconosciuto</translation>
-    </message>
-    <message>
-        <source>Copy dust</source>
-        <translation>Copia trascurabile</translation>
-    </message>
-    <message>
-        <source>Are you sure you want to send?</source>
-        <translation>Sei sicuro di voler inviare?</translation>
-    </message>
-    <message>
-        <source>added as transaction fee</source>
-        <translation>aggiunto come tassa di transazione</translation>
-    </message>
-</context>
-=======
     </context>
->>>>>>> 0d719145
 <context>
     <name>SendCoinsEntry</name>
     <message>
@@ -2135,13 +1617,8 @@
 <context>
     <name>ShutdownWindow</name>
     <message>
-<<<<<<< HEAD
-        <source>Zetacoin Core is shutting down...</source>
-        <translation>Arresto di Zetacoin Core in corso...</translation>
-=======
         <source>%1 is shutting down...</source>
         <translation>Arresto di %1 in corso...</translation>
->>>>>>> 0d719145
     </message>
     <message>
         <source>Do not shut down the computer until this window disappears.</source>
@@ -2258,307 +1735,100 @@
         <source>This pane shows a detailed description of the transaction</source>
         <translation>Questo pannello mostra una descrizione dettagliata della transazione</translation>
     </message>
-<<<<<<< HEAD
-    <message>
-        <source>The entered address does not refer to a key.</source>
-        <translation>L'indirizzo zetacoin inserito non è associato a nessuna chiave.</translation>
-    </message>
-    <message>
-        <source>Wallet unlock was cancelled.</source>
-        <translation>Sblocco del portamonete annullato.</translation>
-    </message>
-    <message>
-        <source>Private key for the entered address is not available.</source>
-        <translation>La chiave privata per l'indirizzo inserito non è disponibile.</translation>
-    </message>
-    <message>
-        <source>Message signing failed.</source>
-        <translation>Firma messaggio fallita.</translation>
-    </message>
-    <message>
-        <source>Message signed.</source>
-        <translation>Messaggio firmato.</translation>
-    </message>
-    <message>
-        <source>The signature could not be decoded.</source>
-        <translation>Non è stato possibile decodificare la firma.</translation>
-    </message>
-    <message>
-        <source>Please check the signature and try again.</source>
-        <translation>Per favore controlla la firma e prova di nuovo.</translation>
-    </message>
-    <message>
-        <source>The signature did not match the message digest.</source>
-        <translation>La firma non corrisponde al digest del messaggio.</translation>
-    </message>
-    <message>
-        <source>Message verification failed.</source>
-        <translation>Verifica messaggio fallita.</translation>
-    </message>
-    <message>
-        <source>Message verified.</source>
-        <translation>Messaggio verificato.</translation>
+    </context>
+<context>
+    <name>TransactionTableModel</name>
+    </context>
+<context>
+    <name>TransactionView</name>
+    </context>
+<context>
+    <name>UnitDisplayStatusBarControl</name>
+    <message>
+        <source>Unit to show amounts in. Click to select another unit.</source>
+        <translation>Unità con cui visualizzare gli importi. Clicca per selezionare un'altra unità.</translation>
     </message>
 </context>
 <context>
-    <name>SplashScreen</name>
+    <name>WalletFrame</name>
+    </context>
+<context>
+    <name>WalletModel</name>
+    </context>
+<context>
+    <name>WalletView</name>
+    </context>
+<context>
+    <name>bitcoin-core</name>
+    <message>
+        <source>Options:</source>
+        <translation>Opzioni:</translation>
+    </message>
+    <message>
+        <source>Specify data directory</source>
+        <translation>Specifica la cartella dati</translation>
+    </message>
+    <message>
+        <source>Connect to a node to retrieve peer addresses, and disconnect</source>
+        <translation>Connessione ad un nodo e successiva disconnessione per recuperare gli indirizzi dei peer</translation>
+    </message>
+    <message>
+        <source>Specify your own public address</source>
+        <translation>Specifica il tuo indirizzo pubblico</translation>
+    </message>
+    <message>
+        <source>Accept command line and JSON-RPC commands</source>
+        <translation>Accetta comandi da riga di comando e JSON-RPC</translation>
+    </message>
+    <message>
+        <source>If &lt;category&gt; is not supplied or if &lt;category&gt; = 1, output all debugging information.</source>
+        <translation>Se &lt;category&gt; non è specificato oppure se &lt;category&gt; = 1, mostra tutte le informazioni di debug.</translation>
+    </message>
+    <message>
+        <source>Prune configured below the minimum of %d MiB.  Please use a higher number.</source>
+        <translation>La modalità prune è configurata al di sotto del minimo di %d MB. Si prega di utilizzare un valore più elevato.</translation>
+    </message>
+    <message>
+        <source>Prune: last wallet synchronisation goes beyond pruned data. You need to -reindex (download the whole blockchain again in case of pruned node)</source>
+        <translation>Prune: l'ultima sincronizzazione del wallet risulta essere oltre la riduzione dei dati. È necessario eseguire un -reindex (scaricare nuovamente la blockchain in caso di nodo pruned)</translation>
+    </message>
+    <message>
+        <source>Reduce storage requirements by pruning (deleting) old blocks. This mode is incompatible with -txindex and -rescan. Warning: Reverting this setting requires re-downloading the entire blockchain. (default: 0 = disable pruning blocks, &gt;%u = target size in MiB to use for block files)</source>
+        <translation>Riduce i requisiti di spazio di archiviazione attraverso la rimozione dei vecchi blocchi (pruning). Questa modalità è incompatibile con l'opzione -txindex e -rescan. Attenzione: ripristinando questa opzione l'intera blockchain dovrà essere riscaricata. (default: 0 = disabilita il pruning, &gt;%u = dimensione desiderata in MiB per i file dei blocchi)</translation>
+    </message>
+    <message>
+        <source>Rescans are not possible in pruned mode. You will need to use -reindex which will download the whole blockchain again.</source>
+        <translation>Non è possibile un Rescan in modalità pruned. Sarà necessario utilizzare -reindex che farà scaricare nuovamente tutta la blockchain.</translation>
+    </message>
+    <message>
+        <source>Error: A fatal internal error occurred, see debug.log for details</source>
+        <translation>Errore: si è presentato un errore interno fatale, consulta il file debug.log per maggiori dettagli</translation>
+    </message>
+    <message>
+        <source>Fee (in %s/kB) to add to transactions you send (default: %s)</source>
+        <translation>Commissione (in %s/kB) da aggiungere alle transazioni inviate (default: %s)</translation>
+    </message>
+    <message>
+        <source>Pruning blockstore...</source>
+        <translation>Pruning del blockstore...</translation>
+    </message>
+    <message>
+        <source>Run in the background as a daemon and accept commands</source>
+        <translation>Esegui in background come demone ed accetta i comandi</translation>
+    </message>
+    <message>
+        <source>Unable to start HTTP server. See debug log for details.</source>
+        <translation>Impossibile avviare il server HTTP. Dettagli nel log di debug.</translation>
+    </message>
+    <message>
+        <source>Accept connections from outside (default: 1 if no -proxy or -connect)</source>
+        <translation>Accetta connessioni dall'esterno (predefinito: 1 se -proxy o -connect non sono utilizzati)</translation>
+    </message>
     <message>
         <source>Zetacoin Core</source>
         <translation>Zetacoin Core</translation>
     </message>
     <message>
-        <source>The Zetacoin Core developers</source>
-        <translation>Gli sviluppatori di Zetacoin Core</translation>
-    </message>
-    <message>
-        <source>[testnet]</source>
-        <translation>[testnet]</translation>
-    </message>
-</context>
-=======
-    </context>
-<context>
-    <name>TransactionTableModel</name>
-    </context>
->>>>>>> 0d719145
-<context>
-    <name>TransactionView</name>
-    </context>
-<context>
-<<<<<<< HEAD
-    <name>TransactionDesc</name>
-    <message>
-        <source>Open until %1</source>
-        <translation>Aperto fino a %1</translation>
-    </message>
-    <message>
-        <source>conflicted</source>
-        <translation>in conflitto</translation>
-    </message>
-    <message>
-        <source>%1/offline</source>
-        <translation>%1/offline</translation>
-    </message>
-    <message>
-        <source>%1/unconfirmed</source>
-        <translation>%1/non confermata</translation>
-    </message>
-    <message>
-        <source>%1 confirmations</source>
-        <translation>%1 conferme</translation>
-    </message>
-    <message>
-        <source>Status</source>
-        <translation>Stato</translation>
-    </message>
-    <message numerus="yes">
-        <source>, broadcast through %n node(s)</source>
-        <translation><numerusform>, trasmesso attraverso %n nodo</numerusform><numerusform>, trasmessa attraverso %n nodi</numerusform></translation>
-    </message>
-    <message>
-        <source>Date</source>
-        <translation>Data</translation>
-    </message>
-    <message>
-        <source>Source</source>
-        <translation>Sorgente</translation>
-    </message>
-    <message>
-        <source>Generated</source>
-        <translation>Generato</translation>
-    </message>
-    <message>
-        <source>From</source>
-        <translation>Da</translation>
-    </message>
-    <message>
-        <source>To</source>
-        <translation>A</translation>
-    </message>
-    <message>
-        <source>own address</source>
-        <translation>proprio indirizzo</translation>
-    </message>
-    <message>
-        <source>watch-only</source>
-        <translation>sola lettura</translation>
-    </message>
-    <message>
-        <source>label</source>
-        <translation>etichetta</translation>
-    </message>
-    <message>
-        <source>Credit</source>
-        <translation>Credito</translation>
-    </message>
-    <message numerus="yes">
-        <source>matures in %n more block(s)</source>
-        <translation><numerusform>matura tra %n blocco</numerusform><numerusform>matura tra %n blocchi</numerusform></translation>
-    </message>
-    <message>
-        <source>not accepted</source>
-        <translation>non accettate</translation>
-    </message>
-    <message>
-        <source>Debit</source>
-        <translation>Debito</translation>
-    </message>
-    <message>
-        <source>Total debit</source>
-        <translation>Debito totale</translation>
-    </message>
-    <message>
-        <source>Total credit</source>
-        <translation>Credito totale</translation>
-    </message>
-    <message>
-        <source>Transaction fee</source>
-        <translation>Commissione transazione</translation>
-    </message>
-    <message>
-        <source>Net amount</source>
-        <translation>Importo netto</translation>
-    </message>
-    <message>
-        <source>Message</source>
-        <translation>Messaggio</translation>
-    </message>
-    <message>
-        <source>Comment</source>
-        <translation>Commento</translation>
-    </message>
-    <message>
-        <source>Transaction ID</source>
-        <translation>ID della transazione</translation>
-    </message>
-    <message>
-        <source>Merchant</source>
-        <translation>Commerciante</translation>
-    </message>
-    <message>
-        <source>Generated coins must mature %1 blocks before they can be spent. When you generated this block, it was broadcast to the network to be added to the block chain. If it fails to get into the chain, its state will change to "not accepted" and it won't be spendable. This may occasionally happen if another node generates a block within a few seconds of yours.</source>
-        <translation>È necessario attendere %1 blocchi prima che i zetacoin generati possano essere spesi. Al momento della generazione questo blocco è stato trasmesso alla rete in modo da poter essere aggiunto alla block chain. Se l'inserimento avrà esito negativo lo stato del blocco sarà modificato in "non accettato" ed esso risulterà non spendibile. Ciò può verificarsi occasionalmente nel caso in cui un altro blocco sia stato generato entro pochi secondi dal tuo.</translation>
-    </message>
-    <message>
-        <source>Debug information</source>
-        <translation>Informazione di debug</translation>
-    </message>
-    <message>
-        <source>Transaction</source>
-        <translation>Transazione</translation>
-    </message>
-    <message>
-        <source>Inputs</source>
-        <translation>Input</translation>
-    </message>
-    <message>
-        <source>Amount</source>
-        <translation>Importo</translation>
-    </message>
-    <message>
-        <source>true</source>
-        <translation>vero</translation>
-    </message>
-    <message>
-        <source>false</source>
-        <translation>falso</translation>
-    </message>
-    <message>
-        <source>, has not been successfully broadcast yet</source>
-        <translation>, non è ancora stata trasmessa con successo</translation>
-    </message>
-    <message numerus="yes">
-        <source>Open for %n more block(s)</source>
-        <translation><numerusform>Aperto per %n altro blocco</numerusform><numerusform>Aperto per altri %n blocchi</numerusform></translation>
-    </message>
-=======
-    <name>UnitDisplayStatusBarControl</name>
->>>>>>> 0d719145
-    <message>
-        <source>Unit to show amounts in. Click to select another unit.</source>
-        <translation>Unità con cui visualizzare gli importi. Clicca per selezionare un'altra unità.</translation>
-    </message>
-</context>
-<context>
-    <name>WalletFrame</name>
-    </context>
-<context>
-    <name>WalletModel</name>
-    </context>
-<context>
-    <name>WalletView</name>
-    </context>
-<context>
-    <name>bitcoin-core</name>
-    <message>
-        <source>Options:</source>
-        <translation>Opzioni:</translation>
-    </message>
-    <message>
-        <source>Specify data directory</source>
-        <translation>Specifica la cartella dati</translation>
-    </message>
-    <message>
-        <source>Connect to a node to retrieve peer addresses, and disconnect</source>
-        <translation>Connessione ad un nodo e successiva disconnessione per recuperare gli indirizzi dei peer</translation>
-    </message>
-    <message>
-        <source>Specify your own public address</source>
-        <translation>Specifica il tuo indirizzo pubblico</translation>
-    </message>
-    <message>
-        <source>Accept command line and JSON-RPC commands</source>
-        <translation>Accetta comandi da riga di comando e JSON-RPC</translation>
-    </message>
-    <message>
-        <source>If &lt;category&gt; is not supplied or if &lt;category&gt; = 1, output all debugging information.</source>
-        <translation>Se &lt;category&gt; non è specificato oppure se &lt;category&gt; = 1, mostra tutte le informazioni di debug.</translation>
-    </message>
-    <message>
-        <source>Prune configured below the minimum of %d MiB.  Please use a higher number.</source>
-        <translation>La modalità prune è configurata al di sotto del minimo di %d MB. Si prega di utilizzare un valore più elevato.</translation>
-    </message>
-    <message>
-        <source>Prune: last wallet synchronisation goes beyond pruned data. You need to -reindex (download the whole blockchain again in case of pruned node)</source>
-        <translation>Prune: l'ultima sincronizzazione del wallet risulta essere oltre la riduzione dei dati. È necessario eseguire un -reindex (scaricare nuovamente la blockchain in caso di nodo pruned)</translation>
-    </message>
-    <message>
-        <source>Reduce storage requirements by pruning (deleting) old blocks. This mode is incompatible with -txindex and -rescan. Warning: Reverting this setting requires re-downloading the entire blockchain. (default: 0 = disable pruning blocks, &gt;%u = target size in MiB to use for block files)</source>
-        <translation>Riduce i requisiti di spazio di archiviazione attraverso la rimozione dei vecchi blocchi (pruning). Questa modalità è incompatibile con l'opzione -txindex e -rescan. Attenzione: ripristinando questa opzione l'intera blockchain dovrà essere riscaricata. (default: 0 = disabilita il pruning, &gt;%u = dimensione desiderata in MiB per i file dei blocchi)</translation>
-    </message>
-    <message>
-        <source>Rescans are not possible in pruned mode. You will need to use -reindex which will download the whole blockchain again.</source>
-        <translation>Non è possibile un Rescan in modalità pruned. Sarà necessario utilizzare -reindex che farà scaricare nuovamente tutta la blockchain.</translation>
-    </message>
-    <message>
-        <source>Error: A fatal internal error occurred, see debug.log for details</source>
-        <translation>Errore: si è presentato un errore interno fatale, consulta il file debug.log per maggiori dettagli</translation>
-    </message>
-    <message>
-        <source>Fee (in %s/kB) to add to transactions you send (default: %s)</source>
-        <translation>Commissione (in %s/kB) da aggiungere alle transazioni inviate (default: %s)</translation>
-    </message>
-    <message>
-        <source>Pruning blockstore...</source>
-        <translation>Pruning del blockstore...</translation>
-    </message>
-    <message>
-        <source>Run in the background as a daemon and accept commands</source>
-        <translation>Esegui in background come demone ed accetta i comandi</translation>
-    </message>
-    <message>
-        <source>Unable to start HTTP server. See debug log for details.</source>
-        <translation>Impossibile avviare il server HTTP. Dettagli nel log di debug.</translation>
-    </message>
-    <message>
-        <source>Accept connections from outside (default: 1 if no -proxy or -connect)</source>
-        <translation>Accetta connessioni dall'esterno (predefinito: 1 se -proxy o -connect non sono utilizzati)</translation>
-    </message>
-    <message>
-        <source>Bitcoin Core</source>
-        <translation>Bitcoin Core</translation>
-    </message>
-    <message>
         <source>-fallbackfee is set very high! This is the transaction fee you may pay when fee estimates are not available.</source>
         <translation>-fallbackfee è impostato su un valore molto elevato! Questa è la commissione che potresti pagare quando la stima della commissione non è disponibile.</translation>
     </message>
@@ -2591,17 +1861,8 @@
         <translation>Errore caricamento %s: Non puoi abilitare HD in un portafoglio non-HD già esistente</translation>
     </message>
     <message>
-<<<<<<< HEAD
-        <source>Copy raw transaction</source>
-        <translation>Copia la transazione raw</translation>
-    </message>
-    <message>
-        <source>Edit label</source>
-        <translation>Modifica l'etichetta</translation>
-=======
         <source>Error reading %s! All keys read correctly, but transaction data or address book entries might be missing or incorrect.</source>
         <translation>Errore lettura %s! Tutte le chiavi sono state lette correttamente, ma i dati delle transazioni o della rubrica potrebbero essere mancanti o non corretti.</translation>
->>>>>>> 0d719145
     </message>
     <message>
         <source>Execute command when a wallet transaction changes (%s in cmd is replaced by TxID)</source>
@@ -2668,29 +1929,12 @@
         <translation>-maxmempool deve essere almeno %d MB</translation>
     </message>
     <message>
-<<<<<<< HEAD
-        <source>Unit to show amounts in. Click to select another unit.</source>
-        <translation>Unità con cui visualizzare gli importi. Clicca per selezionare un'altra unità.</translation>
-    </message>
-</context>
-<context>
-    <name>WalletFrame</name>
-    <message>
-        <source>No wallet has been loaded.</source>
-        <translation>Non è stato caricato alcun portamonete.</translation>
-=======
         <source>&lt;category&gt; can be:</source>
         <translation>Valori possibili per &lt;category&gt;:</translation>
->>>>>>> 0d719145
-    </message>
-    <message>
-<<<<<<< HEAD
-        <source>Send Coins</source>
-        <translation>Invia Zetacoin</translation>
-=======
+    </message>
+    <message>
         <source>Append comment to the user agent string</source>
         <translation>Aggiungi commento alla stringa dell'applicazione utente</translation>
->>>>>>> 0d719145
     </message>
     <message>
         <source>Attempt to recover private keys from a corrupt wallet on startup</source>
@@ -2745,58 +1989,6 @@
         <translation>Abilità pubblicazione hash transazione in &lt;address&gt;</translation>
     </message>
     <message>
-<<<<<<< HEAD
-        <source>If &lt;category&gt; is not supplied or if &lt;category&gt; = 1, output all debugging information.</source>
-        <translation>Se &lt;category&gt; non è specificato oppure se &lt;category&gt; = 1, mostra tutte le informazioni di debug.</translation>
-    </message>
-    <message>
-        <source>Maximum total fees (in %s) to use in a single wallet transaction; setting this too low may abort large transactions (default: %s)</source>
-        <translation>Totale massimo di commissioni (in %s) da usare in una singola transazione del wallet; valori troppo bassi possono abortire grandi transazioni (default: %s)</translation>
-    </message>
-    <message>
-        <source>Please check that your computer's date and time are correct! If your clock is wrong Zetacoin Core will not work properly.</source>
-        <translation>Per favore controllate che la data del computer e l'ora siano corrette. Se il vostro orologio è sbagliato Zetacoin non funzionerà correttamente.</translation>
-    </message>
-    <message>
-        <source>Prune configured below the minimum of %d MiB.  Please use a higher number.</source>
-        <translation>La modalità prune è configurata al di sotto del minimo di %d MB. Si prega di utilizzare un valore più elevato.</translation>
-    </message>
-    <message>
-        <source>Prune: last wallet synchronisation goes beyond pruned data. You need to -reindex (download the whole blockchain again in case of pruned node)</source>
-        <translation>Prune: l'ultima sincronizzazione del wallet risulta essere oltre la riduzione dei dati. È necessario eseguire un -reindex (scaricare nuovamente la blockchain in caso di nodo pruned)</translation>
-    </message>
-    <message>
-        <source>Reduce storage requirements by pruning (deleting) old blocks. This mode is incompatible with -txindex and -rescan. Warning: Reverting this setting requires re-downloading the entire blockchain. (default: 0 = disable pruning blocks, &gt;%u = target size in MiB to use for block files)</source>
-        <translation>Riduce i requisiti di spazio di archiviazione attraverso la rimozione dei vecchi blocchi (pruning). Questa modalità è incompatibile con l'opzione -txindex e -rescan. Attenzione: ripristinando questa opzione l'intera blockchain dovrà essere riscaricata. (default: 0 = disabilita il pruning, &gt;%u = dimensione desiderata in MiB per i file dei blocchi)</translation>
-    </message>
-    <message>
-        <source>Rescans are not possible in pruned mode. You will need to use -reindex which will download the whole blockchain again.</source>
-        <translation>Non è possibile un Rescan in modalità pruned. Sarà necessario utilizzare -reindex che farà scaricare nuovamente tutta la blockchain.</translation>
-    </message>
-    <message>
-        <source>Error: A fatal internal error occurred, see debug.log for details</source>
-        <translation>Errore: si è presentato un errore interno fatale, consulta il file debug.log per maggiori dettagli</translation>
-    </message>
-    <message>
-        <source>Fee (in %s/kB) to add to transactions you send (default: %s)</source>
-        <translation>Commissione (in %s/kB) da aggiungere alle transazioni inviate (default: %s)</translation>
-    </message>
-    <message>
-        <source>Pruning blockstore...</source>
-        <translation>Pruning del blockstore...</translation>
-    </message>
-    <message>
-        <source>Run in the background as a daemon and accept commands</source>
-        <translation>Esegui in background come demone ed accetta i comandi</translation>
-    </message>
-    <message>
-        <source>Unable to start HTTP server. See debug log for details.</source>
-        <translation>Impossibile avviare il server HTTP. Dettagli nel log di debug.</translation>
-    </message>
-    <message>
-        <source>Accept connections from outside (default: 1 if no -proxy or -connect)</source>
-        <translation>Accetta connessioni dall'esterno (predefinito: 1 se -proxy o -connect non sono utilizzati)</translation>
-=======
         <source>Enable publish raw block in &lt;address&gt;</source>
         <translation>Abilita pubblicazione blocchi raw in &lt;address&gt;</translation>
     </message>
@@ -2807,7 +1999,6 @@
     <message>
         <source>Enable transaction replacement in the memory pool (default: %u)</source>
         <translation>Abilita la sostituzione della transazione nel pool della memoria (default: %u)</translation>
->>>>>>> 0d719145
     </message>
     <message>
         <source>Error initializing block database</source>
@@ -2830,29 +2021,12 @@
         <translation>Errore caricamento %s: il Portafoglio richiede una versione aggiornata di %s</translation>
     </message>
     <message>
-<<<<<<< HEAD
-        <source>The block database contains a block which appears to be from the future. This may be due to your computer's date and time being set incorrectly. Only rebuild the block database if you are sure that your computer's date and time are correct</source>
-        <translation>Il database dei blocchi contiene un blocco che sembra provenire dal futuro. Questo può essere dovuto alla data e ora del tuo computer impostate in modo scorretto. Ricostruisci il database dei blocchi se sei certo che la data e l'ora sul tuo computer siano corrette</translation>
-    </message>
-    <message>
-        <source>This is a pre-release test build - use at your own risk - do not use for mining or merchant applications</source>
-        <translation>Questa versione è una compilazione pre-rilascio - usala a tuo rischio - non utilizzarla per la generazione o per applicazioni di commercio</translation>
-    </message>
-    <message>
-        <source>Unable to bind to %s on this computer. Zetacoin Core is probably already running.</source>
-        <translation>Impossibile associarsi a %s su questo computer. Probabilmente Zetacoin Core è già in esecuzione.</translation>
-    </message>
-    <message>
-        <source>Use UPnP to map the listening port (default: 1 when listening and no -proxy)</source>
-        <translation>Utilizza UPnP per mappare la porta in ascolto (default: 1 quando in ascolto e -proxy non è specificato)</translation>
-=======
         <source>Error loading %s: You can't disable HD on a already existing HD wallet</source>
         <translation>Errore caricamento %s: Non puoi disabilitare HD in un portafoglio HD già esistente</translation>
     </message>
     <message>
         <source>Error loading block database</source>
         <translation>Errore durante il caricamento del database blocchi</translation>
->>>>>>> 0d719145
     </message>
     <message>
         <source>Error opening block database</source>
@@ -2879,17 +2053,8 @@
         <translation>Test di integrità iniziale fallito. %s si arresterà.</translation>
     </message>
     <message>
-<<<<<<< HEAD
-        <source>-maxmempool must be at least %d MB</source>
-        <translation>-maxmempool deve essere almeno %d MB</translation>
-    </message>
-    <message>
-        <source>&lt;category&gt; can be:</source>
-        <translation>Valori possibili per &lt;category&gt;:</translation>
-=======
         <source>Invalid -onion address: '%s'</source>
         <translation>Indirizzo -onion non valido: '%s'</translation>
->>>>>>> 0d719145
     </message>
     <message>
         <source>Invalid amount for -%s=&lt;amount&gt;: '%s'</source>
@@ -2920,29 +2085,8 @@
         <translation>Connessione ai soli nodi appartenenti alla rete &lt;net&gt; (ipv4, ipv6 o Tor)</translation>
     </message>
     <message>
-<<<<<<< HEAD
-        <source>Enable publish hash block in &lt;address&gt;</source>
-        <translation>Abilita pubblicazione hash blocco in &lt;address&gt;</translation>
-    </message>
-    <message>
-        <source>Enable publish hash transaction in &lt;address&gt;</source>
-        <translation>Abilità pubblicazione hash transazione in &lt;address&gt;</translation>
-    </message>
-    <message>
-        <source>Enable publish raw block in &lt;address&gt;</source>
-        <translation>Abilita pubblicazione blocchi raw in &lt;address&gt;</translation>
-    </message>
-    <message>
-        <source>Enable publish raw transaction in &lt;address&gt;</source>
-        <translation>Abilita pubblicazione transazione raw in &lt;address&gt;</translation>
-    </message>
-    <message>
-        <source>Error initializing block database</source>
-        <translation>Errore durante l'inizializzazione del database dei blocchi</translation>
-=======
         <source>Print this help message and exit</source>
         <translation>Mostra questo messaggio di aiuto ed esci</translation>
->>>>>>> 0d719145
     </message>
     <message>
         <source>Print version and exit</source>
@@ -2977,17 +2121,8 @@
         <translation>Imposta la dimensione massima del blocco BIP141 (default: %d)</translation>
     </message>
     <message>
-<<<<<<< HEAD
-        <source>Keep the transaction memory pool below &lt;n&gt; megabytes (default: %u)</source>
-        <translation>Mantieni la memory pool delle transazioni al di sotto di &lt;n&gt; megabytes (default: %u)</translation>
-    </message>
-    <message>
-        <source>Not enough file descriptors available.</source>
-        <translation>Non ci sono abbastanza descrittori di file disponibili.</translation>
-=======
         <source>Set maximum block size in bytes (default: %d)</source>
         <translation>Imposta la dimensione massima del blocco in byte (predefinito: %d)</translation>
->>>>>>> 0d719145
     </message>
     <message>
         <source>Specify wallet file (within data directory)</source>
@@ -3014,18 +2149,6 @@
         <translation>Rilevato argomento -tor non supportato, utilizzare -onion.</translation>
     </message>
     <message>
-        <source>Unsupported argument -benchmark ignored, use -debug=bench.</source>
-        <translation>Ignorata opzione -benchmark non supportata, utilizzare -debug=bench.</translation>
-    </message>
-    <message>
-        <source>Unsupported argument -debugnet ignored, use -debug=net.</source>
-        <translation>Argomento -debugnet ignorato in quanto non supportato, usare -debug=net.</translation>
-    </message>
-    <message>
-        <source>Unsupported argument -tor found, use -onion.</source>
-        <translation>Rilevato argomento -tor non supportato, utilizzare -onion.</translation>
-    </message>
-    <message>
         <source>Use UPnP to map the listening port (default: %u)</source>
         <translation>Usa UPnP per mappare la porta di ascolto (predefinito: %u)</translation>
     </message>
@@ -3070,13 +2193,6 @@
         <translation>Resta in attesa di connessioni JSON-RPC sull'indirizzo indicato. Usa la notazione [host]:porta per IPv6. Questa opzione può essere specificata più volte (predefinito: associa a tutte le interfacce) </translation>
     </message>
     <message>
-<<<<<<< HEAD
-        <source>Cannot obtain a lock on data directory %s. Zetacoin Core is probably already running.</source>
-        <translation>Non è possibile ottenere un lock sulla cartella %s. Probabilmente Zetacoin Core è già in esecuzione.</translation>
-    </message>
-    <message>
-=======
->>>>>>> 0d719145
         <source>Create new files with system default permissions, instead of umask 077 (only effective with disabled wallet functionality)</source>
         <translation>Crea nuovi file con i permessi di default del sistema, invece che con umask 077 (ha effetto solo con funzionalità di portamonete disabilitate)</translation>
     </message>
@@ -3121,13 +2237,6 @@
         <translation>Imposta la dimensione massima in byte delle transazioni ad alta-priorità/basse-commissioni (predefinito: %d)</translation>
     </message>
     <message>
-<<<<<<< HEAD
-        <source>Set the number of threads for coin generation if enabled (-1 = all cores, default: %d)</source>
-        <translation>Specifica il numero di thread per la generazione di zetacoin, se abilitata (-1 = tutti i core, predefinito: %d)</translation>
-    </message>
-    <message>
-=======
->>>>>>> 0d719145
         <source>The transaction amount is too small to send after the fee has been deducted</source>
         <translation>L'importo della transazione risulta troppo basso per l'invio una volta dedotte le commissioni.</translation>
     </message>
@@ -3156,81 +2265,26 @@
         <translation>Accetta richieste REST pubbliche (predefinito: %u)</translation>
     </message>
     <message>
-<<<<<<< HEAD
-        <source>Activating best chain...</source>
-        <translation>Attivazione della blockchain migliore...</translation>
-    </message>
-    <message>
-        <source>Always relay transactions received from whitelisted peers (default: %d)</source>
-        <translation>Trasmetti sempre le transazioni ricevute da peers whitelisted (default: %d)</translation>
-    </message>
-    <message>
-        <source>Attempt to recover private keys from a corrupt wallet.dat on startup</source>
-        <translation>Prova a recuperare le chiavi private da un wallet corrotto all'avvio</translation>
-    </message>
-    <message>
         <source>Automatically create Tor hidden service (default: %d)</source>
         <translation>Crea automaticamente il servizio Tor (default: %d)</translation>
     </message>
     <message>
-        <source>Cannot resolve -whitebind address: '%s'</source>
-        <translation>Impossibile risolvere indirizzo -whitebind: '%s'</translation>
-=======
-        <source>Automatically create Tor hidden service (default: %d)</source>
-        <translation>Crea automaticamente il servizio Tor (default: %d)</translation>
->>>>>>> 0d719145
-    </message>
-    <message>
         <source>Connect through SOCKS5 proxy</source>
         <translation>Connessione attraverso un proxy SOCKS5</translation>
     </message>
     <message>
-<<<<<<< HEAD
-        <source>Copyright (C) 2009-%i The Zetacoin Core Developers</source>
-        <translation>Copyright (C) 2009-%i Gli sviluppatori di Zetacoin Core</translation>
-    </message>
-    <message>
-        <source>Error loading wallet.dat: Wallet requires newer version of Zetacoin Core</source>
-        <translation>Errore durante il caricamento del file wallet.dat: il portamonete richiede una versione di Zetacoin Core più recente</translation>
-    </message>
-    <message>
-=======
->>>>>>> 0d719145
         <source>Error reading from database, shutting down.</source>
         <translation>Errore durante lalettura del database. Arresto in corso.</translation>
     </message>
     <message>
         <source>Imports blocks from external blk000??.dat file on startup</source>
         <translation>Importa blocchi da un file blk000??.dat esterno all'avvio</translation>
-<<<<<<< HEAD
     </message>
     <message>
         <source>Information</source>
         <translation>Informazioni</translation>
     </message>
     <message>
-        <source>Initialization sanity check failed. Zetacoin Core is shutting down.</source>
-        <translation>Test di integrità iniziale fallito. Zetacoin Core si arresterà.</translation>
-    </message>
-    <message>
-        <source>Invalid amount for -maxtxfee=&lt;amount&gt;: '%s'</source>
-        <translation>Importo non valido per -maxtxfee=&lt;amount&gt;: '%s'</translation>
-    </message>
-    <message>
-        <source>Invalid amount for -minrelaytxfee=&lt;amount&gt;: '%s'</source>
-        <translation>Importo non valido per -minrelaytxfee=&lt;amount&gt;: '%s'</translation>
-    </message>
-    <message>
-        <source>Invalid amount for -mintxfee=&lt;amount&gt;: '%s'</source>
-        <translation>Importo non valido per -mintxfee=&lt;amount&gt;: '%s'</translation>
-=======
-    </message>
-    <message>
-        <source>Information</source>
-        <translation>Informazioni</translation>
->>>>>>> 0d719145
-    </message>
-    <message>
         <source>Invalid amount for -paytxfee=&lt;amount&gt;: '%s' (must be at least %s)</source>
         <translation>Importo non valido per -paytxfee=&lt;amount&gt;: '%s' (deve essere almeno %s)</translation>
     </message>
@@ -3263,14 +2317,6 @@
         <translation>Ripete la scansione della block chain per individuare le transazioni che mancano dal wallet all'avvio</translation>
     </message>
     <message>
-        <source>Reducing -maxconnections from %d to %d, because of system limitations.</source>
-        <translation>Riduzione -maxconnections da %d a %d a causa di limitazioni di sistema.</translation>
-    </message>
-    <message>
-        <source>Rescan the block chain for missing wallet transactions on startup</source>
-        <translation>Ripete la scansione della block chain per individuare le transazioni che mancano dal wallet all'avvio</translation>
-    </message>
-    <message>
         <source>Send trace/debug info to console instead of debug.log file</source>
         <translation>Invia le informazioni di trace/debug alla console invece che al file debug.log</translation>
     </message>
@@ -3329,34 +2375,20 @@
     <message>
         <source>Upgrade wallet to latest format on startup</source>
         <translation>Aggiorna il wallet all'ultimo formato all'avvio</translation>
-<<<<<<< HEAD
     </message>
     <message>
         <source>Username for JSON-RPC connections</source>
         <translation>Nome utente per connessioni JSON-RPC</translation>
     </message>
     <message>
-        <source>Wallet needed to be rewritten: restart Zetacoin Core to complete</source>
-        <translation>Il portamonete necessitava di essere riscritto: riavviare Zetacoin Core per completare l'operazione</translation>
-=======
-    </message>
-    <message>
-        <source>Username for JSON-RPC connections</source>
-        <translation>Nome utente per connessioni JSON-RPC</translation>
->>>>>>> 0d719145
-    </message>
-    <message>
         <source>Warning</source>
         <translation>Attenzione</translation>
     </message>
     <message>
-<<<<<<< HEAD
-=======
         <source>Warning: unknown new rules activated (versionbit %i)</source>
         <translation>Attenzione: nuove regole non conosciute attivate (versionbit %i)</translation>
     </message>
     <message>
->>>>>>> 0d719145
         <source>Whether to operate in a blocks only mode (default: %u)</source>
         <translation>Imposta se operare in modalità solo blocchi (default: %u)</translation>
     </message>
@@ -3367,13 +2399,6 @@
     <message>
         <source>ZeroMQ notification options:</source>
         <translation>Opzioni di notifica ZeroMQ</translation>
-<<<<<<< HEAD
-    </message>
-    <message>
-        <source>wallet.dat corrupt, salvage failed</source>
-        <translation>wallet.dat corrotto, recupero fallito</translation>
-=======
->>>>>>> 0d719145
     </message>
     <message>
         <source>Password for JSON-RPC connections</source>
@@ -3408,13 +2433,6 @@
         <translation>Non mantenere le transazioni nella mempool più a lungo di &lt;n&gt; ore (default: %u)</translation>
     </message>
     <message>
-<<<<<<< HEAD
-        <source>Error reading wallet.dat! All keys read correctly, but transaction data or address book entries might be missing or incorrect.</source>
-        <translation>Errore di lettura di wallet.dat! Tutte le chiavi sono state lette correttamente, ma i dati delle transazioni o della rubrica potrebbero essere mancanti o non corretti.</translation>
-    </message>
-    <message>
-=======
->>>>>>> 0d719145
         <source>Fees (in %s/kB) smaller than this are considered zero fee for transaction creation (default: %s)</source>
         <translation>Le commissioni (in %s/kB) inferiori a questo valore sono considerate pari a zero per la creazione della transazione (default: %s)</translation>
     </message>
@@ -3451,47 +2469,32 @@
         <translation>Argomento -socks non supportato. Non è più possibile impostare la versione SOCKS, solamente i proxy SOCKS5 sono supportati.</translation>
     </message>
     <message>
-<<<<<<< HEAD
-=======
         <source>Unsupported argument -whitelistalwaysrelay ignored, use -whitelistrelay and/or -whitelistforcerelay.</source>
         <translation>Argomento non supportato -whitelistalwaysrelay è stato ignorato, utilizzare -whitelistrelay e/o -whitelistforcerelay.</translation>
     </message>
     <message>
->>>>>>> 0d719145
         <source>Use separate SOCKS5 proxy to reach peers via Tor hidden services (default: %s)</source>
         <translation>Usa un proxy SOCKS5 a parte per raggiungere i peer attraverso gli hidden services di Tor (predefinito: %s)</translation>
     </message>
     <message>
         <source>Username and hashed password for JSON-RPC connections. The field &lt;userpw&gt; comes in the format: &lt;USERNAME&gt;:&lt;SALT&gt;$&lt;HASH&gt;. A canonical python script is included in share/rpcuser. This option can be specified multiple times</source>
         <translation>Username e hash password per connessioni JSON-RPC. Il campo &lt;userpw&gt; utilizza il formato: &lt;USERNAME&gt;:&lt;SALT&gt;$&lt;HASH&gt;. Uno script python standard è incluso in share/rpcuser. Questa opzione può essere specificata più volte</translation>
-<<<<<<< HEAD
+    </message>
+    <message>
+        <source>Warning: Unknown block versions being mined! It's possible unknown rules are in effect</source>
+        <translation>Attenzione: si stanno minando versioni sconocsiute di blocchi! E' possibile che siano attive regole sconosciute</translation>
+    </message>
+    <message>
+        <source>Warning: Wallet file corrupt, data salvaged! Original %s saved as %s in %s; if your balance or transactions are incorrect you should restore from a backup.</source>
+        <translation>Attenzione: file del Portafoglio corrotto, dati recuperati! %s originale salvato come %s in %s; se il saldo o le transazioni non sono corrette effettua un ripristino da un backup.</translation>
     </message>
     <message>
         <source>(default: %s)</source>
         <translation>(predefinito: %s)</translation>
-=======
->>>>>>> 0d719145
-    </message>
-    <message>
-        <source>Warning: Unknown block versions being mined! It's possible unknown rules are in effect</source>
-        <translation>Attenzione: si stanno minando versioni sconocsiute di blocchi! E' possibile che siano attive regole sconosciute</translation>
-    </message>
-    <message>
-        <source>Warning: Wallet file corrupt, data salvaged! Original %s saved as %s in %s; if your balance or transactions are incorrect you should restore from a backup.</source>
-        <translation>Attenzione: file del Portafoglio corrotto, dati recuperati! %s originale salvato come %s in %s; se il saldo o le transazioni non sono corrette effettua un ripristino da un backup.</translation>
-    </message>
-    <message>
-<<<<<<< HEAD
-        <source>Generate coins (default: %u)</source>
-        <translation>Genera zetacoin (predefinito: %u)</translation>
-=======
-        <source>(default: %s)</source>
-        <translation>(predefinito: %s)</translation>
     </message>
     <message>
         <source>Always query for peer addresses via DNS lookup (default: %u)</source>
         <translation>Interroga sempre i DNS per ottenere gli indirizzi dei peer (predefinito: %u)</translation>
->>>>>>> 0d719145
     </message>
     <message>
         <source>How many blocks to check at startup (default: %u, 0 = all)</source>
