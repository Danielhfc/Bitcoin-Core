--- conflicted
+++ resolved
@@ -1,4 +1,4 @@
-<TS language="be_BY" version="2.1">
+<TS language="be_BY" version="2.0">
 <context>
     <name>AddressBookPage</name>
     <message>
@@ -66,19 +66,11 @@
         <translation>адрасы Прымання</translation>
     </message>
     <message>
-<<<<<<< HEAD
         <source>These are your Zetacoin addresses for sending payments. Always check the amount and the receiving address before sending coins.</source>
         <translation>Тут знаходзяцца Біткойн-адрасы для высылання плацяжоў. Заўсёды спраўджвайце колькасць і адрас прызначэння перад здзяйсненнем транзакцыі.</translation>
     </message>
     <message>
         <source>These are your Zetacoin addresses for receiving payments. It is recommended to use a new receiving address for each transaction.</source>
-=======
-        <source>These are your Bitcoin addresses for sending payments. Always check the amount and the receiving address before sending coins.</source>
-        <translation>Тут знаходзяцца Біткойн-адрасы для высылання плацяжоў. Заўсёды спраўджвайце колькасць і адрас прызначэння перад здзяйсненнем транзакцыі.</translation>
-    </message>
-    <message>
-        <source>These are your Bitcoin addresses for receiving payments. It is recommended to use a new receiving address for each transaction.</source>
->>>>>>> 188ca9c3
         <translation>Тут знаходзяцца Біткойн-адрасы для прымання плацяжоў. Пажадана выкарыстоўваць новы адрас для кожнай транзакцыі.</translation>
     </message>
     <message>
@@ -176,13 +168,8 @@
         <translation>Ці ўпэўненыя вы, што жадаеце зашыфраваць свой гаманец?</translation>
     </message>
     <message>
-<<<<<<< HEAD
         <source>Zetacoin Core will close now to finish the encryption process. Remember that encrypting your wallet cannot fully protect your zetacoins from being stolen by malware infecting your computer.</source>
         <translation>Zetacoin Core зараз будзе зачынены, каб фіналізаваць працэс шыфравання. Памятайце, што шыфраванне вашага гаманца не гарантуе абсалютную абарону ад магчымасці крадзяжу біткойнаў шкоднымі праграмамі, якія могуць інфікаваць ваш камп'ютар.</translation>
-=======
-        <source>Bitcoin Core will close now to finish the encryption process. Remember that encrypting your wallet cannot fully protect your bitcoins from being stolen by malware infecting your computer.</source>
-        <translation>Bitcoin Core зараз будзе зачынены, каб фіналізаваць працэс шыфравання. Памятайце, што шыфраванне вашага гаманца не гарантуе абсалютную абарону ад магчымасці крадзяжу біткойнаў шкоднымі праграмамі, якія могуць інфікаваць ваш камп'ютар.</translation>
->>>>>>> 188ca9c3
     </message>
     <message>
         <source>IMPORTANT: Any previous backups you have made of your wallet file should be replaced with the newly generated, encrypted wallet file. For security reasons, previous backups of the unencrypted wallet file will become useless as soon as you start using the new, encrypted wallet.</source>
@@ -311,13 +298,8 @@
         <translation>Адчыниць &amp;URI...</translation>
     </message>
     <message>
-<<<<<<< HEAD
         <source>Zetacoin Core client</source>
         <translation>Zetacoin Core кліент</translation>
-=======
-        <source>Bitcoin Core client</source>
-        <translation>Bitcoin Core кліент</translation>
->>>>>>> 188ca9c3
     </message>
     <message>
         <source>Importing blocks from disk...</source>
@@ -328,11 +310,7 @@
         <translation>Пераіндэксацыя блокаў на дыску...</translation>
     </message>
     <message>
-<<<<<<< HEAD
         <source>Send coins to a Zetacoin address</source>
-=======
-        <source>Send coins to a Bitcoin address</source>
->>>>>>> 188ca9c3
         <translation>Даслаць манеты на Біткойн-адрас</translation>
     </message>
     <message>
@@ -356,11 +334,7 @@
         <translation>Праверыць паведамленне...</translation>
     </message>
     <message>
-<<<<<<< HEAD
         <source>Zetacoin</source>
-=======
-        <source>Bitcoin</source>
->>>>>>> 188ca9c3
         <translation>Біткойн</translation>
     </message>
     <message>
@@ -376,13 +350,8 @@
         <translation>Атрымаць</translation>
     </message>
     <message>
-<<<<<<< HEAD
         <source>Show information about Zetacoin Core</source>
         <translation>Паказаць інфармацыю аб Zetacoin Core</translation>
-=======
-        <source>Show information about Bitcoin Core</source>
-        <translation>Паказаць інфармацыю аб Bitcoin Core</translation>
->>>>>>> 188ca9c3
     </message>
     <message>
         <source>&amp;Show / Hide</source>
@@ -397,19 +366,11 @@
         <translation>Зашыфраваць прыватныя ключы, якия належаць вашаму гаманцу</translation>
     </message>
     <message>
-<<<<<<< HEAD
         <source>Sign messages with your Zetacoin addresses to prove you own them</source>
         <translation>Падпісаць паведамленне з дапамогай Біткойн-адраса каб даказаць, што яно належыць вам</translation>
     </message>
     <message>
         <source>Verify messages to ensure they were signed with specified Zetacoin addresses</source>
-=======
-        <source>Sign messages with your Bitcoin addresses to prove you own them</source>
-        <translation>Падпісаць паведамленне з дапамогай Біткойн-адраса каб даказаць, што яно належыць вам</translation>
-    </message>
-    <message>
-        <source>Verify messages to ensure they were signed with specified Bitcoin addresses</source>
->>>>>>> 188ca9c3
         <translation>Спраўдзіць паведамленне з дапамогай Біткойн-адраса каб даказаць, што яно належыць вам</translation>
     </message>
     <message>
@@ -425,7 +386,6 @@
         <translation>Дапамога</translation>
     </message>
     <message>
-<<<<<<< HEAD
         <source>Zetacoin Core</source>
         <translation>Zetacoin Core</translation>
     </message>
@@ -440,22 +400,6 @@
     <message>
         <source>Modify configuration options for Zetacoin Core</source>
         <translation>Мадыфікаваць опцыі канфігурацыі Zetacoin Core</translation>
-=======
-        <source>Bitcoin Core</source>
-        <translation>Bitcoin Core</translation>
-    </message>
-    <message>
-        <source>Request payments (generates QR codes and bitcoin: URIs)</source>
-        <translation>Запатрабаваць плацёж (генеруецца QR-код для біткойн URI)</translation>
-    </message>
-    <message>
-        <source>&amp;About Bitcoin Core</source>
-        <translation>Аб Bitcoin Core</translation>
-    </message>
-    <message>
-        <source>Modify configuration options for Bitcoin Core</source>
-        <translation>Мадыфікаваць опцыі канфігурацыі Bitcoin Core</translation>
->>>>>>> 188ca9c3
     </message>
     <message>
         <source>Show the list of used sending addresses and labels</source>
@@ -466,11 +410,7 @@
         <translation>Паказаць спіс адрасоў і метак для прымання</translation>
     </message>
     <message>
-<<<<<<< HEAD
         <source>Open a zetacoin: URI or payment request</source>
-=======
-        <source>Open a bitcoin: URI or payment request</source>
->>>>>>> 188ca9c3
         <translation>Адкрыць біткойн: URI ці запыт плацяжу</translation>
     </message>
     <message>
@@ -478,7 +418,6 @@
         <translation>Опцыі каманднага радка</translation>
     </message>
     <message>
-<<<<<<< HEAD
         <source>Show the Zetacoin Core help message to get a list with possible Zetacoin command-line options</source>
         <translation>Паказваць даведку Zetacoin Core каб атрымаць спіс магчымых опцый каманднага радка</translation>
     </message>
@@ -511,40 +450,6 @@
         <translation>%1 і %2</translation>
     </message>
     <message numerus="yes">
-=======
-        <source>Show the Bitcoin Core help message to get a list with possible Bitcoin command-line options</source>
-        <translation>Паказваць даведку Bitcoin Core каб атрымаць спіс магчымых опцый каманднага радка</translation>
-    </message>
-    <message numerus="yes">
-        <source>%n active connection(s) to Bitcoin network</source>
-        <translation><numerusform>%n актыўнае злучэнне з сецівам Bitcoin</numerusform><numerusform>%n актыўных злучэнняў з сецівам Bitcoin</numerusform><numerusform>%n актыўных злучэнняў з сецівам Bitcoin</numerusform><numerusform>%n актыўных злучэнняў з сецівам Bitcoin</numerusform></translation>
-    </message>
-    <message>
-        <source>No block source available...</source>
-        <translation>Крыніца блокаў недасяжная...</translation>
-    </message>
-    <message numerus="yes">
-        <source>Processed %n block(s) of transaction history.</source>
-        <translation><numerusform>Апрацаваны %n блок гісторыі транзакцый.</numerusform><numerusform>Апрацавана %n блокі гісторыі транзакцый.</numerusform><numerusform>Апрацавана %n блокаў гісторыі транзакцый.</numerusform><numerusform>Апрацавана %n блокаў гісторыі транзакцый.</numerusform></translation>
-    </message>
-    <message numerus="yes">
-        <source>%n hour(s)</source>
-        <translation><numerusform>%n гадзіна</numerusform><numerusform>%n гадзіны</numerusform><numerusform>%n гадзін</numerusform><numerusform>%n гадзін</numerusform></translation>
-    </message>
-    <message numerus="yes">
-        <source>%n day(s)</source>
-        <translation><numerusform>%n дзень</numerusform><numerusform>%n дні</numerusform><numerusform>%n дзён</numerusform><numerusform>%n дзён</numerusform></translation>
-    </message>
-    <message numerus="yes">
-        <source>%n week(s)</source>
-        <translation><numerusform>%n тыдзень</numerusform><numerusform>%n тыдні</numerusform><numerusform>%n тыдняў</numerusform><numerusform>%n тыдняў</numerusform></translation>
-    </message>
-    <message>
-        <source>%1 and %2</source>
-        <translation>%1 і %2</translation>
-    </message>
-    <message numerus="yes">
->>>>>>> 188ca9c3
         <source>%n year(s)</source>
         <translation><numerusform>%n год</numerusform><numerusform>%n гады</numerusform><numerusform>%n гадоў</numerusform><numerusform>%n гадоў</numerusform></translation>
     </message>
@@ -870,13 +775,8 @@
 <context>
     <name>HelpMessageDialog</name>
     <message>
-<<<<<<< HEAD
         <source>Zetacoin Core</source>
         <translation>Zetacoin Core</translation>
-=======
-        <source>Bitcoin Core</source>
-        <translation>Bitcoin Core</translation>
->>>>>>> 188ca9c3
     </message>
     <message>
         <source>(%1-bit)</source>
@@ -891,10 +791,6 @@
         <translation>Опцыі каманднага радка</translation>
     </message>
     <message>
-        <source>Command-line options</source>
-        <translation>Опцыі каманднага радка</translation>
-    </message>
-    <message>
         <source>Usage:</source>
         <translation>Ужыванне:</translation>
     </message>
@@ -902,11 +798,7 @@
         <source>command-line options</source>
         <translation>опцыі каманднага радка</translation>
     </message>
-<<<<<<< HEAD
-</context>
-=======
-    </context>
->>>>>>> 188ca9c3
+    </context>
 <context>
     <name>Intro</name>
     <message>
@@ -914,21 +806,12 @@
         <translation>Вітаем</translation>
     </message>
     <message>
-<<<<<<< HEAD
         <source>Welcome to Zetacoin Core.</source>
         <translation>Вітаем у Zetacoin Core.</translation>
     </message>
     <message>
         <source>Zetacoin Core</source>
         <translation>Zetacoin Core</translation>
-=======
-        <source>Welcome to Bitcoin Core.</source>
-        <translation>Вітаем у Bitcoin Core.</translation>
-    </message>
-    <message>
-        <source>Bitcoin Core</source>
-        <translation>Bitcoin Core</translation>
->>>>>>> 188ca9c3
     </message>
     <message>
         <source>Error</source>
@@ -1219,21 +1102,12 @@
 <context>
     <name>SplashScreen</name>
     <message>
-<<<<<<< HEAD
         <source>Zetacoin Core</source>
         <translation>Zetacoin Core</translation>
     </message>
     <message>
         <source>The Zetacoin Core developers</source>
         <translation>Распрацоўнікі Zetacoin Core</translation>
-=======
-        <source>Bitcoin Core</source>
-        <translation>Bitcoin Core</translation>
-    </message>
-    <message>
-        <source>The Bitcoin Core developers</source>
-        <translation>Распрацоўнікі Bitcoin Core</translation>
->>>>>>> 188ca9c3
     </message>
     <message>
         <source>[testnet]</source>
@@ -1594,81 +1468,12 @@
         <translation>Опцыі RPC сервера:</translation>
     </message>
     <message>
-        <source>Do you want to rebuild the block database now?</source>
-        <translation>Ці жадаеце вы перабудаваць зараз базу звестак блокаў?</translation>
-    </message>
-    <message>
-        <source>Error initializing block database</source>
-        <translation>Памылка ініцыялізацыі базвы звестак блокаў</translation>
-    </message>
-    <message>
-        <source>Error initializing wallet database environment %s!</source>
-        <translation>Памалка ініцыялізацыі асяроддзя базы звестак гаманца %s!</translation>
-    </message>
-    <message>
-        <source>Error loading block database</source>
-        <translation>Памылка загрузкі базвы звестак блокаў</translation>
-    </message>
-    <message>
-        <source>Error opening block database</source>
-        <translation>Памылка адчынення базы звестак блокаў</translation>
-    </message>
-    <message>
-        <source>Error: Disk space is low!</source>
-        <translation>Памылка: Замала вольнага месца на дыску!</translation>
-    </message>
-    <message>
-        <source>Importing...</source>
-        <translation>Імпартаванне...</translation>
-    </message>
-    <message>
-        <source>Not enough file descriptors available.</source>
-        <translation>Не хапае файлавых дэскрыптараў.</translation>
-    </message>
-    <message>
-        <source>Use UPnP to map the listening port (default: %u)</source>
-        <translation>Use UPnP to map the listening port (default: %u)</translation>
-    </message>
-    <message>
-        <source>Verifying blocks...</source>
-        <translation>Праверка блокаў...</translation>
-    </message>
-    <message>
-        <source>Verifying wallet...</source>
-        <translation>Праверка гаманца...</translation>
-    </message>
-    <message>
-        <source>Wallet options:</source>
-        <translation>Опцыі гаманца:</translation>
-    </message>
-    <message>
-        <source>Imports blocks from external blk000??.dat file</source>
-        <translation>Імпартаванне блокаў з вонкавага blk000??.dat файла</translation>
-    </message>
-    <message>
-        <source>Activating best chain...</source>
-        <translation>Актывацыя лепшага ланцуга...</translation>
-    </message>
-    <message>
-        <source>Information</source>
-        <translation>Інфармацыя</translation>
-    </message>
-    <message>
-        <source>RPC server options:</source>
-        <translation>Опцыі RPC сервера:</translation>
-    </message>
-    <message>
         <source>Send trace/debug info to console instead of debug.log file</source>
         <translation>Слаць trace/debug звесткі ў кансоль замест файла debug.log</translation>
     </message>
     <message>
         <source>Signing transaction failed</source>
         <translation>Памылка подпісу транзакцыі</translation>
-<<<<<<< HEAD
-    </message>
-    <message>
-        <source>Start minimized</source>
-        <translation>Стартаваць ммінімізаванай</translation>
     </message>
     <message>
         <source>This is experimental software.</source>
@@ -1693,32 +1498,6 @@
     <message>
         <source>Password for JSON-RPC connections</source>
         <translation>Пароль для JSON-RPC злучэнняў</translation>
-=======
-    </message>
-    <message>
-        <source>This is experimental software.</source>
-        <translation>Гэта эксперыментальная праграма.</translation>
->>>>>>> 188ca9c3
-    </message>
-    <message>
-        <source>Transaction amount too small</source>
-        <translation>Транзакцыя занадта малая</translation>
-    </message>
-    <message>
-        <source>Transaction too large</source>
-        <translation>Транзакцыя занадта вялікая</translation>
-    </message>
-    <message>
-        <source>Username for JSON-RPC connections</source>
-        <translation>Імя карыстальника для JSON-RPC злучэнняў</translation>
-    </message>
-    <message>
-        <source>Warning</source>
-        <translation>Увага</translation>
-    </message>
-    <message>
-        <source>Password for JSON-RPC connections</source>
-        <translation>Пароль для JSON-RPC злучэнняў</translation>
     </message>
     <message>
         <source>Execute command when the best block changes (%s in cmd is replaced by block hash)</source>
