<TS language="es_UY" version="2.1">
<context>
    <name>AddressBookPage</name>
    <message>
        <source>Right-click to edit address or label</source>
        <translation>Clic derecho para editar dirección o etiqueta</translation>
    </message>
    <message>
        <source>Create a new address</source>
        <translation>Crear una nueva dirección </translation>
    </message>
    <message>
        <source>&amp;New</source>
        <translation>Nuevo</translation>
<<<<<<< HEAD
    </message>
    <message>
        <source>Copy the currently selected address to the system clipboard</source>
        <translation>Copia la dirección seleccionada al portapapeles del sistema</translation>
    </message>
    <message>
        <source>&amp;Copy</source>
        <translation>Copiar</translation>
    </message>
    <message>
        <source>C&amp;lose</source>
        <translation>Cerrar</translation>
    </message>
    <message>
        <source>&amp;Copy Address</source>
        <translation>Copiar Dirección</translation>
    </message>
    <message>
        <source>&amp;Export</source>
        <translation>Exportar</translation>
    </message>
    <message>
        <source>&amp;Delete</source>
        <translation>&amp;Borrar</translation>
    </message>
    <message>
        <source>Choose the address to send coins to</source>
        <translation>Elige una dirección donde enviar monedas a</translation>
    </message>
    <message>
        <source>Sending addresses</source>
        <translation>Enviando direcciones</translation>
    </message>
    <message>
        <source>Receiving addresses</source>
        <translation>Recibiendo direcciones
</translation>
    </message>
    <message>
        <source>&amp;Edit</source>
        <translation>Editar</translation>
    </message>
    <message>
        <source>Export Address List</source>
        <translation>Exportar Lista de Direcciones</translation>
    </message>
    <message>
        <source>Comma separated file (*.csv)</source>
        <translation>Archivos separados por coma (*.csv)</translation>
    </message>
    <message>
        <source>Exporting Failed</source>
        <translation>Exportación fallida</translation>
    </message>
    </context>
<context>
    <name>AddressTableModel</name>
=======
    </message>
    <message>
        <source>Copy the currently selected address to the system clipboard</source>
        <translation>Copia la dirección seleccionada al portapapeles del sistema</translation>
    </message>
    <message>
        <source>&amp;Copy</source>
        <translation>Copiar</translation>
    </message>
>>>>>>> 0d719145
    <message>
        <source>C&amp;lose</source>
        <translation>Cerrar</translation>
    </message>
    <message>
        <source>&amp;Export</source>
        <translation>Exportar</translation>
    </message>
    <message>
        <source>&amp;Delete</source>
        <translation>&amp;Borrar</translation>
    </message>
    </context>
<context>
    <name>AddressTableModel</name>
    </context>
<context>
    <name>AskPassphraseDialog</name>
    <message>
        <source>Enter passphrase</source>
        <translation>Escriba la contraseña</translation>
    </message>
    <message>
        <source>New passphrase</source>
        <translation>Nueva contraseña</translation>
    </message>
    <message>
        <source>Repeat new passphrase</source>
        <translation>Repetir nueva contraseña</translation>
    </message>
<<<<<<< HEAD
    <message>
        <source>Encrypt wallet</source>
        <translation>Monedero cifrado</translation>
    </message>
    <message>
        <source>This operation needs your wallet passphrase to unlock the wallet.</source>
        <translation>Esta operacion necesita la contraseña del monedero para desbloquear el mismo</translation>
    </message>
    <message>
        <source>Unlock wallet</source>
        <translation>Monedero destrabado</translation>
    </message>
    <message>
        <source>This operation needs your wallet passphrase to decrypt the wallet.</source>
        <translation>Esta operacion necesita la contraseña del monedero para descifrar el mismo</translation>
    </message>
    <message>
        <source>Decrypt wallet</source>
        <translation>Monedero descifrado</translation>
    </message>
    <message>
        <source>Change passphrase</source>
        <translation>Cambiar contraseña</translation>
    </message>
    <message>
        <source>Confirm wallet encryption</source>
        <translation>Confirme el cifrado del monedero</translation>
    </message>
    <message>
        <source>Are you sure you wish to encrypt your wallet?</source>
        <translation>Estas seguro que deseas encriptar tu billetera?</translation>
    </message>
    <message>
        <source>Warning: The Caps Lock key is on!</source>
        <translation>Atención: la tecla Mayusculas esta activa!</translation>
    </message>
    <message>
        <source>Wallet encrypted</source>
        <translation>Monedero cifrado</translation>
    </message>
    <message>
        <source>Wallet encryption failed</source>
        <translation>Fallo en el cifrado del monedero</translation>
    </message>
    <message>
        <source>Wallet encryption failed due to an internal error. Your wallet was not encrypted.</source>
        <translation>Fallo en el cifrado del monedero a causa de un error interno. Su monedero no esta cifrado</translation>
    </message>
    <message>
        <source>The supplied passphrases do not match.</source>
        <translation>Las contraseñas suministradas no coinciden.</translation>
    </message>
    <message>
        <source>Wallet unlock failed</source>
        <translation>Fallo en el desbloqueo del mondero</translation>
    </message>
    <message>
        <source>The passphrase entered for the wallet decryption was incorrect.</source>
        <translation>La contraseña introducida para el descifrado del monedero es incorrecta.</translation>
    </message>
    <message>
        <source>Wallet decryption failed</source>
        <translation>Fallo en el descifrado del monedero</translation>
    </message>
=======
>>>>>>> 0d719145
    </context>
<context>
    <name>BanTableModel</name>
    </context>
<context>
    <name>BitcoinGUI</name>
    <message>
        <source>Synchronizing with network...</source>
        <translation>Sincronizando con la red...</translation>
    </message>
    <message>
        <source>&amp;Overview</source>
        <translation>&amp;Vista previa</translation>
    </message>
    <message>
        <source>Show general overview of wallet</source>
        <translation>Mostrar descripción general del monedero</translation>
    </message>
    <message>
        <source>&amp;Transactions</source>
        <translation>&amp;transaciones </translation>
    </message>
    <message>
        <source>Browse transaction history</source>
        <translation>Buscar en el historial de transacciones</translation>
    </message>
    <message>
        <source>E&amp;xit</source>
        <translation>Salida</translation>
    </message>
    <message>
        <source>Quit application</source>
        <translation>Salir de la aplicacion </translation>
    </message>
    <message>
        <source>Show information about Qt</source>
        <translation>Mostrar informacioón sobre</translation>
    </message>
    <message>
        <source>&amp;Options...</source>
        <translation>&amp;Opciones...</translation>
    </message>
    <message>
        <source>&amp;Backup Wallet...</source>
        <translation>Respaldar Billetera</translation>
    </message>
    <message>
        <source>&amp;Change Passphrase...</source>
        <translation>Cambiar contraseña</translation>
    </message>
    <message>
        <source>&amp;Sending addresses...</source>
        <translation>Enviando direcciones</translation>
    </message>
    <message>
        <source>&amp;Receiving addresses...</source>
        <translation>Recibiendo direcciones</translation>
    </message>
    <message>
<<<<<<< HEAD
        <source>Send coins to a Zetacoin address</source>
        <translation>Enviar monedas a una dirección BItCoin</translation>
=======
        <source>Send coins to a Bitcoin address</source>
        <translation>Enviar monedas a una dirección Bitcoin</translation>
>>>>>>> 0d719145
    </message>
    <message>
        <source>Change the passphrase used for wallet encryption</source>
        <translation>Cambie la clave utilizada para el cifrado del monedero</translation>
    </message>
    <message>
<<<<<<< HEAD
        <source>Zetacoin</source>
        <translation>Zetacoin</translation>
=======
        <source>Bitcoin</source>
        <translation>Bitcoin</translation>
>>>>>>> 0d719145
    </message>
    <message>
        <source>Wallet</source>
        <translation>Billetera</translation>
    </message>
    <message>
        <source>&amp;Show / Hide</source>
        <translation>Mostrar / Ocultar</translation>
    </message>
    <message>
        <source>&amp;File</source>
        <translation>&amp;Archivo</translation>
    </message>
    <message>
        <source>&amp;Settings</source>
        <translation>&amp;Configuracion </translation>
    </message>
    <message>
        <source>&amp;Help</source>
        <translation>&amp;Ayuda</translation>
    </message>
    <message>
        <source>Tabs toolbar</source>
        <translation>Barra de herramientas</translation>
    </message>
    <message>
        <source>Error</source>
        <translation>Error</translation>
    </message>
    <message>
        <source>Warning</source>
        <translation>Alerta</translation>
    </message>
    <message>
        <source>Information</source>
        <translation>Información</translation>
    </message>
    <message>
        <source>Up to date</source>
        <translation>A la fecha</translation>
    </message>
    <message>
        <source>Catching up...</source>
        <translation>Ponerse al dia...</translation>
    </message>
    <message>
        <source>Type: %1
</source>
        <translation>Tipo: %1
</translation>
    </message>
    <message>
        <source>Address: %1
</source>
        <translation>Dirección: %1</translation>
    </message>
    <message>
        <source>Sent transaction</source>
        <translation>Transaccion enviada</translation>
    </message>
    <message>
        <source>Incoming transaction</source>
        <translation>Transacción entrante</translation>
    </message>
    <message>
        <source>Wallet is &lt;b&gt;encrypted&lt;/b&gt; and currently &lt;b&gt;unlocked&lt;/b&gt;</source>
        <translation>El Monedero esta &lt;b&gt;cifrado&lt;/b&gt; y actualmente &lt;b&gt;desbloqueado&lt;/b&gt;</translation>
    </message>
    <message>
        <source>Wallet is &lt;b&gt;encrypted&lt;/b&gt; and currently &lt;b&gt;locked&lt;/b&gt;</source>
        <translation>El Monedero esta &lt;b&gt;cifrado&lt;/b&gt; y actualmente &lt;b&gt;bloqueado&lt;/b&gt;</translation>
    </message>
</context>
<context>
    <name>CoinControlDialog</name>
    <message>
        <source>Quantity:</source>
        <translation>Cantidad:</translation>
<<<<<<< HEAD
    </message>
    <message>
        <source>Bytes:</source>
        <translation>Bytes:</translation>
    </message>
    <message>
        <source>Amount:</source>
        <translation>AMonto:</translation>
    </message>
    <message>
        <source>Priority:</source>
        <translation>Prioridad:</translation>
    </message>
    <message>
        <source>Change:</source>
        <translation>Cambio:</translation>
    </message>
    <message>
        <source>Date</source>
        <translation>Fecha</translation>
    </message>
    <message>
        <source>Confirmed</source>
        <translation>Confirmado</translation>
    </message>
    <message>
        <source>Priority</source>
        <translation>Prioridad</translation>
    </message>
    <message>
        <source>(no label)</source>
        <translation>(Sin etiqueta)</translation>
=======
    </message>
    <message>
        <source>Bytes:</source>
        <translation>Bytes:</translation>
>>>>>>> 0d719145
    </message>
    <message>
        <source>Amount:</source>
        <translation>AMonto:</translation>
    </message>
    <message>
        <source>Priority:</source>
        <translation>Prioridad:</translation>
    </message>
    <message>
        <source>Change:</source>
        <translation>Cambio:</translation>
    </message>
    <message>
        <source>Date</source>
        <translation>Fecha</translation>
    </message>
    <message>
        <source>Confirmed</source>
        <translation>Confirmado</translation>
    </message>
    <message>
        <source>Priority</source>
        <translation>Prioridad</translation>
    </message>
    </context>
<context>
    <name>EditAddressDialog</name>
    <message>
        <source>Edit Address</source>
        <translation>Editar dirección</translation>
    </message>
    <message>
<<<<<<< HEAD
        <source>The entered address "%1" is already in the address book.</source>
        <translation>La dirección introducida "%1" ya está en la libreta de direcciones.</translation>
    </message>
    <message>
        <source>Could not unlock wallet.</source>
        <translation>No se puede abrir el monedero.</translation>
=======
        <source>&amp;Label</source>
        <translation>&amp;Etiqueta</translation>
>>>>>>> 0d719145
    </message>
    <message>
        <source>&amp;Address</source>
        <translation>&amp;Direccion </translation>
    </message>
    </context>
<context>
    <name>FreespaceChecker</name>
    </context>
<context>
    <name>HelpMessageDialog</name>
    </context>
<context>
    <name>Intro</name>
    <message>
        <source>Error</source>
        <translation>Error</translation>
    </message>
    </context>
<context>
    <name>OpenURIDialog</name>
    </context>
<context>
    <name>OptionsDialog</name>
    <message>
        <source>Options</source>
        <translation>Opciones</translation>
    </message>
    <message>
        <source>W&amp;allet</source>
        <translation>Billetera</translation>
    </message>
    </context>
<context>
    <name>OverviewPage</name>
    <message>
        <source>Form</source>
        <translation>Formulario</translation>
    </message>
    </context>
<context>
    <name>PaymentServer</name>
    </context>
<context>
    <name>PeerTableModel</name>
    </context>
<context>
    <name>QObject</name>
    </context>
<context>
    <name>QRImageWidget</name>
    </context>
<context>
    <name>RPCConsole</name>
    <message>
        <source>&amp;Information</source>
        <translation>Información</translation>
    </message>
    </context>
<context>
    <name>ReceiveCoinsDialog</name>
    <message>
        <source>&amp;Label:</source>
        <translation>&amp;Etiqueta:</translation>
    </message>
    </context>
<context>
    <name>ReceiveRequestDialog</name>
    <message>
        <source>Copy &amp;Address</source>
        <translation>Copiar Dirección</translation>
<<<<<<< HEAD
    </message>
    <message>
        <source>Address</source>
        <translation>Direccion </translation>
    </message>
    <message>
        <source>Label</source>
        <translation>Etiqueta</translation>
=======
>>>>>>> 0d719145
    </message>
    </context>
<context>
    <name>RecentRequestsTableModel</name>
    </context>
<context>
    <name>SendCoinsDialog</name>
    <message>
        <source>Send Coins</source>
        <translation>Enviar monedas</translation>
    </message>
    <message>
        <source>Quantity:</source>
        <translation>Cantidad:</translation>
    </message>
    <message>
        <source>Bytes:</source>
        <translation>Bytes:</translation>
    </message>
    <message>
        <source>Amount:</source>
        <translation>AMonto:</translation>
    </message>
    <message>
        <source>Priority:</source>
        <translation>Prioridad:</translation>
    </message>
    <message>
        <source>Change:</source>
        <translation>Cambio:</translation>
    </message>
    <message>
        <source>Quantity:</source>
        <translation>Cantidad:</translation>
    </message>
    <message>
        <source>Bytes:</source>
        <translation>Bytes:</translation>
    </message>
    <message>
        <source>Amount:</source>
        <translation>AMonto:</translation>
    </message>
    <message>
        <source>Priority:</source>
        <translation>Prioridad:</translation>
    </message>
    <message>
        <source>Change:</source>
        <translation>Cambio:</translation>
    </message>
    <message>
        <source>Send to multiple recipients at once</source>
        <translation>Enviar a varios destinatarios a la vez</translation>
    </message>
    <message>
        <source>Balance:</source>
        <translation>Balance:</translation>
    </message>
    <message>
        <source>Confirm the send action</source>
        <translation>Confirmar el envío</translation>
    </message>
    </context>
<context>
    <name>SendCoinsEntry</name>
    <message>
        <source>A&amp;mount:</source>
        <translation>A&amp;Monto:</translation>
    </message>
    <message>
        <source>Pay &amp;To:</source>
        <translation>Pagar &amp;A:</translation>
    </message>
    <message>
        <source>&amp;Label:</source>
        <translation>&amp;Etiqueta:</translation>
    </message>
    <message>
        <source>Alt+A</source>
        <translation>Alt+A</translation>
    </message>
    <message>
        <source>Paste address from clipboard</source>
        <translation>Pegar la dirección desde el portapapeles</translation>
    </message>
    <message>
        <source>Alt+P</source>
        <translation>Alt+P</translation>
    </message>
    <message>
        <source>Pay To:</source>
        <translation>Pagar A:</translation>
    </message>
<<<<<<< HEAD
=======
    </context>
<context>
    <name>SendConfirmationDialog</name>
>>>>>>> 0d719145
    </context>
<context>
    <name>ShutdownWindow</name>
    </context>
<context>
    <name>SignVerifyMessageDialog</name>
    <message>
        <source>Alt+A</source>
        <translation>Alt+A</translation>
    </message>
    <message>
        <source>Paste address from clipboard</source>
        <translation>Pegar la dirección desde el portapapeles</translation>
    </message>
    <message>
        <source>Alt+P</source>
        <translation>Alt+P</translation>
    </message>
    </context>
<context>
    <name>SplashScreen</name>
    <message>
        <source>[testnet]</source>
        <translation>[prueba_de_red]</translation>
    </message>
</context>
<context>
    <name>TrafficGraphWidget</name>
    </context>
<context>
    <name>TransactionDesc</name>
<<<<<<< HEAD
    <message>
        <source>Open until %1</source>
        <translation>Abrir hasta %1</translation>
    </message>
    <message>
        <source>Date</source>
        <translation>Fecha</translation>
    </message>
    <message>
        <source>Transaction</source>
        <translation>Transaccion</translation>
    </message>
    <message>
        <source>unknown</source>
        <translation>desconocido</translation>
    </message>
</context>
=======
    </context>
>>>>>>> 0d719145
<context>
    <name>TransactionDescDialog</name>
    </context>
<context>
    <name>TransactionTableModel</name>
    </context>
<context>
    <name>TransactionView</name>
<<<<<<< HEAD
    <message>
        <source>Exporting Failed</source>
        <translation>Exportación fallida</translation>
    </message>
    <message>
        <source>Comma separated file (*.csv)</source>
        <translation>Archivos separados por coma (*.csv)</translation>
    </message>
    <message>
        <source>Confirmed</source>
        <translation>Confirmado</translation>
    </message>
    <message>
        <source>Date</source>
        <translation>Fecha</translation>
    </message>
    <message>
        <source>Label</source>
        <translation>Etiqueta</translation>
    </message>
    <message>
        <source>Address</source>
        <translation>Direccion </translation>
    </message>
=======
>>>>>>> 0d719145
    </context>
<context>
    <name>UnitDisplayStatusBarControl</name>
    </context>
<context>
    <name>WalletFrame</name>
    </context>
<context>
    <name>WalletModel</name>
    </context>
<context>
    <name>WalletView</name>
    <message>
        <source>&amp;Export</source>
        <translation>Exportar</translation>
    </message>
    </context>
<context>
    <name>bitcoin-core</name>
    <message>
        <source>Options:</source>
        <translation>Opciones:</translation>
    </message>
    <message>
        <source>Information</source>
        <translation>Información</translation>
    </message>
    <message>
        <source>Warning</source>
        <translation>Alerta</translation>
    </message>
    <message>
        <source>Error</source>
        <translation>Error</translation>
    </message>
</context>
</TS><|MERGE_RESOLUTION|>--- conflicted
+++ resolved
@@ -12,7 +12,6 @@
     <message>
         <source>&amp;New</source>
         <translation>Nuevo</translation>
-<<<<<<< HEAD
     </message>
     <message>
         <source>Copy the currently selected address to the system clipboard</source>
@@ -27,10 +26,6 @@
         <translation>Cerrar</translation>
     </message>
     <message>
-        <source>&amp;Copy Address</source>
-        <translation>Copiar Dirección</translation>
-    </message>
-    <message>
         <source>&amp;Export</source>
         <translation>Exportar</translation>
     </message>
@@ -38,61 +33,6 @@
         <source>&amp;Delete</source>
         <translation>&amp;Borrar</translation>
     </message>
-    <message>
-        <source>Choose the address to send coins to</source>
-        <translation>Elige una dirección donde enviar monedas a</translation>
-    </message>
-    <message>
-        <source>Sending addresses</source>
-        <translation>Enviando direcciones</translation>
-    </message>
-    <message>
-        <source>Receiving addresses</source>
-        <translation>Recibiendo direcciones
-</translation>
-    </message>
-    <message>
-        <source>&amp;Edit</source>
-        <translation>Editar</translation>
-    </message>
-    <message>
-        <source>Export Address List</source>
-        <translation>Exportar Lista de Direcciones</translation>
-    </message>
-    <message>
-        <source>Comma separated file (*.csv)</source>
-        <translation>Archivos separados por coma (*.csv)</translation>
-    </message>
-    <message>
-        <source>Exporting Failed</source>
-        <translation>Exportación fallida</translation>
-    </message>
-    </context>
-<context>
-    <name>AddressTableModel</name>
-=======
-    </message>
-    <message>
-        <source>Copy the currently selected address to the system clipboard</source>
-        <translation>Copia la dirección seleccionada al portapapeles del sistema</translation>
-    </message>
-    <message>
-        <source>&amp;Copy</source>
-        <translation>Copiar</translation>
-    </message>
->>>>>>> 0d719145
-    <message>
-        <source>C&amp;lose</source>
-        <translation>Cerrar</translation>
-    </message>
-    <message>
-        <source>&amp;Export</source>
-        <translation>Exportar</translation>
-    </message>
-    <message>
-        <source>&amp;Delete</source>
-        <translation>&amp;Borrar</translation>
-    </message>
     </context>
 <context>
     <name>AddressTableModel</name>
@@ -111,73 +51,6 @@
         <source>Repeat new passphrase</source>
         <translation>Repetir nueva contraseña</translation>
     </message>
-<<<<<<< HEAD
-    <message>
-        <source>Encrypt wallet</source>
-        <translation>Monedero cifrado</translation>
-    </message>
-    <message>
-        <source>This operation needs your wallet passphrase to unlock the wallet.</source>
-        <translation>Esta operacion necesita la contraseña del monedero para desbloquear el mismo</translation>
-    </message>
-    <message>
-        <source>Unlock wallet</source>
-        <translation>Monedero destrabado</translation>
-    </message>
-    <message>
-        <source>This operation needs your wallet passphrase to decrypt the wallet.</source>
-        <translation>Esta operacion necesita la contraseña del monedero para descifrar el mismo</translation>
-    </message>
-    <message>
-        <source>Decrypt wallet</source>
-        <translation>Monedero descifrado</translation>
-    </message>
-    <message>
-        <source>Change passphrase</source>
-        <translation>Cambiar contraseña</translation>
-    </message>
-    <message>
-        <source>Confirm wallet encryption</source>
-        <translation>Confirme el cifrado del monedero</translation>
-    </message>
-    <message>
-        <source>Are you sure you wish to encrypt your wallet?</source>
-        <translation>Estas seguro que deseas encriptar tu billetera?</translation>
-    </message>
-    <message>
-        <source>Warning: The Caps Lock key is on!</source>
-        <translation>Atención: la tecla Mayusculas esta activa!</translation>
-    </message>
-    <message>
-        <source>Wallet encrypted</source>
-        <translation>Monedero cifrado</translation>
-    </message>
-    <message>
-        <source>Wallet encryption failed</source>
-        <translation>Fallo en el cifrado del monedero</translation>
-    </message>
-    <message>
-        <source>Wallet encryption failed due to an internal error. Your wallet was not encrypted.</source>
-        <translation>Fallo en el cifrado del monedero a causa de un error interno. Su monedero no esta cifrado</translation>
-    </message>
-    <message>
-        <source>The supplied passphrases do not match.</source>
-        <translation>Las contraseñas suministradas no coinciden.</translation>
-    </message>
-    <message>
-        <source>Wallet unlock failed</source>
-        <translation>Fallo en el desbloqueo del mondero</translation>
-    </message>
-    <message>
-        <source>The passphrase entered for the wallet decryption was incorrect.</source>
-        <translation>La contraseña introducida para el descifrado del monedero es incorrecta.</translation>
-    </message>
-    <message>
-        <source>Wallet decryption failed</source>
-        <translation>Fallo en el descifrado del monedero</translation>
-    </message>
-=======
->>>>>>> 0d719145
     </context>
 <context>
     <name>BanTableModel</name>
@@ -237,26 +110,16 @@
         <translation>Recibiendo direcciones</translation>
     </message>
     <message>
-<<<<<<< HEAD
         <source>Send coins to a Zetacoin address</source>
-        <translation>Enviar monedas a una dirección BItCoin</translation>
-=======
-        <source>Send coins to a Bitcoin address</source>
-        <translation>Enviar monedas a una dirección Bitcoin</translation>
->>>>>>> 0d719145
+        <translation>Enviar monedas a una dirección Zetacoin</translation>
     </message>
     <message>
         <source>Change the passphrase used for wallet encryption</source>
         <translation>Cambie la clave utilizada para el cifrado del monedero</translation>
     </message>
     <message>
-<<<<<<< HEAD
         <source>Zetacoin</source>
         <translation>Zetacoin</translation>
-=======
-        <source>Bitcoin</source>
-        <translation>Bitcoin</translation>
->>>>>>> 0d719145
     </message>
     <message>
         <source>Wallet</source>
@@ -335,7 +198,6 @@
     <message>
         <source>Quantity:</source>
         <translation>Cantidad:</translation>
-<<<<<<< HEAD
     </message>
     <message>
         <source>Bytes:</source>
@@ -365,15 +227,105 @@
         <source>Priority</source>
         <translation>Prioridad</translation>
     </message>
-    <message>
-        <source>(no label)</source>
-        <translation>(Sin etiqueta)</translation>
-=======
+    </context>
+<context>
+    <name>EditAddressDialog</name>
+    <message>
+        <source>Edit Address</source>
+        <translation>Editar dirección</translation>
+    </message>
+    <message>
+        <source>&amp;Label</source>
+        <translation>&amp;Etiqueta</translation>
+    </message>
+    <message>
+        <source>&amp;Address</source>
+        <translation>&amp;Direccion </translation>
+    </message>
+    </context>
+<context>
+    <name>FreespaceChecker</name>
+    </context>
+<context>
+    <name>HelpMessageDialog</name>
+    </context>
+<context>
+    <name>Intro</name>
+    <message>
+        <source>Error</source>
+        <translation>Error</translation>
+    </message>
+    </context>
+<context>
+    <name>OpenURIDialog</name>
+    </context>
+<context>
+    <name>OptionsDialog</name>
+    <message>
+        <source>Options</source>
+        <translation>Opciones</translation>
+    </message>
+    <message>
+        <source>W&amp;allet</source>
+        <translation>Billetera</translation>
+    </message>
+    </context>
+<context>
+    <name>OverviewPage</name>
+    <message>
+        <source>Form</source>
+        <translation>Formulario</translation>
+    </message>
+    </context>
+<context>
+    <name>PaymentServer</name>
+    </context>
+<context>
+    <name>PeerTableModel</name>
+    </context>
+<context>
+    <name>QObject</name>
+    </context>
+<context>
+    <name>QRImageWidget</name>
+    </context>
+<context>
+    <name>RPCConsole</name>
+    <message>
+        <source>&amp;Information</source>
+        <translation>Información</translation>
+    </message>
+    </context>
+<context>
+    <name>ReceiveCoinsDialog</name>
+    <message>
+        <source>&amp;Label:</source>
+        <translation>&amp;Etiqueta:</translation>
+    </message>
+    </context>
+<context>
+    <name>ReceiveRequestDialog</name>
+    <message>
+        <source>Copy &amp;Address</source>
+        <translation>Copiar Dirección</translation>
+    </message>
+    </context>
+<context>
+    <name>RecentRequestsTableModel</name>
+    </context>
+<context>
+    <name>SendCoinsDialog</name>
+    <message>
+        <source>Send Coins</source>
+        <translation>Enviar monedas</translation>
+    </message>
+    <message>
+        <source>Quantity:</source>
+        <translation>Cantidad:</translation>
     </message>
     <message>
         <source>Bytes:</source>
         <translation>Bytes:</translation>
->>>>>>> 0d719145
     </message>
     <message>
         <source>Amount:</source>
@@ -388,339 +340,121 @@
         <translation>Cambio:</translation>
     </message>
     <message>
-        <source>Date</source>
-        <translation>Fecha</translation>
-    </message>
-    <message>
-        <source>Confirmed</source>
-        <translation>Confirmado</translation>
-    </message>
-    <message>
-        <source>Priority</source>
-        <translation>Prioridad</translation>
-    </message>
-    </context>
-<context>
-    <name>EditAddressDialog</name>
-    <message>
-        <source>Edit Address</source>
-        <translation>Editar dirección</translation>
-    </message>
-    <message>
-<<<<<<< HEAD
-        <source>The entered address "%1" is already in the address book.</source>
-        <translation>La dirección introducida "%1" ya está en la libreta de direcciones.</translation>
-    </message>
-    <message>
-        <source>Could not unlock wallet.</source>
-        <translation>No se puede abrir el monedero.</translation>
-=======
-        <source>&amp;Label</source>
-        <translation>&amp;Etiqueta</translation>
->>>>>>> 0d719145
-    </message>
-    <message>
-        <source>&amp;Address</source>
-        <translation>&amp;Direccion </translation>
-    </message>
-    </context>
-<context>
-    <name>FreespaceChecker</name>
-    </context>
-<context>
-    <name>HelpMessageDialog</name>
-    </context>
-<context>
-    <name>Intro</name>
+        <source>Send to multiple recipients at once</source>
+        <translation>Enviar a varios destinatarios a la vez</translation>
+    </message>
+    <message>
+        <source>Balance:</source>
+        <translation>Balance:</translation>
+    </message>
+    <message>
+        <source>Confirm the send action</source>
+        <translation>Confirmar el envío</translation>
+    </message>
+    </context>
+<context>
+    <name>SendCoinsEntry</name>
+    <message>
+        <source>A&amp;mount:</source>
+        <translation>A&amp;Monto:</translation>
+    </message>
+    <message>
+        <source>Pay &amp;To:</source>
+        <translation>Pagar &amp;A:</translation>
+    </message>
+    <message>
+        <source>&amp;Label:</source>
+        <translation>&amp;Etiqueta:</translation>
+    </message>
+    <message>
+        <source>Alt+A</source>
+        <translation>Alt+A</translation>
+    </message>
+    <message>
+        <source>Paste address from clipboard</source>
+        <translation>Pegar la dirección desde el portapapeles</translation>
+    </message>
+    <message>
+        <source>Alt+P</source>
+        <translation>Alt+P</translation>
+    </message>
+    <message>
+        <source>Pay To:</source>
+        <translation>Pagar A:</translation>
+    </message>
+    </context>
+<context>
+    <name>SendConfirmationDialog</name>
+    </context>
+<context>
+    <name>ShutdownWindow</name>
+    </context>
+<context>
+    <name>SignVerifyMessageDialog</name>
+    <message>
+        <source>Alt+A</source>
+        <translation>Alt+A</translation>
+    </message>
+    <message>
+        <source>Paste address from clipboard</source>
+        <translation>Pegar la dirección desde el portapapeles</translation>
+    </message>
+    <message>
+        <source>Alt+P</source>
+        <translation>Alt+P</translation>
+    </message>
+    </context>
+<context>
+    <name>SplashScreen</name>
+    <message>
+        <source>[testnet]</source>
+        <translation>[prueba_de_red]</translation>
+    </message>
+</context>
+<context>
+    <name>TrafficGraphWidget</name>
+    </context>
+<context>
+    <name>TransactionDesc</name>
+    </context>
+<context>
+    <name>TransactionDescDialog</name>
+    </context>
+<context>
+    <name>TransactionTableModel</name>
+    </context>
+<context>
+    <name>TransactionView</name>
+    </context>
+<context>
+    <name>UnitDisplayStatusBarControl</name>
+    </context>
+<context>
+    <name>WalletFrame</name>
+    </context>
+<context>
+    <name>WalletModel</name>
+    </context>
+<context>
+    <name>WalletView</name>
+    </context>
+<context>
+    <name>bitcoin-core</name>
+    <message>
+        <source>Options:</source>
+        <translation>Opciones:</translation>
+    </message>
+    <message>
+        <source>Information</source>
+        <translation>Información</translation>
+    </message>
+    <message>
+        <source>Warning</source>
+        <translation>Alerta</translation>
+    </message>
     <message>
         <source>Error</source>
         <translation>Error</translation>
     </message>
-    </context>
-<context>
-    <name>OpenURIDialog</name>
-    </context>
-<context>
-    <name>OptionsDialog</name>
-    <message>
-        <source>Options</source>
-        <translation>Opciones</translation>
-    </message>
-    <message>
-        <source>W&amp;allet</source>
-        <translation>Billetera</translation>
-    </message>
-    </context>
-<context>
-    <name>OverviewPage</name>
-    <message>
-        <source>Form</source>
-        <translation>Formulario</translation>
-    </message>
-    </context>
-<context>
-    <name>PaymentServer</name>
-    </context>
-<context>
-    <name>PeerTableModel</name>
-    </context>
-<context>
-    <name>QObject</name>
-    </context>
-<context>
-    <name>QRImageWidget</name>
-    </context>
-<context>
-    <name>RPCConsole</name>
-    <message>
-        <source>&amp;Information</source>
-        <translation>Información</translation>
-    </message>
-    </context>
-<context>
-    <name>ReceiveCoinsDialog</name>
-    <message>
-        <source>&amp;Label:</source>
-        <translation>&amp;Etiqueta:</translation>
-    </message>
-    </context>
-<context>
-    <name>ReceiveRequestDialog</name>
-    <message>
-        <source>Copy &amp;Address</source>
-        <translation>Copiar Dirección</translation>
-<<<<<<< HEAD
-    </message>
-    <message>
-        <source>Address</source>
-        <translation>Direccion </translation>
-    </message>
-    <message>
-        <source>Label</source>
-        <translation>Etiqueta</translation>
-=======
->>>>>>> 0d719145
-    </message>
-    </context>
-<context>
-    <name>RecentRequestsTableModel</name>
-    </context>
-<context>
-    <name>SendCoinsDialog</name>
-    <message>
-        <source>Send Coins</source>
-        <translation>Enviar monedas</translation>
-    </message>
-    <message>
-        <source>Quantity:</source>
-        <translation>Cantidad:</translation>
-    </message>
-    <message>
-        <source>Bytes:</source>
-        <translation>Bytes:</translation>
-    </message>
-    <message>
-        <source>Amount:</source>
-        <translation>AMonto:</translation>
-    </message>
-    <message>
-        <source>Priority:</source>
-        <translation>Prioridad:</translation>
-    </message>
-    <message>
-        <source>Change:</source>
-        <translation>Cambio:</translation>
-    </message>
-    <message>
-        <source>Quantity:</source>
-        <translation>Cantidad:</translation>
-    </message>
-    <message>
-        <source>Bytes:</source>
-        <translation>Bytes:</translation>
-    </message>
-    <message>
-        <source>Amount:</source>
-        <translation>AMonto:</translation>
-    </message>
-    <message>
-        <source>Priority:</source>
-        <translation>Prioridad:</translation>
-    </message>
-    <message>
-        <source>Change:</source>
-        <translation>Cambio:</translation>
-    </message>
-    <message>
-        <source>Send to multiple recipients at once</source>
-        <translation>Enviar a varios destinatarios a la vez</translation>
-    </message>
-    <message>
-        <source>Balance:</source>
-        <translation>Balance:</translation>
-    </message>
-    <message>
-        <source>Confirm the send action</source>
-        <translation>Confirmar el envío</translation>
-    </message>
-    </context>
-<context>
-    <name>SendCoinsEntry</name>
-    <message>
-        <source>A&amp;mount:</source>
-        <translation>A&amp;Monto:</translation>
-    </message>
-    <message>
-        <source>Pay &amp;To:</source>
-        <translation>Pagar &amp;A:</translation>
-    </message>
-    <message>
-        <source>&amp;Label:</source>
-        <translation>&amp;Etiqueta:</translation>
-    </message>
-    <message>
-        <source>Alt+A</source>
-        <translation>Alt+A</translation>
-    </message>
-    <message>
-        <source>Paste address from clipboard</source>
-        <translation>Pegar la dirección desde el portapapeles</translation>
-    </message>
-    <message>
-        <source>Alt+P</source>
-        <translation>Alt+P</translation>
-    </message>
-    <message>
-        <source>Pay To:</source>
-        <translation>Pagar A:</translation>
-    </message>
-<<<<<<< HEAD
-=======
-    </context>
-<context>
-    <name>SendConfirmationDialog</name>
->>>>>>> 0d719145
-    </context>
-<context>
-    <name>ShutdownWindow</name>
-    </context>
-<context>
-    <name>SignVerifyMessageDialog</name>
-    <message>
-        <source>Alt+A</source>
-        <translation>Alt+A</translation>
-    </message>
-    <message>
-        <source>Paste address from clipboard</source>
-        <translation>Pegar la dirección desde el portapapeles</translation>
-    </message>
-    <message>
-        <source>Alt+P</source>
-        <translation>Alt+P</translation>
-    </message>
-    </context>
-<context>
-    <name>SplashScreen</name>
-    <message>
-        <source>[testnet]</source>
-        <translation>[prueba_de_red]</translation>
-    </message>
-</context>
-<context>
-    <name>TrafficGraphWidget</name>
-    </context>
-<context>
-    <name>TransactionDesc</name>
-<<<<<<< HEAD
-    <message>
-        <source>Open until %1</source>
-        <translation>Abrir hasta %1</translation>
-    </message>
-    <message>
-        <source>Date</source>
-        <translation>Fecha</translation>
-    </message>
-    <message>
-        <source>Transaction</source>
-        <translation>Transaccion</translation>
-    </message>
-    <message>
-        <source>unknown</source>
-        <translation>desconocido</translation>
-    </message>
-</context>
-=======
-    </context>
->>>>>>> 0d719145
-<context>
-    <name>TransactionDescDialog</name>
-    </context>
-<context>
-    <name>TransactionTableModel</name>
-    </context>
-<context>
-    <name>TransactionView</name>
-<<<<<<< HEAD
-    <message>
-        <source>Exporting Failed</source>
-        <translation>Exportación fallida</translation>
-    </message>
-    <message>
-        <source>Comma separated file (*.csv)</source>
-        <translation>Archivos separados por coma (*.csv)</translation>
-    </message>
-    <message>
-        <source>Confirmed</source>
-        <translation>Confirmado</translation>
-    </message>
-    <message>
-        <source>Date</source>
-        <translation>Fecha</translation>
-    </message>
-    <message>
-        <source>Label</source>
-        <translation>Etiqueta</translation>
-    </message>
-    <message>
-        <source>Address</source>
-        <translation>Direccion </translation>
-    </message>
-=======
->>>>>>> 0d719145
-    </context>
-<context>
-    <name>UnitDisplayStatusBarControl</name>
-    </context>
-<context>
-    <name>WalletFrame</name>
-    </context>
-<context>
-    <name>WalletModel</name>
-    </context>
-<context>
-    <name>WalletView</name>
-    <message>
-        <source>&amp;Export</source>
-        <translation>Exportar</translation>
-    </message>
-    </context>
-<context>
-    <name>bitcoin-core</name>
-    <message>
-        <source>Options:</source>
-        <translation>Opciones:</translation>
-    </message>
-    <message>
-        <source>Information</source>
-        <translation>Información</translation>
-    </message>
-    <message>
-        <source>Warning</source>
-        <translation>Alerta</translation>
-    </message>
-    <message>
-        <source>Error</source>
-        <translation>Error</translation>
-    </message>
 </context>
 </TS>