<TS language="pam" version="2.1">
<context>
    <name>AddressBookPage</name>
    <message>
        <source>Right-click to edit address or label</source>
        <translation>I-right click ban alilan ing address o libel</translation>
    </message>
    <message>
        <source>Create a new address</source>
        <translation>Maglalang kang bayung address</translation>
    </message>
    <message>
        <source>&amp;New</source>
        <translation>&amp;Bayu</translation>
    </message>
    <message>
        <source>Copy the currently selected address to the system clipboard</source>
        <translation>Kopyan me ing salukuyan at makipiling address keng system clipboard</translation>
    </message>
    <message>
        <source>&amp;Copy</source>
        <translation>&amp;Kopyan</translation>
    </message>
    <message>
        <source>C&amp;lose</source>
        <translation>I&amp;sara</translation>
    </message>
    <message>
        <source>Delete the currently selected address from the list</source>
        <translation>Ilako ya ing kasalungsungan makapiling address keng listahan</translation>
    </message>
    <message>
        <source>&amp;Delete</source>
        <translation>&amp;Ilako</translation>
    </message>
<<<<<<< HEAD
    <message>
        <source>Choose the address to send coins to</source>
        <translation>Pilinan ing address a magpadalang coins kang</translation>
    </message>
    <message>
        <source>Choose the address to receive coins with</source>
        <translation>Pilinan ing address a tumanggap coins a atin</translation>
    </message>
    <message>
        <source>C&amp;hoose</source>
        <translation>P&amp;ilinan</translation>
    </message>
    <message>
        <source>Sending addresses</source>
        <translation>Address king pamag-Send</translation>
    </message>
    <message>
        <source>Receiving addresses</source>
        <translation>Address king pamag-Tanggap</translation>
    </message>
    <message>
        <source>These are your Zetacoin addresses for sending payments. Always check the amount and the receiving address before sending coins.</source>
        <translation>Reni reng kekang Zetacoin address king pamagpadalang kabayaran. Lawan mulang masalese reng alaga ampo ing address na ning tumanggap bayu ka magpadalang barya.</translation>
    </message>
    <message>
        <source>These are your Zetacoin addresses for receiving payments. It is recommended to use a new receiving address for each transaction.</source>
        <translation>Reni reng kekang Zetacoin addresses keng pamananggap bayad. Rerekomenda mi na gumamit kang bayung address keng balang transaksiyon.</translation>
    </message>
    <message>
        <source>Copy &amp;Label</source>
        <translation>Kopyan ing &amp;Label</translation>
    </message>
    <message>
        <source>&amp;Edit</source>
        <translation>&amp;Alilan</translation>
    </message>
    <message>
        <source>Comma separated file (*.csv)</source>
        <translation>Comma separated file (*.csv)</translation>
    </message>
=======
>>>>>>> 0d719145
    </context>
<context>
    <name>AddressTableModel</name>
    </context>
<context>
    <name>AskPassphraseDialog</name>
    <message>
        <source>Passphrase Dialog</source>
        <translation>Dialogo ning Passphrase</translation>
    </message>
    <message>
        <source>Enter passphrase</source>
        <translation>Mamalub kang passphrase</translation>
    </message>
    <message>
        <source>New passphrase</source>
        <translation>Panibayung passphrase</translation>
    </message>
    <message>
        <source>Repeat new passphrase</source>
        <translation>Pasibayuan ya ing bayung passphrase</translation>
    </message>
<<<<<<< HEAD
    <message>
        <source>Encrypt wallet</source>
        <translation>I-encrypt ye ing wallet</translation>
    </message>
    <message>
        <source>This operation needs your wallet passphrase to unlock the wallet.</source>
        <translation>Ing operasyun a ini kailangan ne ing kekayung wallet passphrase, ban a-unlock ya ing wallet</translation>
    </message>
    <message>
        <source>Unlock wallet</source>
        <translation>Unlock ya ing wallet</translation>
    </message>
    <message>
        <source>This operation needs your wallet passphrase to decrypt the wallet.</source>
        <translation>Ing operasyun a ini kailangan ne ing kekang wallet passphrase ban a-decrypt ne ing wallet.</translation>
    </message>
    <message>
        <source>Decrypt wallet</source>
        <translation>I-decrypt ya ing wallet</translation>
    </message>
    <message>
        <source>Change passphrase</source>
        <translation>Alilan ya ing passphrase</translation>
    </message>
    <message>
        <source>Confirm wallet encryption</source>
        <translation>Kumpirman ya ing wallet encryption</translation>
    </message>
    <message>
        <source>Warning: If you encrypt your wallet and lose your passphrase, you will &lt;b&gt;LOSE ALL OF YOUR ZETACOINS&lt;/b&gt;!</source>
        <translation>Kapabaluan: Istung in-encrypt me ing kekang wallet at meala ya ing passphrase na, ma-&lt;b&gt;ALA NO NGAN RING KEKANG ZETACOINS&lt;/b&gt;</translation>
    </message>
    <message>
        <source>Are you sure you wish to encrypt your wallet?</source>
        <translation>Siguradu na kang buri meng i-encrypt ing kekang wallet?</translation>
    </message>
    <message>
        <source>IMPORTANT: Any previous backups you have made of your wallet file should be replaced with the newly generated, encrypted wallet file. For security reasons, previous backups of the unencrypted wallet file will become useless as soon as you start using the new, encrypted wallet.</source>
        <translation>Mayalaga: Reng milabas a backups a gewa mu gamit ing wallet file mu dapat lamung mialilan bayung gawang encrypted wallet file. Para keng seguridad , reng milabas a backups dareng ali maka encrypt a wallet file ma-ala nala istung inumpisan mu nalang gamitan reng bayu, at me encrypt a wallet. </translation>
    </message>
    <message>
        <source>Warning: The Caps Lock key is on!</source>
        <translation>Kapabaluan: Makabuklat ya ing Caps Lock key!</translation>
    </message>
    <message>
        <source>Wallet encrypted</source>
        <translation>Me-encrypt ne ing wallet</translation>
    </message>
    <message>
        <source>Wallet encryption failed</source>
        <translation>Memali ya ing pamag-encrypt king wallet </translation>
    </message>
    <message>
        <source>Wallet encryption failed due to an internal error. Your wallet was not encrypted.</source>
        <translation>Memali ya ing encryption uli na ning ausan dang internal error. E ya me-encrypt ing wallet yu.</translation>
    </message>
    <message>
        <source>The supplied passphrases do not match.</source>
        <translation>E la mitutugma ring mibieng passphrase</translation>
    </message>
    <message>
        <source>Wallet unlock failed</source>
        <translation>Memali ya ing pamag-unlock king wallet </translation>
    </message>
    <message>
        <source>The passphrase entered for the wallet decryption was incorrect.</source>
        <translation>E ya istu ing passphrase a pepalub da para king wallet decryption</translation>
    </message>
    <message>
        <source>Wallet decryption failed</source>
        <translation>Me-mali ya ing pamag-decrypt king wallet</translation>
    </message>
    <message>
        <source>Wallet passphrase was successfully changed.</source>
        <translation>Mi-alilan ne ing passphrase na ning wallet.</translation>
    </message>
</context>
=======
    </context>
>>>>>>> 0d719145
<context>
    <name>BanTableModel</name>
    </context>
<context>
    <name>BitcoinGUI</name>
    <message>
        <source>Sign &amp;message...</source>
        <translation>I-sign ing &amp;mensayi</translation>
    </message>
    <message>
        <source>Synchronizing with network...</source>
        <translation>Mag-sychronize ne king network...</translation>
    </message>
    <message>
        <source>&amp;Overview</source>
        <translation>&amp;Overview</translation>
    </message>
    <message>
        <source>Show general overview of wallet</source>
        <translation>Ipakit ing kabuuang lawe ning wallet</translation>
    </message>
    <message>
        <source>&amp;Transactions</source>
        <translation>&amp;Transaksion</translation>
    </message>
    <message>
        <source>Browse transaction history</source>
        <translation>Lawan ing kasalesayan ning transaksion</translation>
    </message>
    <message>
        <source>E&amp;xit</source>
        <translation>L&amp;umwal</translation>
    </message>
    <message>
        <source>Quit application</source>
        <translation>Tuknangan ing aplikasyon</translation>
    </message>
    <message>
        <source>About &amp;Qt</source>
        <translation>Tungkul &amp;Qt</translation>
    </message>
    <message>
        <source>Show information about Qt</source>
        <translation>Magpakit impormasion tungkul king Qt</translation>
    </message>
    <message>
        <source>&amp;Options...</source>
        <translation>&amp;Pipamilian...</translation>
    </message>
    <message>
        <source>&amp;Encrypt Wallet...</source>
        <translation>I-&amp;Encrypt in Wallet...</translation>
    </message>
    <message>
        <source>&amp;Backup Wallet...</source>
        <translation>I-&amp;Backup ing Wallet...</translation>
    </message>
    <message>
        <source>&amp;Change Passphrase...</source>
        <translation>&amp;Alilan ing Passphrase...</translation>
    </message>
    <message>
        <source>&amp;Receiving addresses...</source>
        <translation>Address king pamag-Tanggap</translation>
    </message>
    <message>
<<<<<<< HEAD
        <source>Send coins to a Zetacoin address</source>
        <translation>Magpadalang barya king Zetacoin address</translation>
=======
        <source>Send coins to a Bitcoin address</source>
        <translation>Magpadalang barya king Bitcoin address</translation>
>>>>>>> 0d719145
    </message>
    <message>
        <source>Backup wallet to another location</source>
        <translation>I-backup ing wallet king aliwang lugal</translation>
    </message>
    <message>
        <source>Change the passphrase used for wallet encryption</source>
        <translation>Alilan ya ing passphrase a gagamitan para king wallet encryption</translation>
    </message>
    <message>
        <source>&amp;Debug window</source>
        <translation>I-&amp;Debug ing awang</translation>
    </message>
    <message>
        <source>Open debugging and diagnostic console</source>
        <translation>Ibuklat ing debugging at diagnostic console</translation>
    </message>
    <message>
        <source>&amp;Verify message...</source>
        <translation>&amp;Beripikan ing message...</translation>
    </message>
    <message>
        <source>Zetacoin</source>
        <translation>Zetacoin</translation>
    </message>
    <message>
        <source>Wallet</source>
        <translation>Wallet</translation>
    </message>
    <message>
        <source>&amp;Show / Hide</source>
        <translation>&amp;Ipalto / Isalikut</translation>
    </message>
    <message>
        <source>Show or hide the main Window</source>
        <translation>Ipalto o isalikut ing pun a awang</translation>
    </message>
    <message>
        <source>&amp;File</source>
        <translation>&amp;File</translation>
    </message>
    <message>
        <source>&amp;Settings</source>
        <translation>&amp;Pamag-ayus</translation>
    </message>
    <message>
        <source>&amp;Help</source>
        <translation>&amp;Saup</translation>
    </message>
    <message>
        <source>Tabs toolbar</source>
        <translation>Gamit para king Tabs</translation>
    </message>
    <message>
<<<<<<< HEAD
        <source>Zetacoin Core</source>
        <translation>Kapilubluban ning Zetacoin</translation>
    </message>
    <message>
=======
>>>>>>> 0d719145
        <source>&amp;Command-line options</source>
        <translation>Pipamilian command-line</translation>
    </message>
    <message>
        <source>Last received block was generated %1 ago.</source>
        <translation>Ing tatauling block a metanggap,  me-generate ya %1 ing milabas</translation>
    </message>
    <message>
        <source>Transactions after this will not yet be visible.</source>
        <translation>Ing transaksion kaibat na nini ali yapa magsilbing ipakit.</translation>
    </message>
    <message>
        <source>Error</source>
        <translation>Mali</translation>
    </message>
    <message>
        <source>Warning</source>
        <translation>Kapabaluan</translation>
    </message>
    <message>
        <source>Information</source>
        <translation>&amp;Impormasion</translation>
    </message>
    <message>
        <source>Up to date</source>
        <translation>Makatuki ya king aldo</translation>
    </message>
    <message>
        <source>Catching up...</source>
        <translation>Catching up...</translation>
    </message>
    <message>
        <source>Sent transaction</source>
        <translation>Mipadalang transaksion</translation>
    </message>
    <message>
        <source>Incoming transaction</source>
        <translation>Paparatang a transaksion</translation>
    </message>
    <message>
        <source>Wallet is &lt;b&gt;encrypted&lt;/b&gt; and currently &lt;b&gt;unlocked&lt;/b&gt;</source>
        <translation>Maka-&lt;b&gt;encrypt&lt;/b&gt; ya ing wallet at kasalukuyan yang maka-&lt;b&gt;unlocked&lt;/b&gt;</translation>
    </message>
    <message>
        <source>Wallet is &lt;b&gt;encrypted&lt;/b&gt; and currently &lt;b&gt;locked&lt;/b&gt;</source>
        <translation>Maka-&lt;b&gt;encrypt&lt;/b&gt; ya ing wallet at kasalukuyan yang maka-&lt;b&gt;locked&lt;/b&gt;</translation>
    </message>
</context>
<context>
    <name>CoinControlDialog</name>
    <message>
        <source>Amount:</source>
        <translation>Alaga:</translation>
    </message>
    <message>
        <source>Amount:</source>
        <translation>Alaga:</translation>
    </message>
    <message>
        <source>Amount</source>
        <translation>Alaga</translation>
    </message>
    <message>
        <source>Date</source>
        <translation>Kaaldauan</translation>
    </message>
    <message>
        <source>Confirmed</source>
        <translation>Me-kumpirma</translation>
    </message>
    </context>
<context>
    <name>EditAddressDialog</name>
    <message>
        <source>Edit Address</source>
        <translation>Alilan ing Address</translation>
    </message>
    <message>
        <source>&amp;Label</source>
        <translation>&amp;Label</translation>
    </message>
    <message>
        <source>&amp;Address</source>
        <translation>&amp;Address</translation>
    </message>
<<<<<<< HEAD
    <message>
        <source>New receiving address</source>
        <translation>Bayung address king pamagtanggap</translation>
    </message>
    <message>
        <source>New sending address</source>
        <translation>Bayung address king pamagpadala</translation>
    </message>
    <message>
        <source>Edit receiving address</source>
        <translation>Alilan ya ing address king pamagpadala</translation>
    </message>
    <message>
        <source>Edit sending address</source>
        <translation>Alilan ya ing address king pamagpadala</translation>
    </message>
    <message>
        <source>The entered address "%1" is already in the address book.</source>
        <translation>Ing pepalub yung address "%1" ati na yu king aklat dareng address</translation>
    </message>
    <message>
        <source>The entered address "%1" is not a valid Zetacoin address.</source>
        <translation>Ing pepalub yung address "%1" ali ya katanggap-tanggap a Zetacoin address.</translation>
    </message>
    <message>
        <source>Could not unlock wallet.</source>
        <translation>Ali ya bisang mag-unlock ing wallet</translation>
    </message>
    <message>
        <source>New key generation failed.</source>
        <translation>Memali ya ing pamangaua king key</translation>
    </message>
</context>
=======
    </context>
>>>>>>> 0d719145
<context>
    <name>FreespaceChecker</name>
    </context>
<context>
    <name>HelpMessageDialog</name>
    <message>
<<<<<<< HEAD
        <source>Zetacoin Core</source>
        <translation>Kapilubluban ning Zetacoin</translation>
    </message>
    <message>
=======
>>>>>>> 0d719145
        <source>version</source>
        <translation>bersion</translation>
    </message>
    <message>
        <source>Command-line options</source>
        <translation>Pipamilian command-line</translation>
    </message>
    <message>
        <source>Usage:</source>
        <translation>Pamanggamit:</translation>
    </message>
    <message>
        <source>command-line options</source>
        <translation>pipamilian command-line</translation>
    </message>
    </context>
<context>
    <name>Intro</name>
    <message>
        <source>Welcome</source>
        <translation>Malaus ka</translation>
    </message>
    <message>
<<<<<<< HEAD
        <source>Zetacoin Core</source>
        <translation>Kapilubluban ning Zetacoin</translation>
    </message>
    <message>
=======
>>>>>>> 0d719145
        <source>Error</source>
        <translation>Mali</translation>
    </message>
    </context>
<context>
    <name>OpenURIDialog</name>
    </context>
<context>
    <name>OptionsDialog</name>
    <message>
        <source>Options</source>
        <translation>Pipamilian</translation>
    </message>
    <message>
        <source>&amp;Main</source>
        <translation>&amp;Pun</translation>
    </message>
    <message>
        <source>&amp;Network</source>
        <translation>&amp;Network</translation>
    </message>
    <message>
        <source>Automatically open the Zetacoin client port on the router. This only works when your router supports UPnP and it is enabled.</source>
        <translation>Ibuklat yang antimanu ing Zetacoin client port king router. Gagana yamu ini istung ing router mu susuporta yang UPnP at magsilbi ya.</translation>
    </message>
    <message>
        <source>Map port using &amp;UPnP</source>
        <translation>Mapa ng ning port gamit ing &amp;UPnP</translation>
    </message>
    <message>
        <source>Proxy &amp;IP:</source>
        <translation>Proxy &amp;IP:</translation>
    </message>
    <message>
        <source>&amp;Port:</source>
        <translation>&amp;Port:</translation>
    </message>
    <message>
        <source>Port of the proxy (e.g. 9050)</source>
        <translation>Port na ning proxy(e.g. 9050)</translation>
    </message>
    <message>
        <source>&amp;Window</source>
        <translation>&amp;Awang</translation>
    </message>
    <message>
        <source>Show only a tray icon after minimizing the window.</source>
        <translation>Ipakit mu ing tray icon kaibat meng pelatian ing awang.</translation>
    </message>
    <message>
        <source>&amp;Minimize to the tray instead of the taskbar</source>
        <translation>&amp;Latian ya ing tray kesa king taskbar</translation>
    </message>
    <message>
        <source>M&amp;inimize on close</source>
        <translation>P&amp;alatian istung isara</translation>
    </message>
    <message>
        <source>&amp;Display</source>
        <translation>&amp;Ipalto</translation>
    </message>
    <message>
        <source>User Interface &amp;language:</source>
        <translation>Amanu na ning user interface:</translation>
    </message>
    <message>
        <source>&amp;Unit to show amounts in:</source>
        <translation>Ing &amp;Unit a ipakit king alaga ning:</translation>
    </message>
    <message>
        <source>Choose the default subdivision unit to show in the interface and when sending coins.</source>
        <translation>Pilinan ing default subdivision unit a ipalto o ipakit king interface at istung magpadala kang barya.</translation>
    </message>
    <message>
        <source>&amp;OK</source>
        <translation>&amp;OK</translation>
    </message>
    <message>
        <source>&amp;Cancel</source>
        <translation>I-&amp;Cancel</translation>
    </message>
    <message>
        <source>default</source>
        <translation>default</translation>
    </message>
    <message>
        <source>The supplied proxy address is invalid.</source>
        <translation>Ing milageng proxy address eya katanggap-tanggap.</translation>
    </message>
</context>
<context>
    <name>OverviewPage</name>
    <message>
        <source>Form</source>
        <translation>Form</translation>
    </message>
    <message>
        <source>The displayed information may be out of date. Your wallet automatically synchronizes with the Zetacoin network after a connection is established, but this process has not completed yet.</source>
        <translation>Ing makaltong impormasion mapalyaring luma ne. Ing kekang wallet otomatiku yang mag-synchronize keng Zetacoin network istung mekakonekta ne king network, oneng ing prosesung ini ali ya pa kumpletu.</translation>
    </message>
    <message>
        <source>Your current spendable balance</source>
        <translation>Ing kekang kasalungsungan balanse a malyari mung gastusan</translation>
    </message>
    <message>
        <source>Total of transactions that have yet to be confirmed, and do not yet count toward the spendable balance</source>
        <translation>Ing kabuuan dareng transaksion a kasalungsungan ali pa me-kumpirma, at kasalungsungan ali pa mebilang kareng kekang balanseng malyari mung gastusan</translation>
    </message>
    <message>
        <source>Immature:</source>
        <translation>Immature:</translation>
    </message>
    <message>
        <source>Mined balance that has not yet matured</source>
        <translation>Reng me-minang balanse a epa meg-matured</translation>
    </message>
    <message>
        <source>Total:</source>
        <translation>Kabuuan:</translation>
    </message>
    <message>
        <source>Your current total balance</source>
        <translation>Ing kekang kasalungsungan kabuuang balanse</translation>
    </message>
    </context>
<context>
    <name>PaymentServer</name>
    </context>
<context>
    <name>PeerTableModel</name>
    </context>
<context>
    <name>QObject</name>
    <message>
        <source>Amount</source>
        <translation>Alaga</translation>
    </message>
    <message>
        <source>N/A</source>
        <translation>N/A</translation>
    </message>
    </context>
<context>
    <name>QRImageWidget</name>
    </context>
<context>
    <name>RPCConsole</name>
    <message>
        <source>N/A</source>
        <translation>N/A</translation>
    </message>
    <message>
        <source>Client version</source>
        <translation>Bersion ning Cliente</translation>
    </message>
    <message>
        <source>&amp;Information</source>
        <translation>&amp;Impormasion</translation>
    </message>
    <message>
        <source>Debug window</source>
        <translation>I-Debug ing awang</translation>
<<<<<<< HEAD
    </message>
    <message>
        <source>Using OpenSSL version</source>
        <translation>Gagamit bersion na ning OpenSSL</translation>
=======
>>>>>>> 0d719145
    </message>
    <message>
        <source>Startup time</source>
        <translation>Oras ning umpisa</translation>
    </message>
    <message>
        <source>Network</source>
        <translation>Network</translation>
    </message>
    <message>
        <source>Number of connections</source>
        <translation>Bilang dareng koneksion</translation>
    </message>
    <message>
        <source>Block chain</source>
        <translation>Block chain</translation>
    </message>
    <message>
        <source>Current number of blocks</source>
        <translation>Kasalungsungan bilang dareng blocks</translation>
    </message>
    <message>
        <source>Last block time</source>
        <translation>Tatauling oras na ning block</translation>
    </message>
    <message>
        <source>&amp;Open</source>
        <translation>&amp;Ibuklat</translation>
    </message>
    <message>
        <source>&amp;Console</source>
        <translation>&amp;Console</translation>
    </message>
    <message>
        <source>Totals</source>
        <translation>Kabuuan:</translation>
    </message>
    <message>
        <source>Debug log file</source>
        <translation>Debug log file</translation>
    </message>
    <message>
        <source>Clear console</source>
        <translation>I-Clear ing console</translation>
    </message>
    <message>
        <source>Use up and down arrows to navigate history, and &lt;b&gt;Ctrl-L&lt;/b&gt; to clear screen.</source>
        <translation>Gamitan me ing patas at pababang arrow para alibut me ing kasalesayan, at &lt;b&gt;Ctrl-L&lt;/b&gt; ban I-clear ya ing screen.</translation>
    </message>
    <message>
        <source>Type &lt;b&gt;help&lt;/b&gt; for an overview of available commands.</source>
        <translation>I-type ing &lt;b&gt;help&lt;/b&gt; ban akit la reng ati at magsilbing commands.</translation>
    </message>
    </context>
<context>
    <name>ReceiveCoinsDialog</name>
    <message>
        <source>&amp;Label:</source>
        <translation>&amp;Label:</translation>
    </message>
    </context>
<context>
    <name>ReceiveRequestDialog</name>
    <message>
        <source>Copy &amp;Address</source>
        <translation>&amp;Kopyan ing address</translation>
<<<<<<< HEAD
    </message>
    <message>
        <source>Address</source>
        <translation>Address</translation>
    </message>
    <message>
        <source>Amount</source>
        <translation>Alaga</translation>
    </message>
    <message>
        <source>Label</source>
        <translation>Label</translation>
    </message>
    <message>
        <source>Message</source>
        <translation>Mensayi</translation>
=======
>>>>>>> 0d719145
    </message>
    </context>
<context>
    <name>RecentRequestsTableModel</name>
    </context>
<context>
    <name>SendCoinsDialog</name>
    <message>
        <source>Send Coins</source>
        <translation>Magpadalang Barya</translation>
    </message>
    <message>
        <source>Insufficient funds!</source>
        <translation>Kulang a pondo</translation>
    </message>
    <message>
        <source>Amount:</source>
        <translation>Alaga:</translation>
    </message>
    <message>
        <source>Transaction Fee:</source>
        <translation>Bayad king Transaksion:</translation>
    </message>
    <message>
        <source>Insufficient funds!</source>
        <translation>Kulang a pondo</translation>
    </message>
    <message>
        <source>Amount:</source>
        <translation>Alaga:</translation>
    </message>
    <message>
        <source>Transaction Fee:</source>
        <translation>Bayad king Transaksion:</translation>
    </message>
    <message>
        <source>Send to multiple recipients at once</source>
        <translation>Misanang magpadala kareng alialiuang tumanggap</translation>
    </message>
    <message>
        <source>Add &amp;Recipient</source>
        <translation>Maglage &amp;Tumanggap</translation>
    </message>
    <message>
        <source>Clear &amp;All</source>
        <translation>I-Clear &amp;Eganagana</translation>
    </message>
    <message>
        <source>Balance:</source>
        <translation>Balanse:</translation>
    </message>
    <message>
        <source>Confirm the send action</source>
        <translation>Kumpirman ing aksion king pamagpadala</translation>
    </message>
    <message>
        <source>S&amp;end</source>
        <translation>Ipadala</translation>
    </message>
    </context>
<context>
    <name>SendCoinsEntry</name>
    <message>
        <source>A&amp;mount:</source>
        <translation>A&amp;laga:</translation>
    </message>
    <message>
        <source>Pay &amp;To:</source>
        <translation>Ibayad &amp;kang:</translation>
    </message>
    <message>
        <source>&amp;Label:</source>
        <translation>&amp;Label:</translation>
    </message>
    <message>
        <source>Alt+A</source>
        <translation>Alt+A</translation>
    </message>
    <message>
        <source>Paste address from clipboard</source>
        <translation>Idikit ing address menibat king clipboard</translation>
    </message>
    <message>
        <source>Alt+P</source>
        <translation>Alt+P</translation>
    </message>
    <message>
        <source>Message:</source>
        <translation>Mensayi:</translation>
    </message>
    <message>
        <source>Pay To:</source>
        <translation>Ibayad kang:</translation>
    </message>
<<<<<<< HEAD
=======
    </context>
<context>
    <name>SendConfirmationDialog</name>
>>>>>>> 0d719145
    </context>
<context>
    <name>ShutdownWindow</name>
    </context>
<context>
    <name>SignVerifyMessageDialog</name>
    <message>
        <source>Signatures - Sign / Verify a Message</source>
        <translation>Pirma - Pirman / I-beripika ing mensayi</translation>
    </message>
    <message>
        <source>&amp;Sign Message</source>
        <translation>&amp;Pirman ing Mensayi</translation>
    </message>
    <message>
        <source>Alt+A</source>
        <translation>Alt+A</translation>
    </message>
    <message>
        <source>Paste address from clipboard</source>
        <translation>Idikit ing address menibat king clipboard</translation>
    </message>
    <message>
        <source>Alt+P</source>
        <translation>Alt+P</translation>
    </message>
    <message>
        <source>Enter the message you want to sign here</source>
        <translation>Ipalub ing mensayi a buri mung pirman keni</translation>
    </message>
    <message>
        <source>Signature</source>
        <translation>Pirma</translation>
    </message>
    <message>
        <source>Copy the current signature to the system clipboard</source>
        <translation>Kopyan ing kasalungsungan pirma king system clipboard</translation>
    </message>
    <message>
        <source>Sign the message to prove you own this Zetacoin address</source>
        <translation>Pirman ing mensayi ban patune na keka ya ining Zetacoin address</translation>
    </message>
    <message>
        <source>Sign &amp;Message</source>
        <translation>Pirman ing &amp;Mensayi</translation>
    </message>
    <message>
        <source>Reset all sign message fields</source>
        <translation>Ibalik keng dati reng ngan fields keng pamamirmang mensayi</translation>
    </message>
    <message>
        <source>Clear &amp;All</source>
        <translation>I-Clear &amp;Eganagana</translation>
    </message>
    <message>
        <source>&amp;Verify Message</source>
        <translation>&amp;Beripikan ing Mensayi</translation>
    </message>
    <message>
        <source>Verify the message to ensure it was signed with the specified Zetacoin address</source>
        <translation>Beripikan ing mensayi ban asiguradu a me pirma ya ini gamit ing mepiling Zetacoin address</translation>
    </message>
    <message>
        <source>Verify &amp;Message</source>
        <translation>Beripikan ing &amp;Mensayi</translation>
    </message>
    <message>
        <source>Reset all verify message fields</source>
        <translation>Ibalik king dati reng ngan fields na ning pamag beripikang mensayi</translation>
    </message>
    </context>
<context>
    <name>SplashScreen</name>
    <message>
<<<<<<< HEAD
        <source>Zetacoin Core</source>
        <translation>Kapilubluban ning Zetacoin</translation>
    </message>
    <message>
=======
>>>>>>> 0d719145
        <source>[testnet]</source>
        <translation>[testnet]</translation>
    </message>
</context>
<context>
    <name>TrafficGraphWidget</name>
    </context>
<context>
    <name>TransactionDesc</name>
    </context>
<context>
    <name>TransactionDescDialog</name>
    <message>
        <source>This pane shows a detailed description of the transaction</source>
        <translation>Ining pane a ini magpakit yang detalyadung description ning transaksion</translation>
    </message>
    </context>
<context>
    <name>TransactionTableModel</name>
    </context>
<context>
    <name>TransactionView</name>
    </context>
<context>
    <name>UnitDisplayStatusBarControl</name>
    </context>
<context>
    <name>WalletFrame</name>
    </context>
<context>
    <name>WalletModel</name>
    </context>
<context>
    <name>WalletView</name>
    </context>
<context>
    <name>bitcoin-core</name>
    <message>
        <source>Options:</source>
        <translation>Pipamilian:</translation>
    </message>
    <message>
        <source>Specify data directory</source>
        <translation>Pilinan ing data directory</translation>
    </message>
    <message>
        <source>Connect to a node to retrieve peer addresses, and disconnect</source>
        <translation>Kumunekta king note ban ayakua mula reng peer address, at mako king panga konekta</translation>
    </message>
    <message>
        <source>Specify your own public address</source>
        <translation>Sabyan me ing kekang pampublikong address</translation>
    </message>
    <message>
        <source>Accept command line and JSON-RPC commands</source>
        <translation>Tumanggap command line at JSON-RPC commands</translation>
    </message>
    <message>
        <source>Run in the background as a daemon and accept commands</source>
        <translation>Gumana king gulut bilang daemon at tumanggap commands</translation>
    </message>
    <message>
        <source>Accept connections from outside (default: 1 if no -proxy or -connect)</source>
        <translation>Tumanggap koneksion menibat king kilwal (default: 1 if no -proxy or -connect)</translation>
    </message>
    <message>
        <source>Bitcoin Core</source>
        <translation>Kapilubluban ning Bitcoin</translation>
    </message>
    <message>
        <source>Block creation options:</source>
        <translation>Pipamilian king pamag-gawang block:</translation>
    </message>
    <message>
        <source>Connect only to the specified node(s)</source>
        <translation>Kumunekta mu king mepiling node(s)</translation>
    </message>
    <message>
        <source>Corrupted block database detected</source>
        <translation>Mekapansin lang me-corrupt a block database</translation>
    </message>
    <message>
        <source>Do you want to rebuild the block database now?</source>
        <translation>Buri meng buuan pasibayu ing block database ngene?</translation>
    </message>
    <message>
        <source>Error initializing block database</source>
        <translation>Kamalian king pamag-initialize king block na ning database</translation>
    </message>
    <message>
        <source>Error opening block database</source>
        <translation>Kamalian king pamag buklat king block database</translation>
    </message>
    <message>
        <source>Error: Disk space is low!</source>
        <translation>Kamalian: Mababa ne ing espasyu king disk!</translation>
    </message>
    <message>
        <source>Failed to listen on any port. Use -listen=0 if you want this.</source>
        <translation>Memali ya ing pamakiramdam kareng gang nanung port. Gamita me ini -listen=0 nung buri me ini.</translation>
    </message>
    <message>
        <source>Cannot resolve -whitebind address: '%s'</source>
        <translation>Eya me-resolve ing -whitebind address: '%s'</translation>
    </message>
    <message>
        <source>Information</source>
        <translation>&amp;Impormasion</translation>
    </message>
    <message>
        <source>Invalid amount for -maxtxfee=&lt;amount&gt;: '%s'</source>
        <translation>Eya maliari ing alaga keng -maxtxfee=&lt;amount&gt;: '%s'</translation>
    </message>
    <message>
        <source>Invalid amount for -minrelaytxfee=&lt;amount&gt;: '%s'</source>
        <translation>Eya maliari ing alaga keng -minrelaytxfee=&lt;amount&gt;: '%s'</translation>
    </message>
    <message>
        <source>Invalid amount for -mintxfee=&lt;amount&gt;: '%s'</source>
        <translation>Eya maliari ing alaga keng -mintxfee=&lt;amount&gt;: '%s'</translation>
    </message>
    <message>
        <source>Send trace/debug info to console instead of debug.log file</source>
        <translation>Magpadalang trace/debug info okeng console kesa keng debug.log file</translation>
    </message>
    <message>
        <source>Transaction too large</source>
        <translation>Maragul yang masiadu ing transaksion</translation>
    </message>
    <message>
        <source>Username for JSON-RPC connections</source>
        <translation>Username para king JSON-RPC koneksion</translation>
    </message>
    <message>
        <source>Warning</source>
        <translation>Kapabaluan</translation>
    </message>
    <message>
        <source>Password for JSON-RPC connections</source>
        <translation>Password para king JSON-RPC koneksion</translation>
    </message>
    <message>
        <source>Execute command when the best block changes (%s in cmd is replaced by block hash)</source>
        <translation>I-execute ing command istung mialilan ya ing best block (%s in cmd is replaced by block hash)</translation>
    </message>
    <message>
        <source>Allow DNS lookups for -addnode, -seednode and -connect</source>
        <translation>Payagan ing pamaglawe DNS para king -addnode, -seednode and -connect</translation>
    </message>
    <message>
        <source>Loading addresses...</source>
        <translation>Lo-load da ne ing address...</translation>
    </message>
    <message>
        <source>Invalid -proxy address: '%s'</source>
        <translation>Ali katanggap-tanggap a -proxy addresss: '%s'</translation>
    </message>
    <message>
        <source>Unknown network specified in -onlynet: '%s'</source>
        <translation>E kilalang network ing mepili king -onlynet: '%s'</translation>
    </message>
    <message>
        <source>Insufficient funds</source>
        <translation>Kulang a pondo</translation>
    </message>
    <message>
        <source>Loading block index...</source>
        <translation>Lo-load dane ing block index...</translation>
    </message>
    <message>
        <source>Add a node to connect to and attempt to keep the connection open</source>
        <translation>Magdagdag a node ban kumunekta at subuknan apanatili yang makabuklat ing koneksion</translation>
    </message>
    <message>
        <source>Loading wallet...</source>
        <translation>Lo-load dane ing wallet...</translation>
    </message>
    <message>
        <source>Cannot downgrade wallet</source>
        <translation>Ali ya magsilbing i-downgrade ing wallet</translation>
    </message>
    <message>
        <source>Cannot write default address</source>
        <translation>Eya misulat ing default address</translation>
    </message>
    <message>
        <source>Rescanning...</source>
        <translation>I-scan deng pasibayu...</translation>
    </message>
    <message>
        <source>Done loading</source>
        <translation>Yari ne ing pamag-load</translation>
    </message>
    <message>
        <source>Error</source>
        <translation>Mali</translation>
    </message>
</context>
</TS><|MERGE_RESOLUTION|>--- conflicted
+++ resolved
@@ -33,49 +33,6 @@
         <source>&amp;Delete</source>
         <translation>&amp;Ilako</translation>
     </message>
-<<<<<<< HEAD
-    <message>
-        <source>Choose the address to send coins to</source>
-        <translation>Pilinan ing address a magpadalang coins kang</translation>
-    </message>
-    <message>
-        <source>Choose the address to receive coins with</source>
-        <translation>Pilinan ing address a tumanggap coins a atin</translation>
-    </message>
-    <message>
-        <source>C&amp;hoose</source>
-        <translation>P&amp;ilinan</translation>
-    </message>
-    <message>
-        <source>Sending addresses</source>
-        <translation>Address king pamag-Send</translation>
-    </message>
-    <message>
-        <source>Receiving addresses</source>
-        <translation>Address king pamag-Tanggap</translation>
-    </message>
-    <message>
-        <source>These are your Zetacoin addresses for sending payments. Always check the amount and the receiving address before sending coins.</source>
-        <translation>Reni reng kekang Zetacoin address king pamagpadalang kabayaran. Lawan mulang masalese reng alaga ampo ing address na ning tumanggap bayu ka magpadalang barya.</translation>
-    </message>
-    <message>
-        <source>These are your Zetacoin addresses for receiving payments. It is recommended to use a new receiving address for each transaction.</source>
-        <translation>Reni reng kekang Zetacoin addresses keng pamananggap bayad. Rerekomenda mi na gumamit kang bayung address keng balang transaksiyon.</translation>
-    </message>
-    <message>
-        <source>Copy &amp;Label</source>
-        <translation>Kopyan ing &amp;Label</translation>
-    </message>
-    <message>
-        <source>&amp;Edit</source>
-        <translation>&amp;Alilan</translation>
-    </message>
-    <message>
-        <source>Comma separated file (*.csv)</source>
-        <translation>Comma separated file (*.csv)</translation>
-    </message>
-=======
->>>>>>> 0d719145
     </context>
 <context>
     <name>AddressTableModel</name>
@@ -98,87 +55,7 @@
         <source>Repeat new passphrase</source>
         <translation>Pasibayuan ya ing bayung passphrase</translation>
     </message>
-<<<<<<< HEAD
-    <message>
-        <source>Encrypt wallet</source>
-        <translation>I-encrypt ye ing wallet</translation>
-    </message>
-    <message>
-        <source>This operation needs your wallet passphrase to unlock the wallet.</source>
-        <translation>Ing operasyun a ini kailangan ne ing kekayung wallet passphrase, ban a-unlock ya ing wallet</translation>
-    </message>
-    <message>
-        <source>Unlock wallet</source>
-        <translation>Unlock ya ing wallet</translation>
-    </message>
-    <message>
-        <source>This operation needs your wallet passphrase to decrypt the wallet.</source>
-        <translation>Ing operasyun a ini kailangan ne ing kekang wallet passphrase ban a-decrypt ne ing wallet.</translation>
-    </message>
-    <message>
-        <source>Decrypt wallet</source>
-        <translation>I-decrypt ya ing wallet</translation>
-    </message>
-    <message>
-        <source>Change passphrase</source>
-        <translation>Alilan ya ing passphrase</translation>
-    </message>
-    <message>
-        <source>Confirm wallet encryption</source>
-        <translation>Kumpirman ya ing wallet encryption</translation>
-    </message>
-    <message>
-        <source>Warning: If you encrypt your wallet and lose your passphrase, you will &lt;b&gt;LOSE ALL OF YOUR ZETACOINS&lt;/b&gt;!</source>
-        <translation>Kapabaluan: Istung in-encrypt me ing kekang wallet at meala ya ing passphrase na, ma-&lt;b&gt;ALA NO NGAN RING KEKANG ZETACOINS&lt;/b&gt;</translation>
-    </message>
-    <message>
-        <source>Are you sure you wish to encrypt your wallet?</source>
-        <translation>Siguradu na kang buri meng i-encrypt ing kekang wallet?</translation>
-    </message>
-    <message>
-        <source>IMPORTANT: Any previous backups you have made of your wallet file should be replaced with the newly generated, encrypted wallet file. For security reasons, previous backups of the unencrypted wallet file will become useless as soon as you start using the new, encrypted wallet.</source>
-        <translation>Mayalaga: Reng milabas a backups a gewa mu gamit ing wallet file mu dapat lamung mialilan bayung gawang encrypted wallet file. Para keng seguridad , reng milabas a backups dareng ali maka encrypt a wallet file ma-ala nala istung inumpisan mu nalang gamitan reng bayu, at me encrypt a wallet. </translation>
-    </message>
-    <message>
-        <source>Warning: The Caps Lock key is on!</source>
-        <translation>Kapabaluan: Makabuklat ya ing Caps Lock key!</translation>
-    </message>
-    <message>
-        <source>Wallet encrypted</source>
-        <translation>Me-encrypt ne ing wallet</translation>
-    </message>
-    <message>
-        <source>Wallet encryption failed</source>
-        <translation>Memali ya ing pamag-encrypt king wallet </translation>
-    </message>
-    <message>
-        <source>Wallet encryption failed due to an internal error. Your wallet was not encrypted.</source>
-        <translation>Memali ya ing encryption uli na ning ausan dang internal error. E ya me-encrypt ing wallet yu.</translation>
-    </message>
-    <message>
-        <source>The supplied passphrases do not match.</source>
-        <translation>E la mitutugma ring mibieng passphrase</translation>
-    </message>
-    <message>
-        <source>Wallet unlock failed</source>
-        <translation>Memali ya ing pamag-unlock king wallet </translation>
-    </message>
-    <message>
-        <source>The passphrase entered for the wallet decryption was incorrect.</source>
-        <translation>E ya istu ing passphrase a pepalub da para king wallet decryption</translation>
-    </message>
-    <message>
-        <source>Wallet decryption failed</source>
-        <translation>Me-mali ya ing pamag-decrypt king wallet</translation>
-    </message>
-    <message>
-        <source>Wallet passphrase was successfully changed.</source>
-        <translation>Mi-alilan ne ing passphrase na ning wallet.</translation>
-    </message>
-</context>
-=======
-    </context>
->>>>>>> 0d719145
+    </context>
 <context>
     <name>BanTableModel</name>
     </context>
@@ -245,13 +122,8 @@
         <translation>Address king pamag-Tanggap</translation>
     </message>
     <message>
-<<<<<<< HEAD
         <source>Send coins to a Zetacoin address</source>
         <translation>Magpadalang barya king Zetacoin address</translation>
-=======
-        <source>Send coins to a Bitcoin address</source>
-        <translation>Magpadalang barya king Bitcoin address</translation>
->>>>>>> 0d719145
     </message>
     <message>
         <source>Backup wallet to another location</source>
@@ -306,809 +178,684 @@
         <translation>Gamit para king Tabs</translation>
     </message>
     <message>
-<<<<<<< HEAD
+        <source>&amp;Command-line options</source>
+        <translation>Pipamilian command-line</translation>
+    </message>
+    <message>
+        <source>Last received block was generated %1 ago.</source>
+        <translation>Ing tatauling block a metanggap,  me-generate ya %1 ing milabas</translation>
+    </message>
+    <message>
+        <source>Transactions after this will not yet be visible.</source>
+        <translation>Ing transaksion kaibat na nini ali yapa magsilbing ipakit.</translation>
+    </message>
+    <message>
+        <source>Error</source>
+        <translation>Mali</translation>
+    </message>
+    <message>
+        <source>Warning</source>
+        <translation>Kapabaluan</translation>
+    </message>
+    <message>
+        <source>Information</source>
+        <translation>&amp;Impormasion</translation>
+    </message>
+    <message>
+        <source>Up to date</source>
+        <translation>Makatuki ya king aldo</translation>
+    </message>
+    <message>
+        <source>Catching up...</source>
+        <translation>Catching up...</translation>
+    </message>
+    <message>
+        <source>Sent transaction</source>
+        <translation>Mipadalang transaksion</translation>
+    </message>
+    <message>
+        <source>Incoming transaction</source>
+        <translation>Paparatang a transaksion</translation>
+    </message>
+    <message>
+        <source>Wallet is &lt;b&gt;encrypted&lt;/b&gt; and currently &lt;b&gt;unlocked&lt;/b&gt;</source>
+        <translation>Maka-&lt;b&gt;encrypt&lt;/b&gt; ya ing wallet at kasalukuyan yang maka-&lt;b&gt;unlocked&lt;/b&gt;</translation>
+    </message>
+    <message>
+        <source>Wallet is &lt;b&gt;encrypted&lt;/b&gt; and currently &lt;b&gt;locked&lt;/b&gt;</source>
+        <translation>Maka-&lt;b&gt;encrypt&lt;/b&gt; ya ing wallet at kasalukuyan yang maka-&lt;b&gt;locked&lt;/b&gt;</translation>
+    </message>
+</context>
+<context>
+    <name>CoinControlDialog</name>
+    <message>
+        <source>Amount:</source>
+        <translation>Alaga:</translation>
+    </message>
+    <message>
+        <source>Amount</source>
+        <translation>Alaga</translation>
+    </message>
+    <message>
+        <source>Date</source>
+        <translation>Kaaldauan</translation>
+    </message>
+    <message>
+        <source>Confirmed</source>
+        <translation>Me-kumpirma</translation>
+    </message>
+    </context>
+<context>
+    <name>EditAddressDialog</name>
+    <message>
+        <source>Edit Address</source>
+        <translation>Alilan ing Address</translation>
+    </message>
+    <message>
+        <source>&amp;Label</source>
+        <translation>&amp;Label</translation>
+    </message>
+    <message>
+        <source>&amp;Address</source>
+        <translation>&amp;Address</translation>
+    </message>
+    </context>
+<context>
+    <name>FreespaceChecker</name>
+    </context>
+<context>
+    <name>HelpMessageDialog</name>
+    <message>
+        <source>version</source>
+        <translation>bersion</translation>
+    </message>
+    <message>
+        <source>Command-line options</source>
+        <translation>Pipamilian command-line</translation>
+    </message>
+    <message>
+        <source>Usage:</source>
+        <translation>Pamanggamit:</translation>
+    </message>
+    <message>
+        <source>command-line options</source>
+        <translation>pipamilian command-line</translation>
+    </message>
+    </context>
+<context>
+    <name>Intro</name>
+    <message>
+        <source>Welcome</source>
+        <translation>Malaus ka</translation>
+    </message>
+    <message>
+        <source>Error</source>
+        <translation>Mali</translation>
+    </message>
+    </context>
+<context>
+    <name>OpenURIDialog</name>
+    </context>
+<context>
+    <name>OptionsDialog</name>
+    <message>
+        <source>Options</source>
+        <translation>Pipamilian</translation>
+    </message>
+    <message>
+        <source>&amp;Main</source>
+        <translation>&amp;Pun</translation>
+    </message>
+    <message>
+        <source>&amp;Network</source>
+        <translation>&amp;Network</translation>
+    </message>
+    <message>
+        <source>Automatically open the Zetacoin client port on the router. This only works when your router supports UPnP and it is enabled.</source>
+        <translation>Ibuklat yang antimanu ing Zetacoin client port king router. Gagana yamu ini istung ing router mu susuporta yang UPnP at magsilbi ya.</translation>
+    </message>
+    <message>
+        <source>Map port using &amp;UPnP</source>
+        <translation>Mapa ng ning port gamit ing &amp;UPnP</translation>
+    </message>
+    <message>
+        <source>Proxy &amp;IP:</source>
+        <translation>Proxy &amp;IP:</translation>
+    </message>
+    <message>
+        <source>&amp;Port:</source>
+        <translation>&amp;Port:</translation>
+    </message>
+    <message>
+        <source>Port of the proxy (e.g. 9050)</source>
+        <translation>Port na ning proxy(e.g. 9050)</translation>
+    </message>
+    <message>
+        <source>&amp;Window</source>
+        <translation>&amp;Awang</translation>
+    </message>
+    <message>
+        <source>Show only a tray icon after minimizing the window.</source>
+        <translation>Ipakit mu ing tray icon kaibat meng pelatian ing awang.</translation>
+    </message>
+    <message>
+        <source>&amp;Minimize to the tray instead of the taskbar</source>
+        <translation>&amp;Latian ya ing tray kesa king taskbar</translation>
+    </message>
+    <message>
+        <source>M&amp;inimize on close</source>
+        <translation>P&amp;alatian istung isara</translation>
+    </message>
+    <message>
+        <source>&amp;Display</source>
+        <translation>&amp;Ipalto</translation>
+    </message>
+    <message>
+        <source>User Interface &amp;language:</source>
+        <translation>Amanu na ning user interface:</translation>
+    </message>
+    <message>
+        <source>&amp;Unit to show amounts in:</source>
+        <translation>Ing &amp;Unit a ipakit king alaga ning:</translation>
+    </message>
+    <message>
+        <source>Choose the default subdivision unit to show in the interface and when sending coins.</source>
+        <translation>Pilinan ing default subdivision unit a ipalto o ipakit king interface at istung magpadala kang barya.</translation>
+    </message>
+    <message>
+        <source>&amp;OK</source>
+        <translation>&amp;OK</translation>
+    </message>
+    <message>
+        <source>&amp;Cancel</source>
+        <translation>I-&amp;Cancel</translation>
+    </message>
+    <message>
+        <source>default</source>
+        <translation>default</translation>
+    </message>
+    <message>
+        <source>The supplied proxy address is invalid.</source>
+        <translation>Ing milageng proxy address eya katanggap-tanggap.</translation>
+    </message>
+</context>
+<context>
+    <name>OverviewPage</name>
+    <message>
+        <source>Form</source>
+        <translation>Form</translation>
+    </message>
+    <message>
+        <source>The displayed information may be out of date. Your wallet automatically synchronizes with the Zetacoin network after a connection is established, but this process has not completed yet.</source>
+        <translation>Ing makaltong impormasion mapalyaring luma ne. Ing kekang wallet otomatiku yang mag-synchronize keng Zetacoin network istung mekakonekta ne king network, oneng ing prosesung ini ali ya pa kumpletu.</translation>
+    </message>
+    <message>
+        <source>Your current spendable balance</source>
+        <translation>Ing kekang kasalungsungan balanse a malyari mung gastusan</translation>
+    </message>
+    <message>
+        <source>Total of transactions that have yet to be confirmed, and do not yet count toward the spendable balance</source>
+        <translation>Ing kabuuan dareng transaksion a kasalungsungan ali pa me-kumpirma, at kasalungsungan ali pa mebilang kareng kekang balanseng malyari mung gastusan</translation>
+    </message>
+    <message>
+        <source>Immature:</source>
+        <translation>Immature:</translation>
+    </message>
+    <message>
+        <source>Mined balance that has not yet matured</source>
+        <translation>Reng me-minang balanse a epa meg-matured</translation>
+    </message>
+    <message>
+        <source>Total:</source>
+        <translation>Kabuuan:</translation>
+    </message>
+    <message>
+        <source>Your current total balance</source>
+        <translation>Ing kekang kasalungsungan kabuuang balanse</translation>
+    </message>
+    </context>
+<context>
+    <name>PaymentServer</name>
+    </context>
+<context>
+    <name>PeerTableModel</name>
+    </context>
+<context>
+    <name>QObject</name>
+    <message>
+        <source>Amount</source>
+        <translation>Alaga</translation>
+    </message>
+    <message>
+        <source>N/A</source>
+        <translation>N/A</translation>
+    </message>
+    </context>
+<context>
+    <name>QRImageWidget</name>
+    </context>
+<context>
+    <name>RPCConsole</name>
+    <message>
+        <source>N/A</source>
+        <translation>N/A</translation>
+    </message>
+    <message>
+        <source>Client version</source>
+        <translation>Bersion ning Cliente</translation>
+    </message>
+    <message>
+        <source>&amp;Information</source>
+        <translation>&amp;Impormasion</translation>
+    </message>
+    <message>
+        <source>Debug window</source>
+        <translation>I-Debug ing awang</translation>
+    </message>
+    <message>
+        <source>Startup time</source>
+        <translation>Oras ning umpisa</translation>
+    </message>
+    <message>
+        <source>Network</source>
+        <translation>Network</translation>
+    </message>
+    <message>
+        <source>Number of connections</source>
+        <translation>Bilang dareng koneksion</translation>
+    </message>
+    <message>
+        <source>Block chain</source>
+        <translation>Block chain</translation>
+    </message>
+    <message>
+        <source>Current number of blocks</source>
+        <translation>Kasalungsungan bilang dareng blocks</translation>
+    </message>
+    <message>
+        <source>Last block time</source>
+        <translation>Tatauling oras na ning block</translation>
+    </message>
+    <message>
+        <source>&amp;Open</source>
+        <translation>&amp;Ibuklat</translation>
+    </message>
+    <message>
+        <source>&amp;Console</source>
+        <translation>&amp;Console</translation>
+    </message>
+    <message>
+        <source>Totals</source>
+        <translation>Kabuuan:</translation>
+    </message>
+    <message>
+        <source>Debug log file</source>
+        <translation>Debug log file</translation>
+    </message>
+    <message>
+        <source>Clear console</source>
+        <translation>I-Clear ing console</translation>
+    </message>
+    <message>
+        <source>Use up and down arrows to navigate history, and &lt;b&gt;Ctrl-L&lt;/b&gt; to clear screen.</source>
+        <translation>Gamitan me ing patas at pababang arrow para alibut me ing kasalesayan, at &lt;b&gt;Ctrl-L&lt;/b&gt; ban I-clear ya ing screen.</translation>
+    </message>
+    <message>
+        <source>Type &lt;b&gt;help&lt;/b&gt; for an overview of available commands.</source>
+        <translation>I-type ing &lt;b&gt;help&lt;/b&gt; ban akit la reng ati at magsilbing commands.</translation>
+    </message>
+    </context>
+<context>
+    <name>ReceiveCoinsDialog</name>
+    <message>
+        <source>&amp;Label:</source>
+        <translation>&amp;Label:</translation>
+    </message>
+    </context>
+<context>
+    <name>ReceiveRequestDialog</name>
+    <message>
+        <source>Copy &amp;Address</source>
+        <translation>&amp;Kopyan ing address</translation>
+    </message>
+    </context>
+<context>
+    <name>RecentRequestsTableModel</name>
+    </context>
+<context>
+    <name>SendCoinsDialog</name>
+    <message>
+        <source>Send Coins</source>
+        <translation>Magpadalang Barya</translation>
+    </message>
+    <message>
+        <source>Insufficient funds!</source>
+        <translation>Kulang a pondo</translation>
+    </message>
+    <message>
+        <source>Amount:</source>
+        <translation>Alaga:</translation>
+    </message>
+    <message>
+        <source>Transaction Fee:</source>
+        <translation>Bayad king Transaksion:</translation>
+    </message>
+    <message>
+        <source>Send to multiple recipients at once</source>
+        <translation>Misanang magpadala kareng alialiuang tumanggap</translation>
+    </message>
+    <message>
+        <source>Add &amp;Recipient</source>
+        <translation>Maglage &amp;Tumanggap</translation>
+    </message>
+    <message>
+        <source>Clear &amp;All</source>
+        <translation>I-Clear &amp;Eganagana</translation>
+    </message>
+    <message>
+        <source>Balance:</source>
+        <translation>Balanse:</translation>
+    </message>
+    <message>
+        <source>Confirm the send action</source>
+        <translation>Kumpirman ing aksion king pamagpadala</translation>
+    </message>
+    <message>
+        <source>S&amp;end</source>
+        <translation>Ipadala</translation>
+    </message>
+    </context>
+<context>
+    <name>SendCoinsEntry</name>
+    <message>
+        <source>A&amp;mount:</source>
+        <translation>A&amp;laga:</translation>
+    </message>
+    <message>
+        <source>Pay &amp;To:</source>
+        <translation>Ibayad &amp;kang:</translation>
+    </message>
+    <message>
+        <source>&amp;Label:</source>
+        <translation>&amp;Label:</translation>
+    </message>
+    <message>
+        <source>Alt+A</source>
+        <translation>Alt+A</translation>
+    </message>
+    <message>
+        <source>Paste address from clipboard</source>
+        <translation>Idikit ing address menibat king clipboard</translation>
+    </message>
+    <message>
+        <source>Alt+P</source>
+        <translation>Alt+P</translation>
+    </message>
+    <message>
+        <source>Message:</source>
+        <translation>Mensayi:</translation>
+    </message>
+    <message>
+        <source>Pay To:</source>
+        <translation>Ibayad kang:</translation>
+    </message>
+    </context>
+<context>
+    <name>SendConfirmationDialog</name>
+    </context>
+<context>
+    <name>ShutdownWindow</name>
+    </context>
+<context>
+    <name>SignVerifyMessageDialog</name>
+    <message>
+        <source>Signatures - Sign / Verify a Message</source>
+        <translation>Pirma - Pirman / I-beripika ing mensayi</translation>
+    </message>
+    <message>
+        <source>&amp;Sign Message</source>
+        <translation>&amp;Pirman ing Mensayi</translation>
+    </message>
+    <message>
+        <source>Alt+A</source>
+        <translation>Alt+A</translation>
+    </message>
+    <message>
+        <source>Paste address from clipboard</source>
+        <translation>Idikit ing address menibat king clipboard</translation>
+    </message>
+    <message>
+        <source>Alt+P</source>
+        <translation>Alt+P</translation>
+    </message>
+    <message>
+        <source>Enter the message you want to sign here</source>
+        <translation>Ipalub ing mensayi a buri mung pirman keni</translation>
+    </message>
+    <message>
+        <source>Signature</source>
+        <translation>Pirma</translation>
+    </message>
+    <message>
+        <source>Copy the current signature to the system clipboard</source>
+        <translation>Kopyan ing kasalungsungan pirma king system clipboard</translation>
+    </message>
+    <message>
+        <source>Sign the message to prove you own this Zetacoin address</source>
+        <translation>Pirman ing mensayi ban patune na keka ya ining Zetacoin address</translation>
+    </message>
+    <message>
+        <source>Sign &amp;Message</source>
+        <translation>Pirman ing &amp;Mensayi</translation>
+    </message>
+    <message>
+        <source>Reset all sign message fields</source>
+        <translation>Ibalik keng dati reng ngan fields keng pamamirmang mensayi</translation>
+    </message>
+    <message>
+        <source>Clear &amp;All</source>
+        <translation>I-Clear &amp;Eganagana</translation>
+    </message>
+    <message>
+        <source>&amp;Verify Message</source>
+        <translation>&amp;Beripikan ing Mensayi</translation>
+    </message>
+    <message>
+        <source>Verify the message to ensure it was signed with the specified Zetacoin address</source>
+        <translation>Beripikan ing mensayi ban asiguradu a me pirma ya ini gamit ing mepiling Zetacoin address</translation>
+    </message>
+    <message>
+        <source>Verify &amp;Message</source>
+        <translation>Beripikan ing &amp;Mensayi</translation>
+    </message>
+    <message>
+        <source>Reset all verify message fields</source>
+        <translation>Ibalik king dati reng ngan fields na ning pamag beripikang mensayi</translation>
+    </message>
+    </context>
+<context>
+    <name>SplashScreen</name>
+    <message>
+        <source>[testnet]</source>
+        <translation>[testnet]</translation>
+    </message>
+</context>
+<context>
+    <name>TrafficGraphWidget</name>
+    </context>
+<context>
+    <name>TransactionDesc</name>
+    </context>
+<context>
+    <name>TransactionDescDialog</name>
+    <message>
+        <source>This pane shows a detailed description of the transaction</source>
+        <translation>Ining pane a ini magpakit yang detalyadung description ning transaksion</translation>
+    </message>
+    </context>
+<context>
+    <name>TransactionTableModel</name>
+    </context>
+<context>
+    <name>TransactionView</name>
+    </context>
+<context>
+    <name>UnitDisplayStatusBarControl</name>
+    </context>
+<context>
+    <name>WalletFrame</name>
+    </context>
+<context>
+    <name>WalletModel</name>
+    </context>
+<context>
+    <name>WalletView</name>
+    </context>
+<context>
+    <name>bitcoin-core</name>
+    <message>
+        <source>Options:</source>
+        <translation>Pipamilian:</translation>
+    </message>
+    <message>
+        <source>Specify data directory</source>
+        <translation>Pilinan ing data directory</translation>
+    </message>
+    <message>
+        <source>Connect to a node to retrieve peer addresses, and disconnect</source>
+        <translation>Kumunekta king note ban ayakua mula reng peer address, at mako king panga konekta</translation>
+    </message>
+    <message>
+        <source>Specify your own public address</source>
+        <translation>Sabyan me ing kekang pampublikong address</translation>
+    </message>
+    <message>
+        <source>Accept command line and JSON-RPC commands</source>
+        <translation>Tumanggap command line at JSON-RPC commands</translation>
+    </message>
+    <message>
+        <source>Run in the background as a daemon and accept commands</source>
+        <translation>Gumana king gulut bilang daemon at tumanggap commands</translation>
+    </message>
+    <message>
+        <source>Accept connections from outside (default: 1 if no -proxy or -connect)</source>
+        <translation>Tumanggap koneksion menibat king kilwal (default: 1 if no -proxy or -connect)</translation>
+    </message>
+    <message>
         <source>Zetacoin Core</source>
         <translation>Kapilubluban ning Zetacoin</translation>
     </message>
     <message>
-=======
->>>>>>> 0d719145
-        <source>&amp;Command-line options</source>
-        <translation>Pipamilian command-line</translation>
-    </message>
-    <message>
-        <source>Last received block was generated %1 ago.</source>
-        <translation>Ing tatauling block a metanggap,  me-generate ya %1 ing milabas</translation>
-    </message>
-    <message>
-        <source>Transactions after this will not yet be visible.</source>
-        <translation>Ing transaksion kaibat na nini ali yapa magsilbing ipakit.</translation>
+        <source>Block creation options:</source>
+        <translation>Pipamilian king pamag-gawang block:</translation>
+    </message>
+    <message>
+        <source>Connect only to the specified node(s)</source>
+        <translation>Kumunekta mu king mepiling node(s)</translation>
+    </message>
+    <message>
+        <source>Corrupted block database detected</source>
+        <translation>Mekapansin lang me-corrupt a block database</translation>
+    </message>
+    <message>
+        <source>Do you want to rebuild the block database now?</source>
+        <translation>Buri meng buuan pasibayu ing block database ngene?</translation>
+    </message>
+    <message>
+        <source>Error initializing block database</source>
+        <translation>Kamalian king pamag-initialize king block na ning database</translation>
+    </message>
+    <message>
+        <source>Error opening block database</source>
+        <translation>Kamalian king pamag buklat king block database</translation>
+    </message>
+    <message>
+        <source>Error: Disk space is low!</source>
+        <translation>Kamalian: Mababa ne ing espasyu king disk!</translation>
+    </message>
+    <message>
+        <source>Failed to listen on any port. Use -listen=0 if you want this.</source>
+        <translation>Memali ya ing pamakiramdam kareng gang nanung port. Gamita me ini -listen=0 nung buri me ini.</translation>
+    </message>
+    <message>
+        <source>Information</source>
+        <translation>&amp;Impormasion</translation>
+    </message>
+    <message>
+        <source>Send trace/debug info to console instead of debug.log file</source>
+        <translation>Magpadalang trace/debug info okeng console kesa keng debug.log file</translation>
+    </message>
+    <message>
+        <source>Transaction too large</source>
+        <translation>Maragul yang masiadu ing transaksion</translation>
+    </message>
+    <message>
+        <source>Username for JSON-RPC connections</source>
+        <translation>Username para king JSON-RPC koneksion</translation>
+    </message>
+    <message>
+        <source>Warning</source>
+        <translation>Kapabaluan</translation>
+    </message>
+    <message>
+        <source>Password for JSON-RPC connections</source>
+        <translation>Password para king JSON-RPC koneksion</translation>
+    </message>
+    <message>
+        <source>Execute command when the best block changes (%s in cmd is replaced by block hash)</source>
+        <translation>I-execute ing command istung mialilan ya ing best block (%s in cmd is replaced by block hash)</translation>
+    </message>
+    <message>
+        <source>Allow DNS lookups for -addnode, -seednode and -connect</source>
+        <translation>Payagan ing pamaglawe DNS para king -addnode, -seednode and -connect</translation>
+    </message>
+    <message>
+        <source>Loading addresses...</source>
+        <translation>Lo-load da ne ing address...</translation>
+    </message>
+    <message>
+        <source>Invalid -proxy address: '%s'</source>
+        <translation>Ali katanggap-tanggap a -proxy addresss: '%s'</translation>
+    </message>
+    <message>
+        <source>Unknown network specified in -onlynet: '%s'</source>
+        <translation>E kilalang network ing mepili king -onlynet: '%s'</translation>
+    </message>
+    <message>
+        <source>Insufficient funds</source>
+        <translation>Kulang a pondo</translation>
+    </message>
+    <message>
+        <source>Loading block index...</source>
+        <translation>Lo-load dane ing block index...</translation>
+    </message>
+    <message>
+        <source>Add a node to connect to and attempt to keep the connection open</source>
+        <translation>Magdagdag a node ban kumunekta at subuknan apanatili yang makabuklat ing koneksion</translation>
+    </message>
+    <message>
+        <source>Loading wallet...</source>
+        <translation>Lo-load dane ing wallet...</translation>
+    </message>
+    <message>
+        <source>Cannot downgrade wallet</source>
+        <translation>Ali ya magsilbing i-downgrade ing wallet</translation>
+    </message>
+    <message>
+        <source>Cannot write default address</source>
+        <translation>Eya misulat ing default address</translation>
+    </message>
+    <message>
+        <source>Rescanning...</source>
+        <translation>I-scan deng pasibayu...</translation>
+    </message>
+    <message>
+        <source>Done loading</source>
+        <translation>Yari ne ing pamag-load</translation>
     </message>
     <message>
         <source>Error</source>
         <translation>Mali</translation>
     </message>
-    <message>
-        <source>Warning</source>
-        <translation>Kapabaluan</translation>
-    </message>
-    <message>
-        <source>Information</source>
-        <translation>&amp;Impormasion</translation>
-    </message>
-    <message>
-        <source>Up to date</source>
-        <translation>Makatuki ya king aldo</translation>
-    </message>
-    <message>
-        <source>Catching up...</source>
-        <translation>Catching up...</translation>
-    </message>
-    <message>
-        <source>Sent transaction</source>
-        <translation>Mipadalang transaksion</translation>
-    </message>
-    <message>
-        <source>Incoming transaction</source>
-        <translation>Paparatang a transaksion</translation>
-    </message>
-    <message>
-        <source>Wallet is &lt;b&gt;encrypted&lt;/b&gt; and currently &lt;b&gt;unlocked&lt;/b&gt;</source>
-        <translation>Maka-&lt;b&gt;encrypt&lt;/b&gt; ya ing wallet at kasalukuyan yang maka-&lt;b&gt;unlocked&lt;/b&gt;</translation>
-    </message>
-    <message>
-        <source>Wallet is &lt;b&gt;encrypted&lt;/b&gt; and currently &lt;b&gt;locked&lt;/b&gt;</source>
-        <translation>Maka-&lt;b&gt;encrypt&lt;/b&gt; ya ing wallet at kasalukuyan yang maka-&lt;b&gt;locked&lt;/b&gt;</translation>
-    </message>
-</context>
-<context>
-    <name>CoinControlDialog</name>
-    <message>
-        <source>Amount:</source>
-        <translation>Alaga:</translation>
-    </message>
-    <message>
-        <source>Amount:</source>
-        <translation>Alaga:</translation>
-    </message>
-    <message>
-        <source>Amount</source>
-        <translation>Alaga</translation>
-    </message>
-    <message>
-        <source>Date</source>
-        <translation>Kaaldauan</translation>
-    </message>
-    <message>
-        <source>Confirmed</source>
-        <translation>Me-kumpirma</translation>
-    </message>
-    </context>
-<context>
-    <name>EditAddressDialog</name>
-    <message>
-        <source>Edit Address</source>
-        <translation>Alilan ing Address</translation>
-    </message>
-    <message>
-        <source>&amp;Label</source>
-        <translation>&amp;Label</translation>
-    </message>
-    <message>
-        <source>&amp;Address</source>
-        <translation>&amp;Address</translation>
-    </message>
-<<<<<<< HEAD
-    <message>
-        <source>New receiving address</source>
-        <translation>Bayung address king pamagtanggap</translation>
-    </message>
-    <message>
-        <source>New sending address</source>
-        <translation>Bayung address king pamagpadala</translation>
-    </message>
-    <message>
-        <source>Edit receiving address</source>
-        <translation>Alilan ya ing address king pamagpadala</translation>
-    </message>
-    <message>
-        <source>Edit sending address</source>
-        <translation>Alilan ya ing address king pamagpadala</translation>
-    </message>
-    <message>
-        <source>The entered address "%1" is already in the address book.</source>
-        <translation>Ing pepalub yung address "%1" ati na yu king aklat dareng address</translation>
-    </message>
-    <message>
-        <source>The entered address "%1" is not a valid Zetacoin address.</source>
-        <translation>Ing pepalub yung address "%1" ali ya katanggap-tanggap a Zetacoin address.</translation>
-    </message>
-    <message>
-        <source>Could not unlock wallet.</source>
-        <translation>Ali ya bisang mag-unlock ing wallet</translation>
-    </message>
-    <message>
-        <source>New key generation failed.</source>
-        <translation>Memali ya ing pamangaua king key</translation>
-    </message>
-</context>
-=======
-    </context>
->>>>>>> 0d719145
-<context>
-    <name>FreespaceChecker</name>
-    </context>
-<context>
-    <name>HelpMessageDialog</name>
-    <message>
-<<<<<<< HEAD
-        <source>Zetacoin Core</source>
-        <translation>Kapilubluban ning Zetacoin</translation>
-    </message>
-    <message>
-=======
->>>>>>> 0d719145
-        <source>version</source>
-        <translation>bersion</translation>
-    </message>
-    <message>
-        <source>Command-line options</source>
-        <translation>Pipamilian command-line</translation>
-    </message>
-    <message>
-        <source>Usage:</source>
-        <translation>Pamanggamit:</translation>
-    </message>
-    <message>
-        <source>command-line options</source>
-        <translation>pipamilian command-line</translation>
-    </message>
-    </context>
-<context>
-    <name>Intro</name>
-    <message>
-        <source>Welcome</source>
-        <translation>Malaus ka</translation>
-    </message>
-    <message>
-<<<<<<< HEAD
-        <source>Zetacoin Core</source>
-        <translation>Kapilubluban ning Zetacoin</translation>
-    </message>
-    <message>
-=======
->>>>>>> 0d719145
-        <source>Error</source>
-        <translation>Mali</translation>
-    </message>
-    </context>
-<context>
-    <name>OpenURIDialog</name>
-    </context>
-<context>
-    <name>OptionsDialog</name>
-    <message>
-        <source>Options</source>
-        <translation>Pipamilian</translation>
-    </message>
-    <message>
-        <source>&amp;Main</source>
-        <translation>&amp;Pun</translation>
-    </message>
-    <message>
-        <source>&amp;Network</source>
-        <translation>&amp;Network</translation>
-    </message>
-    <message>
-        <source>Automatically open the Zetacoin client port on the router. This only works when your router supports UPnP and it is enabled.</source>
-        <translation>Ibuklat yang antimanu ing Zetacoin client port king router. Gagana yamu ini istung ing router mu susuporta yang UPnP at magsilbi ya.</translation>
-    </message>
-    <message>
-        <source>Map port using &amp;UPnP</source>
-        <translation>Mapa ng ning port gamit ing &amp;UPnP</translation>
-    </message>
-    <message>
-        <source>Proxy &amp;IP:</source>
-        <translation>Proxy &amp;IP:</translation>
-    </message>
-    <message>
-        <source>&amp;Port:</source>
-        <translation>&amp;Port:</translation>
-    </message>
-    <message>
-        <source>Port of the proxy (e.g. 9050)</source>
-        <translation>Port na ning proxy(e.g. 9050)</translation>
-    </message>
-    <message>
-        <source>&amp;Window</source>
-        <translation>&amp;Awang</translation>
-    </message>
-    <message>
-        <source>Show only a tray icon after minimizing the window.</source>
-        <translation>Ipakit mu ing tray icon kaibat meng pelatian ing awang.</translation>
-    </message>
-    <message>
-        <source>&amp;Minimize to the tray instead of the taskbar</source>
-        <translation>&amp;Latian ya ing tray kesa king taskbar</translation>
-    </message>
-    <message>
-        <source>M&amp;inimize on close</source>
-        <translation>P&amp;alatian istung isara</translation>
-    </message>
-    <message>
-        <source>&amp;Display</source>
-        <translation>&amp;Ipalto</translation>
-    </message>
-    <message>
-        <source>User Interface &amp;language:</source>
-        <translation>Amanu na ning user interface:</translation>
-    </message>
-    <message>
-        <source>&amp;Unit to show amounts in:</source>
-        <translation>Ing &amp;Unit a ipakit king alaga ning:</translation>
-    </message>
-    <message>
-        <source>Choose the default subdivision unit to show in the interface and when sending coins.</source>
-        <translation>Pilinan ing default subdivision unit a ipalto o ipakit king interface at istung magpadala kang barya.</translation>
-    </message>
-    <message>
-        <source>&amp;OK</source>
-        <translation>&amp;OK</translation>
-    </message>
-    <message>
-        <source>&amp;Cancel</source>
-        <translation>I-&amp;Cancel</translation>
-    </message>
-    <message>
-        <source>default</source>
-        <translation>default</translation>
-    </message>
-    <message>
-        <source>The supplied proxy address is invalid.</source>
-        <translation>Ing milageng proxy address eya katanggap-tanggap.</translation>
-    </message>
-</context>
-<context>
-    <name>OverviewPage</name>
-    <message>
-        <source>Form</source>
-        <translation>Form</translation>
-    </message>
-    <message>
-        <source>The displayed information may be out of date. Your wallet automatically synchronizes with the Zetacoin network after a connection is established, but this process has not completed yet.</source>
-        <translation>Ing makaltong impormasion mapalyaring luma ne. Ing kekang wallet otomatiku yang mag-synchronize keng Zetacoin network istung mekakonekta ne king network, oneng ing prosesung ini ali ya pa kumpletu.</translation>
-    </message>
-    <message>
-        <source>Your current spendable balance</source>
-        <translation>Ing kekang kasalungsungan balanse a malyari mung gastusan</translation>
-    </message>
-    <message>
-        <source>Total of transactions that have yet to be confirmed, and do not yet count toward the spendable balance</source>
-        <translation>Ing kabuuan dareng transaksion a kasalungsungan ali pa me-kumpirma, at kasalungsungan ali pa mebilang kareng kekang balanseng malyari mung gastusan</translation>
-    </message>
-    <message>
-        <source>Immature:</source>
-        <translation>Immature:</translation>
-    </message>
-    <message>
-        <source>Mined balance that has not yet matured</source>
-        <translation>Reng me-minang balanse a epa meg-matured</translation>
-    </message>
-    <message>
-        <source>Total:</source>
-        <translation>Kabuuan:</translation>
-    </message>
-    <message>
-        <source>Your current total balance</source>
-        <translation>Ing kekang kasalungsungan kabuuang balanse</translation>
-    </message>
-    </context>
-<context>
-    <name>PaymentServer</name>
-    </context>
-<context>
-    <name>PeerTableModel</name>
-    </context>
-<context>
-    <name>QObject</name>
-    <message>
-        <source>Amount</source>
-        <translation>Alaga</translation>
-    </message>
-    <message>
-        <source>N/A</source>
-        <translation>N/A</translation>
-    </message>
-    </context>
-<context>
-    <name>QRImageWidget</name>
-    </context>
-<context>
-    <name>RPCConsole</name>
-    <message>
-        <source>N/A</source>
-        <translation>N/A</translation>
-    </message>
-    <message>
-        <source>Client version</source>
-        <translation>Bersion ning Cliente</translation>
-    </message>
-    <message>
-        <source>&amp;Information</source>
-        <translation>&amp;Impormasion</translation>
-    </message>
-    <message>
-        <source>Debug window</source>
-        <translation>I-Debug ing awang</translation>
-<<<<<<< HEAD
-    </message>
-    <message>
-        <source>Using OpenSSL version</source>
-        <translation>Gagamit bersion na ning OpenSSL</translation>
-=======
->>>>>>> 0d719145
-    </message>
-    <message>
-        <source>Startup time</source>
-        <translation>Oras ning umpisa</translation>
-    </message>
-    <message>
-        <source>Network</source>
-        <translation>Network</translation>
-    </message>
-    <message>
-        <source>Number of connections</source>
-        <translation>Bilang dareng koneksion</translation>
-    </message>
-    <message>
-        <source>Block chain</source>
-        <translation>Block chain</translation>
-    </message>
-    <message>
-        <source>Current number of blocks</source>
-        <translation>Kasalungsungan bilang dareng blocks</translation>
-    </message>
-    <message>
-        <source>Last block time</source>
-        <translation>Tatauling oras na ning block</translation>
-    </message>
-    <message>
-        <source>&amp;Open</source>
-        <translation>&amp;Ibuklat</translation>
-    </message>
-    <message>
-        <source>&amp;Console</source>
-        <translation>&amp;Console</translation>
-    </message>
-    <message>
-        <source>Totals</source>
-        <translation>Kabuuan:</translation>
-    </message>
-    <message>
-        <source>Debug log file</source>
-        <translation>Debug log file</translation>
-    </message>
-    <message>
-        <source>Clear console</source>
-        <translation>I-Clear ing console</translation>
-    </message>
-    <message>
-        <source>Use up and down arrows to navigate history, and &lt;b&gt;Ctrl-L&lt;/b&gt; to clear screen.</source>
-        <translation>Gamitan me ing patas at pababang arrow para alibut me ing kasalesayan, at &lt;b&gt;Ctrl-L&lt;/b&gt; ban I-clear ya ing screen.</translation>
-    </message>
-    <message>
-        <source>Type &lt;b&gt;help&lt;/b&gt; for an overview of available commands.</source>
-        <translation>I-type ing &lt;b&gt;help&lt;/b&gt; ban akit la reng ati at magsilbing commands.</translation>
-    </message>
-    </context>
-<context>
-    <name>ReceiveCoinsDialog</name>
-    <message>
-        <source>&amp;Label:</source>
-        <translation>&amp;Label:</translation>
-    </message>
-    </context>
-<context>
-    <name>ReceiveRequestDialog</name>
-    <message>
-        <source>Copy &amp;Address</source>
-        <translation>&amp;Kopyan ing address</translation>
-<<<<<<< HEAD
-    </message>
-    <message>
-        <source>Address</source>
-        <translation>Address</translation>
-    </message>
-    <message>
-        <source>Amount</source>
-        <translation>Alaga</translation>
-    </message>
-    <message>
-        <source>Label</source>
-        <translation>Label</translation>
-    </message>
-    <message>
-        <source>Message</source>
-        <translation>Mensayi</translation>
-=======
->>>>>>> 0d719145
-    </message>
-    </context>
-<context>
-    <name>RecentRequestsTableModel</name>
-    </context>
-<context>
-    <name>SendCoinsDialog</name>
-    <message>
-        <source>Send Coins</source>
-        <translation>Magpadalang Barya</translation>
-    </message>
-    <message>
-        <source>Insufficient funds!</source>
-        <translation>Kulang a pondo</translation>
-    </message>
-    <message>
-        <source>Amount:</source>
-        <translation>Alaga:</translation>
-    </message>
-    <message>
-        <source>Transaction Fee:</source>
-        <translation>Bayad king Transaksion:</translation>
-    </message>
-    <message>
-        <source>Insufficient funds!</source>
-        <translation>Kulang a pondo</translation>
-    </message>
-    <message>
-        <source>Amount:</source>
-        <translation>Alaga:</translation>
-    </message>
-    <message>
-        <source>Transaction Fee:</source>
-        <translation>Bayad king Transaksion:</translation>
-    </message>
-    <message>
-        <source>Send to multiple recipients at once</source>
-        <translation>Misanang magpadala kareng alialiuang tumanggap</translation>
-    </message>
-    <message>
-        <source>Add &amp;Recipient</source>
-        <translation>Maglage &amp;Tumanggap</translation>
-    </message>
-    <message>
-        <source>Clear &amp;All</source>
-        <translation>I-Clear &amp;Eganagana</translation>
-    </message>
-    <message>
-        <source>Balance:</source>
-        <translation>Balanse:</translation>
-    </message>
-    <message>
-        <source>Confirm the send action</source>
-        <translation>Kumpirman ing aksion king pamagpadala</translation>
-    </message>
-    <message>
-        <source>S&amp;end</source>
-        <translation>Ipadala</translation>
-    </message>
-    </context>
-<context>
-    <name>SendCoinsEntry</name>
-    <message>
-        <source>A&amp;mount:</source>
-        <translation>A&amp;laga:</translation>
-    </message>
-    <message>
-        <source>Pay &amp;To:</source>
-        <translation>Ibayad &amp;kang:</translation>
-    </message>
-    <message>
-        <source>&amp;Label:</source>
-        <translation>&amp;Label:</translation>
-    </message>
-    <message>
-        <source>Alt+A</source>
-        <translation>Alt+A</translation>
-    </message>
-    <message>
-        <source>Paste address from clipboard</source>
-        <translation>Idikit ing address menibat king clipboard</translation>
-    </message>
-    <message>
-        <source>Alt+P</source>
-        <translation>Alt+P</translation>
-    </message>
-    <message>
-        <source>Message:</source>
-        <translation>Mensayi:</translation>
-    </message>
-    <message>
-        <source>Pay To:</source>
-        <translation>Ibayad kang:</translation>
-    </message>
-<<<<<<< HEAD
-=======
-    </context>
-<context>
-    <name>SendConfirmationDialog</name>
->>>>>>> 0d719145
-    </context>
-<context>
-    <name>ShutdownWindow</name>
-    </context>
-<context>
-    <name>SignVerifyMessageDialog</name>
-    <message>
-        <source>Signatures - Sign / Verify a Message</source>
-        <translation>Pirma - Pirman / I-beripika ing mensayi</translation>
-    </message>
-    <message>
-        <source>&amp;Sign Message</source>
-        <translation>&amp;Pirman ing Mensayi</translation>
-    </message>
-    <message>
-        <source>Alt+A</source>
-        <translation>Alt+A</translation>
-    </message>
-    <message>
-        <source>Paste address from clipboard</source>
-        <translation>Idikit ing address menibat king clipboard</translation>
-    </message>
-    <message>
-        <source>Alt+P</source>
-        <translation>Alt+P</translation>
-    </message>
-    <message>
-        <source>Enter the message you want to sign here</source>
-        <translation>Ipalub ing mensayi a buri mung pirman keni</translation>
-    </message>
-    <message>
-        <source>Signature</source>
-        <translation>Pirma</translation>
-    </message>
-    <message>
-        <source>Copy the current signature to the system clipboard</source>
-        <translation>Kopyan ing kasalungsungan pirma king system clipboard</translation>
-    </message>
-    <message>
-        <source>Sign the message to prove you own this Zetacoin address</source>
-        <translation>Pirman ing mensayi ban patune na keka ya ining Zetacoin address</translation>
-    </message>
-    <message>
-        <source>Sign &amp;Message</source>
-        <translation>Pirman ing &amp;Mensayi</translation>
-    </message>
-    <message>
-        <source>Reset all sign message fields</source>
-        <translation>Ibalik keng dati reng ngan fields keng pamamirmang mensayi</translation>
-    </message>
-    <message>
-        <source>Clear &amp;All</source>
-        <translation>I-Clear &amp;Eganagana</translation>
-    </message>
-    <message>
-        <source>&amp;Verify Message</source>
-        <translation>&amp;Beripikan ing Mensayi</translation>
-    </message>
-    <message>
-        <source>Verify the message to ensure it was signed with the specified Zetacoin address</source>
-        <translation>Beripikan ing mensayi ban asiguradu a me pirma ya ini gamit ing mepiling Zetacoin address</translation>
-    </message>
-    <message>
-        <source>Verify &amp;Message</source>
-        <translation>Beripikan ing &amp;Mensayi</translation>
-    </message>
-    <message>
-        <source>Reset all verify message fields</source>
-        <translation>Ibalik king dati reng ngan fields na ning pamag beripikang mensayi</translation>
-    </message>
-    </context>
-<context>
-    <name>SplashScreen</name>
-    <message>
-<<<<<<< HEAD
-        <source>Zetacoin Core</source>
-        <translation>Kapilubluban ning Zetacoin</translation>
-    </message>
-    <message>
-=======
->>>>>>> 0d719145
-        <source>[testnet]</source>
-        <translation>[testnet]</translation>
-    </message>
-</context>
-<context>
-    <name>TrafficGraphWidget</name>
-    </context>
-<context>
-    <name>TransactionDesc</name>
-    </context>
-<context>
-    <name>TransactionDescDialog</name>
-    <message>
-        <source>This pane shows a detailed description of the transaction</source>
-        <translation>Ining pane a ini magpakit yang detalyadung description ning transaksion</translation>
-    </message>
-    </context>
-<context>
-    <name>TransactionTableModel</name>
-    </context>
-<context>
-    <name>TransactionView</name>
-    </context>
-<context>
-    <name>UnitDisplayStatusBarControl</name>
-    </context>
-<context>
-    <name>WalletFrame</name>
-    </context>
-<context>
-    <name>WalletModel</name>
-    </context>
-<context>
-    <name>WalletView</name>
-    </context>
-<context>
-    <name>bitcoin-core</name>
-    <message>
-        <source>Options:</source>
-        <translation>Pipamilian:</translation>
-    </message>
-    <message>
-        <source>Specify data directory</source>
-        <translation>Pilinan ing data directory</translation>
-    </message>
-    <message>
-        <source>Connect to a node to retrieve peer addresses, and disconnect</source>
-        <translation>Kumunekta king note ban ayakua mula reng peer address, at mako king panga konekta</translation>
-    </message>
-    <message>
-        <source>Specify your own public address</source>
-        <translation>Sabyan me ing kekang pampublikong address</translation>
-    </message>
-    <message>
-        <source>Accept command line and JSON-RPC commands</source>
-        <translation>Tumanggap command line at JSON-RPC commands</translation>
-    </message>
-    <message>
-        <source>Run in the background as a daemon and accept commands</source>
-        <translation>Gumana king gulut bilang daemon at tumanggap commands</translation>
-    </message>
-    <message>
-        <source>Accept connections from outside (default: 1 if no -proxy or -connect)</source>
-        <translation>Tumanggap koneksion menibat king kilwal (default: 1 if no -proxy or -connect)</translation>
-    </message>
-    <message>
-        <source>Bitcoin Core</source>
-        <translation>Kapilubluban ning Bitcoin</translation>
-    </message>
-    <message>
-        <source>Block creation options:</source>
-        <translation>Pipamilian king pamag-gawang block:</translation>
-    </message>
-    <message>
-        <source>Connect only to the specified node(s)</source>
-        <translation>Kumunekta mu king mepiling node(s)</translation>
-    </message>
-    <message>
-        <source>Corrupted block database detected</source>
-        <translation>Mekapansin lang me-corrupt a block database</translation>
-    </message>
-    <message>
-        <source>Do you want to rebuild the block database now?</source>
-        <translation>Buri meng buuan pasibayu ing block database ngene?</translation>
-    </message>
-    <message>
-        <source>Error initializing block database</source>
-        <translation>Kamalian king pamag-initialize king block na ning database</translation>
-    </message>
-    <message>
-        <source>Error opening block database</source>
-        <translation>Kamalian king pamag buklat king block database</translation>
-    </message>
-    <message>
-        <source>Error: Disk space is low!</source>
-        <translation>Kamalian: Mababa ne ing espasyu king disk!</translation>
-    </message>
-    <message>
-        <source>Failed to listen on any port. Use -listen=0 if you want this.</source>
-        <translation>Memali ya ing pamakiramdam kareng gang nanung port. Gamita me ini -listen=0 nung buri me ini.</translation>
-    </message>
-    <message>
-        <source>Cannot resolve -whitebind address: '%s'</source>
-        <translation>Eya me-resolve ing -whitebind address: '%s'</translation>
-    </message>
-    <message>
-        <source>Information</source>
-        <translation>&amp;Impormasion</translation>
-    </message>
-    <message>
-        <source>Invalid amount for -maxtxfee=&lt;amount&gt;: '%s'</source>
-        <translation>Eya maliari ing alaga keng -maxtxfee=&lt;amount&gt;: '%s'</translation>
-    </message>
-    <message>
-        <source>Invalid amount for -minrelaytxfee=&lt;amount&gt;: '%s'</source>
-        <translation>Eya maliari ing alaga keng -minrelaytxfee=&lt;amount&gt;: '%s'</translation>
-    </message>
-    <message>
-        <source>Invalid amount for -mintxfee=&lt;amount&gt;: '%s'</source>
-        <translation>Eya maliari ing alaga keng -mintxfee=&lt;amount&gt;: '%s'</translation>
-    </message>
-    <message>
-        <source>Send trace/debug info to console instead of debug.log file</source>
-        <translation>Magpadalang trace/debug info okeng console kesa keng debug.log file</translation>
-    </message>
-    <message>
-        <source>Transaction too large</source>
-        <translation>Maragul yang masiadu ing transaksion</translation>
-    </message>
-    <message>
-        <source>Username for JSON-RPC connections</source>
-        <translation>Username para king JSON-RPC koneksion</translation>
-    </message>
-    <message>
-        <source>Warning</source>
-        <translation>Kapabaluan</translation>
-    </message>
-    <message>
-        <source>Password for JSON-RPC connections</source>
-        <translation>Password para king JSON-RPC koneksion</translation>
-    </message>
-    <message>
-        <source>Execute command when the best block changes (%s in cmd is replaced by block hash)</source>
-        <translation>I-execute ing command istung mialilan ya ing best block (%s in cmd is replaced by block hash)</translation>
-    </message>
-    <message>
-        <source>Allow DNS lookups for -addnode, -seednode and -connect</source>
-        <translation>Payagan ing pamaglawe DNS para king -addnode, -seednode and -connect</translation>
-    </message>
-    <message>
-        <source>Loading addresses...</source>
-        <translation>Lo-load da ne ing address...</translation>
-    </message>
-    <message>
-        <source>Invalid -proxy address: '%s'</source>
-        <translation>Ali katanggap-tanggap a -proxy addresss: '%s'</translation>
-    </message>
-    <message>
-        <source>Unknown network specified in -onlynet: '%s'</source>
-        <translation>E kilalang network ing mepili king -onlynet: '%s'</translation>
-    </message>
-    <message>
-        <source>Insufficient funds</source>
-        <translation>Kulang a pondo</translation>
-    </message>
-    <message>
-        <source>Loading block index...</source>
-        <translation>Lo-load dane ing block index...</translation>
-    </message>
-    <message>
-        <source>Add a node to connect to and attempt to keep the connection open</source>
-        <translation>Magdagdag a node ban kumunekta at subuknan apanatili yang makabuklat ing koneksion</translation>
-    </message>
-    <message>
-        <source>Loading wallet...</source>
-        <translation>Lo-load dane ing wallet...</translation>
-    </message>
-    <message>
-        <source>Cannot downgrade wallet</source>
-        <translation>Ali ya magsilbing i-downgrade ing wallet</translation>
-    </message>
-    <message>
-        <source>Cannot write default address</source>
-        <translation>Eya misulat ing default address</translation>
-    </message>
-    <message>
-        <source>Rescanning...</source>
-        <translation>I-scan deng pasibayu...</translation>
-    </message>
-    <message>
-        <source>Done loading</source>
-        <translation>Yari ne ing pamag-load</translation>
-    </message>
-    <message>
-        <source>Error</source>
-        <translation>Mali</translation>
-    </message>
 </context>
 </TS>