--- conflicted
+++ resolved
@@ -3,21 +3,6 @@
 <context>
     <name>AboutDialog</name>
     <message>
-<<<<<<< HEAD
-        <location filename="../forms/aboutdialog.ui" line="14"/>
-        <source>About PPCoin</source>
-        <translation>A PPCoinról</translation>
-    </message>
-    <message>
-        <location filename="../forms/aboutdialog.ui" line="53"/>
-        <source>&lt;b&gt;PPCoin&lt;/b&gt; version</source>
-        <translation>&lt;b&gt;PPCoin&lt;/b&gt; verzió</translation>
-    </message>
-    <message>
-        <location filename="../forms/aboutdialog.ui" line="85"/>
-        <source>Copyright © 2011-2013 PPCoin Developers
-
-=======
         <location filename="../forms/aboutdialog.ui" line="+14"/>
         <source>About Bitcoin</source>
         <translation>A Bitcoinról</translation>
@@ -30,7 +15,6 @@
     <message>
         <location line="+57"/>
         <source>
->>>>>>> 40809aed
 This is experimental software.
 
 Distributed under the MIT/X11 software license, see the accompanying file COPYING or http://www.opensource.org/licenses/mit-license.php.
@@ -61,16 +45,7 @@
         <translation>Címjegyzék</translation>
     </message>
     <message>
-<<<<<<< HEAD
-        <location filename="../forms/addressbookpage.ui" line="20"/>
-        <source>These are your PPCoin addresses for receiving payments.  You may want to give a different one to each sender so you can keep track of who is paying you.</source>
-        <translation>Ezekkel a PPCoin-címekkel fogadhatod kifizetéseket.   Érdemes lehet minden egyes kifizető számára külön címet létrehozni, hogy könnyebben nyomon követhesd, kitől kaptál már pénzt.</translation>
-    </message>
-    <message>
-        <location filename="../forms/addressbookpage.ui" line="33"/>
-=======
         <location line="+19"/>
->>>>>>> 40809aed
         <source>Double-click to edit address or label</source>
         <translation>Dupla-kattintás a cím vagy a címke szerkesztéséhez</translation>
     </message>
@@ -271,17 +246,9 @@
         <translation>Biztosan kódolni akarod a tárcát?</translation>
     </message>
     <message>
-<<<<<<< HEAD
-        <location filename="../askpassphrasedialog.cpp" line="102"/>
-        <source>WARNING: If you encrypt your wallet and lose your passphrase, you will &lt;b&gt;LOSE ALL OF YOUR PPCoinS&lt;/b&gt;!
-Are you sure you wish to encrypt your wallet?</source>
-        <translation>FIGYELEM: Ha kódolod a tárcát, és elveszíted a jelszavad, akkor &lt;b&gt;AZ ÖSSZES PPCoinODAT IS EL FOGOD VESZÍTENI!&lt;/b&gt;
-Biztosan kódolni akarod a tárcát?</translation>
-=======
         <location line="+1"/>
         <source>Warning: If you encrypt your wallet and lose your passphrase, you will &lt;b&gt;LOSE ALL OF YOUR BITCOINS&lt;/b&gt;!</source>
         <translation>Figyelem: Ha kódolod a tárcát, és elveszíted a jelszavad, akkor &lt;b&gt;AZ ÖSSZES BITCOINODAT IS EL FOGOD VESZÍTENI!&lt;/b&gt;</translation>
->>>>>>> 40809aed
     </message>
     <message>
         <location line="+0"/>
@@ -289,15 +256,9 @@
         <translation>Biztosan kódolni akarod a tárcát?</translation>
     </message>
     <message>
-<<<<<<< HEAD
-        <location filename="../askpassphrasedialog.cpp" line="112"/>
-        <source>PPCoin will close now to finish the encryption process. Remember that encrypting your wallet cannot fully protect your PPCoins from being stolen by malware infecting your computer.</source>
-        <translation type="unfinished"/>
-=======
         <location line="+15"/>
         <source>IMPORTANT: Any previous backups you have made of your wallet file should be replaced with the newly generated, encrypted wallet file. For security reasons, previous backups of the unencrypted wallet file will become useless as soon as you start using the new, encrypted wallet.</source>
         <translation>FONTOS: A pénztárca-fájl korábbi mentéseit ezzel az új, titkosított pénztárca-fájllal kell helyettesíteni. Biztonsági okokból a pénztárca-fájl korábbi titkosítás nélküli mentései haszontalanná válnak amint elkezdi használni az új, titkosított pénztárcát.</translation>
->>>>>>> 40809aed
     </message>
     <message>
         <location line="+100"/>
@@ -359,17 +320,11 @@
     </message>
 </context>
 <context>
-    <name>PPCoinGUI</name>
-    <message>
-<<<<<<< HEAD
-        <location filename="../bitcoingui.cpp" line="69"/>
-        <source>PPCoin Wallet</source>
-        <translation>PPCoin-tárca</translation>
-=======
+    <name>BitcoinGUI</name>
+    <message>
         <location filename="../bitcoingui.cpp" line="+233"/>
         <source>Sign &amp;message...</source>
         <translation>Üzenet aláírása...</translation>
->>>>>>> 40809aed
     </message>
     <message>
         <location line="+280"/>
@@ -407,31 +362,7 @@
         <translation>Kiizetést fogadó címek listája</translation>
     </message>
     <message>
-<<<<<<< HEAD
-        <location filename="../bitcoingui.cpp" line="200"/>
-        <source>&amp;Send coins</source>
-        <translation>Érmék &amp;küldése</translation>
-    </message>
-    <message>
-        <location filename="../bitcoingui.cpp" line="201"/>
-        <source>Send coins to a PPCoin address</source>
-        <translation>Érmék küldése megadott címre</translation>
-    </message>
-    <message>
-        <location filename="../bitcoingui.cpp" line="206"/>
-        <source>Sign &amp;message</source>
-        <translation type="unfinished"/>
-    </message>
-    <message>
-        <location filename="../bitcoingui.cpp" line="207"/>
-        <source>Prove you control an address</source>
-        <translation type="unfinished"/>
-    </message>
-    <message>
-        <location filename="../bitcoingui.cpp" line="226"/>
-=======
         <location line="+31"/>
->>>>>>> 40809aed
         <source>E&amp;xit</source>
         <translation>&amp;Kilépés</translation>
     </message>
@@ -441,20 +372,9 @@
         <translation>Kilépés</translation>
     </message>
     <message>
-<<<<<<< HEAD
-        <location filename="../bitcoingui.cpp" line="230"/>
-        <source>&amp;About %1</source>
-        <translation>&amp;A %1-ról</translation>
-    </message>
-    <message>
-        <location filename="../bitcoingui.cpp" line="231"/>
-        <source>Show information about PPCoin</source>
-        <translation>Információk a PPCoinról</translation>
-=======
         <location line="+4"/>
         <source>Show information about Bitcoin</source>
         <translation>Információk a Bitcoinról</translation>
->>>>>>> 40809aed
     </message>
     <message>
         <location line="+2"/>
@@ -472,21 +392,6 @@
         <translation>&amp;Opciók...</translation>
     </message>
     <message>
-<<<<<<< HEAD
-        <location filename="../bitcoingui.cpp" line="237"/>
-        <source>Modify configuration options for PPCoin</source>
-        <translation>PPCoin konfigurációs opciók</translation>
-    </message>
-    <message>
-        <location filename="../bitcoingui.cpp" line="239"/>
-        <source>Open &amp;PPCoin</source>
-        <translation>A &amp;PPCoin megnyitása</translation>
-    </message>
-    <message>
-        <location filename="../bitcoingui.cpp" line="240"/>
-        <source>Show the PPCoin window</source>
-        <translation>A PPCoin-ablak mutatása</translation>
-=======
         <location line="+6"/>
         <source>&amp;Encrypt Wallet...</source>
         <translation>Tárca &amp;kódolása...</translation>
@@ -535,7 +440,6 @@
         <location line="+6"/>
         <source>&amp;Debug window</source>
         <translation>&amp;Debug ablak</translation>
->>>>>>> 40809aed
     </message>
     <message>
         <location line="+1"/>
@@ -630,16 +534,6 @@
         <translation>[teszthálózat]</translation>
     </message>
     <message>
-<<<<<<< HEAD
-        <location filename="../bitcoingui.cpp" line="407"/>
-        <source>PPCoin-qt</source>
-        <translation>PPCoin-qt</translation>
-    </message>
-    <message numerus="yes">
-        <location filename="../bitcoingui.cpp" line="449"/>
-        <source>%n active connection(s) to PPCoin network</source>
-        <translation><numerusform>%n aktív kapcsolat a PPCoin-hálózattal</numerusform><numerusform>%n aktív kapcsolat a PPCoin-hálózattal</numerusform></translation>
-=======
         <location line="+47"/>
         <source>Bitcoin client</source>
         <translation>Bitcoin kliens</translation>
@@ -648,7 +542,6 @@
         <location line="+141"/>
         <source>%n active connection(s) to Bitcoin network</source>
         <translation><numerusform>%n aktív kapcsolat a Bitcoin-hálózattal</numerusform><numerusform>%n aktív kapcsolat a Bitcoin-hálózattal</numerusform></translation>
->>>>>>> 40809aed
     </message>
     <message>
         <location line="+22"/>
@@ -842,15 +735,9 @@
         <translation>A megadott &quot;%1&quot; cím már szerepel a címjegyzékben.</translation>
     </message>
     <message>
-<<<<<<< HEAD
-        <location filename="../editaddressdialog.cpp" line="96"/>
-        <source>The entered address &quot;%1&quot; is not a valid PPCoin address.</source>
-        <translation>A megadott &quot;%1&quot; cím nem egy érvényes PPCoin-cím.</translation>
-=======
         <location line="-5"/>
         <source>The entered address &quot;%1&quot; is not a valid Bitcoin address.</source>
         <translation>A megadott &quot;%1&quot; cím nem egy érvényes Bitcoin-cím.</translation>
->>>>>>> 40809aed
     </message>
     <message>
         <location line="+10"/>
@@ -866,16 +753,6 @@
 <context>
     <name>GUIUtil::HelpMessageBox</name>
     <message>
-<<<<<<< HEAD
-        <location filename="../optionsdialog.cpp" line="170"/>
-        <source>&amp;Start PPCoin on window system startup</source>
-        <translation>&amp;Induljon el a számítógép bekapcsolásakor</translation>
-    </message>
-    <message>
-        <location filename="../optionsdialog.cpp" line="171"/>
-        <source>Automatically start PPCoin after the computer is turned on</source>
-        <translation>Induljon el a PPCoin a számítógép bekapcsolásakor</translation>
-=======
         <location filename="../guiutil.cpp" line="+424"/>
         <location line="+12"/>
         <source>Bitcoin-Qt</source>
@@ -885,7 +762,6 @@
         <location line="-12"/>
         <source>version</source>
         <translation>verzió</translation>
->>>>>>> 40809aed
     </message>
     <message>
         <location line="+2"/>
@@ -903,15 +779,9 @@
         <translation>UI opciók</translation>
     </message>
     <message>
-<<<<<<< HEAD
-        <location filename="../optionsdialog.cpp" line="181"/>
-        <source>Automatically open the PPCoin client port on the router. This only works when your router supports UPnP and it is enabled.</source>
-        <translation>A PPCoin-kliens portjának automatikus megnyitása a routeren. Ez csak akkor működik, ha a routered támogatja az UPnP-t és az engedélyezve is van rajta.</translation>
-=======
         <location line="+1"/>
         <source>Set language, for example &quot;de_DE&quot; (default: system locale)</source>
         <translation type="unfinished"/>
->>>>>>> 40809aed
     </message>
     <message>
         <location line="+1"/>
@@ -933,15 +803,9 @@
         <translation>Opciók</translation>
     </message>
     <message>
-<<<<<<< HEAD
-        <location filename="../optionsdialog.cpp" line="191"/>
-        <source>Connect to the Bitcon network through a SOCKS4 proxy (e.g. when connecting through Tor)</source>
-        <translation>SOCKS4 proxyn keresztüli csatlakozás a PPCoin hálózatához (pl. Tor-on keresztüli csatlakozás esetén)</translation>
-=======
         <location line="+16"/>
         <source>&amp;Main</source>
         <translation>&amp;Fő</translation>
->>>>>>> 40809aed
     </message>
     <message>
         <location line="+6"/>
@@ -1499,15 +1363,9 @@
         <translation>A fizetendő összegnek nagyobbnak kell lennie 0-nál.</translation>
     </message>
     <message>
-<<<<<<< HEAD
-        <location filename="../sendcoinsdialog.cpp" line="133"/>
-        <source>Amount exceeds your balance</source>
-        <translation>Nincs ennyi PPCoin az egyenlegeden.</translation>
-=======
         <location line="+5"/>
         <source>The amount exceeds your balance.</source>
         <translation>Nincs ennyi bitcoin az egyenlegeden.</translation>
->>>>>>> 40809aed
     </message>
     <message>
         <location line="+5"/>
@@ -1590,15 +1448,9 @@
         <translation>Címzett eltávolítása</translation>
     </message>
     <message>
-<<<<<<< HEAD
-        <location filename="../sendcoinsentry.cpp" line="25"/>
-        <source>Enter a PPCoin address (e.g. 1NS17iag9jJgTHD1VXjvLCEnZuQ3rJDE9L)</source>
-        <translation>Adj meg egy PPCoin-címet (pl.: 1NS17iag9jJgTHD1VXjvLCEnZuQ3rJDE9L )</translation>
-=======
         <location filename="../sendcoinsentry.cpp" line="+1"/>
         <source>Enter a Bitcoin address (e.g. 1NS17iag9jJgTHD1VXjvLCEnZuQ3rJDE9L)</source>
         <translation>Adj meg egy Bitcoin-címet (pl.: 1NS17iag9jJgTHD1VXjvLCEnZuQ3rJDE9L )</translation>
->>>>>>> 40809aed
     </message>
 </context>
 <context>
@@ -2333,17 +2185,11 @@
     </message>
 </context>
 <context>
-    <name>PPCoin-core</name>
-    <message>
-<<<<<<< HEAD
-        <location filename="../bitcoinstrings.cpp" line="3"/>
-        <source>PPCoin version</source>
-        <translation>PPCoin verzió</translation>
-=======
+    <name>bitcoin-core</name>
+    <message>
         <location filename="../bitcoinstrings.cpp" line="+94"/>
         <source>Bitcoin version</source>
         <translation>Bitcoin verzió</translation>
->>>>>>> 40809aed
     </message>
     <message>
         <location line="+102"/>
@@ -2351,15 +2197,9 @@
         <translation>Használat:</translation>
     </message>
     <message>
-<<<<<<< HEAD
-        <location filename="../bitcoinstrings.cpp" line="5"/>
-        <source>Send command to -server or ppcoind</source>
-        <translation>Parancs küldése a -serverhez vagy a ppcoindhez
-=======
         <location line="-29"/>
         <source>Send command to -server or bitcoind</source>
         <translation>Parancs küldése a -serverhez vagy a bitcoindhez
->>>>>>> 40809aed
 </translation>
     </message>
     <message>
@@ -2381,17 +2221,6 @@
 </translation>
     </message>
     <message>
-<<<<<<< HEAD
-        <location filename="../bitcoinstrings.cpp" line="9"/>
-        <source>Specify configuration file (default: PPCoin.conf)</source>
-        <translation>Konfigurációs fájl (alapértelmezett: PPCoin.conf)
-</translation>
-    </message>
-    <message>
-        <location filename="../bitcoinstrings.cpp" line="10"/>
-        <source>Specify pid file (default: ppcoind.pid)</source>
-        <translation>pid-fájl (alapértelmezett: ppcoind.pid)
-=======
         <location line="+24"/>
         <source>Specify configuration file (default: bitcoin.conf)</source>
         <translation>Konfigurációs fájl (alapértelmezett: bitcoin.conf)
@@ -2401,7 +2230,6 @@
         <location line="+3"/>
         <source>Specify pid file (default: bitcoind.pid)</source>
         <translation>pid-fájl (alapértelmezett: bitcoind.pid)
->>>>>>> 40809aed
 </translation>
     </message>
     <message>
@@ -2411,16 +2239,9 @@
 </translation>
     </message>
     <message>
-<<<<<<< HEAD
-        <location filename="../bitcoinstrings.cpp" line="12"/>
-        <source>Don&apos;t generate coins</source>
-        <translation>PPCoin-generálás leállítása
-</translation>
-=======
         <location line="-9"/>
         <source>Set database cache size in megabytes (default: 25)</source>
         <translation>Az adatbázis gyorsítótár mérete megabájtban (alapértelmezés: 25)</translation>
->>>>>>> 40809aed
     </message>
     <message>
         <location line="-28"/>
@@ -2952,19 +2773,7 @@
 </translation>
     </message>
     <message>
-<<<<<<< HEAD
-        <location filename="../bitcoinstrings.cpp" line="47"/>
-        <source>
-SSL options: (see the PPCoin Wiki for SSL setup instructions)</source>
-        <translation>
-SSL-opciók: (lásd a PPCoin Wiki SSL-beállítási instrukcióit)
-</translation>
-    </message>
-    <message>
-        <location filename="../bitcoinstrings.cpp" line="50"/>
-=======
         <location line="+35"/>
->>>>>>> 40809aed
         <source>Use OpenSSL (https) for JSON-RPC connections</source>
         <translation>OpenSSL (https) használata JSON-RPC csatalkozásokhoz
 </translation>
@@ -2994,15 +2803,9 @@
 </translation>
     </message>
     <message>
-<<<<<<< HEAD
-        <location filename="../bitcoinstrings.cpp" line="57"/>
-        <source>Cannot obtain a lock on data directory %s.  PPCoin is probably already running.</source>
-        <translation>Az %s adatkönyvtár nem zárható.  A PPCoin valószínűleg fut már.</translation>
-=======
         <location line="+6"/>
         <source>Unable to bind to %s on this computer (bind returned error %d, %s)</source>
         <translation>A %s nem elérhető ezen a gépen (bind returned error %d, %s)</translation>
->>>>>>> 40809aed
     </message>
     <message>
         <location line="-91"/>
@@ -3025,16 +2828,6 @@
         <translation>Hiba a wallet.dat betöltése közben: meghibásodott tárca</translation>
     </message>
     <message>
-<<<<<<< HEAD
-        <location filename="../bitcoinstrings.cpp" line="66"/>
-        <source>Error loading wallet.dat: Wallet requires newer version of PPCoin</source>
-        <translation type="unfinished"/>
-    </message>
-    <message>
-        <location filename="../bitcoinstrings.cpp" line="67"/>
-        <source>Wallet needed to be rewritten: restart PPCoin to complete</source>
-        <translation type="unfinished"/>
-=======
         <location line="+1"/>
         <source>Error loading wallet.dat: Wallet requires newer version of Bitcoin</source>
         <translation>Hiba a wallet.dat betöltése közben: ehhez a tárcához újabb verziójú Bitcoin-kliens szükséges</translation>
@@ -3043,7 +2836,6 @@
         <location line="+93"/>
         <source>Wallet needed to be rewritten: restart Bitcoin to complete</source>
         <translation>A Tárca újraírása szükséges: Indítsa újra a teljesen a Bitcoin-t</translation>
->>>>>>> 40809aed
     </message>
     <message>
         <location line="-95"/>
@@ -3136,16 +2928,6 @@
         <translation>Betöltés befejezve.</translation>
     </message>
     <message>
-<<<<<<< HEAD
-        <location filename="../bitcoinstrings.cpp" line="78"/>
-        <source>Unable to bind to port %d on this computer.  PPCoin is probably already running.</source>
-        <translation>A %d port nem elérhető ezen a gépen.  A PPCoin valószínűleg fut már.</translation>
-    </message>
-    <message>
-        <location filename="../bitcoinstrings.cpp" line="81"/>
-        <source>Warning: Please check that your computer&apos;s date and time are correct.  If your clock is wrong PPCoin will not work properly.</source>
-        <translation>Figyelem: Ellenőrizd, hogy helyesen van-e beállítva a gépeden a dátum és az idő.  A PPCoin nem fog megfelelően működni, ha rosszul van beállítvaaz órád.</translation>
-=======
         <location line="+82"/>
         <source>To use the %s option</source>
         <translation>Használd a %s opciót</translation>
@@ -3154,7 +2936,6 @@
         <location line="-74"/>
         <source>Error</source>
         <translation>Hiba</translation>
->>>>>>> 40809aed
     </message>
     <message>
         <location line="-31"/>
