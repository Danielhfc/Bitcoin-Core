--- conflicted
+++ resolved
@@ -161,7 +161,7 @@
     </message>
     <message>
         <source>Warning: If you encrypt your wallet and lose your passphrase, you will &lt;b&gt;LOSE ALL OF YOUR ZETACOINS&lt;/b&gt;!</source>
-        <translation>Figyelem: ha titkosítod a tárcát és elveszted a jelszavad, akkor &lt;b&gt;AZ ÖSSZES BITCOINOD ELVESZIK!&lt;/b&gt;</translation>
+        <translation>Figyelem: ha titkosítod a tárcát és elveszted a jelszavad, akkor &lt;b&gt;AZ ÖSSZES ZETACOINOD ELVESZIK!&lt;/b&gt;</translation>
     </message>
     <message>
         <source>Are you sure you wish to encrypt your wallet?</source>
@@ -306,13 +306,8 @@
         <translation>Lemezen lévő blokkok újraindexelése...</translation>
     </message>
     <message>
-<<<<<<< HEAD
         <source>Send coins to a Zetacoin address</source>
         <translation>Zetacoin küldése megadott címre</translation>
-=======
-        <source>Send coins to a Bitcoin address</source>
-        <translation>Bitcoin küldése megadott címre</translation>
->>>>>>> 188ca9c3
     </message>
     <message>
         <source>Backup wallet to another location</source>
@@ -403,12 +398,8 @@
         <translation>&amp;A Zetacoin Core-ról</translation>
     </message>
     <message>
-        <source>Modify configuration options for Bitcoin Core</source>
-        <translation>Konfigurációs opciók módosítása a Bitcoin Core-hoz</translation>
-    </message>
-    <message>
-        <source>Modify configuration options for Bitcoin Core</source>
-        <translation>Konfigurációs opciók módosítása a Bitcoin Core-hoz</translation>
+        <source>Modify configuration options for Zetacoin Core</source>
+        <translation>Konfigurációs opciók módosítása a Zetacoin Core-hoz</translation>
     </message>
     <message>
         <source>Show the list of used sending addresses and labels</source>
@@ -431,8 +422,8 @@
         <translation>A Zetacoin Core súgóüzenet megjelenítése a Zetacoin lehetséges parancssori kapcsolóival.</translation>
     </message>
     <message numerus="yes">
-        <source>%n active connection(s) to Bitcoin network</source>
-        <translation><numerusform>%n aktív kapcsolat a Bitcoin hálózathoz</numerusform><numerusform>%n aktív kapcsolat a Bitcoin hálózathoz</numerusform></translation>
+        <source>%n active connection(s) to Zetacoin network</source>
+        <translation><numerusform>%n aktív kapcsolat a Zetacoin hálózathoz</numerusform><numerusform>%n aktív kapcsolat a Zetacoin hálózathoz</numerusform></translation>
     </message>
     <message>
         <source>No block source available...</source>
@@ -514,7 +505,6 @@
     </message>
     <message>
         <source>Label: %1
-<<<<<<< HEAD
 </source>
         <translation>Címke: %1
 </translation>
@@ -526,19 +516,6 @@
 </translation>
     </message>
     <message>
-=======
-</source>
-        <translation>Címke: %1
-</translation>
-    </message>
-    <message>
-        <source>Address: %1
-</source>
-        <translation>Cím: %1
-</translation>
-    </message>
-    <message>
->>>>>>> 188ca9c3
         <source>Sent transaction</source>
         <translation>Tranzakció elküldve.</translation>
     </message>
@@ -889,8 +866,7 @@
         <source>command-line options</source>
         <translation>parancssoros opciók</translation>
     </message>
-<<<<<<< HEAD
-</context>
+    </context>
 <context>
     <name>Intro</name>
     <message>
@@ -909,11 +885,6 @@
         <source>Use the default data directory</source>
         <translation>Az alapértelmezett adat könyvtár használata</translation>
     </message>
-=======
-    </context>
-<context>
-    <name>Intro</name>
->>>>>>> 188ca9c3
     <message>
         <source>Use a custom data directory:</source>
         <translation>Saját adatkönyvtár használata:</translation>
@@ -921,27 +892,6 @@
     <message>
         <source>Zetacoin Core</source>
         <translation>Zetacoin Core</translation>
-    </message>
-    <message>
-<<<<<<< HEAD
-        <source>Error: Specified data directory "%1" cannot be created.</source>
-        <translation>Hiba: A megadott "%1" adatkönyvtár nem hozható létre. </translation>
-=======
-        <source>Bitcoin Core will download and store a copy of the Bitcoin block chain. At least %1GB of data will be stored in this directory, and it will grow over time. The wallet will also be stored in this directory.</source>
-        <translation>A Bitcoin Core le fogja tölteni és tárolni fogja a Bitcoin blokklánc egy másolatát. Legalább %1GB adat lesz tárolva ebben a mappában, és ez folyamatosan nőni fog. A tárca szintén itt lesz tárolva.</translation>
-    </message>
-    <message>
-        <source>Use the default data directory</source>
-        <translation>Az alapértelmezett adat könyvtár használata</translation>
-    </message>
-    <message>
-        <source>Use a custom data directory:</source>
-        <translation>Saját adatkönyvtár használata:</translation>
-    </message>
-    <message>
-        <source>Bitcoin Core</source>
-        <translation>Bitcoin Core</translation>
->>>>>>> 188ca9c3
     </message>
     <message>
         <source>Error: Specified data directory "%1" cannot be created.</source>
@@ -1010,17 +960,10 @@
         <translation>A proxy IP címe (pl.: IPv4: 127.0.0.1 / IPv6: ::1)</translation>
     </message>
     <message>
-        <source>The user interface language can be set here. This setting will take effect after restarting Bitcoin Core.</source>
-        <translation>Itt beállíthatod a kezelőfelület nyelvét. A beállítás a Bitcoin újraindítása után lép érvénybe.</translation>
-    </message>
-    <message>
-<<<<<<< HEAD
-        <source>Third party transaction URLs</source>
-        <translation>Harmadik fél tranzakció URL-ek</translation>
-    </message>
-    <message>
-=======
->>>>>>> 188ca9c3
+        <source>The user interface language can be set here. This setting will take effect after restarting Zetacoin Core.</source>
+        <translation>Itt beállíthatod a kezelőfelület nyelvét. A beállítás a Zetacoin újraindítása után lép érvénybe.</translation>
+    </message>
+    <message>
         <source>Reset all client options to default.</source>
         <translation>Minden kliensbeállítás alapértelmezettre állítása.</translation>
     </message>
@@ -1033,13 +976,8 @@
         <translation>&amp;Hálózat</translation>
     </message>
     <message>
-<<<<<<< HEAD
         <source>&amp;Start Zetacoin Core on system login</source>
         <translation>A Zetacoin elindítása bejelentkezéskor</translation>
-=======
-        <source>&amp;Start Bitcoin Core on system login</source>
-        <translation>A Bitcoin elindítása bejelentkezéskor</translation>
->>>>>>> 188ca9c3
     </message>
     <message>
         <source>W&amp;allet</source>
@@ -1050,26 +988,16 @@
         <translation>Szakértő</translation>
     </message>
     <message>
-<<<<<<< HEAD
         <source>Automatically open the Zetacoin client port on the router. This only works when your router supports UPnP and it is enabled.</source>
         <translation>A Zetacoin-kliens portjának automatikus megnyitása a routeren. Ez csak akkor működik, ha a routered támogatja az UPnP-t és az engedélyezve is van rajta.</translation>
-=======
-        <source>Automatically open the Bitcoin client port on the router. This only works when your router supports UPnP and it is enabled.</source>
-        <translation>A Bitcoin-kliens portjának automatikus megnyitása a routeren. Ez csak akkor működik, ha a routered támogatja az UPnP-t és az engedélyezve is van rajta.</translation>
->>>>>>> 188ca9c3
     </message>
     <message>
         <source>Map port using &amp;UPnP</source>
         <translation>&amp;UPnP port-feltérképezés</translation>
     </message>
     <message>
-<<<<<<< HEAD
         <source>Connect to the Zetacoin network through a SOCKS5 proxy.</source>
         <translation>Csatlakozás a Zetacoin hálózatához SOCKS5 proxyn keresztül</translation>
-=======
-        <source>Connect to the Bitcoin network through a SOCKS5 proxy.</source>
-        <translation>Csatlakozás a Bitcoin hálózatához SOCKS5 proxyn keresztül</translation>
->>>>>>> 188ca9c3
     </message>
     <message>
         <source>Proxy &amp;IP:</source>
@@ -1171,10 +1099,6 @@
         <translation>Csak megfigyelés</translation>
     </message>
     <message>
-        <source>Watch-only:</source>
-        <translation>Csak megfigyelés</translation>
-    </message>
-    <message>
         <source>Available:</source>
         <translation>Elérhető:</translation>
     </message>
@@ -1237,632 +1161,601 @@
         <source>Invalid payment request.</source>
         <translation>Érvénytelen fizetési kérelem</translation>
     </message>
+    </context>
+<context>
+    <name>PeerTableModel</name>
+    <message>
+        <source>User Agent</source>
+        <translation>User Agent</translation>
+    </message>
+    <message>
+        <source>Ping Time</source>
+        <translation>Ping idő</translation>
+    </message>
+</context>
+<context>
+    <name>QObject</name>
+    <message>
+        <source>Amount</source>
+        <translation>Összeg</translation>
+    </message>
+    <message>
+        <source>Enter a Zetacoin address (e.g. %1)</source>
+        <translation>Ad meg egy Zetacoin címet (pl: %1)</translation>
+    </message>
+    <message>
+        <source>%1 d</source>
+        <translation>%1 n</translation>
+    </message>
+    <message>
+        <source>%1 h</source>
+        <translation>%1 ó</translation>
+    </message>
+    <message>
+        <source>%1 m</source>
+        <translation>%1 p</translation>
+    </message>
+    <message>
+        <source>%1 s</source>
+        <translation>%1 mp</translation>
+    </message>
+    <message>
+        <source>None</source>
+        <translation>Semmi</translation>
+    </message>
+    <message>
+        <source>N/A</source>
+        <translation>Nem elérhető</translation>
+    </message>
+    <message>
+        <source>%1 ms</source>
+        <translation>%1 ms</translation>
+    </message>
+</context>
+<context>
+    <name>QRImageWidget</name>
+    <message>
+        <source>&amp;Save Image...</source>
+        <translation>&amp;Kép mentése</translation>
+    </message>
+    <message>
+        <source>&amp;Copy Image</source>
+        <translation>&amp;Kép másolása</translation>
+    </message>
+    <message>
+        <source>Save QR Code</source>
+        <translation>QR kód mentése</translation>
+    </message>
+    <message>
+        <source>PNG Image (*.png)</source>
+        <translation>PNG kép (*.png)</translation>
+    </message>
+</context>
+<context>
+    <name>RPCConsole</name>
+    <message>
+        <source>Client name</source>
+        <translation>Kliens néve</translation>
+    </message>
+    <message>
+        <source>N/A</source>
+        <translation>Nem elérhető</translation>
+    </message>
+    <message>
+        <source>Client version</source>
+        <translation>Kliens verzió</translation>
+    </message>
+    <message>
+        <source>&amp;Information</source>
+        <translation>&amp;Információ</translation>
+    </message>
+    <message>
+        <source>Debug window</source>
+        <translation>Debug ablak</translation>
+    </message>
+    <message>
+        <source>General</source>
+        <translation>Általános</translation>
+    </message>
+    <message>
+        <source>Using OpenSSL version</source>
+        <translation>Használt OpenSSL verzió</translation>
+    </message>
+    <message>
+        <source>Using BerkeleyDB version</source>
+        <translation>Használt BerkeleyDB verzió</translation>
+    </message>
+    <message>
+        <source>Startup time</source>
+        <translation>Bekapcsolás ideje</translation>
+    </message>
+    <message>
+        <source>Network</source>
+        <translation>Hálózat</translation>
+    </message>
+    <message>
+        <source>Name</source>
+        <translation>Név</translation>
+    </message>
+    <message>
+        <source>Number of connections</source>
+        <translation>Kapcsolatok száma</translation>
+    </message>
+    <message>
+        <source>Block chain</source>
+        <translation>Blokklánc</translation>
+    </message>
+    <message>
+        <source>Current number of blocks</source>
+        <translation>Aktuális blokkok száma</translation>
+    </message>
+    <message>
+        <source>Memory usage</source>
+        <translation>Memóriahasználat</translation>
+    </message>
+    <message>
+        <source>Received</source>
+        <translation>Fogadott</translation>
+    </message>
+    <message>
+        <source>Sent</source>
+        <translation>Küldött</translation>
+    </message>
+    <message>
+        <source>&amp;Peers</source>
+        <translation>&amp;Peerek</translation>
+    </message>
+    <message>
+        <source>Select a peer to view detailed information.</source>
+        <translation>Peer kijelölése a részletes információkért</translation>
+    </message>
+    <message>
+        <source>Version</source>
+        <translation>Verzió</translation>
+    </message>
+    <message>
+        <source>User Agent</source>
+        <translation>User Agent</translation>
+    </message>
+    <message>
+        <source>Services</source>
+        <translation>Szolgáltatások</translation>
+    </message>
+    <message>
+        <source>Connection Time</source>
+        <translation>Csatlakozás ideje</translation>
+    </message>
+    <message>
+        <source>Last Send</source>
+        <translation>Legutóbbi küldés</translation>
+    </message>
+    <message>
+        <source>Last Receive</source>
+        <translation>Legutóbbi fogadás</translation>
+    </message>
+    <message>
+        <source>Ping Time</source>
+        <translation>Ping idő</translation>
+    </message>
+    <message>
+        <source>Last block time</source>
+        <translation>Utolsó blokk ideje</translation>
+    </message>
+    <message>
+        <source>&amp;Open</source>
+        <translation>&amp;Megnyitás</translation>
+    </message>
+    <message>
+        <source>&amp;Console</source>
+        <translation>&amp;Konzol</translation>
+    </message>
+    <message>
+        <source>&amp;Network Traffic</source>
+        <translation>&amp;Hálózati forgalom</translation>
+    </message>
+    <message>
+        <source>&amp;Clear</source>
+        <translation>&amp;Törlés</translation>
+    </message>
+    <message>
+        <source>Totals</source>
+        <translation>Összesen:</translation>
+    </message>
+    <message>
+        <source>In:</source>
+        <translation>Be:</translation>
+    </message>
+    <message>
+        <source>Out:</source>
+        <translation>Ki:</translation>
+    </message>
+    <message>
+        <source>Build date</source>
+        <translation>Fordítás dátuma</translation>
+    </message>
+    <message>
+        <source>Debug log file</source>
+        <translation>Debug naplófájl</translation>
+    </message>
+    <message>
+        <source>Clear console</source>
+        <translation>Konzol törlése</translation>
+    </message>
+    <message>
+        <source>1 &amp;hour</source>
+        <translation>1 &amp;óra</translation>
+    </message>
+    <message>
+        <source>1 &amp;day</source>
+        <translation>1 &amp;nap</translation>
+    </message>
+    <message>
+        <source>1 &amp;week</source>
+        <translation>1 &amp;hét</translation>
+    </message>
+    <message>
+        <source>1 &amp;year</source>
+        <translation>1 &amp;év</translation>
+    </message>
+    <message>
+        <source>Use up and down arrows to navigate history, and &lt;b&gt;Ctrl-L&lt;/b&gt; to clear screen.</source>
+        <translation>Navigálhat a fel és le nyilakkal, és &lt;b&gt;Ctrl-L&lt;/b&gt; -vel törölheti a képernyőt.</translation>
+    </message>
+    <message>
+        <source>Type &lt;b&gt;help&lt;/b&gt; for an overview of available commands.</source>
+        <translation>Írd be azt, hogy &lt;b&gt;help&lt;/b&gt; az elérhető parancsok áttekintéséhez.</translation>
+    </message>
+    <message>
+        <source>%1 B</source>
+        <translation>%1 B</translation>
+    </message>
+    <message>
+        <source>%1 KB</source>
+        <translation>%1 KB</translation>
+    </message>
+    <message>
+        <source>%1 MB</source>
+        <translation>%1 MB</translation>
+    </message>
+    <message>
+        <source>%1 GB</source>
+        <translation>%1 GB</translation>
+    </message>
+    <message>
+        <source>via %1</source>
+        <translation>%1 által</translation>
+    </message>
+    <message>
+        <source>never</source>
+        <translation>soha</translation>
+    </message>
+    <message>
+        <source>Inbound</source>
+        <translation>Bejövő</translation>
+    </message>
+    <message>
+        <source>Outbound</source>
+        <translation>Kimenő</translation>
+    </message>
+    <message>
+        <source>Yes</source>
+        <translation>Igen</translation>
+    </message>
+    <message>
+        <source>No</source>
+        <translation>Nem</translation>
+    </message>
+    <message>
+        <source>Unknown</source>
+        <translation>Ismeretlen</translation>
+    </message>
+</context>
+<context>
+    <name>ReceiveCoinsDialog</name>
+    <message>
+        <source>&amp;Amount:</source>
+        <translation>&amp;Összeg:</translation>
+    </message>
+    <message>
+        <source>&amp;Label:</source>
+        <translation>Címke:</translation>
+    </message>
+    <message>
+        <source>&amp;Message:</source>
+        <translation>&amp;Üzenet:</translation>
+    </message>
+    <message>
+        <source>Clear all fields of the form.</source>
+        <translation>Minden mező törlése</translation>
+    </message>
+    <message>
+        <source>Clear</source>
+        <translation>Törlés</translation>
+    </message>
+    <message>
+        <source>Requested payments history</source>
+        <translation>A kért kifizetések története</translation>
+    </message>
+    <message>
+        <source>&amp;Request payment</source>
+        <translation>&amp;Fizetés kérése</translation>
+    </message>
+    <message>
+        <source>Show</source>
+        <translation>Mutat</translation>
+    </message>
+    <message>
+        <source>Remove the selected entries from the list</source>
+        <translation>A kijelölt elemek törlése a listáról</translation>
+    </message>
+    <message>
+        <source>Remove</source>
+        <translation>Eltávolítás</translation>
+    </message>
+    <message>
+        <source>Copy label</source>
+        <translation>Címke másolása</translation>
+    </message>
+    <message>
+        <source>Copy message</source>
+        <translation>Üzenet másolása</translation>
+    </message>
+    <message>
+        <source>Copy amount</source>
+        <translation>Összeg másolása</translation>
+    </message>
+</context>
+<context>
+    <name>ReceiveRequestDialog</name>
+    <message>
+        <source>QR Code</source>
+        <translation>QR kód</translation>
+    </message>
+    <message>
+        <source>Copy &amp;URI</source>
+        <translation>&amp;URI másolása</translation>
+    </message>
+    <message>
+        <source>Copy &amp;Address</source>
+        <translation>&amp;Cím másolása</translation>
+    </message>
+    <message>
+        <source>&amp;Save Image...</source>
+        <translation>&amp;Kép mentése</translation>
+    </message>
+    <message>
+        <source>Request payment to %1</source>
+        <translation>Fizetés kérése a %1-hez</translation>
+    </message>
+    <message>
+        <source>Payment information</source>
+        <translation>Kifizetés információ</translation>
+    </message>
+    <message>
+        <source>URI</source>
+        <translation>URI:</translation>
+    </message>
+    <message>
+        <source>Address</source>
+        <translation>Cím</translation>
+    </message>
+    <message>
+        <source>Amount</source>
+        <translation>Összeg</translation>
+    </message>
+    <message>
+        <source>Label</source>
+        <translation>Címke</translation>
+    </message>
+    <message>
+        <source>Message</source>
+        <translation>Üzenet</translation>
+    </message>
+    <message>
+        <source>Resulting URI too long, try to reduce the text for label / message.</source>
+        <translation>A keletkezett URI túl hosszú, próbálja meg csökkenteni a cimkeszöveg / üzenet méretét.</translation>
+    </message>
+    <message>
+        <source>Error encoding URI into QR Code.</source>
+        <translation>Hiba lépett fel az URI QR kóddá alakításakor</translation>
+    </message>
+</context>
+<context>
+    <name>RecentRequestsTableModel</name>
+    <message>
+        <source>Date</source>
+        <translation>Dátum</translation>
+    </message>
+    <message>
+        <source>Label</source>
+        <translation>Címke</translation>
+    </message>
+    <message>
+        <source>Message</source>
+        <translation>Üzenet</translation>
+    </message>
+    <message>
+        <source>Amount</source>
+        <translation>Összeg</translation>
+    </message>
+    <message>
+        <source>(no label)</source>
+        <translation>(nincs címke)</translation>
+    </message>
+    <message>
+        <source>(no message)</source>
+        <translation>(nincs üzenet)</translation>
+    </message>
+    <message>
+        <source>(no amount)</source>
+        <translation>(nincs összeg)</translation>
+    </message>
+</context>
+<context>
+    <name>SendCoinsDialog</name>
+    <message>
+        <source>Send Coins</source>
+        <translation>Érmék küldése</translation>
+    </message>
+    <message>
+        <source>Inputs...</source>
+        <translation>Bemenetek...</translation>
+    </message>
+    <message>
+        <source>automatically selected</source>
+        <translation>automatikusan kiválasztva</translation>
+    </message>
+    <message>
+        <source>Insufficient funds!</source>
+        <translation>Fedezethiány!</translation>
+    </message>
+    <message>
+        <source>Quantity:</source>
+        <translation>Mennyiség:</translation>
+    </message>
+    <message>
+        <source>Bytes:</source>
+        <translation>Bájtok:</translation>
+    </message>
+    <message>
+        <source>Amount:</source>
+        <translation>Összeg:</translation>
+    </message>
+    <message>
+        <source>Priority:</source>
+        <translation>Prioritás:</translation>
+    </message>
+    <message>
+        <source>Fee:</source>
+        <translation>Díjak:</translation>
+    </message>
+    <message>
+        <source>After Fee:</source>
+        <translation>Utólagos díj:</translation>
+    </message>
+    <message>
+        <source>Change:</source>
+        <translation>Visszajáró:</translation>
+    </message>
+    <message>
+        <source>Transaction Fee:</source>
+        <translation>Tranzakciós díj</translation>
+    </message>
+    <message>
+        <source>Choose...</source>
+        <translation>Válassz...</translation>
+    </message>
+    <message>
+        <source>per kilobyte</source>
+        <translation>kilobájtonként</translation>
+    </message>
+    <message>
+        <source>Hide</source>
+        <translation>Elrejtés</translation>
+    </message>
+    <message>
+        <source>Recommended:</source>
+        <translation>Ajánlott:</translation>
+    </message>
+    <message>
+        <source>Custom:</source>
+        <translation>Egyéni:</translation>
+    </message>
+    <message>
+        <source>normal</source>
+        <translation>normál</translation>
+    </message>
+    <message>
+        <source>fast</source>
+        <translation>gyors</translation>
+    </message>
+    <message>
+        <source>Send to multiple recipients at once</source>
+        <translation>Küldés több címzettnek egyszerre</translation>
+    </message>
+    <message>
+        <source>Add &amp;Recipient</source>
+        <translation>&amp;Címzett hozzáadása</translation>
+    </message>
+    <message>
+        <source>Clear all fields of the form.</source>
+        <translation>Minden mező törlése</translation>
+    </message>
+    <message>
+        <source>Dust:</source>
+        <translation>Por-határ:</translation>
+    </message>
+    <message>
+        <source>Clear &amp;All</source>
+        <translation>Mindent &amp;töröl</translation>
+    </message>
+    <message>
+        <source>Balance:</source>
+        <translation>Egyenleg:</translation>
+    </message>
+    <message>
+        <source>Confirm the send action</source>
+        <translation>Küldés megerősítése</translation>
+    </message>
+    <message>
+        <source>S&amp;end</source>
+        <translation>&amp;Küldés</translation>
+    </message>
+    <message>
+        <source>Confirm send coins</source>
+        <translation>Küldés megerősítése</translation>
+    </message>
+    <message>
+        <source>Copy quantity</source>
+        <translation>Mennyiség másolása</translation>
+    </message>
+    <message>
+        <source>Copy amount</source>
+        <translation>Összeg másolása</translation>
+    </message>
+    <message>
+        <source>Copy fee</source>
+        <translation>Díj másolása</translation>
+    </message>
+    <message>
+        <source>Copy after fee</source>
+        <translation>Utólagos díj másolása</translation>
+    </message>
+    <message>
+        <source>Copy bytes</source>
+        <translation>Byte-ok másolása </translation>
+    </message>
+    <message>
+        <source>Copy priority</source>
+        <translation>Prioritás másolása</translation>
+    </message>
+    <message>
+        <source>Copy change</source>
+        <translation>Visszajáró másolása</translation>
+    </message>
+    <message>
+        <source>or</source>
+        <translation>vagy</translation>
+    </message>
+    <message>
+        <source>The amount to pay must be larger than 0.</source>
+        <translation>A fizetendő összegnek nagyobbnak kell lennie 0-nál.</translation>
+    </message>
+    <message>
+        <source>The amount exceeds your balance.</source>
+        <translation>Nincs ennyi zetacoin az egyenlegeden.</translation>
+    </message>
+    <message>
+        <source>The total exceeds your balance when the %1 transaction fee is included.</source>
+        <translation>A küldeni kívánt összeg és a %1 tranzakciós díj együtt meghaladja az egyenlegeden rendelkezésedre álló összeget.</translation>
+    </message>
     <message>
         <source>Payment request expired.</source>
         <translation>A fizetési kérelem lejárt</translation>
     </message>
     <message>
-        <source>Invalid payment request.</source>
-        <translation>Érvénytelen fizetési kérelem</translation>
-    </message>
-    </context>
-<context>
-    <name>PeerTableModel</name>
-    <message>
-        <source>User Agent</source>
-        <translation>User Agent</translation>
-    </message>
-    <message>
-        <source>Ping Time</source>
-        <translation>Ping idő</translation>
-    </message>
-</context>
-<context>
-    <name>QObject</name>
-    <message>
-        <source>Amount</source>
-        <translation>Összeg</translation>
-    </message>
-    <message>
-        <source>Enter a Bitcoin address (e.g. %1)</source>
-        <translation>Ad meg egy Bitcoin címet (pl: %1)</translation>
-    </message>
-    <message>
-        <source>%1 d</source>
-        <translation>%1 n</translation>
-    </message>
-    <message>
-        <source>%1 h</source>
-        <translation>%1 ó</translation>
-    </message>
-    <message>
-        <source>%1 m</source>
-        <translation>%1 p</translation>
-    </message>
-    <message>
-        <source>%1 s</source>
-        <translation>%1 mp</translation>
-    </message>
-    <message>
-        <source>None</source>
-        <translation>Semmi</translation>
-    </message>
-    <message>
-        <source>N/A</source>
-        <translation>Nem elérhető</translation>
-    </message>
-    <message>
-        <source>%1 ms</source>
-        <translation>%1 ms</translation>
-    </message>
-</context>
-<context>
-    <name>QRImageWidget</name>
-    <message>
-        <source>&amp;Save Image...</source>
-        <translation>&amp;Kép mentése</translation>
-    </message>
-    <message>
-        <source>&amp;Copy Image</source>
-        <translation>&amp;Kép másolása</translation>
-    </message>
-    <message>
-        <source>Save QR Code</source>
-        <translation>QR kód mentése</translation>
-    </message>
-    <message>
-        <source>PNG Image (*.png)</source>
-        <translation>PNG kép (*.png)</translation>
-    </message>
-</context>
-<context>
-    <name>RPCConsole</name>
-    <message>
-        <source>Client name</source>
-        <translation>Kliens néve</translation>
-    </message>
-    <message>
-        <source>N/A</source>
-        <translation>Nem elérhető</translation>
-    </message>
-    <message>
-        <source>Client version</source>
-        <translation>Kliens verzió</translation>
-    </message>
-    <message>
-        <source>&amp;Information</source>
-        <translation>&amp;Információ</translation>
-    </message>
-    <message>
-        <source>Debug window</source>
-        <translation>Debug ablak</translation>
-    </message>
-    <message>
-        <source>General</source>
-        <translation>Általános</translation>
-    </message>
-    <message>
-        <source>Using OpenSSL version</source>
-        <translation>Használt OpenSSL verzió</translation>
-    </message>
-    <message>
-        <source>Using BerkeleyDB version</source>
-        <translation>Használt BerkeleyDB verzió</translation>
-    </message>
-    <message>
-        <source>Startup time</source>
-        <translation>Bekapcsolás ideje</translation>
-    </message>
-    <message>
-        <source>Network</source>
-        <translation>Hálózat</translation>
-    </message>
-    <message>
-        <source>Name</source>
-        <translation>Név</translation>
-    </message>
-    <message>
-        <source>Number of connections</source>
-        <translation>Kapcsolatok száma</translation>
-    </message>
-    <message>
-        <source>Block chain</source>
-        <translation>Blokklánc</translation>
-    </message>
-    <message>
-        <source>Current number of blocks</source>
-        <translation>Aktuális blokkok száma</translation>
-    </message>
-    <message>
-        <source>Memory usage</source>
-        <translation>Memóriahasználat</translation>
-    </message>
-    <message>
-        <source>Received</source>
-        <translation>Fogadott</translation>
-    </message>
-    <message>
-        <source>Sent</source>
-        <translation>Küldött</translation>
-    </message>
-    <message>
-        <source>&amp;Peers</source>
-        <translation>&amp;Peerek</translation>
-    </message>
-    <message>
-        <source>Select a peer to view detailed information.</source>
-        <translation>Peer kijelölése a részletes információkért</translation>
-    </message>
-    <message>
-        <source>Version</source>
-        <translation>Verzió</translation>
-    </message>
-    <message>
-        <source>User Agent</source>
-        <translation>User Agent</translation>
-    </message>
-    <message>
-        <source>Services</source>
-        <translation>Szolgáltatások</translation>
-    </message>
-    <message>
-        <source>Connection Time</source>
-        <translation>Csatlakozás ideje</translation>
-    </message>
-    <message>
-        <source>Last Send</source>
-        <translation>Legutóbbi küldés</translation>
-    </message>
-    <message>
-        <source>Last Receive</source>
-        <translation>Legutóbbi fogadás</translation>
-    </message>
-    <message>
-<<<<<<< HEAD
-        <source>Bytes Sent</source>
-        <translation>Küldött bájtok</translation>
-    </message>
-    <message>
-        <source>Bytes Received</source>
-        <translation>Fogadott bájtok</translation>
-    </message>
-    <message>
-=======
->>>>>>> 188ca9c3
-        <source>Ping Time</source>
-        <translation>Ping idő</translation>
-    </message>
-    <message>
-        <source>Last block time</source>
-        <translation>Utolsó blokk ideje</translation>
-    </message>
-    <message>
-        <source>&amp;Open</source>
-        <translation>&amp;Megnyitás</translation>
-    </message>
-    <message>
-        <source>&amp;Console</source>
-        <translation>&amp;Konzol</translation>
-    </message>
-    <message>
-        <source>&amp;Network Traffic</source>
-        <translation>&amp;Hálózati forgalom</translation>
-    </message>
-    <message>
-        <source>&amp;Clear</source>
-        <translation>&amp;Törlés</translation>
-    </message>
-    <message>
-        <source>Totals</source>
-        <translation>Összesen:</translation>
-    </message>
-    <message>
-        <source>In:</source>
-        <translation>Be:</translation>
-    </message>
-    <message>
-        <source>Out:</source>
-        <translation>Ki:</translation>
-    </message>
-    <message>
-        <source>Build date</source>
-        <translation>Fordítás dátuma</translation>
-    </message>
-    <message>
-        <source>Debug log file</source>
-        <translation>Debug naplófájl</translation>
-    </message>
-    <message>
-        <source>Clear console</source>
-        <translation>Konzol törlése</translation>
-    </message>
-    <message>
-<<<<<<< HEAD
-=======
-        <source>1 &amp;hour</source>
-        <translation>1 &amp;óra</translation>
-    </message>
-    <message>
-        <source>1 &amp;day</source>
-        <translation>1 &amp;nap</translation>
-    </message>
-    <message>
-        <source>1 &amp;week</source>
-        <translation>1 &amp;hét</translation>
-    </message>
-    <message>
-        <source>1 &amp;year</source>
-        <translation>1 &amp;év</translation>
-    </message>
-    <message>
->>>>>>> 188ca9c3
-        <source>Use up and down arrows to navigate history, and &lt;b&gt;Ctrl-L&lt;/b&gt; to clear screen.</source>
-        <translation>Navigálhat a fel és le nyilakkal, és &lt;b&gt;Ctrl-L&lt;/b&gt; -vel törölheti a képernyőt.</translation>
-    </message>
-    <message>
-        <source>Type &lt;b&gt;help&lt;/b&gt; for an overview of available commands.</source>
-        <translation>Írd be azt, hogy &lt;b&gt;help&lt;/b&gt; az elérhető parancsok áttekintéséhez.</translation>
-    </message>
-    <message>
-        <source>%1 B</source>
-        <translation>%1 B</translation>
-    </message>
-    <message>
-        <source>%1 KB</source>
-        <translation>%1 KB</translation>
-    </message>
-    <message>
-        <source>%1 MB</source>
-        <translation>%1 MB</translation>
-    </message>
-    <message>
-        <source>%1 GB</source>
-        <translation>%1 GB</translation>
-    </message>
-    <message>
-        <source>via %1</source>
-        <translation>%1 által</translation>
-    </message>
-    <message>
-        <source>never</source>
-        <translation>soha</translation>
-    </message>
-    <message>
-        <source>Inbound</source>
-        <translation>Bejövő</translation>
-    </message>
-    <message>
-        <source>Outbound</source>
-        <translation>Kimenő</translation>
-    </message>
-    <message>
-<<<<<<< HEAD
-        <source>Unknown</source>
-        <translation>Ismeretlen</translation>
-    </message>
-    <message>
-        <source>Fetching...</source>
-        <translation>Begyüjtés</translation>
-=======
-        <source>Yes</source>
-        <translation>Igen</translation>
-    </message>
-    <message>
-        <source>No</source>
-        <translation>Nem</translation>
-    </message>
-    <message>
-        <source>Unknown</source>
-        <translation>Ismeretlen</translation>
->>>>>>> 188ca9c3
-    </message>
-</context>
-<context>
-    <name>ReceiveCoinsDialog</name>
-    <message>
-        <source>&amp;Amount:</source>
-        <translation>&amp;Összeg:</translation>
-    </message>
-    <message>
-        <source>&amp;Label:</source>
-        <translation>Címke:</translation>
-    </message>
-    <message>
-        <source>&amp;Message:</source>
-        <translation>&amp;Üzenet:</translation>
-    </message>
-    <message>
-        <source>Clear all fields of the form.</source>
-        <translation>Minden mező törlése</translation>
-    </message>
-    <message>
-        <source>Clear</source>
-        <translation>Törlés</translation>
-    </message>
-    <message>
-        <source>Requested payments history</source>
-        <translation>A kért kifizetések története</translation>
-    </message>
-    <message>
-        <source>&amp;Request payment</source>
-        <translation>&amp;Fizetés kérése</translation>
-    </message>
-    <message>
-        <source>Show</source>
-        <translation>Mutat</translation>
-    </message>
-    <message>
-        <source>Remove the selected entries from the list</source>
-        <translation>A kijelölt elemek törlése a listáról</translation>
-    </message>
-    <message>
-        <source>Remove</source>
-        <translation>Eltávolítás</translation>
-    </message>
-    <message>
-        <source>Copy label</source>
-        <translation>Címke másolása</translation>
-    </message>
-    <message>
-        <source>Copy message</source>
-        <translation>Üzenet másolása</translation>
-    </message>
-    <message>
-        <source>Copy amount</source>
-        <translation>Összeg másolása</translation>
-    </message>
-</context>
-<context>
-    <name>ReceiveRequestDialog</name>
-    <message>
-        <source>QR Code</source>
-        <translation>QR kód</translation>
-    </message>
-    <message>
-        <source>Copy &amp;URI</source>
-        <translation>&amp;URI másolása</translation>
-    </message>
-    <message>
-        <source>Copy &amp;Address</source>
-        <translation>&amp;Cím másolása</translation>
-    </message>
-    <message>
-        <source>&amp;Save Image...</source>
-        <translation>&amp;Kép mentése</translation>
-    </message>
-    <message>
-        <source>Request payment to %1</source>
-        <translation>Fizetés kérése a %1-hez</translation>
-    </message>
-    <message>
-        <source>Payment information</source>
-        <translation>Kifizetés információ</translation>
-    </message>
-    <message>
-        <source>URI</source>
-        <translation>URI:</translation>
-    </message>
-    <message>
-        <source>Address</source>
-        <translation>Cím</translation>
-    </message>
-    <message>
-        <source>Amount</source>
-        <translation>Összeg</translation>
-    </message>
-    <message>
-        <source>Label</source>
-        <translation>Címke</translation>
-    </message>
-    <message>
-        <source>Message</source>
-        <translation>Üzenet</translation>
-    </message>
-    <message>
-        <source>Resulting URI too long, try to reduce the text for label / message.</source>
-        <translation>A keletkezett URI túl hosszú, próbálja meg csökkenteni a cimkeszöveg / üzenet méretét.</translation>
-    </message>
-    <message>
-        <source>Error encoding URI into QR Code.</source>
-        <translation>Hiba lépett fel az URI QR kóddá alakításakor</translation>
-    </message>
-</context>
-<context>
-    <name>RecentRequestsTableModel</name>
-    <message>
-        <source>Date</source>
-        <translation>Dátum</translation>
-    </message>
-    <message>
-        <source>Label</source>
-        <translation>Címke</translation>
-    </message>
-    <message>
-        <source>Message</source>
-        <translation>Üzenet</translation>
-    </message>
-    <message>
-        <source>Amount</source>
-        <translation>Összeg</translation>
-    </message>
-    <message>
-        <source>(no label)</source>
-        <translation>(nincs címke)</translation>
-    </message>
-    <message>
-        <source>(no message)</source>
-        <translation>(nincs üzenet)</translation>
-    </message>
-    <message>
-        <source>(no amount)</source>
-        <translation>(nincs összeg)</translation>
-    </message>
-</context>
-<context>
-    <name>SendCoinsDialog</name>
-    <message>
-        <source>Send Coins</source>
-        <translation>Érmék küldése</translation>
-    </message>
-    <message>
-        <source>Inputs...</source>
-        <translation>Bemenetek...</translation>
-    </message>
-    <message>
-        <source>automatically selected</source>
-        <translation>automatikusan kiválasztva</translation>
-    </message>
-    <message>
-        <source>Insufficient funds!</source>
-        <translation>Fedezethiány!</translation>
-    </message>
-    <message>
-        <source>Quantity:</source>
-        <translation>Mennyiség:</translation>
-    </message>
-    <message>
-        <source>Bytes:</source>
-        <translation>Bájtok:</translation>
-    </message>
-    <message>
-        <source>Amount:</source>
-        <translation>Összeg:</translation>
-    </message>
-    <message>
-        <source>Priority:</source>
-        <translation>Prioritás:</translation>
-    </message>
-    <message>
-        <source>Fee:</source>
-        <translation>Díjak:</translation>
-    </message>
-    <message>
-        <source>After Fee:</source>
-        <translation>Utólagos díj:</translation>
-    </message>
-    <message>
-        <source>Change:</source>
-        <translation>Visszajáró:</translation>
-    </message>
-    <message>
-        <source>Transaction Fee:</source>
-        <translation>Tranzakciós díj</translation>
-    </message>
-    <message>
-        <source>Choose...</source>
-        <translation>Válassz...</translation>
-    </message>
-    <message>
-        <source>per kilobyte</source>
-        <translation>kilobájtonként</translation>
-    </message>
-    <message>
-        <source>Hide</source>
-        <translation>Elrejtés</translation>
-    </message>
-    <message>
-        <source>Recommended:</source>
-        <translation>Ajánlott:</translation>
-    </message>
-    <message>
-        <source>Custom:</source>
-        <translation>Egyéni:</translation>
-    </message>
-    <message>
-        <source>normal</source>
-        <translation>normál</translation>
-    </message>
-    <message>
-        <source>fast</source>
-        <translation>gyors</translation>
-    </message>
-    <message>
-        <source>Send to multiple recipients at once</source>
-        <translation>Küldés több címzettnek egyszerre</translation>
-    </message>
-    <message>
-        <source>Add &amp;Recipient</source>
-        <translation>&amp;Címzett hozzáadása</translation>
-    </message>
-    <message>
-        <source>Clear all fields of the form.</source>
-        <translation>Minden mező törlése</translation>
-    </message>
-    <message>
-        <source>Dust:</source>
-        <translation>Por-határ:</translation>
-    </message>
-    <message>
-        <source>Clear &amp;All</source>
-        <translation>Mindent &amp;töröl</translation>
-    </message>
-    <message>
-        <source>Balance:</source>
-        <translation>Egyenleg:</translation>
-    </message>
-    <message>
-        <source>Confirm the send action</source>
-        <translation>Küldés megerősítése</translation>
-    </message>
-    <message>
-        <source>S&amp;end</source>
-        <translation>&amp;Küldés</translation>
-    </message>
-    <message>
-        <source>Confirm send coins</source>
-        <translation>Küldés megerősítése</translation>
-    </message>
-    <message>
-        <source>Copy quantity</source>
-        <translation>Mennyiség másolása</translation>
-    </message>
-    <message>
-        <source>Copy amount</source>
-        <translation>Összeg másolása</translation>
-    </message>
-    <message>
-        <source>Copy fee</source>
-        <translation>Díj másolása</translation>
-    </message>
-    <message>
-        <source>Copy after fee</source>
-        <translation>Utólagos díj másolása</translation>
-    </message>
-    <message>
-        <source>Copy bytes</source>
-        <translation>Byte-ok másolása </translation>
-    </message>
-    <message>
-        <source>Copy priority</source>
-        <translation>Prioritás másolása</translation>
-    </message>
-    <message>
-        <source>Copy change</source>
-        <translation>Visszajáró másolása</translation>
-    </message>
-    <message>
-        <source>or</source>
-        <translation>vagy</translation>
-    </message>
-    <message>
-        <source>The amount to pay must be larger than 0.</source>
-        <translation>A fizetendő összegnek nagyobbnak kell lennie 0-nál.</translation>
-    </message>
-    <message>
-        <source>The amount exceeds your balance.</source>
-        <translation>Nincs ennyi zetacoin az egyenlegeden.</translation>
-    </message>
-    <message>
-        <source>The total exceeds your balance when the %1 transaction fee is included.</source>
-        <translation>A küldeni kívánt összeg és a %1 tranzakciós díj együtt meghaladja az egyenlegeden rendelkezésedre álló összeget.</translation>
-    </message>
-    <message>
-        <source>Payment request expired.</source>
-        <translation>A fizetési kérelem lejárt</translation>
-    </message>
-    <message>
-        <source>Warning: Invalid Bitcoin address</source>
-        <translation>Figyelmeztetés: Érvénytelen Bitcoin cím</translation>
+        <source>Warning: Invalid Zetacoin address</source>
+        <translation>Figyelmeztetés: Érvénytelen Zetacoin cím</translation>
     </message>
     <message>
         <source>(no label)</source>
@@ -2042,13 +1935,8 @@
         <translation>Zetacoin Core</translation>
     </message>
     <message>
-<<<<<<< HEAD
         <source>The Zetacoin Core developers</source>
         <translation>A Zetacoin Core fejlesztői</translation>
-=======
-        <source>The Bitcoin Core developers</source>
-        <translation>A Bitcoin Core fejlesztői</translation>
->>>>>>> 188ca9c3
     </message>
     <message>
         <source>[testnet]</source>
@@ -2541,17 +2429,8 @@
         <translation>Külső cím (-whitebind address) feloldása nem sikerült: '%s'</translation>
     </message>
     <message>
-<<<<<<< HEAD
-        <source>Choose data directory on startup (default: 0)</source>
-        <translation>Adatkönyvtár kiválasztása induláskor (alapbeállítás: 0)</translation>
-    </message>
-    <message>
         <source>Copyright (C) 2009-%i The Zetacoin Core Developers</source>
         <translation>Copyright (C) 2009-%i A Zetacoin Core Fejlesztői</translation>
-=======
-        <source>Copyright (C) 2009-%i The Bitcoin Core Developers</source>
-        <translation>Copyright (C) 2009-%i A Bitcoin Core Fejlesztői</translation>
->>>>>>> 188ca9c3
     </message>
     <message>
         <source>Error reading from database, shutting down.</source>
@@ -2578,27 +2457,10 @@
         <translation>trace/debug információ küldése a konzolra a debog.log fájl helyett</translation>
     </message>
     <message>
-        <source>Set SSL root certificates for payment request (default: -system-)</source>
-        <translation>SLL gyökér-igazolások megadása fizetési kérelmekhez (alapértelmezett: -system-)</translation>
-    </message>
-    <message>
-        <source>Set language, for example "de_DE" (default: system locale)</source>
-        <translation>Nyelvbeállítás, például "de_DE" (alapértelmezett: rendszer nyelve)</translation>
-    </message>
-    <message>
-        <source>Show splash screen on startup (default: 1)</source>
-        <translation>Indítóképernyő mutatása induláskor (alapértelmezett: 1)</translation>
-    </message>
-    <message>
         <source>Signing transaction failed</source>
         <translation>Tranzakció aláírása sikertelen</translation>
     </message>
     <message>
-        <source>Start minimized</source>
-        <translation>Indítás lekicsinyítve
-</translation>
-    </message>
-    <message>
         <source>This is experimental software.</source>
         <translation>Ez egy kísérleti szoftver.</translation>
     </message>
@@ -2615,17 +2477,6 @@
         <translation>Túl nagy tranzakció</translation>
     </message>
     <message>
-<<<<<<< HEAD
-        <source>UI Options:</source>
-        <translation>Kezelőfelület beállításai:</translation>
-    </message>
-    <message>
-        <source>Use UPnP to map the listening port (default: 1 when listening)</source>
-        <translation>UPnP-használat engedélyezése a figyelő port feltérképezésénél (default: 1 when listening)</translation>
-    </message>
-    <message>
-=======
->>>>>>> 188ca9c3
         <source>Username for JSON-RPC connections</source>
         <translation>Felhasználói név JSON-RPC csatlakozásokhoz
 </translation>
