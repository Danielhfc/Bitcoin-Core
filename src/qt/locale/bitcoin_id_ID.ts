--- conflicted
+++ resolved
@@ -66,21 +66,12 @@
         <translation>Alamat penerima</translation>
     </message>
     <message>
-<<<<<<< HEAD
         <source>These are your Zetacoin addresses for sending payments. Always check the amount and the receiving address before sending coins.</source>
-        <translation>Alamat-alamat Anda supaya mengirim pembayaran. Periksalah jumlah dan alamat penerima setiap kali Anda mengirim Zetacoin.</translation>
+        <translation>Alamat-alamat Anda untuk mengirim pembayaran. Periksalah jumlah dan alamat penerima setiap kali Anda mengirim Zetacoin.</translation>
     </message>
     <message>
         <source>These are your Zetacoin addresses for receiving payments. It is recommended to use a new receiving address for each transaction.</source>
-        <translation>Alamat-alamat Anda supaya menerima pembayaran. Dianjurkan agar Anda menggunakan alamat menerima yang baru untuk setiap transaksi.</translation>
-=======
-        <source>These are your Bitcoin addresses for sending payments. Always check the amount and the receiving address before sending coins.</source>
-        <translation>Alamat-alamat Anda untuk mengirim pembayaran. Periksalah jumlah dan alamat penerima setiap kali Anda mengirim Bitcoin.</translation>
-    </message>
-    <message>
-        <source>These are your Bitcoin addresses for receiving payments. It is recommended to use a new receiving address for each transaction.</source>
         <translation>Alamat-alamat Anda untuk menerima pembayaran. Dianjurkan agar Anda menggunakan alamat yang baru untuk setiap transaksi.</translation>
->>>>>>> 9779e1e1
     </message>
     <message>
         <source>Copy &amp;Label</source>
@@ -169,21 +160,16 @@
         <translation>Konfirmasi enkripsi dompet</translation>
     </message>
     <message>
-<<<<<<< HEAD
         <source>Warning: If you encrypt your wallet and lose your passphrase, you will &lt;b&gt;LOSE ALL OF YOUR ZETACOINS&lt;/b&gt;!</source>
-        <translation>Perhatian: Jika anda mengenkripsi dompet anda dan lupa kata kuncinya, anda pasti &lt;b&gt;KEHILANGAN SELURUH ZETACOIN ANDA&lt;/B&gt;!</translation>
-=======
-        <source>Warning: If you encrypt your wallet and lose your passphrase, you will &lt;b&gt;LOSE ALL OF YOUR BITCOINS&lt;/b&gt;!</source>
-        <translation>Perhatian: Jika anda mengenkripsi dompet anda dan lupa kata kuncinya, anda akan &lt;b&gt;KEHILANGAN SELURUH BITCOIN ANDA&lt;/b&gt;!</translation>
->>>>>>> 9779e1e1
+        <translation>Perhatian: Jika anda mengenkripsi dompet anda dan lupa kata kuncinya, anda akan &lt;b&gt;KEHILANGAN SELURUH ZETACOIN ANDA&lt;/b&gt;!</translation>
     </message>
     <message>
         <source>Are you sure you wish to encrypt your wallet?</source>
         <translation>Apakah Anda yakin ingin mengenkripsi dompet Anda?</translation>
     </message>
     <message>
-        <source>Bitcoin Core will close now to finish the encryption process. Remember that encrypting your wallet cannot fully protect your bitcoins from being stolen by malware infecting your computer.</source>
-        <translation>Bitcoin Core akan ditutup untuk menyelesaikan proses enkripsi. Mohon diingat bahwa mengenkripsi dompet Anda tidak akan sepenuhnya melindungi bitcoin Anda dari virus atau malware yang menginfeksi komputer Anda.</translation>
+        <source>Zetacoin Core will close now to finish the encryption process. Remember that encrypting your wallet cannot fully protect your zetacoins from being stolen by malware infecting your computer.</source>
+        <translation>Zetacoin Core akan ditutup untuk menyelesaikan proses enkripsi. Mohon diingat bahwa mengenkripsi dompet Anda tidak akan sepenuhnya melindungi zetacoin Anda dari virus atau malware yang menginfeksi komputer Anda.</translation>
     </message>
     <message>
         <source>IMPORTANT: Any previous backups you have made of your wallet file should be replaced with the newly generated, encrypted wallet file. For security reasons, previous backups of the unencrypted wallet file will become useless as soon as you start using the new, encrypted wallet.</source>
@@ -320,13 +306,8 @@
         <translation>Buka &amp;URI</translation>
     </message>
     <message>
-<<<<<<< HEAD
         <source>Zetacoin Core client</source>
-        <translation>Client Zetacoin Inti</translation>
-=======
-        <source>Bitcoin Core client</source>
-        <translation>Klien Bitcoin Core</translation>
->>>>>>> 9779e1e1
+        <translation>Klien Zetacoin Core</translation>
     </message>
     <message>
         <source>Importing blocks from disk...</source>
@@ -377,13 +358,8 @@
         <translation>&amp;Menerima</translation>
     </message>
     <message>
-<<<<<<< HEAD
         <source>Show information about Zetacoin Core</source>
-        <translation>Tampilkan informasi tentang Zetacoin Inti</translation>
-=======
-        <source>Show information about Bitcoin Core</source>
-        <translation>Tampilkan informasi tentang Bitcoin Core</translation>
->>>>>>> 9779e1e1
+        <translation>Tampilkan informasi tentang Zetacoin Core</translation>
     </message>
     <message>
         <source>&amp;Show / Hide</source>
@@ -398,21 +374,12 @@
         <translation>Enkripsi private key yang dimiliki dompet Anda</translation>
     </message>
     <message>
-<<<<<<< HEAD
         <source>Sign messages with your Zetacoin addresses to prove you own them</source>
-        <translation>Tandalah pesanan dengan alamat-alamat Zetacoin Anda supaya membuktikan pesanan itu dikirim oleh Anda</translation>
+        <translation>Tanda tangani sebuah pesan menggunakan alamat Zetacoin Anda untuk membuktikan bahwa Anda adalah pemilik alamat tersebut</translation>
     </message>
     <message>
         <source>Verify messages to ensure they were signed with specified Zetacoin addresses</source>
-        <translation>Periksakan pesan-pesan supaya menjaminkan ditandatangani oleh alamat Zetacoin yang terperinci</translation>
-=======
-        <source>Sign messages with your Bitcoin addresses to prove you own them</source>
-        <translation>Tanda tangani sebuah pesan menggunakan alamat Bitcoin Anda untuk membuktikan bahwa Anda adalah pemilik alamat tersebut</translation>
-    </message>
-    <message>
-        <source>Verify messages to ensure they were signed with specified Bitcoin addresses</source>
-        <translation>Verifikasi pesan untuk memastikan bahwa pesan tersebut ditanda tangani oleh suatu alamat Bitcoin tertentu</translation>
->>>>>>> 9779e1e1
+        <translation>Verifikasi pesan untuk memastikan bahwa pesan tersebut ditanda tangani oleh suatu alamat Zetacoin tertentu</translation>
     </message>
     <message>
         <source>&amp;File</source>
@@ -435,21 +402,16 @@
         <translation>Zetacoin Core</translation>
     </message>
     <message>
-<<<<<<< HEAD
         <source>Request payments (generates QR codes and zetacoin: URIs)</source>
-        <translation>Permintaan pembayaran (membangkitkan kode QR dan zetacoin: URIs)</translation>
-=======
-        <source>Request payments (generates QR codes and bitcoin: URIs)</source>
-        <translation>Permintaan pembayaran (membuat kode QR dan bitcoin: URIs)</translation>
->>>>>>> 9779e1e1
+        <translation>Permintaan pembayaran (membuat kode QR dan zetacoin: URIs)</translation>
     </message>
     <message>
         <source>&amp;About Zetacoin Core</source>
         <translation>&amp;Mengenai Zetacoin Core</translation>
     </message>
     <message>
-        <source>Modify configuration options for Bitcoin Core</source>
-        <translation>Modifikasi pengaturan konfigurasi untuk Bitcoin Core</translation>
+        <source>Modify configuration options for Zetacoin Core</source>
+        <translation>Modifikasi pengaturan konfigurasi untuk Zetacoin Core</translation>
     </message>
     <message>
         <source>Show the list of used sending addresses and labels</source>
@@ -468,21 +430,12 @@
         <translation>&amp;pilihan Command-line</translation>
     </message>
     <message>
-<<<<<<< HEAD
         <source>Show the Zetacoin Core help message to get a list with possible Zetacoin command-line options</source>
-        <translation>Tampilkan pesan bantuan Zetacoin Core untuk memberikan daftar pilihan perintah-baris yang memungkinkan dalam aplikasi Zetacoin</translation>
+        <translation>Tampilkan pesan bantuan Zetacoin Core untuk mendapatkan daftar pilihan Command-line</translation>
     </message>
     <message numerus="yes">
         <source>%n active connection(s) to Zetacoin network</source>
-        <translation><numerusform>%n hubungan aktif ke jaringan Zetacoin</numerusform></translation>
-=======
-        <source>Show the Bitcoin Core help message to get a list with possible Bitcoin command-line options</source>
-        <translation>Tampilkan pesan bantuan Bitcoin Core untuk mendapatkan daftar pilihan Command-line</translation>
-    </message>
-    <message numerus="yes">
-        <source>%n active connection(s) to Bitcoin network</source>
-        <translation><numerusform>%n koneksi aktif ke jaringan Bitcoin</numerusform></translation>
->>>>>>> 9779e1e1
+        <translation><numerusform>%n koneksi aktif ke jaringan Zetacoin</numerusform></translation>
     </message>
     <message>
         <source>No block source available...</source>
@@ -910,17 +863,12 @@
         <translation>versi</translation>
     </message>
     <message>
-<<<<<<< HEAD
+        <source>(%1-bit)</source>
+        <translation>(%1-bit)</translation>
+    </message>
+    <message>
         <source>About Zetacoin Core</source>
         <translation>Mengenai Zetacoin Core</translation>
-=======
-        <source>(%1-bit)</source>
-        <translation>(%1-bit)</translation>
-    </message>
-    <message>
-        <source>About Bitcoin Core</source>
-        <translation>Mengenai Bitcoin Core</translation>
->>>>>>> 9779e1e1
     </message>
     <message>
         <source>Command-line options</source>
@@ -974,12 +922,12 @@
         <translation>Selamat Datang ke Zetacoin Core</translation>
     </message>
     <message>
-        <source>As this is the first time the program is launched, you can choose where Bitcoin Core will store its data.</source>
-        <translation>Ini adalah pertama kali program ini dijalankan, Anda dapat memilih dimana Bitcoin Core menyimpan data.</translation>
-    </message>
-    <message>
-        <source>Bitcoin Core will download and store a copy of the Bitcoin block chain. At least %1GB of data will be stored in this directory, and it will grow over time. The wallet will also be stored in this directory.</source>
-        <translation>Bitcoin Core akan mengunduh dan menyimpan salinan dari block chain Bitcoin. Setidaknya %1GB data akan disimpan di direktori ini, dan akan terus bertambah. Dompet Anda juga akan disimpan di direktori ini.</translation>
+        <source>As this is the first time the program is launched, you can choose where Zetacoin Core will store its data.</source>
+        <translation>Ini adalah pertama kali program ini dijalankan, Anda dapat memilih dimana Zetacoin Core menyimpan data.</translation>
+    </message>
+    <message>
+        <source>Zetacoin Core will download and store a copy of the Zetacoin block chain. At least %1GB of data will be stored in this directory, and it will grow over time. The wallet will also be stored in this directory.</source>
+        <translation>Zetacoin Core akan mengunduh dan menyimpan salinan dari block chain Zetacoin. Setidaknya %1GB data akan disimpan di direktori ini, dan akan terus bertambah. Dompet Anda juga akan disimpan di direktori ini.</translation>
     </message>
     <message>
         <source>Use the default data directory</source>
@@ -1072,8 +1020,8 @@
         <translation>Minimalisasi aplikasi ketika jendela ditutup. Ketika pilihan ini dipilih, aplikasi akan menutup seluruhnya jika anda memilih Keluar di menu yang tersedia.</translation>
     </message>
     <message>
-        <source>The user interface language can be set here. This setting will take effect after restarting Bitcoin Core.</source>
-        <translation>Bahasa interface pengguna bisa diubah disini. Pengaturan ini akan memberikan efek setelah Bitcoin Core di-restart.</translation>
+        <source>The user interface language can be set here. This setting will take effect after restarting Zetacoin Core.</source>
+        <translation>Bahasa interface pengguna bisa diubah disini. Pengaturan ini akan memberikan efek setelah Zetacoin Core di-restart.</translation>
     </message>
     <message>
         <source>Third party URLs (e.g. a block explorer) that appear in the transactions tab as context menu items. %s in the URL is replaced by transaction hash. Multiple URLs are separated by vertical bar |.</source>
@@ -1100,12 +1048,12 @@
         <translation>&amp;Jaringan</translation>
     </message>
     <message>
-        <source>Automatically start Bitcoin Core after logging in to the system.</source>
-        <translation>Buka Bitcoin Core secara otomatis setelah Anda log-in ke sistem Anda.</translation>
-    </message>
-    <message>
-        <source>&amp;Start Bitcoin Core on system login</source>
-        <translation>&amp;Mulai Bitcoin Core saat log-in sistem</translation>
+        <source>Automatically start Zetacoin Core after logging in to the system.</source>
+        <translation>Buka Zetacoin Core secara otomatis setelah Anda log-in ke sistem Anda.</translation>
+    </message>
+    <message>
+        <source>&amp;Start Zetacoin Core on system login</source>
+        <translation>&amp;Mulai Zetacoin Core saat log-in sistem</translation>
     </message>
     <message>
         <source>(0 = auto, &lt;0 = leave that many cores free)</source>
@@ -1140,8 +1088,8 @@
         <translation>Petakan port dengan &amp;UPnP</translation>
     </message>
     <message>
-        <source>Connect to the Bitcoin network through a SOCKS5 proxy.</source>
-        <translation>Hubungkan ke jaringan Bitcoin melalui SOCKS5 proxy.</translation>
+        <source>Connect to the Zetacoin network through a SOCKS5 proxy.</source>
+        <translation>Hubungkan ke jaringan Zetacoin melalui SOCKS5 proxy.</translation>
     </message>
     <message>
         <source>Proxy &amp;IP:</source>
