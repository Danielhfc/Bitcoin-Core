<TS language="ro_RO" version="2.1">
<context>
    <name>AddressBookPage</name>
    <message>
        <source>Right-click to edit address or label</source>
        <translation>Click-dreapta pentru a edita adresa sau eticheta</translation>
    </message>
    <message>
        <source>Create a new address</source>
        <translation>Creează o adresă nouă</translation>
    </message>
    <message>
        <source>&amp;New</source>
        <translation>&amp;Nou</translation>
    </message>
    <message>
        <source>Copy the currently selected address to the system clipboard</source>
        <translation>Copiază adresa selectată în clipboard</translation>
    </message>
    <message>
        <source>&amp;Copy</source>
        <translation>&amp;Copiază</translation>
    </message>
    <message>
        <source>C&amp;lose</source>
        <translation>Închide</translation>
<<<<<<< HEAD
    </message>
    <message>
        <source>&amp;Copy Address</source>
        <translation>&amp;Copiază adresa</translation>
=======
>>>>>>> 9460771a
    </message>
    <message>
        <source>Delete the currently selected address from the list</source>
        <translation>Şterge adresele curent selectate din listă</translation>
    </message>
    <message>
        <source>Export the data in the current tab to a file</source>
        <translation>Exportă datele din tab-ul curent într-un fişier</translation>
    </message>
    <message>
        <source>&amp;Export</source>
        <translation>&amp;Exportă</translation>
    </message>
    <message>
        <source>&amp;Delete</source>
<<<<<<< HEAD
        <translation>Şterge</translation>
    </message>
    <message>
        <source>Choose the address to send coins to</source>
        <translation>Alegeţi adresa unde vreţi să trimiteţi monezile</translation>
    </message>
    <message>
        <source>Choose the address to receive coins with</source>
        <translation>Alegeţi adresa unde vreţi să primiţi monezile</translation>
    </message>
    <message>
        <source>C&amp;hoose</source>
        <translation>&amp;Alegeţi</translation>
    </message>
    <message>
        <source>Sending addresses</source>
        <translation>Adresa destinatarului</translation>
    </message>
    <message>
        <source>Receiving addresses</source>
        <translation>Adresa de primire</translation>
    </message>
    <message>
        <source>These are your Bitcoin addresses for sending payments. Always check the amount and the receiving address before sending coins.</source>
        <translation>Acestea sînt adresele dumneavoastră Bitcoin pentru efectuarea plăţilor. Verificaţi întotdeauna cantitatea şi adresa de primire înainte de a trimite monezi.</translation>
    </message>
    <message>
        <source>These are your Bitcoin addresses for receiving payments. It is recommended to use a new receiving address for each transaction.</source>
        <translation>Acestea sînt adresele dumneavoastră Bitcoin folosite pentru a primi plati. Este recomandat să folosiţi o adresă nouă de primire pentru fiecare tranzacţie în parte.</translation>
    </message>
    <message>
        <source>Copy &amp;Label</source>
        <translation>Copiază &amp;eticheta</translation>
    </message>
    <message>
        <source>&amp;Edit</source>
        <translation>&amp;Editare</translation>
    </message>
    <message>
        <source>Export Address List</source>
        <translation>Exportă listă de adrese</translation>
    </message>
    <message>
        <source>Comma separated file (*.csv)</source>
        <translation>Fişier text cu valori separate prin virgulă (*.csv)</translation>
    </message>
    <message>
        <source>Exporting Failed</source>
        <translation>Export nereuşit</translation>
=======
        <translation>&amp;Şterge</translation>
>>>>>>> 9460771a
    </message>
    <message>
        <source>There was an error trying to save the address list to %1. Please try again.</source>
        <translation>A apărut o eroare la salvarea listei de adrese la %1. Vă rugăm să încercaţi din nou.</translation>
    </message>
</context>
<context>
    <name>AddressTableModel</name>
    </context>
<context>
    <name>AskPassphraseDialog</name>
    <message>
        <source>Passphrase Dialog</source>
        <translation>Dialogul pentru fraza de acces</translation>
    </message>
    <message>
        <source>Enter passphrase</source>
        <translation>Introduceţi fraza de acces</translation>
    </message>
    <message>
        <source>New passphrase</source>
        <translation>Frază de acces nouă</translation>
    </message>
    <message>
        <source>Repeat new passphrase</source>
        <translation>Repetaţi noua frază de acces</translation>
<<<<<<< HEAD
    </message>
    <message>
        <source>Encrypt wallet</source>
        <translation>Criptare portofel</translation>
    </message>
    <message>
        <source>This operation needs your wallet passphrase to unlock the wallet.</source>
        <translation>Această acţiune necesită fraza dvs. de acces pentru deblocarea portofelului.</translation>
    </message>
    <message>
        <source>Unlock wallet</source>
        <translation>Deblocare portofel</translation>
    </message>
    <message>
        <source>This operation needs your wallet passphrase to decrypt the wallet.</source>
        <translation>Această acţiune necesită fraza dvs. de acces pentru decriptarea portofelului.</translation>
    </message>
    <message>
        <source>Decrypt wallet</source>
        <translation>Decriptare portofel</translation>
    </message>
    <message>
        <source>Change passphrase</source>
        <translation>Schimbare frază de acces</translation>
    </message>
    <message>
        <source>Enter the old and new passphrase to the wallet.</source>
        <translation>Introduceţi vechea şi noua parolă pentru portofel.</translation>
    </message>
    <message>
        <source>Confirm wallet encryption</source>
        <translation>Confirmaţi criptarea portofelului</translation>
    </message>
    <message>
        <source>Warning: If you encrypt your wallet and lose your passphrase, you will &lt;b&gt;LOSE ALL OF YOUR BITCOINS&lt;/b&gt;!</source>
        <translation>Atenţie: Dacă pierdeţi parola portofelului electronic după criptare, &lt;b&gt;VEŢI PIERDE ÎNTREAGA SUMĂ DE BITCOIN ACUMULATĂ&lt;/b&gt;!</translation>
    </message>
    <message>
        <source>Are you sure you wish to encrypt your wallet?</source>
        <translation>Sigur doriţi să criptaţi portofelul dvs.?</translation>
    </message>
    <message>
        <source>IMPORTANT: Any previous backups you have made of your wallet file should be replaced with the newly generated, encrypted wallet file. For security reasons, previous backups of the unencrypted wallet file will become useless as soon as you start using the new, encrypted wallet.</source>
        <translation>IMPORTANT: Orice copie de siguranţă făcută anterior portofelului dumneavoastră ar trebui înlocuită cu cea generată cel mai recent, fişier criptat al portofelului. Pentru siguranţă, copiile de siguranţă vechi ale portofelului ne-criptat vor deveni inutile imediat ce veţi începe folosirea noului fişier criptat al portofelului.</translation>
    </message>
    <message>
        <source>Warning: The Caps Lock key is on!</source>
        <translation>Atenţie! Caps Lock este pornit!</translation>
    </message>
    <message>
        <source>Wallet encrypted</source>
        <translation>Portofel criptat</translation>
    </message>
    <message>
        <source>Enter the new passphrase to the wallet.&lt;br/&gt;Please use a passphrase of &lt;b&gt;ten or more random characters&lt;/b&gt;, or &lt;b&gt;eight or more words&lt;/b&gt;.</source>
        <translation>Introduceţi noua parolă a portofelului electronic.&lt;br/&gt;Vă rugăm să folosiţi o parolă de&lt;b&gt;minimum 10 caractere aleatoare&lt;/b&gt;, sau &lt;b&gt;minimum 8 cuvinte&lt;/b&gt;.</translation>
    </message>
    <message>
        <source>Bitcoin will close now to finish the encryption process. Remember that encrypting your wallet cannot fully protect your bitcoins from being stolen by malware infecting your computer.</source>
        <translation>Bitcoin se va închide acum pentru a termina procesul de criptare. Ţineţi minte că criptarea portofelului nu vă poate proteja în totalitate de furtul monedelor de către programe dăunătoare care vă infectează calculatorul.</translation>
    </message>
    <message>
        <source>Wallet encryption failed</source>
        <translation>Criptarea portofelului nu a reuşit</translation>
    </message>
    <message>
        <source>Wallet encryption failed due to an internal error. Your wallet was not encrypted.</source>
        <translation>Criptarea portofelului nu a reuşit din cauza unei erori interne. Portofelul dvs. nu a fost criptat.</translation>
    </message>
    <message>
        <source>The supplied passphrases do not match.</source>
        <translation>Frazele de acces introduse nu se potrivesc.</translation>
    </message>
    <message>
        <source>Wallet unlock failed</source>
        <translation>Deblocarea portofelului nu a reuşit</translation>
    </message>
    <message>
        <source>The passphrase entered for the wallet decryption was incorrect.</source>
        <translation>Fraza de acces introdusă pentru decriptarea portofelului a fost incorectă.</translation>
=======
>>>>>>> 9460771a
    </message>
    </context>
<context>
    <name>BanTableModel</name>
    <message>
<<<<<<< HEAD
        <source>Wallet decryption failed</source>
        <translation>Decriptarea portofelului nu a reuşit</translation>
=======
        <source>IP/Netmask</source>
        <translation>IP/Netmask</translation>
>>>>>>> 9460771a
    </message>
    <message>
        <source>Banned Until</source>
        <translation>Banat până la</translation>
    </message>
</context>
<context>
    <name>BitcoinGUI</name>
    <message>
        <source>Sign &amp;message...</source>
        <translation>Semnează &amp;mesaj...</translation>
    </message>
    <message>
        <source>Synchronizing with network...</source>
        <translation>Se sincronizează cu reţeaua...</translation>
    </message>
    <message>
        <source>&amp;Overview</source>
        <translation>&amp;Imagine de ansamblu</translation>
    </message>
    <message>
        <source>Node</source>
        <translation>Nod</translation>
    </message>
    <message>
        <source>Show general overview of wallet</source>
        <translation>Arată o stare generală de ansamblu a portofelului</translation>
    </message>
    <message>
        <source>&amp;Transactions</source>
        <translation>&amp;Tranzacţii</translation>
    </message>
    <message>
        <source>Browse transaction history</source>
        <translation>Răsfoire istoric tranzacţii</translation>
    </message>
    <message>
        <source>E&amp;xit</source>
        <translation>Ieşire</translation>
    </message>
    <message>
        <source>Quit application</source>
        <translation>Închide aplicaţia</translation>
    </message>
    <message>
        <source>About &amp;Qt</source>
        <translation>Despre &amp;Qt</translation>
    </message>
    <message>
        <source>Show information about Qt</source>
        <translation>Arată informaţii despre Qt</translation>
    </message>
    <message>
        <source>&amp;Options...</source>
        <translation>&amp;Opţiuni...</translation>
    </message>
    <message>
        <source>&amp;Encrypt Wallet...</source>
        <translation>Cript&amp;ează portofelul...</translation>
    </message>
    <message>
        <source>&amp;Backup Wallet...</source>
        <translation>Face o copie de siguranţă a portofelului...</translation>
    </message>
    <message>
        <source>&amp;Change Passphrase...</source>
        <translation>S&amp;chimbă parola...</translation>
    </message>
    <message>
        <source>&amp;Sending addresses...</source>
        <translation>Adrese de trimitere...</translation>
    </message>
    <message>
        <source>&amp;Receiving addresses...</source>
        <translation>Adrese de p&amp;rimire...</translation>
    </message>
    <message>
        <source>Open &amp;URI...</source>
        <translation>Deschide &amp;URI...</translation>
<<<<<<< HEAD
    </message>
    <message>
        <source>Bitcoin Core client</source>
        <translation>Clientul Bitcoin Core</translation>
    </message>
    <message>
        <source>Importing blocks from disk...</source>
        <translation>Import blocuri de pe disk...</translation>
=======
>>>>>>> 9460771a
    </message>
    <message>
        <source>Reindexing blocks on disk...</source>
        <translation>Se reindexează blocurile pe disc...</translation>
    </message>
    <message>
        <source>Send coins to a Bitcoin address</source>
        <translation>Trimite monede către o adresă Bitcoin</translation>
    </message>
    <message>
<<<<<<< HEAD
        <source>Modify configuration options for Bitcoin</source>
        <translation>Modifică opţiunile de configurare pentru Bitcoin</translation>
    </message>
    <message>
=======
>>>>>>> 9460771a
        <source>Backup wallet to another location</source>
        <translation>Creează o copie de rezervă a portofelului într-o locaţie diferită</translation>
    </message>
    <message>
        <source>Change the passphrase used for wallet encryption</source>
        <translation>Schimbă fraza de acces folosită pentru criptarea portofelului</translation>
    </message>
    <message>
        <source>&amp;Debug window</source>
        <translation>Fereastra de &amp;depanare</translation>
    </message>
    <message>
        <source>Open debugging and diagnostic console</source>
        <translation>Deschide consola de depanare şi diagnosticare</translation>
    </message>
    <message>
        <source>&amp;Verify message...</source>
        <translation>&amp;Verifică mesaj...</translation>
    </message>
    <message>
        <source>Bitcoin</source>
        <translation>Bitcoin</translation>
    </message>
    <message>
        <source>Wallet</source>
        <translation>Portofel</translation>
    </message>
    <message>
        <source>&amp;Send</source>
        <translation>Trimite</translation>
    </message>
    <message>
        <source>&amp;Receive</source>
        <translation>P&amp;rimeşte</translation>
<<<<<<< HEAD
    </message>
    <message>
        <source>Show information about Bitcoin Core</source>
        <translation>Arată informaţii despre Bitcoin Core</translation>
=======
>>>>>>> 9460771a
    </message>
    <message>
        <source>&amp;Show / Hide</source>
        <translation>Arată/Ascunde</translation>
    </message>
    <message>
        <source>Show or hide the main Window</source>
        <translation>Arată sau ascunde fereastra principală</translation>
    </message>
    <message>
        <source>Encrypt the private keys that belong to your wallet</source>
        <translation>Criptează cheile private ale portofelului dvs.</translation>
    </message>
    <message>
        <source>Sign messages with your Bitcoin addresses to prove you own them</source>
        <translation>Semnaţi mesaje cu adresa dvs. Bitcoin pentru a dovedi că vă aparţin</translation>
    </message>
    <message>
        <source>Verify messages to ensure they were signed with specified Bitcoin addresses</source>
        <translation>Verificaţi mesaje pentru a vă asigura că au fost semnate cu adresa Bitcoin specificată</translation>
    </message>
    <message>
        <source>&amp;File</source>
        <translation>&amp;Fişier</translation>
    </message>
    <message>
        <source>&amp;Settings</source>
        <translation>&amp;Setări</translation>
    </message>
    <message>
        <source>&amp;Help</source>
        <translation>A&amp;jutor</translation>
    </message>
    <message>
        <source>Tabs toolbar</source>
        <translation>Bara de unelte</translation>
<<<<<<< HEAD
    </message>
    <message>
        <source>Bitcoin Core</source>
        <translation>Nucleul Bitcoin</translation>
=======
>>>>>>> 9460771a
    </message>
    <message>
        <source>Request payments (generates QR codes and bitcoin: URIs)</source>
        <translation>Cereţi plăţi (generează coduri QR şi bitcoin-uri: URls)</translation>
<<<<<<< HEAD
    </message>
    <message>
        <source>&amp;About Bitcoin Core</source>
        <translation>&amp;Despre Nucleul Bitcoin</translation>
=======
>>>>>>> 9460771a
    </message>
    <message>
        <source>Show the list of used sending addresses and labels</source>
        <translation>Arată lista de adrese trimise şi etichetele folosite.</translation>
    </message>
    <message>
        <source>Show the list of used receiving addresses and labels</source>
        <translation>Arată lista de adrese pentru primire şi etichetele</translation>
    </message>
    <message>
        <source>Open a bitcoin: URI or payment request</source>
        <translation>Deschidere bitcoin: o adresa URI sau o cerere de plată</translation>
    </message>
    <message>
        <source>&amp;Command-line options</source>
        <translation>Opţiuni linie de &amp;comandă</translation>
<<<<<<< HEAD
    </message>
    <message>
        <source>Show the Bitcoin Core help message to get a list with possible Bitcoin command-line options</source>
        <translation>Arată mesajul de ajutor Bitcoin Core pentru a obţine o listă cu opţiunile posibile de linii de comandă Bitcoin</translation>
=======
>>>>>>> 9460771a
    </message>
    <message numerus="yes">
        <source>%n active connection(s) to Bitcoin network</source>
        <translation><numerusform>%n conexiune activă către reţeaua Bitcoin</numerusform><numerusform>%n conexiuni active către reţeaua Bitcoin</numerusform><numerusform>%n de conexiuni active către reţeaua Bitcoin</numerusform></translation>
    </message>
    <message>
        <source>No block source available...</source>
        <translation>Nici o sursă de bloc disponibilă...</translation>
<<<<<<< HEAD
=======
    </message>
    <message numerus="yes">
        <source>Processed %n block(s) of transaction history.</source>
        <translation><numerusform>S-a procesat %n bloc din istoricul tranzacţiilor.</numerusform><numerusform>S-au procesat %n blocuri din istoricul tranzacţiilor.</numerusform><numerusform>S-au procesat %n de blocuri din istoricul tranzacţiilor.</numerusform></translation>
>>>>>>> 9460771a
    </message>
    <message numerus="yes">
        <source>%n hour(s)</source>
        <translation><numerusform>%n oră</numerusform><numerusform>%n ore</numerusform><numerusform>%n ore</numerusform></translation>
    </message>
    <message numerus="yes">
        <source>%n day(s)</source>
        <translation><numerusform>%n zi</numerusform><numerusform>%n zile</numerusform><numerusform>%n de zile</numerusform></translation>
    </message>
    <message numerus="yes">
        <source>%n week(s)</source>
        <translation><numerusform>%n săptămână</numerusform><numerusform>%n săptămâni</numerusform><numerusform>%n de săptămâni</numerusform></translation>
    </message>
    <message>
        <source>%1 and %2</source>
        <translation>%1 şi %2</translation>
    </message>
    <message numerus="yes">
        <source>%n year(s)</source>
        <translation><numerusform>%n an</numerusform><numerusform>%n ani</numerusform><numerusform>%n de ani</numerusform></translation>
    </message>
    <message>
        <source>%1 behind</source>
        <translation>%1 în urmă</translation>
    </message>
    <message>
        <source>Last received block was generated %1 ago.</source>
        <translation>Ultimul bloc recepţionat a fost generat acum %1.</translation>
    </message>
    <message>
        <source>Transactions after this will not yet be visible.</source>
        <translation>Tranzacţiile după aceasta nu vor fi vizibile încă.</translation>
    </message>
    <message>
        <source>Error</source>
        <translation>Eroare</translation>
    </message>
    <message>
        <source>Warning</source>
        <translation>Avertisment</translation>
    </message>
    <message>
        <source>Information</source>
        <translation>Informaţie</translation>
    </message>
    <message>
        <source>Up to date</source>
        <translation>Actualizat</translation>
    </message>
    <message numerus="yes">
        <source>Processed %n blocks of transaction history.</source>
        <translation><numerusform>S-a procesat %n bloc din istoricul tranzacţiilor.</numerusform><numerusform>S-au procesat %n blocuri din istoricul tranzacţiilor.</numerusform><numerusform>S-au procesat %n de blocuri din istoricul tranzacţiilor.</numerusform></translation>
    </message>
    <message>
        <source>Catching up...</source>
        <translation>Se actualizează...</translation>
    </message>
    <message>
<<<<<<< HEAD
        <source>Sent transaction</source>
        <translation>Tranzacţie expediată</translation>
    </message>
    <message>
        <source>Incoming transaction</source>
        <translation>Tranzacţie recepţionată</translation>
=======
        <source>Date: %1
</source>
        <translation>Data: %1
</translation>
    </message>
    <message>
        <source>Amount: %1
</source>
        <translation>Sumă: %1
</translation>
>>>>>>> 9460771a
    </message>
    <message>
        <source>Type: %1
</source>
        <translation>Tip: %1
</translation>
    </message>
    <message>
        <source>Label: %1
</source>
        <translation>Etichetă: %1
</translation>
    </message>
    <message>
        <source>Address: %1
</source>
        <translation>Adresă: %1
</translation>
    </message>
    <message>
        <source>Sent transaction</source>
        <translation>Tranzacţie expediată</translation>
    </message>
    <message>
        <source>Incoming transaction</source>
        <translation>Tranzacţie recepţionată</translation>
    </message>
    <message>
        <source>Wallet is &lt;b&gt;encrypted&lt;/b&gt; and currently &lt;b&gt;unlocked&lt;/b&gt;</source>
        <translation>Portofelul este &lt;b&gt;criptat&lt;/b&gt; iar în momentul de faţă este &lt;b&gt;deblocat&lt;/b&gt;</translation>
    </message>
    <message>
        <source>Wallet is &lt;b&gt;encrypted&lt;/b&gt; and currently &lt;b&gt;locked&lt;/b&gt;</source>
        <translation>Portofelul este &lt;b&gt;criptat&lt;/b&gt; iar în momentul de faţă este &lt;b&gt;blocat&lt;/b&gt;</translation>
    </message>
</context>
<context>
    <name>CoinControlDialog</name>
    <message>
<<<<<<< HEAD
        <source>Network Alert</source>
        <translation>Alertă reţea</translation>
=======
        <source>Coin Selection</source>
        <translation>Selectarea monedei</translation>
>>>>>>> 9460771a
    </message>
    <message>
        <source>Coin Selection</source>
        <translation>Selectarea monezii</translation>
    </message>
    <message>
        <source>Quantity:</source>
        <translation>Cantitate:</translation>
    </message>
    <message>
        <source>Bytes:</source>
        <translation>Octeţi:</translation>
    </message>
    <message>
        <source>Amount:</source>
        <translation>Sumă:</translation>
    </message>
    <message>
        <source>Priority:</source>
        <translation>Prioritate:</translation>
    </message>
    <message>
        <source>Fee:</source>
        <translation>Taxă:</translation>
    </message>
    <message>
        <source>Dust:</source>
        <translation>Praf:</translation>
    </message>
    <message>
        <source>After Fee:</source>
        <translation>După taxă:</translation>
    </message>
    <message>
        <source>Change:</source>
        <translation>Schimb:</translation>
    </message>
    <message>
        <source>(un)select all</source>
        <translation>(de)selectare tot</translation>
    </message>
    <message>
        <source>Tree mode</source>
        <translation>Mod arbore</translation>
    </message>
    <message>
        <source>List mode</source>
        <translation>Mod listă</translation>
    </message>
    <message>
        <source>Amount</source>
        <translation>Sumă</translation>
    </message>
    <message>
        <source>Received with label</source>
        <translation>Primite cu eticheta</translation>
    </message>
    <message>
        <source>Received with address</source>
        <translation>Primite cu adresa</translation>
    </message>
    <message>
        <source>Date</source>
        <translation>Data</translation>
    </message>
    <message>
        <source>Confirmations</source>
        <translation>Confirmări</translation>
    </message>
    <message>
        <source>Confirmed</source>
        <translation>Confirmat</translation>
    </message>
    <message>
        <source>Priority</source>
        <translation>Prioritate</translation>
    </message>
<<<<<<< HEAD
    <message>
        <source>Copy address</source>
        <translation>Copiază adresa</translation>
    </message>
    <message>
        <source>Copy label</source>
        <translation>Copiază eticheta</translation>
    </message>
    <message>
        <source>Copy amount</source>
        <translation>Copiază suma</translation>
    </message>
    <message>
        <source>Copy transaction ID</source>
        <translation>Copiază ID tranzacţie</translation>
    </message>
    <message>
        <source>Lock unspent</source>
        <translation>Blocare necheltuiţi</translation>
    </message>
    <message>
        <source>Unlock unspent</source>
        <translation>Deblocare necheltuiţi</translation>
    </message>
    <message>
        <source>Copy quantity</source>
        <translation>Copiază cantitea</translation>
    </message>
    <message>
        <source>Copy fee</source>
        <translation>Copiază taxa</translation>
    </message>
    <message>
        <source>Copy after fee</source>
        <translation>Copiază după taxă</translation>
    </message>
    <message>
        <source>Copy bytes</source>
        <translation>Copiază octeţi</translation>
    </message>
    <message>
        <source>Copy priority</source>
        <translation>Copiază prioritatea</translation>
    </message>
    <message>
        <source>Copy dust</source>
        <translation>Copiază praf</translation>
    </message>
    <message>
        <source>Copy change</source>
        <translation>Copiază rest</translation>
    </message>
    <message>
        <source>highest</source>
        <translation>cea mai mare</translation>
    </message>
    <message>
        <source>higher</source>
        <translation>mai mare</translation>
    </message>
    <message>
        <source>high</source>
        <translation>mare</translation>
    </message>
    <message>
        <source>medium-high</source>
        <translation>medie-mare</translation>
    </message>
    <message>
        <source>medium</source>
        <translation>medie</translation>
    </message>
    <message>
        <source>low-medium</source>
        <translation>medie-scăzută</translation>
    </message>
    <message>
        <source>low</source>
        <translation>scazută</translation>
    </message>
    <message>
        <source>lower</source>
        <translation>mai scăzută</translation>
    </message>
    <message>
        <source>lowest</source>
        <translation>cea mai scăzută</translation>
    </message>
    <message>
        <source>none</source>
        <translation>nimic</translation>
    </message>
    <message>
        <source>Can vary +/- %1 satoshi(s) per input.</source>
        <translation>Poate varia +/- %1 satoshi pentru fiecare intrare.</translation>
    </message>
    <message>
        <source>yes</source>
        <translation>da</translation>
    </message>
    <message>
        <source>no</source>
        <translation>nu</translation>
    </message>
    <message>
        <source>This label turns red, if the transaction size is greater than 1000 bytes.</source>
        <translation>Această etichetă devine roşie, în cazul în care dimensiunea tranzacţiei este mai mare de 1000 de octeţi.</translation>
    </message>
    <message>
        <source>Can vary +/- 1 byte per input.</source>
        <translation>Poate varia +/- 1 octet pentru fiecare intrare.</translation>
    </message>
    <message>
        <source>Transactions with higher priority are more likely to get included into a block.</source>
        <translation>Tranzacţiile cu prioritate mai mare sînt mai susceptibile de fi incluse într-un bloc.</translation>
    </message>
    <message>
        <source>This label turns red, if the priority is smaller than "medium".</source>
        <translation>Această etichetă devine roşie dacă prioritatea e mai mică decît "medie".</translation>
    </message>
    <message>
        <source>(no label)</source>
        <translation>(fără etichetă)</translation>
    </message>
    <message>
        <source>change from %1 (%2)</source>
        <translation>restul de la %1 (%2)</translation>
    </message>
    <message>
        <source>(change)</source>
        <translation>(rest)</translation>
    </message>
</context>
=======
    </context>
>>>>>>> 9460771a
<context>
    <name>EditAddressDialog</name>
    <message>
        <source>Edit Address</source>
        <translation>Editează adresa</translation>
    </message>
    <message>
        <source>&amp;Label</source>
        <translation>&amp;Etichetă</translation>
    </message>
    <message>
        <source>The label associated with this address list entry</source>
        <translation>Eticheta asociată cu această intrare din listă.</translation>
    </message>
    <message>
        <source>The address associated with this address list entry. This can only be modified for sending addresses.</source>
        <translation>Adresa asociată cu această adresă din listă. Aceasta poate fi modificată doar pentru adresele de trimitere.</translation>
    </message>
    <message>
        <source>&amp;Address</source>
        <translation>&amp;Adresă</translation>
    </message>
<<<<<<< HEAD
    <message>
        <source>New receiving address</source>
        <translation>Noua adresă de primire</translation>
    </message>
    <message>
        <source>New sending address</source>
        <translation>Noua adresă de trimitere</translation>
    </message>
    <message>
        <source>Edit receiving address</source>
        <translation>Editează adresa de primire</translation>
    </message>
    <message>
        <source>Edit sending address</source>
        <translation>Editează adresa de trimitere</translation>
    </message>
    <message>
        <source>The entered address "%1" is already in the address book.</source>
        <translation>Adresa introdusă "%1" se află deja în lista de adrese.</translation>
    </message>
    <message>
        <source>The entered address "%1" is not a valid Bitcoin address.</source>
        <translation>Adresa introdusă "%1" nu este o adresă bitcoin validă.</translation>
    </message>
    <message>
        <source>Could not unlock wallet.</source>
        <translation>Portofelul nu a putut fi deblocat.</translation>
    </message>
    <message>
        <source>New key generation failed.</source>
        <translation>Generarea noii chei nu a reuşit.</translation>
    </message>
</context>
=======
    </context>
>>>>>>> 9460771a
<context>
    <name>FreespaceChecker</name>
    <message>
        <source>A new data directory will be created.</source>
        <translation>Va fi creat un nou dosar de date.</translation>
    </message>
    <message>
        <source>name</source>
        <translation>nume</translation>
    </message>
    <message>
        <source>Directory already exists. Add %1 if you intend to create a new directory here.</source>
        <translation>Dosarul deja există. Adaugă %1 dacă intenţionaţi să creaţi un nou dosar aici.</translation>
    </message>
    <message>
        <source>Path already exists, and is not a directory.</source>
        <translation>Calea deja există şi nu este un dosar.</translation>
    </message>
    <message>
        <source>Cannot create data directory here.</source>
        <translation>Nu se poate crea un dosar de date aici.</translation>
    </message>
</context>
<context>
    <name>HelpMessageDialog</name>
    <message>
<<<<<<< HEAD
        <source>Bitcoin Core</source>
        <translation>Nucleul Bitcoin</translation>
    </message>
    <message>
=======
>>>>>>> 9460771a
        <source>version</source>
        <translation>versiunea</translation>
    </message>
    <message>
        <source>(%1-bit)</source>
        <translation>(%1-bit)</translation>
    </message>
    <message>
        <source>About %1</source>
        <translation>Despre %1</translation>
    </message>
    <message>
        <source>Command-line options</source>
        <translation>Opţiuni linie de comandă</translation>
    </message>
    <message>
        <source>Usage:</source>
        <translation>Uz:</translation>
    </message>
    <message>
        <source>command-line options</source>
        <translation>Opţiuni linie de comandă</translation>
<<<<<<< HEAD
    </message>
    <message>
        <source>UI options</source>
        <translation>Opţiuni UI</translation>
    </message>
    <message>
        <source>Set language, for example "de_DE" (default: system locale)</source>
        <translation>Setează limba, de exemplu: "de_DE" (implicit: sistem local)</translation>
    </message>
    <message>
        <source>Start minimized</source>
        <translation>Începe minimizat</translation>
    </message>
    <message>
        <source>Set SSL root certificates for payment request (default: -system-)</source>
        <translation>Setare rădăcină certificat SSL pentru cerere de plată (implicit: -sistem- )</translation>
    </message>
    <message>
        <source>Show splash screen on startup (default: 1)</source>
        <translation>Afişează pe ecran splash la pornire (implicit: 1)</translation>
=======
    </message>
    <message>
        <source>UI Options:</source>
        <translation>Opţiuni UI:</translation>
    </message>
    <message>
        <source>Choose data directory on startup (default: %u)</source>
        <translation>Alege dosarul de date la pornire (implicit: %u)</translation>
    </message>
    <message>
        <source>Set language, for example "de_DE" (default: system locale)</source>
        <translation>Setează limba, de exemplu: "ro_RO" (implicit: sistem local)</translation>
    </message>
    <message>
        <source>Start minimized</source>
        <translation>Porniţi minimizat</translation>
    </message>
    <message>
        <source>Set SSL root certificates for payment request (default: -system-)</source>
        <translation>Setare rădăcină certificat SSL pentru cerere de plată (implicit: -sistem- )</translation>
>>>>>>> 9460771a
    </message>
    <message>
        <source>Show splash screen on startup (default: %u)</source>
        <translation>Afişează ecran splash la pornire (implicit: %u)</translation>
    </message>
    </context>
<context>
    <name>Intro</name>
    <message>
        <source>Welcome</source>
        <translation>Bun venit</translation>
    </message>
    <message>
<<<<<<< HEAD
        <source>Welcome to Bitcoin Core.</source>
        <translation>Bine aţi venit la Nucleul Bitcoin.</translation>
    </message>
    <message>
        <source>As this is the first time the program is launched, you can choose where Bitcoin Core will store its data.</source>
        <translation>Dacă aceasta este prima dată cînd programul este lansat, puteţi alege unde Nucleul Bitcoin va stoca datele.</translation>
    </message>
    <message>
=======
>>>>>>> 9460771a
        <source>Use the default data directory</source>
        <translation>Foloseşte dosarul de date implicit</translation>
    </message>
    <message>
        <source>Use a custom data directory:</source>
        <translation>Foloseşte un dosar de date personalizat:</translation>
    </message>
    <message>
<<<<<<< HEAD
        <source>Bitcoin Core</source>
        <translation>Nucleul Bitcoin</translation>
    </message>
    <message>
=======
>>>>>>> 9460771a
        <source>Error: Specified data directory "%1" cannot be created.</source>
        <translation>Eroare: Directorul datelor specificate "%1" nu poate fi creat.</translation>
    </message>
    <message>
        <source>Error</source>
        <translation>Eroare</translation>
    </message>
    <message numerus="yes">
        <source>%n GB of free space available</source>
        <translation><numerusform>%n GB de spaţiu liber disponibil</numerusform><numerusform>%n GB de spaţiu liber disponibil</numerusform><numerusform>%n GB de spaţiu liber disponibil</numerusform></translation>
    </message>
    <message numerus="yes">
        <source>(of %n GB needed)</source>
        <translation><numerusform>(din %n GB necesar)</numerusform><numerusform>(din %n GB necesari)</numerusform><numerusform>(din %n GB necesari)</numerusform></translation>
    </message>
</context>
<context>
    <name>OpenURIDialog</name>
    <message>
        <source>Open URI</source>
        <translation>Deschide URI</translation>
    </message>
    <message>
        <source>Open payment request from URI or file</source>
        <translation>Deschideţi cerere de plată prin intermediul adresei URI sau a fişierului</translation>
    </message>
    <message>
        <source>URI:</source>
        <translation>URI:</translation>
    </message>
    <message>
        <source>Select payment request file</source>
        <translation>Selectaţi fişierul cerere de plată</translation>
<<<<<<< HEAD
    </message>
    <message>
        <source>Select payment request file to open</source>
        <translation>Selectaţi fişierul cerere de plată pentru deschidere</translation>
=======
>>>>>>> 9460771a
    </message>
    </context>
<context>
    <name>OptionsDialog</name>
    <message>
        <source>Options</source>
        <translation>Opţiuni</translation>
    </message>
    <message>
        <source>&amp;Main</source>
        <translation>Principal</translation>
<<<<<<< HEAD
    </message>
    <message>
        <source>Automatically start Bitcoin after logging in to the system.</source>
        <translation>Porneşte automat Bitcoin după pornirea calculatorului.</translation>
    </message>
    <message>
        <source>&amp;Start Bitcoin on system login</source>
        <translation>Porneşte Bitcoin la pornirea sistemului</translation>
    </message>
    <message>
=======
    </message>
    <message>
>>>>>>> 9460771a
        <source>Size of &amp;database cache</source>
        <translation>Mărimea bazei de &amp;date cache</translation>
    </message>
    <message>
        <source>MB</source>
        <translation>MB</translation>
    </message>
    <message>
        <source>Number of script &amp;verification threads</source>
        <translation>Numărul de thread-uri de &amp;verificare</translation>
<<<<<<< HEAD
    </message>
    <message>
        <source>Accept connections from outside</source>
        <translation>Acceptă conexiuni din exterior</translation>
    </message>
    <message>
        <source>Allow incoming connections</source>
        <translation>Permite conexiuni de intrare</translation>
    </message>
    <message>
        <source>IP address of the proxy (e.g. IPv4: 127.0.0.1 / IPv6: ::1)</source>
        <translation>Adresa IP a serverului proxy (de exemplu: IPv4: 127.0.0.1 / IPv6: ::1)</translation>
    </message>
    <message>
        <source>Third party URLs (e.g. a block explorer) that appear in the transactions tab as context menu items. %s in the URL is replaced by transaction hash. Multiple URLs are separated by vertical bar |.</source>
        <translation>URL-uri terţe părţi (de exemplu, un explorator de bloc), care apar în tab-ul tranzacţiilor ca elemente de meniu contextual. %s în URL este înlocuit cu hash de tranzacţie. URL-urile multiple sînt separate prin bară verticală |.</translation>
    </message>
    <message>
        <source>Third party transaction URLs</source>
        <translation>URL-uri tranzacţii terţe părţi</translation>
    </message>
    <message>
        <source>Active command-line options that override above options:</source>
        <translation>Opţiuni linie de comandă active care oprimă opţiunile de mai sus:</translation>
    </message>
    <message>
        <source>Reset all client options to default.</source>
        <translation>Resetează toate setările clientului la valorile implicite.</translation>
    </message>
    <message>
        <source>&amp;Reset Options</source>
        <translation>&amp;Resetează opţiunile</translation>
    </message>
    <message>
        <source>&amp;Network</source>
        <translation>Reţea</translation>
    </message>
    <message>
        <source>(0 = auto, &lt;0 = leave that many cores free)</source>
        <translation>(0 = automat, &lt;0 = lasă atîtea nuclee libere)</translation>
    </message>
    <message>
        <source>W&amp;allet</source>
        <translation>Portofel</translation>
    </message>
    <message>
        <source>Expert</source>
        <translation>Expert</translation>
    </message>
    <message>
        <source>Enable coin &amp;control features</source>
        <translation>Activare caracteristici de control ale monedei</translation>
    </message>
    <message>
        <source>If you disable the spending of unconfirmed change, the change from a transaction cannot be used until that transaction has at least one confirmation. This also affects how your balance is computed.</source>
        <translation>Dacă dezactivaţi cheltuirea restului neconfirmat, restul dintr-o tranzacţie nu poate fi folosit pînă cînd tranzacţia are cel puţin o confirmare. Aceasta afectează de asemenea calcularea soldului.</translation>
    </message>
    <message>
        <source>&amp;Spend unconfirmed change</source>
        <translation>Cheltuire rest neconfirmat</translation>
    </message>
    <message>
        <source>Automatically open the Bitcoin client port on the router. This only works when your router supports UPnP and it is enabled.</source>
        <translation>Deschide automat în router portul aferent clientului Bitcoin. Funcţionează doar dacă routerul duportă UPnP şi e activat.</translation>
    </message>
    <message>
        <source>Map port using &amp;UPnP</source>
        <translation>Mapare port folosind &amp;UPnP</translation>
    </message>
    <message>
        <source>Connect to the Bitcoin network through a SOCKS5 proxy.</source>
        <translation>Conectare la reţeaua Bitcoin printr-un proxy SOCKS.</translation>
    </message>
    <message>
        <source>&amp;Connect through SOCKS5 proxy (default proxy):</source>
        <translation>&amp;Conectare printr-un proxy SOCKS (implicit proxy):</translation>
=======
    </message>
    <message>
        <source>Accept connections from outside</source>
        <translation>Acceptă conexiuni din exterior</translation>
    </message>
    <message>
        <source>Allow incoming connections</source>
        <translation>Permite conexiuni de intrare</translation>
    </message>
    <message>
        <source>IP address of the proxy (e.g. IPv4: 127.0.0.1 / IPv6: ::1)</source>
        <translation>Adresa IP a serverului proxy (de exemplu: IPv4: 127.0.0.1 / IPv6: ::1)</translation>
    </message>
    <message>
        <source>Minimize instead of exit the application when the window is closed. When this option is enabled, the application will be closed only after selecting Exit in the menu.</source>
        <translation>Minimizează fereastra în locul părăsirii programului în momentul închiderii ferestrei. Cînd acestă opţiune e activă, aplicaţia se va opri doar în momentul selectării comenzii 'Închide aplicaţia' din menu.</translation>
    </message>
    <message>
        <source>Third party URLs (e.g. a block explorer) that appear in the transactions tab as context menu items. %s in the URL is replaced by transaction hash. Multiple URLs are separated by vertical bar |.</source>
        <translation>URL-uri terţe părţi (de exemplu, un explorator de bloc), care apar în tab-ul tranzacţiilor ca elemente de meniu contextual. %s în URL este înlocuit cu hash de tranzacţie. URL-urile multiple sînt separate prin bară verticală |.</translation>
>>>>>>> 9460771a
    </message>
    <message>
        <source>Third party transaction URLs</source>
        <translation>URL-uri tranzacţii terţe părţi</translation>
    </message>
    <message>
        <source>Active command-line options that override above options:</source>
        <translation>Opţiuni linie de comandă active care oprimă opţiunile de mai sus:</translation>
    </message>
    <message>
<<<<<<< HEAD
        <source>Port of the proxy (e.g. 9050)</source>
        <translation>Portul proxy (de exemplu: 9050)</translation>
    </message>
    <message>
        <source>&amp;Window</source>
        <translation>&amp;Fereastră</translation>
    </message>
    <message>
        <source>Show only a tray icon after minimizing the window.</source>
        <translation>Arată doar un icon în tray la ascunderea ferestrei</translation>
    </message>
    <message>
        <source>&amp;Minimize to the tray instead of the taskbar</source>
        <translation>&amp;Minimizare în tray în loc de taskbar</translation>
    </message>
    <message>
        <source>Minimize instead of exit the application when the window is closed. When this option is enabled, the application will be closed only after selecting Quit in the menu.</source>
        <translation>Ascunde fereastra în locul părăsirii programului în momentul închiderii ferestrei. Cînd acestă opţiune e activă, aplicaţia se va opri doar în momentul selectării comenzii 'Închide aplicaţia' din menu.</translation>
    </message>
    <message>
        <source>M&amp;inimize on close</source>
        <translation>M&amp;inimizare fereastră în locul închiderii programului</translation>
=======
        <source>Reset all client options to default.</source>
        <translation>Resetează toate setările clientului la valorile implicite.</translation>
    </message>
    <message>
        <source>&amp;Reset Options</source>
        <translation>&amp;Resetează opţiunile</translation>
    </message>
    <message>
        <source>&amp;Network</source>
        <translation>Reţea</translation>
    </message>
    <message>
        <source>(0 = auto, &lt;0 = leave that many cores free)</source>
        <translation>(0 = automat, &lt;0 = lasă atîtea nuclee libere)</translation>
    </message>
    <message>
        <source>W&amp;allet</source>
        <translation>Portofel</translation>
    </message>
    <message>
        <source>Expert</source>
        <translation>Expert</translation>
>>>>>>> 9460771a
    </message>
    <message>
        <source>Enable coin &amp;control features</source>
        <translation>Activare caracteristici de control ale monedei</translation>
    </message>
    <message>
<<<<<<< HEAD
        <source>User Interface &amp;language:</source>
        <translation>&amp;Limbă interfaţă utilizator</translation>
    </message>
    <message>
        <source>The user interface language can be set here. This setting will take effect after restarting Bitcoin.</source>
        <translation>Limba interfeţei utilizatorului poate fi setată aici. Această setare va avea efect după repornirea Bitcoin.</translation>
=======
        <source>If you disable the spending of unconfirmed change, the change from a transaction cannot be used until that transaction has at least one confirmation. This also affects how your balance is computed.</source>
        <translation>Dacă dezactivaţi cheltuirea restului neconfirmat, restul dintr-o tranzacţie nu poate fi folosit pînă cînd tranzacţia are cel puţin o confirmare. Aceasta afectează de asemenea calcularea soldului.</translation>
    </message>
    <message>
        <source>&amp;Spend unconfirmed change</source>
        <translation>Cheltuire rest neconfirmat</translation>
>>>>>>> 9460771a
    </message>
    <message>
        <source>Automatically open the Bitcoin client port on the router. This only works when your router supports UPnP and it is enabled.</source>
        <translation>Deschide automat în router portul aferent clientului Bitcoin. Funcţionează doar dacă routerul duportă UPnP şi e activat.</translation>
    </message>
    <message>
        <source>Map port using &amp;UPnP</source>
        <translation>Mapare port folosind &amp;UPnP</translation>
    </message>
    <message>
        <source>Connect to the Bitcoin network through a SOCKS5 proxy.</source>
        <translation>Conectare la reţeaua Bitcoin printr-un proxy SOCKS.</translation>
    </message>
    <message>
        <source>&amp;Connect through SOCKS5 proxy (default proxy):</source>
        <translation>&amp;Conectare printr-un proxy SOCKS (implicit proxy):</translation>
    </message>
    <message>
        <source>Proxy &amp;IP:</source>
        <translation>Proxy &amp;IP:</translation>
    </message>
    <message>
        <source>&amp;Port:</source>
        <translation>&amp;Port:</translation>
    </message>
    <message>
        <source>Port of the proxy (e.g. 9050)</source>
        <translation>Portul proxy (de exemplu: 9050)</translation>
    </message>
    <message>
        <source>IPv4</source>
        <translation>IPv4</translation>
    </message>
    <message>
        <source>IPv6</source>
        <translation>IPv6</translation>
    </message>
    <message>
        <source>Tor</source>
        <translation>Tor</translation>
    </message>
    <message>
        <source>&amp;Window</source>
        <translation>&amp;Fereastră</translation>
    </message>
    <message>
        <source>Show only a tray icon after minimizing the window.</source>
        <translation>Arată doar un icon în tray la ascunderea ferestrei</translation>
    </message>
    <message>
        <source>&amp;Minimize to the tray instead of the taskbar</source>
        <translation>&amp;Minimizare în tray în loc de taskbar</translation>
    </message>
    <message>
        <source>M&amp;inimize on close</source>
        <translation>M&amp;inimizare fereastră în locul închiderii programului</translation>
    </message>
    <message>
        <source>&amp;Display</source>
        <translation>&amp;Afişare</translation>
    </message>
    <message>
        <source>User Interface &amp;language:</source>
        <translation>&amp;Limbă interfaţă utilizator</translation>
    </message>
    <message>
        <source>&amp;Unit to show amounts in:</source>
        <translation>&amp;Unitatea de măsură pentru afişarea sumelor:</translation>
    </message>
    <message>
        <source>Choose the default subdivision unit to show in the interface and when sending coins.</source>
        <translation>Alegeţi subdiviziunea folosită la afişarea interfeţei şi la trimiterea de bitcoin.</translation>
    </message>
    <message>
        <source>Whether to show coin control features or not.</source>
        <translation>Arată controlul caracteristicilor monedei sau nu.</translation>
    </message>
    <message>
        <source>&amp;OK</source>
        <translation>&amp;OK</translation>
    </message>
    <message>
        <source>&amp;Cancel</source>
        <translation>Renunţă</translation>
    </message>
    <message>
        <source>default</source>
        <translation>iniţial</translation>
    </message>
    <message>
        <source>none</source>
        <translation>nimic</translation>
    </message>
    <message>
        <source>Confirm options reset</source>
        <translation>Confirmă resetarea opţiunilor</translation>
    </message>
    <message>
        <source>Client restart required to activate changes.</source>
        <translation>Este necesară repornirea clientului pentru a activa schimbările.</translation>
    </message>
    <message>
        <source>Client will be shut down. Do you want to proceed?</source>
        <translation>Clientul va fi închis. Doriţi să continuaţi?</translation>
    </message>
    <message>
        <source>This change would require a client restart.</source>
        <translation>Această schimbare necesită o repornire a clientului.</translation>
    </message>
    <message>
        <source>The supplied proxy address is invalid.</source>
        <translation>Adresa bitcoin pe care aţi specificat-o nu este validă.</translation>
    </message>
</context>
<context>
    <name>OverviewPage</name>
    <message>
        <source>Form</source>
        <translation>Form</translation>
    </message>
    <message>
        <source>The displayed information may be out of date. Your wallet automatically synchronizes with the Bitcoin network after a connection is established, but this process has not completed yet.</source>
        <translation>Informaţiile afişate pot fi neactualizate. Portofelul dvs. se sincronizează automat cu reţeaua Bitcoin după ce o conexiune este stabilită, dar acest proces nu a fost finalizat încă.</translation>
    </message>
    <message>
        <source>Watch-only:</source>
        <translation>Doar-supraveghere:</translation>
    </message>
    <message>
        <source>Available:</source>
        <translation>Disponibil:</translation>
    </message>
    <message>
        <source>Your current spendable balance</source>
        <translation>Balanţa dvs. curentă de cheltuieli</translation>
    </message>
    <message>
        <source>Pending:</source>
        <translation>În aşteptare:</translation>
    </message>
    <message>
        <source>Total of transactions that have yet to be confirmed, and do not yet count toward the spendable balance</source>
        <translation>Totalul tranzacţiilor care nu sunt confirmate încă şi care nu sunt încă adunate la balanţa de cheltuieli</translation>
    </message>
    <message>
        <source>Immature:</source>
        <translation>Nematurizat:</translation>
    </message>
    <message>
        <source>Mined balance that has not yet matured</source>
        <translation>Balanţa minertită care nu s-a maturizat încă</translation>
    </message>
    <message>
        <source>Balances</source>
        <translation>Balanţă</translation>
    </message>
    <message>
        <source>Total:</source>
        <translation>Total:</translation>
    </message>
    <message>
        <source>Your current total balance</source>
        <translation>Balanţa totală curentă</translation>
<<<<<<< HEAD
    </message>
    <message>
        <source>Your current balance in watch-only addresses</source>
        <translation>Soldul dvs. curent în adresele doar-supraveghere</translation>
    </message>
    <message>
        <source>Spendable:</source>
        <translation>Cheltuibil:</translation>
    </message>
    <message>
        <source>Recent transactions</source>
        <translation>Tranzacţii recente</translation>
    </message>
    <message>
        <source>Unconfirmed transactions to watch-only addresses</source>
        <translation>Tranzacţii neconfirmate la adresele doar-supraveghere</translation>
    </message>
    <message>
        <source>Mined balance in watch-only addresses that has not yet matured</source>
        <translation>Balanţă minată în adresele doar-supraveghere care nu s-a maturizat încă</translation>
    </message>
    <message>
        <source>Current total balance in watch-only addresses</source>
        <translation>Soldul dvs. total în adresele doar-supraveghere</translation>
    </message>
    <message>
        <source>out of sync</source>
        <translation>nesincronizat</translation>
    </message>
</context>
<context>
    <name>PaymentServer</name>
    <message>
        <source>URI handling</source>
        <translation>Gestionare URI</translation>
    </message>
    <message>
        <source>Invalid payment address %1</source>
        <translation>Adresă pentru plată nevalidă %1</translation>
    </message>
    <message>
        <source>Payment request rejected</source>
        <translation>Cerere de plată refuzată</translation>
    </message>
    <message>
        <source>Payment request network doesn't match client network.</source>
        <translation>Cererea de plată din reţea nu se potriveşte cu clientul din reţea</translation>
    </message>
    <message>
        <source>Payment request has expired.</source>
        <translation>Cererea de plată a expirat.</translation>
    </message>
    <message>
        <source>Payment request is not initialized.</source>
        <translation>Cererea de plată nu este iniţializată.</translation>
    </message>
    <message>
        <source>Requested payment amount of %1 is too small (considered dust).</source>
        <translation>Suma cerută de plată de %1 este prea mică (considerată praf).</translation>
=======
    </message>
    <message>
        <source>Your current balance in watch-only addresses</source>
        <translation>Soldul dvs. curent în adresele doar-supraveghere</translation>
>>>>>>> 9460771a
    </message>
    <message>
        <source>Spendable:</source>
        <translation>Cheltuibil:</translation>
    </message>
    <message>
<<<<<<< HEAD
        <source>Cannot start bitcoin: click-to-pay handler</source>
        <translation>Nu poate porni bitcoin: manipulator clic-pentru-plată</translation>
    </message>
    <message>
        <source>Payment request fetch URL is invalid: %1</source>
        <translation>URL-ul cererii de plată preluat nu este valid: %1</translation>
    </message>
    <message>
        <source>URI cannot be parsed! This can be caused by an invalid Bitcoin address or malformed URI parameters.</source>
        <translation>URI nu poate fi analizat! Acest lucru poate fi cauzat de o adresă Bitcoin nevalidă sau parametri URI deformaţi.</translation>
    </message>
    <message>
        <source>Payment request file handling</source>
        <translation>Manipulare fişier cerere de plată</translation>
    </message>
    <message>
        <source>Payment request file cannot be read! This can be caused by an invalid payment request file.</source>
        <translation>Fişierul cerere de plată nu poate fi citit! Cauza poate fi un fişier cerere de plată nevalid.</translation>
    </message>
    <message>
        <source>Unverified payment requests to custom payment scripts are unsupported.</source>
        <translation>Cererile de plată neverificate prin script-uri personalizate de plată nu sînt suportate.</translation>
    </message>
    <message>
        <source>Refund from %1</source>
        <translation>Rambursare de la %1</translation>
    </message>
    <message>
        <source>Payment request %1 is too large (%2 bytes, allowed %3 bytes).</source>
        <translation>Cererea de plată %1 este prea mare (%2 octeţi, permis %3 octeţi).</translation>
    </message>
    <message>
        <source>Payment request DoS protection</source>
        <translation>Protecţie DoS cerere de plată</translation>
=======
        <source>Recent transactions</source>
        <translation>Tranzacţii recente</translation>
    </message>
    <message>
        <source>Unconfirmed transactions to watch-only addresses</source>
        <translation>Tranzacţii neconfirmate la adresele doar-supraveghere</translation>
    </message>
    <message>
        <source>Mined balance in watch-only addresses that has not yet matured</source>
        <translation>Balanţă minată în adresele doar-supraveghere care nu s-a maturizat încă</translation>
>>>>>>> 9460771a
    </message>
    <message>
        <source>Current total balance in watch-only addresses</source>
        <translation>Soldul dvs. total în adresele doar-supraveghere</translation>
    </message>
</context>
<context>
    <name>PaymentServer</name>
    </context>
<context>
    <name>PeerTableModel</name>
    <message>
<<<<<<< HEAD
        <source>Payment request cannot be parsed!</source>
        <translation>Cererea de plată nu poate fi analizată!</translation>
    </message>
    <message>
        <source>Bad response from server %1</source>
        <translation>Răspuns greşit de la server %1</translation>
=======
        <source>User Agent</source>
        <translation>Agent utilizator</translation>
>>>>>>> 9460771a
    </message>
    <message>
        <source>Node/Service</source>
        <translation>Nod/Serviciu</translation>
    </message>
    <message>
<<<<<<< HEAD
        <source>Network request error</source>
        <translation>Eroare în cererea de reţea</translation>
    </message>
</context>
<context>
    <name>PeerTableModel</name>
    <message>
        <source>User Agent</source>
        <translation>Agent utilizator</translation>
    </message>
    <message>
        <source>Address/Hostname</source>
        <translation>Adresă/Nume gazdă</translation>
    </message>
    <message>
        <source>Ping Time</source>
        <translation>Timp ping</translation>
    </message>
</context>
<context>
=======
        <source>Ping Time</source>
        <translation>Timp ping</translation>
    </message>
</context>
<context>
>>>>>>> 9460771a
    <name>QObject</name>
    <message>
        <source>Amount</source>
        <translation>Cantitate</translation>
    </message>
    <message>
        <source>Enter a Bitcoin address (e.g. %1)</source>
        <translation>Introduceţi o adresă Bitcoin (de exemplu %1)</translation>
    </message>
    <message>
        <source>%1 d</source>
        <translation>%1 z</translation>
    </message>
    <message>
        <source>%1 h</source>
        <translation>%1 h</translation>
    </message>
    <message>
        <source>%1 m</source>
        <translation>%1 m</translation>
    </message>
    <message>
        <source>%1 s</source>
        <translation>%1 s</translation>
<<<<<<< HEAD
    </message>
    <message>
        <source>NETWORK</source>
        <translation>REŢEA</translation>
    </message>
    <message>
        <source>UNKNOWN</source>
        <translation>NECUNOSCUT</translation>
    </message>
    <message>
        <source>None</source>
        <translation>Niciuna</translation>
    </message>
    <message>
        <source>N/A</source>
        <translation>N/A</translation>
    </message>
    <message>
        <source>%1 ms</source>
        <translation>%1 ms</translation>
    </message>
</context>
<context>
    <name>QRImageWidget</name>
    <message>
        <source>&amp;Save Image...</source>
        <translation>&amp;Salvează imagine...</translation>
    </message>
    <message>
        <source>&amp;Copy Image</source>
        <translation>&amp;Copiază imaginea</translation>
=======
    </message>
    <message>
        <source>None</source>
        <translation>Niciuna</translation>
>>>>>>> 9460771a
    </message>
    <message>
        <source>N/A</source>
        <translation>N/A</translation>
    </message>
    <message>
        <source>%1 ms</source>
        <translation>%1 ms</translation>
    </message>
</context>
<context>
    <name>QRImageWidget</name>
    </context>
<context>
    <name>RPCConsole</name>
    <message>
        <source>N/A</source>
        <translation>indisponibil</translation>
    </message>
    <message>
        <source>Client version</source>
        <translation>Versiune client</translation>
    </message>
    <message>
        <source>&amp;Information</source>
        <translation>&amp;Informaţii</translation>
    </message>
    <message>
        <source>Debug window</source>
        <translation>Fereastra de depanare</translation>
    </message>
    <message>
        <source>General</source>
        <translation>General</translation>
    </message>
    <message>
<<<<<<< HEAD
        <source>Using OpenSSL version</source>
        <translation>Foloseşte OpenSSL versiunea</translation>
    </message>
    <message>
=======
>>>>>>> 9460771a
        <source>Using BerkeleyDB version</source>
        <translation>Foloseşte BerkeleyDB versiunea</translation>
    </message>
    <message>
        <source>Startup time</source>
        <translation>Durata pornirii</translation>
    </message>
    <message>
        <source>Network</source>
        <translation>Reţea</translation>
    </message>
    <message>
        <source>Name</source>
        <translation>Nume</translation>
    </message>
    <message>
        <source>Number of connections</source>
        <translation>Numărul de conexiuni</translation>
    </message>
    <message>
        <source>Block chain</source>
        <translation>Lanţ de blocuri</translation>
    </message>
    <message>
        <source>Current number of blocks</source>
        <translation>Numărul curent de blocuri</translation>
    </message>
    <message>
<<<<<<< HEAD
=======
        <source>Current number of transactions</source>
        <translation>Numărul curent de tranzacţii</translation>
    </message>
    <message>
        <source>Memory usage</source>
        <translation>Memorie folosită</translation>
    </message>
    <message>
>>>>>>> 9460771a
        <source>Received</source>
        <translation>Recepţionat</translation>
    </message>
    <message>
        <source>Sent</source>
        <translation>Trimis</translation>
    </message>
    <message>
        <source>&amp;Peers</source>
        <translation>&amp;Parteneri</translation>
    </message>
    <message>
        <source>Select a peer to view detailed information.</source>
        <translation>Selectaţi un partener pentru a vedea informaţiile detaliate.</translation>
    </message>
    <message>
<<<<<<< HEAD
=======
        <source>Whitelisted</source>
        <translation>Whitelisted</translation>
    </message>
    <message>
>>>>>>> 9460771a
        <source>Direction</source>
        <translation>Direcţie</translation>
    </message>
    <message>
        <source>Version</source>
        <translation>Versiune</translation>
    </message>
    <message>
<<<<<<< HEAD
=======
        <source>Starting Block</source>
        <translation>Bloc de început</translation>
    </message>
    <message>
        <source>Synced Headers</source>
        <translation>Headere Sincronizate</translation>
    </message>
    <message>
        <source>Synced Blocks</source>
        <translation>Blocuri Sincronizate</translation>
    </message>
    <message>
>>>>>>> 9460771a
        <source>User Agent</source>
        <translation>Agent utilizator</translation>
    </message>
    <message>
        <source>Services</source>
        <translation>Servicii</translation>
    </message>
    <message>
        <source>Connection Time</source>
        <translation>Timp conexiune</translation>
    </message>
    <message>
        <source>Last Send</source>
        <translation>Ultima trimitere</translation>
    </message>
    <message>
        <source>Last Receive</source>
        <translation>Ultima primire</translation>
    </message>
    <message>
<<<<<<< HEAD
        <source>Bytes Sent</source>
        <translation>Octeţi trimişi</translation>
    </message>
    <message>
        <source>Bytes Received</source>
        <translation>Octeţi primiţi</translation>
    </message>
    <message>
=======
>>>>>>> 9460771a
        <source>Ping Time</source>
        <translation>Timp ping</translation>
    </message>
    <message>
        <source>Last block time</source>
        <translation>Data ultimului bloc</translation>
    </message>
    <message>
        <source>&amp;Open</source>
        <translation>&amp;Deschide</translation>
    </message>
    <message>
        <source>&amp;Console</source>
        <translation>&amp;Consolă</translation>
    </message>
    <message>
        <source>&amp;Network Traffic</source>
        <translation>Trafic reţea</translation>
    </message>
    <message>
        <source>&amp;Clear</source>
        <translation>&amp;Curăţă</translation>
    </message>
    <message>
        <source>Totals</source>
        <translation>Totaluri</translation>
    </message>
    <message>
        <source>In:</source>
        <translation>Intrare:</translation>
    </message>
    <message>
        <source>Out:</source>
        <translation>Ieşire:</translation>
    </message>
    <message>
        <source>Debug log file</source>
        <translation>Fişier jurnal depanare</translation>
    </message>
    <message>
<<<<<<< HEAD
        <source>Debug log file</source>
        <translation>Fişier jurnal depanare</translation>
    </message>
    <message>
        <source>Open the Bitcoin debug log file from the current data directory. This can take a few seconds for large log files.</source>
        <translation>Deschide fişierul jurnal depanare din directorul curent. Aceasta poate dura cîteva secunde pentru fişierele mai mari.</translation>
    </message>
    <message>
        <source>Clear console</source>
        <translation>Curăţă consola</translation>
    </message>
    <message>
        <source>Welcome to the Bitcoin RPC console.</source>
        <translation>Bun venit la consola bitcoin RPC.</translation>
=======
        <source>Clear console</source>
        <translation>Curăţă consola</translation>
    </message>
    <message>
        <source>&amp;Disconnect Node</source>
        <translation>&amp;Deconectare nod</translation>
    </message>
    <message>
        <source>1 &amp;hour</source>
        <translation>1 &amp;oră</translation>
    </message>
    <message>
        <source>1 &amp;day</source>
        <translation>1 &amp;zi</translation>
    </message>
    <message>
        <source>1 &amp;week</source>
        <translation>1 &amp;săptămână</translation>
    </message>
    <message>
        <source>1 &amp;year</source>
        <translation>1 &amp;an</translation>
>>>>>>> 9460771a
    </message>
    <message>
        <source>Use up and down arrows to navigate history, and &lt;b&gt;Ctrl-L&lt;/b&gt; to clear screen.</source>
        <translation>Folosiţi săgetile sus şi jos pentru a naviga în istoric şi &lt;b&gt;Ctrl-L&lt;/b&gt; pentru a curăţa.</translation>
    </message>
    <message>
        <source>Type &lt;b&gt;help&lt;/b&gt; for an overview of available commands.</source>
        <translation>Scrieţi &lt;b&gt;help&lt;/b&gt; pentru a vedea comenzile disponibile.</translation>
    </message>
    <message>
        <source>%1 B</source>
        <translation>%1 B</translation>
    </message>
    <message>
        <source>%1 KB</source>
        <translation>%1 KB</translation>
    </message>
    <message>
        <source>%1 MB</source>
        <translation>%1 MB</translation>
    </message>
    <message>
        <source>%1 GB</source>
        <translation>%1 GB</translation>
    </message>
    <message>
        <source>via %1</source>
        <translation>via %1</translation>
    </message>
    <message>
        <source>never</source>
        <translation>niciodată</translation>
    </message>
    <message>
        <source>Inbound</source>
        <translation>Intrare</translation>
    </message>
    <message>
        <source>Outbound</source>
        <translation>Ieşire</translation>
    </message>
    <message>
<<<<<<< HEAD
        <source>Unknown</source>
        <translation>Necunoscut</translation>
    </message>
    <message>
        <source>Fetching...</source>
        <translation>Preluare...</translation>
=======
        <source>Yes</source>
        <translation>Da</translation>
    </message>
    <message>
        <source>No</source>
        <translation>Nu</translation>
    </message>
    <message>
        <source>Unknown</source>
        <translation>Necunoscut</translation>
>>>>>>> 9460771a
    </message>
</context>
<context>
    <name>ReceiveCoinsDialog</name>
    <message>
        <source>&amp;Amount:</source>
        <translation>Sum&amp;a:</translation>
    </message>
    <message>
        <source>&amp;Label:</source>
        <translation>&amp;Etichetă:</translation>
    </message>
    <message>
        <source>&amp;Message:</source>
        <translation>&amp;Mesaj:</translation>
    </message>
    <message>
        <source>Reuse one of the previously used receiving addresses. Reusing addresses has security and privacy issues. Do not use this unless re-generating a payment request made before.</source>
        <translation>Refoloseşte una din adresele de primire folosite anterior. Refolosirea adreselor poate crea probleme de securitate şi confidenţialitate. Nu folosiţi această opţiune decît dacă o cerere de regenerare a plăţii a fost făcută anterior.</translation>
    </message>
    <message>
        <source>R&amp;euse an existing receiving address (not recommended)</source>
        <translation>R&amp;efoloseşte o adresă de primire (nu este recomandat)</translation>
    </message>
    <message>
        <source>An optional message to attach to the payment request, which will be displayed when the request is opened. Note: The message will not be sent with the payment over the Bitcoin network.</source>
        <translation>Un mesaj opţional de ataşat la cererea de plată, care va fi afişat cînd cererea este deschisă. Notă: Acest mesaj nu va fi trimis cu plata către reţeaua Bitcoin.</translation>
    </message>
    <message>
        <source>An optional label to associate with the new receiving address.</source>
        <translation>O etichetă opţională de asociat cu adresa de primire.</translation>
    </message>
    <message>
        <source>Use this form to request payments. All fields are &lt;b&gt;optional&lt;/b&gt;.</source>
        <translation>Foloseşte acest formular pentru a solicita plăţi. Toate cîmpurile sînt &lt;b&gt;opţionale&lt;/b&gt;.</translation>
    </message>
    <message>
        <source>An optional amount to request. Leave this empty or zero to not request a specific amount.</source>
        <translation>O sumă opţională de cerut. Lăsaţi gol sau zero pentru a nu cere o sumă anume.</translation>
    </message>
    <message>
        <source>Clear all fields of the form.</source>
        <translation>Curăţă toate cîmpurile formularului.</translation>
    </message>
    <message>
        <source>Clear</source>
        <translation>Curăţă</translation>
    </message>
    <message>
        <source>Requested payments history</source>
        <translation>Istoricul plăţilor cerute</translation>
    </message>
    <message>
        <source>&amp;Request payment</source>
        <translation>&amp;Cerere plată</translation>
    </message>
    <message>
        <source>Show the selected request (does the same as double clicking an entry)</source>
        <translation>Arată cererea selectată (acelaşi lucru ca şi dublu-clic pe o înregistrare)</translation>
    </message>
    <message>
        <source>Show</source>
        <translation>Arată</translation>
    </message>
    <message>
        <source>Remove the selected entries from the list</source>
        <translation>Înlătură intrările selectate din listă</translation>
<<<<<<< HEAD
    </message>
    <message>
        <source>Remove</source>
        <translation>Înlătură</translation>
    </message>
    <message>
        <source>Copy label</source>
        <translation>Copiază eticheta</translation>
    </message>
    <message>
        <source>Copy message</source>
        <translation>Copiază mesajul</translation>
=======
>>>>>>> 9460771a
    </message>
    <message>
        <source>Remove</source>
        <translation>Înlătură</translation>
    </message>
    </context>
<context>
    <name>ReceiveRequestDialog</name>
    <message>
        <source>QR Code</source>
        <translation>Cod QR</translation>
    </message>
    <message>
        <source>Copy &amp;URI</source>
        <translation>Copiază &amp;URl</translation>
    </message>
    <message>
        <source>Copy &amp;Address</source>
        <translation>Copiază &amp;adresa</translation>
    </message>
    <message>
        <source>&amp;Save Image...</source>
        <translation>&amp;Salvează imaginea...</translation>
<<<<<<< HEAD
    </message>
    <message>
        <source>Request payment to %1</source>
        <translation>Cere plata pentru %1</translation>
    </message>
    <message>
        <source>Payment information</source>
        <translation>Informaţiile plăţii</translation>
    </message>
    <message>
        <source>URI</source>
        <translation>URI</translation>
    </message>
    <message>
        <source>Address</source>
        <translation>Adresă</translation>
    </message>
    <message>
        <source>Amount</source>
        <translation>Sumă</translation>
    </message>
    <message>
        <source>Label</source>
        <translation>Etichetă</translation>
    </message>
    <message>
        <source>Message</source>
        <translation>Mesaj</translation>
    </message>
    <message>
        <source>Resulting URI too long, try to reduce the text for label / message.</source>
        <translation>URI rezultat este prea lung, încearcaţi să reduceţi textul pentru etichetă / mesaj.</translation>
    </message>
    <message>
        <source>Error encoding URI into QR Code.</source>
        <translation>Eroare la codarea URl-ului în cod QR.</translation>
    </message>
</context>
<context>
    <name>RecentRequestsTableModel</name>
    <message>
        <source>Date</source>
        <translation>Data</translation>
    </message>
    <message>
        <source>Label</source>
        <translation>Etichetă</translation>
    </message>
    <message>
        <source>Message</source>
        <translation>Mesaj</translation>
    </message>
    <message>
        <source>Amount</source>
        <translation>Sumă</translation>
    </message>
    <message>
        <source>(no label)</source>
        <translation>(fără etichetă)</translation>
    </message>
    <message>
        <source>(no message)</source>
        <translation>(nici un mesaj)</translation>
    </message>
    <message>
        <source>(no amount)</source>
        <translation>(sumă nulă)</translation>
    </message>
</context>
=======
    </message>
    </context>
<context>
    <name>RecentRequestsTableModel</name>
    </context>
>>>>>>> 9460771a
<context>
    <name>SendCoinsDialog</name>
    <message>
        <source>Send Coins</source>
        <translation>Trimite monede</translation>
    </message>
    <message>
        <source>Coin Control Features</source>
        <translation>Caracteristici de control ale monedei</translation>
    </message>
    <message>
        <source>Inputs...</source>
        <translation>Intrări...</translation>
    </message>
    <message>
        <source>automatically selected</source>
        <translation>selecţie automată</translation>
    </message>
    <message>
        <source>Insufficient funds!</source>
        <translation>Fonduri insuficiente!</translation>
    </message>
    <message>
        <source>Quantity:</source>
        <translation>Cantitate:</translation>
    </message>
    <message>
        <source>Bytes:</source>
        <translation>Octeţi:</translation>
    </message>
    <message>
        <source>Amount:</source>
        <translation>Sumă:</translation>
    </message>
    <message>
        <source>Priority:</source>
        <translation>Prioritate:</translation>
    </message>
    <message>
        <source>Fee:</source>
        <translation>Taxă:</translation>
    </message>
    <message>
        <source>After Fee:</source>
        <translation>După taxă:</translation>
    </message>
    <message>
        <source>Change:</source>
        <translation>Rest:</translation>
<<<<<<< HEAD
    </message>
    <message>
        <source>If this is activated, but the change address is empty or invalid, change will be sent to a newly generated address.</source>
        <translation>Dacă este activat, dar adresa de rest este goală sau nevalidă, restul va fi trimis la o adresă nou generată.</translation>
    </message>
    <message>
        <source>Custom change address</source>
        <translation>Adresă personalizată de rest</translation>
    </message>
    <message>
        <source>Transaction Fee:</source>
        <translation>Taxă tranzacţie:</translation>
    </message>
    <message>
        <source>Choose...</source>
        <translation>Alegeţi...</translation>
    </message>
    <message>
        <source>Minimize</source>
        <translation>Minimizare</translation>
    </message>
    <message>
        <source>per kilobyte</source>
        <translation>per kilooctet</translation>
    </message>
    <message>
        <source>total at least</source>
        <translation>total cel puţin</translation>
    </message>
    <message>
        <source>Recommended:</source>
        <translation>Recomandat:</translation>
    </message>
    <message>
        <source>Custom:</source>
        <translation>Personalizat:</translation>
    </message>
    <message>
        <source>Confirmation time:</source>
        <translation>Timp confirmare:</translation>
    </message>
    <message>
        <source>normal</source>
        <translation>normal</translation>
    </message>
    <message>
        <source>fast</source>
        <translation>rapid</translation>
    </message>
    <message>
        <source>Send as zero-fee transaction if possible</source>
        <translation>Trimite ca taxă zero dacă este posibil</translation>
    </message>
    <message>
        <source>(confirmation may take longer)</source>
        <translation>(confirmarea poate dura mai mult)</translation>
    </message>
    <message>
        <source>Send to multiple recipients at once</source>
        <translation>Trimite simultan către mai mulţi destinatari</translation>
    </message>
    <message>
        <source>Add &amp;Recipient</source>
        <translation>Adaugă destinata&amp;r</translation>
    </message>
    <message>
        <source>Clear all fields of the form.</source>
        <translation>Şterge toate cîmpurile formularului.</translation>
    </message>
    <message>
        <source>Dust:</source>
        <translation>Praf:</translation>
    </message>
    <message>
        <source>Clear &amp;All</source>
        <translation>Curăţă to&amp;ate</translation>
    </message>
    <message>
        <source>Balance:</source>
        <translation>Balanţă:</translation>
    </message>
    <message>
        <source>Confirm the send action</source>
        <translation>Confirmă operaţiunea de trimitere</translation>
    </message>
    <message>
        <source>S&amp;end</source>
        <translation>Trimit&amp;e</translation>
    </message>
    <message>
        <source>Confirm send coins</source>
        <translation>Confirmă trimiterea de monede</translation>
    </message>
    <message>
        <source>%1 to %2</source>
        <translation>%1 la %2</translation>
    </message>
    <message>
        <source>Copy quantity</source>
        <translation>Copiază cantitea</translation>
=======
>>>>>>> 9460771a
    </message>
    <message>
        <source>If this is activated, but the change address is empty or invalid, change will be sent to a newly generated address.</source>
        <translation>Dacă este activat, dar adresa de rest este goală sau nevalidă, restul va fi trimis la o adresă nou generată.</translation>
    </message>
    <message>
<<<<<<< HEAD
        <source>Copy fee</source>
        <translation>Copiază taxa</translation>
    </message>
    <message>
        <source>Copy after fee</source>
        <translation>Copiază după taxă</translation>
    </message>
    <message>
        <source>Copy bytes</source>
        <translation>Copiază octeţi</translation>
    </message>
    <message>
        <source>Copy priority</source>
        <translation>Copiază prioritatea</translation>
    </message>
    <message>
        <source>Copy change</source>
        <translation>Copiază rest</translation>
=======
        <source>Custom change address</source>
        <translation>Adresă personalizată de rest</translation>
    </message>
    <message>
        <source>Transaction Fee:</source>
        <translation>Taxă tranzacţie:</translation>
    </message>
    <message>
        <source>Choose...</source>
        <translation>Alegeţi...</translation>
    </message>
    <message>
        <source>per kilobyte</source>
        <translation>per kilooctet</translation>
    </message>
    <message>
        <source>Hide</source>
        <translation>Ascunde</translation>
    </message>
    <message>
        <source>total at least</source>
        <translation>total cel puţin</translation>
>>>>>>> 9460771a
    </message>
    <message>
        <source>Recommended:</source>
        <translation>Recomandat:</translation>
    </message>
    <message>
        <source>Custom:</source>
        <translation>Personalizat:</translation>
    </message>
    <message>
<<<<<<< HEAD
        <source>The amount to pay must be larger than 0.</source>
        <translation>Suma de plată trebuie să fie mai mare decît 0.</translation>
    </message>
    <message>
        <source>The amount exceeds your balance.</source>
        <translation>Suma depăşeşte soldul contului.</translation>
    </message>
    <message>
        <source>The total exceeds your balance when the %1 transaction fee is included.</source>
        <translation>Totalul depăşeşte soldul contului dacă se include şi plata taxei de %1.</translation>
    </message>
    <message>
        <source>Duplicate address found, can only send to each address once per send operation.</source>
        <translation>S-a descoperit o adresă duplicat.Se poate trimite către fiecare adresă doar o singură dată per operaţiune.</translation>
    </message>
    <message>
        <source>Transaction creation failed!</source>
        <translation>Creare tranzacţie nereuşită!</translation>
    </message>
    <message>
        <source>The transaction was rejected! This might happen if some of the coins in your wallet were already spent, such as if you used a copy of wallet.dat and coins were spent in the copy but not marked as spent here.</source>
        <translation>Tranzacţia a fost respinsă! Acest lucru se poate întîmpla dacă o parte din monedele tale din portofel au fost deja cheltuite, la fel ca şi cum aţi fi folosit o copie a wallet.dat şi monedele au fost cheltuite în copie, dar nu au fost marcate ca şi cheltuite şi aici.</translation>
    </message>
    <message>
        <source>Pay only the minimum fee of %1</source>
        <translation>Plăteşte doar taxa minimă de %1</translation>
    </message>
    <message>
        <source>Warning: Invalid Bitcoin address</source>
        <translation>Atenţie: Adresa bitcoin nevalidă!</translation>
=======
        <source>Confirmation time:</source>
        <translation>Timp confirmare:</translation>
    </message>
    <message>
        <source>normal</source>
        <translation>normal</translation>
    </message>
    <message>
        <source>fast</source>
        <translation>rapid</translation>
    </message>
    <message>
        <source>Send to multiple recipients at once</source>
        <translation>Trimite simultan către mai mulţi destinatari</translation>
    </message>
    <message>
        <source>Add &amp;Recipient</source>
        <translation>Adaugă destinata&amp;r</translation>
    </message>
    <message>
        <source>Clear all fields of the form.</source>
        <translation>Şterge toate cîmpurile formularului.</translation>
    </message>
    <message>
        <source>Dust:</source>
        <translation>Praf:</translation>
>>>>>>> 9460771a
    </message>
    <message>
        <source>Clear &amp;All</source>
        <translation>Curăţă to&amp;ate</translation>
    </message>
    <message>
<<<<<<< HEAD
        <source>Warning: Unknown change address</source>
        <translation>Atenţie: Adresă de rest necunoscută</translation>
    </message>
    <message>
        <source>Copy dust</source>
        <translation>Copiază praf</translation>
    </message>
    <message>
        <source>Are you sure you want to send?</source>
        <translation>Sigur doriţi să trimiteţi?</translation>
    </message>
    <message>
        <source>added as transaction fee</source>
        <translation>adăugat ca taxă de tranzacţie</translation>
=======
        <source>Balance:</source>
        <translation>Balanţă:</translation>
    </message>
    <message>
        <source>Confirm the send action</source>
        <translation>Confirmă operaţiunea de trimitere</translation>
    </message>
    <message>
        <source>S&amp;end</source>
        <translation>Trimit&amp;e</translation>
>>>>>>> 9460771a
    </message>
    </context>
<context>
    <name>SendCoinsEntry</name>
    <message>
        <source>A&amp;mount:</source>
        <translation>Su&amp;mă:</translation>
    </message>
    <message>
        <source>Pay &amp;To:</source>
        <translation>Plăteşte că&amp;tre:</translation>
<<<<<<< HEAD
    </message>
    <message>
        <source>Enter a label for this address to add it to your address book</source>
        <translation>Introduceţi o etichetă pentru această adresă pentru a fi adăugată în lista dvs. de adrese</translation>
=======
>>>>>>> 9460771a
    </message>
    <message>
        <source>&amp;Label:</source>
        <translation>&amp;Etichetă:</translation>
    </message>
    <message>
        <source>Choose previously used address</source>
        <translation>Alegeţi adrese folosite anterior</translation>
    </message>
    <message>
        <source>This is a normal payment.</source>
        <translation>Aceasta este o tranzacţie normală.</translation>
    </message>
    <message>
        <source>The Bitcoin address to send the payment to</source>
        <translation>Adresa bitcoin către care se face plata</translation>
    </message>
    <message>
        <source>Alt+A</source>
        <translation>Alt+A</translation>
    </message>
    <message>
        <source>Paste address from clipboard</source>
        <translation>Lipeşte adresa din clipboard</translation>
    </message>
    <message>
        <source>Alt+P</source>
        <translation>Alt+P</translation>
    </message>
    <message>
        <source>Remove this entry</source>
        <translation>Înlătură această intrare</translation>
    </message>
    <message>
        <source>Message:</source>
        <translation>Mesaj:</translation>
    </message>
    <message>
<<<<<<< HEAD
        <source>This is a verified payment request.</source>
        <translation>Aceasta este o cerere de plată verificată.</translation>
    </message>
    <message>
        <source>Enter a label for this address to add it to the list of used addresses</source>
        <translation>Introduceţi eticheta pentru ca această adresa să fie introdusă în lista de adrese folosite</translation>
    </message>
    <message>
        <source>A message that was attached to the bitcoin: URI which will be stored with the transaction for your reference. Note: This message will not be sent over the Bitcoin network.</source>
        <translation>un mesaj a fost ataşat la bitcoin: URI care va fi stocat cu tranzacţia pentru referinţa dvs. Notă: Acest mesaj nu va fi trimis către reţeaua bitcoin.</translation>
    </message>
    <message>
        <source>This is an unverified payment request.</source>
        <translation>Aceasta este o cerere de plata neverificată.</translation>
=======
        <source>Enter a label for this address to add it to the list of used addresses</source>
        <translation>Introduceţi eticheta pentru ca această adresa să fie introdusă în lista de adrese folosite</translation>
    </message>
    <message>
        <source>A message that was attached to the bitcoin: URI which will be stored with the transaction for your reference. Note: This message will not be sent over the Bitcoin network.</source>
        <translation>un mesaj a fost ataşat la bitcoin: URI care va fi stocat cu tranzacţia pentru referinţa dvs. Notă: Acest mesaj nu va fi trimis către reţeaua bitcoin.</translation>
>>>>>>> 9460771a
    </message>
    <message>
        <source>Pay To:</source>
        <translation>Plăteşte către:</translation>
    </message>
    <message>
        <source>Memo:</source>
        <translation>Memo:</translation>
    </message>
    </context>
<context>
    <name>SendConfirmationDialog</name>
    </context>
<context>
    <name>ShutdownWindow</name>
    <message>
<<<<<<< HEAD
        <source>Bitcoin Core is shutting down...</source>
        <translation>Nucleul Bitcoin se închide...</translation>
=======
        <source>%1 is shutting down...</source>
        <translation>%1 se închide</translation>
>>>>>>> 9460771a
    </message>
    <message>
        <source>Do not shut down the computer until this window disappears.</source>
        <translation>Nu închide calculatorul pînă ce această fereastră nu dispare.</translation>
    </message>
</context>
<context>
    <name>SignVerifyMessageDialog</name>
    <message>
        <source>Signatures - Sign / Verify a Message</source>
        <translation>Semnaturi - Semnează/verifică un mesaj</translation>
    </message>
    <message>
        <source>&amp;Sign Message</source>
        <translation>&amp;Semnează mesaj</translation>
    </message>
    <message>
<<<<<<< HEAD
        <source>You can sign messages with your addresses to prove you own them. Be careful not to sign anything vague, as phishing attacks may try to trick you into signing your identity over to them. Only sign fully-detailed statements you agree to.</source>
        <translation>Puteţi semna mesaje cu adresa dvs. pentru a demostra ca sînteti proprietarul lor. Aveţi grijă să nu semnaţi nimic vag, deoarece atacurile de tip phishing vă pot păcăli să le transferaţi identitatea. Semnaţi numai declaraţiile detaliate cu care sînteti de acord.</translation>
    </message>
    <message>
=======
>>>>>>> 9460771a
        <source>The Bitcoin address to sign the message with</source>
        <translation>Adresa cu care semnaţi mesajul</translation>
    </message>
    <message>
        <source>Choose previously used address</source>
        <translation>Alegeţi adrese folosite anterior</translation>
    </message>
    <message>
        <source>Alt+A</source>
        <translation>Alt+A</translation>
    </message>
    <message>
        <source>Paste address from clipboard</source>
        <translation>Lipeşte adresa copiată din clipboard</translation>
    </message>
    <message>
        <source>Alt+P</source>
        <translation>Alt+P</translation>
    </message>
    <message>
        <source>Enter the message you want to sign here</source>
        <translation>Introduceţi mesajul pe care vreţi să-l semnaţi, aici</translation>
    </message>
    <message>
        <source>Signature</source>
        <translation>Semnătură</translation>
    </message>
    <message>
        <source>Copy the current signature to the system clipboard</source>
        <translation>Copiază semnatura curentă în clipboard-ul sistemului</translation>
    </message>
    <message>
        <source>Sign the message to prove you own this Bitcoin address</source>
        <translation>Semnează mesajul pentru a dovedi ca deţineţi acestă adresă Bitcoin</translation>
    </message>
    <message>
        <source>Sign &amp;Message</source>
        <translation>Semnează &amp;mesaj</translation>
    </message>
    <message>
        <source>Reset all sign message fields</source>
        <translation>Resetează toate cîmpurile mesajelor semnate</translation>
    </message>
    <message>
        <source>Clear &amp;All</source>
        <translation>Curăţă to&amp;ate</translation>
    </message>
    <message>
        <source>&amp;Verify Message</source>
        <translation>&amp;Verifică mesaj</translation>
    </message>
    <message>
<<<<<<< HEAD
        <source>Enter the signing address, message (ensure you copy line breaks, spaces, tabs, etc. exactly) and signature below to verify the message. Be careful not to read more into the signature than what is in the signed message itself, to avoid being tricked by a man-in-the-middle attack.</source>
        <translation>Introduceţi adresa de semnatură, mesajul (asiguraţi-vă că aţi copiat spaţiile, taburile etc. exact) şi semnatura dedesubt pentru a verifica mesajul. Aveţi grijă să nu citiţi mai mult în semnatură decît mesajul în sine, pentru a evita să fiţi păcăliţi de un atac de tip man-in-the-middle.</translation>
    </message>
    <message>
=======
>>>>>>> 9460771a
        <source>The Bitcoin address the message was signed with</source>
        <translation>Introduceţi o adresă Bitcoin</translation>
    </message>
    <message>
        <source>Verify the message to ensure it was signed with the specified Bitcoin address</source>
        <translation>Verificaţi mesajul pentru a vă asigura că a fost semnat cu adresa Bitcoin specificată</translation>
    </message>
    <message>
        <source>Verify &amp;Message</source>
        <translation>Verifică &amp;mesaj</translation>
    </message>
    <message>
        <source>Reset all verify message fields</source>
        <translation>Resetează toate cîmpurile mesajelor semnate</translation>
<<<<<<< HEAD
    </message>
    <message>
        <source>Click "Sign Message" to generate signature</source>
        <translation>Faceţi clic pe "Semneaza msaj" pentru a genera semnătura</translation>
    </message>
    <message>
        <source>The entered address is invalid.</source>
        <translation>Adresa introdusă nu este validă</translation>
    </message>
    <message>
        <source>Please check the address and try again.</source>
        <translation>Vă rugăm verificaţi adresa şi încercaţi din nou.</translation>
    </message>
    <message>
        <source>The entered address does not refer to a key.</source>
        <translation>Adresa introdusă nu se referă la o cheie.</translation>
    </message>
    <message>
        <source>Wallet unlock was cancelled.</source>
        <translation>Blocarea portofelului a fost întreruptă.</translation>
    </message>
    <message>
        <source>Private key for the entered address is not available.</source>
        <translation>Cheia privată pentru adresa introdusă nu este validă.</translation>
    </message>
    <message>
        <source>Message signing failed.</source>
        <translation>Semnarea mesajului nu a reuşit.</translation>
    </message>
    <message>
        <source>Message signed.</source>
        <translation>Mesaj semnat.</translation>
    </message>
    <message>
        <source>The signature could not be decoded.</source>
        <translation>Această semnatură nu a putut fi decodată.</translation>
    </message>
    <message>
        <source>Please check the signature and try again.</source>
        <translation>Vă rugăm verificaţi semnătura şi încercaţi din nou.</translation>
    </message>
    <message>
        <source>The signature did not match the message digest.</source>
        <translation>Semnatura nu se potriveşte cu mesajul.</translation>
    </message>
    <message>
        <source>Message verification failed.</source>
        <translation>Verificarea mesajului nu a reuşit.</translation>
    </message>
    <message>
        <source>Message verified.</source>
        <translation>Mesaj verificat.</translation>
    </message>
</context>
<context>
    <name>SplashScreen</name>
    <message>
        <source>Bitcoin Core</source>
        <translation>Nucleul Bitcoin</translation>
    </message>
    <message>
        <source>The Bitcoin Core developers</source>
        <translation>Dezvoltatorii Nucleului Bitcoin</translation>
    </message>
    <message>
=======
    </message>
    </context>
<context>
    <name>SplashScreen</name>
    <message>
>>>>>>> 9460771a
        <source>[testnet]</source>
        <translation>[testnet]</translation>
    </message>
</context>
<context>
    <name>TrafficGraphWidget</name>
    <message>
        <source>KB/s</source>
        <translation>KB/s</translation>
    </message>
</context>
<context>
    <name>TransactionDesc</name>
<<<<<<< HEAD
    <message>
        <source>Open until %1</source>
        <translation>Deschis pînă la %1</translation>
    </message>
    <message>
        <source>conflicted</source>
        <translation>în conflict</translation>
    </message>
    <message>
        <source>%1/offline</source>
        <translation>%1/deconectat</translation>
    </message>
    <message>
        <source>%1/unconfirmed</source>
        <translation>%1/neconfirmat</translation>
    </message>
    <message>
        <source>%1 confirmations</source>
        <translation>%1 confirmări</translation>
    </message>
    <message>
        <source>Status</source>
        <translation>Stare</translation>
    </message>
    <message numerus="yes">
        <source>, broadcast through %n node(s)</source>
        <translation><numerusform>, distribuit prin %n nod</numerusform><numerusform>, distribuit prin %n noduri</numerusform><numerusform>, distribuit prin %n de noduri</numerusform></translation>
    </message>
    <message>
        <source>Date</source>
        <translation>Data</translation>
    </message>
    <message>
        <source>Source</source>
        <translation>Sursa</translation>
    </message>
    <message>
        <source>Generated</source>
        <translation>Generat</translation>
    </message>
    <message>
        <source>From</source>
        <translation>De la</translation>
    </message>
    <message>
        <source>To</source>
        <translation>Către</translation>
    </message>
    <message>
        <source>own address</source>
        <translation>adresa proprie</translation>
    </message>
    <message>
        <source>watch-only</source>
        <translation>doar-supraveghere</translation>
    </message>
    <message>
        <source>label</source>
        <translation>etichetă</translation>
    </message>
    <message>
        <source>Credit</source>
        <translation>Credit</translation>
    </message>
    <message numerus="yes">
        <source>matures in %n more block(s)</source>
        <translation><numerusform>se maturizează în încă %n bloc</numerusform><numerusform>se maturizează în încă %n blocuri</numerusform><numerusform>se maturizează în încă %n de blocuri</numerusform></translation>
    </message>
    <message>
        <source>not accepted</source>
        <translation>neacceptat</translation>
    </message>
    <message>
        <source>Debit</source>
        <translation>Debit</translation>
    </message>
    <message>
        <source>Total debit</source>
        <translation>Total debit</translation>
    </message>
    <message>
        <source>Total credit</source>
        <translation>Total credit</translation>
    </message>
    <message>
        <source>Transaction fee</source>
        <translation>Taxă tranzacţie</translation>
    </message>
    <message>
        <source>Net amount</source>
        <translation>Suma netă</translation>
    </message>
    <message>
        <source>Message</source>
        <translation>Mesaj</translation>
    </message>
    <message>
        <source>Comment</source>
        <translation>Comentariu</translation>
    </message>
    <message>
        <source>Transaction ID</source>
        <translation>ID-ul tranzacţie</translation>
    </message>
    <message>
        <source>Merchant</source>
        <translation>Comerciant</translation>
    </message>
    <message>
        <source>Generated coins must mature %1 blocks before they can be spent. When you generated this block, it was broadcast to the network to be added to the block chain. If it fails to get into the chain, its state will change to "not accepted" and it won't be spendable. This may occasionally happen if another node generates a block within a few seconds of yours.</source>
        <translation>Monezile generate trebuie să crească %1 blocuri înainte să poată fi cheltuite. Cînd aţi generat acest bloc, a fost transmis reţelei pentru a fi adaugat la lanţul de blocuri. Aceasta  se poate întîmpla ocazional dacă alt nod generează un bloc la numai cîteva secunde de al dvs.</translation>
    </message>
    <message>
        <source>Debug information</source>
        <translation>Informaţii pentru depanare</translation>
    </message>
    <message>
        <source>Transaction</source>
        <translation>Tranzacţie</translation>
    </message>
    <message>
        <source>Inputs</source>
        <translation>Intrări</translation>
    </message>
    <message>
        <source>Amount</source>
        <translation>Sumă</translation>
    </message>
    <message>
        <source>true</source>
        <translation>adevărat</translation>
    </message>
    <message>
        <source>false</source>
        <translation>fals</translation>
    </message>
    <message>
        <source>, has not been successfully broadcast yet</source>
        <translation>, nu s-a propagat încă</translation>
    </message>
    <message>
        <source>unknown</source>
        <translation>necunoscut</translation>
    </message>
</context>
<context>
    <name>TransactionDescDialog</name>
    <message>
        <source>Transaction details</source>
        <translation>Detaliile tranzacţiei</translation>
    </message>
    <message>
=======
    </context>
<context>
    <name>TransactionDescDialog</name>
    <message>
>>>>>>> 9460771a
        <source>This pane shows a detailed description of the transaction</source>
        <translation>Acest panou arată o descriere detaliată a tranzacţiei</translation>
    </message>
    </context>
<context>
    <name>TransactionTableModel</name>
<<<<<<< HEAD
    <message>
        <source>Date</source>
        <translation>Data</translation>
    </message>
    <message>
        <source>Type</source>
        <translation>Tip</translation>
    </message>
    <message>
        <source>Address</source>
        <translation>Adresă</translation>
    </message>
    <message>
        <source>Immature (%1 confirmations, will be available after %2)</source>
        <translation>Imatur (%1 confirmări, va fi disponibil după %2)</translation>
    </message>
    <message>
        <source>Open until %1</source>
        <translation>Deschis până la %1</translation>
    </message>
    <message>
        <source>Confirmed (%1 confirmations)</source>
        <translation>Confirmat (%1 confirmări)</translation>
    </message>
    <message>
        <source>This block was not received by any other nodes and will probably not be accepted!</source>
        <translation>Acest bloc nu a fost recepţionat de nici un alt nod şi probabil nu va fi acceptat!</translation>
    </message>
    <message>
        <source>Generated but not accepted</source>
        <translation>Generat dar neacceptat</translation>
    </message>
    <message>
        <source>Offline</source>
        <translation>Deconectat</translation>
    </message>
    <message>
        <source>Unconfirmed</source>
        <translation>Neconfirmat</translation>
    </message>
    <message>
        <source>Confirming (%1 of %2 recommended confirmations)</source>
        <translation>Confirmare (%1 din %2 confirmări recomandate)</translation>
    </message>
    <message>
        <source>Conflicted</source>
        <translation>În conflict</translation>
    </message>
    <message>
        <source>Received with</source>
        <translation>Recepţionat cu</translation>
    </message>
    <message>
        <source>Received from</source>
        <translation>Primit de la</translation>
    </message>
    <message>
        <source>Sent to</source>
        <translation>Trimis către</translation>
    </message>
    <message>
        <source>Payment to yourself</source>
        <translation>Plată către dvs.</translation>
    </message>
    <message>
        <source>Mined</source>
        <translation>Minerit</translation>
    </message>
    <message>
        <source>watch-only</source>
        <translation>doar-supraveghere</translation>
    </message>
    <message>
        <source>(n/a)</source>
        <translation>indisponibil</translation>
    </message>
    <message>
        <source>Transaction status. Hover over this field to show number of confirmations.</source>
        <translation>Starea tranzacţiei. Treceţi cu mouse-ul peste acest cîmp pentru afişarea numărului de confirmări.</translation>
    </message>
    <message>
        <source>Date and time that the transaction was received.</source>
        <translation>Data şi ora la care a fost recepţionată tranzacţia.</translation>
    </message>
    <message>
        <source>Type of transaction.</source>
        <translation>Tipul tranzacţiei.</translation>
    </message>
    <message>
        <source>Whether or not a watch-only address is involved in this transaction.</source>
        <translation>Indiferent dacă sau nu o adresă doar-suăpraveghere este implicată în această tranzacţie.</translation>
    </message>
    <message>
        <source>Destination address of transaction.</source>
        <translation>Adresa de destinaţie a tranzacţiei.</translation>
    </message>
    <message>
        <source>Amount removed from or added to balance.</source>
        <translation>Suma extrasă sau adăugată la sold.</translation>
    </message>
</context>
<context>
    <name>TransactionView</name>
    <message>
        <source>All</source>
        <translation>Toate</translation>
    </message>
    <message>
        <source>Today</source>
        <translation>Astăzi</translation>
    </message>
    <message>
        <source>This week</source>
        <translation>Săptămîna aceasta</translation>
    </message>
    <message>
        <source>This month</source>
        <translation>Luna aceasta</translation>
    </message>
    <message>
        <source>Last month</source>
        <translation>Luna trecută</translation>
    </message>
    <message>
        <source>This year</source>
        <translation>Anul acesta</translation>
    </message>
    <message>
        <source>Range...</source>
        <translation>Interval...</translation>
    </message>
    <message>
        <source>Received with</source>
        <translation>Recepţionat cu</translation>
    </message>
    <message>
        <source>Sent to</source>
        <translation>Trimis către</translation>
    </message>
    <message>
        <source>To yourself</source>
        <translation>Către dvs.</translation>
    </message>
    <message>
        <source>Mined</source>
        <translation>Minerit</translation>
    </message>
    <message>
        <source>Other</source>
        <translation>Altele</translation>
    </message>
    <message>
        <source>Enter address or label to search</source>
        <translation>Introduceţi adresa sau eticheta pentru căutare</translation>
    </message>
    <message>
        <source>Min amount</source>
        <translation>Suma minimă</translation>
    </message>
    <message>
        <source>Copy address</source>
        <translation>Copiază adresa</translation>
    </message>
    <message>
        <source>Copy label</source>
        <translation>Copiază eticheta</translation>
    </message>
    <message>
        <source>Copy amount</source>
        <translation>Copiază suma</translation>
    </message>
    <message>
        <source>Copy transaction ID</source>
        <translation>Copiază ID tranzacţie</translation>
    </message>
    <message>
        <source>Edit label</source>
        <translation>Editează eticheta</translation>
    </message>
    <message>
        <source>Show transaction details</source>
        <translation>Arată detaliile tranzacţiei</translation>
    </message>
    <message>
        <source>Export Transaction History</source>
        <translation>Export istoric tranzacţii</translation>
    </message>
    <message>
        <source>Watch-only</source>
        <translation>Doar-supraveghere</translation>
    </message>
    <message>
        <source>Exporting Failed</source>
        <translation>Export nereuşit</translation>
    </message>
    <message>
        <source>There was an error trying to save the transaction history to %1.</source>
        <translation>S-a produs o eroare la salvarea istoricului tranzacţiilor la %1.</translation>
    </message>
    <message>
        <source>Exporting Successful</source>
        <translation>Export reuşit</translation>
    </message>
    <message>
        <source>The transaction history was successfully saved to %1.</source>
        <translation>Istoricul tranzacţiilor a fost salvat cu succes la %1.</translation>
    </message>
    <message>
        <source>Comma separated file (*.csv)</source>
        <translation>Fişier text cu valori separate prin virgulă (*.csv)</translation>
    </message>
    <message>
        <source>Confirmed</source>
        <translation>Confirmat</translation>
    </message>
    <message>
        <source>Date</source>
        <translation>Data</translation>
    </message>
    <message>
        <source>Type</source>
        <translation>Tip</translation>
    </message>
    <message>
        <source>Label</source>
        <translation>Etichetă</translation>
    </message>
    <message>
        <source>Address</source>
        <translation>Adresă</translation>
    </message>
    <message>
        <source>ID</source>
        <translation>ID</translation>
    </message>
    <message>
        <source>Range:</source>
        <translation>Interval:</translation>
    </message>
    <message>
        <source>to</source>
        <translation>către</translation>
    </message>
</context>
<context>
    <name>UnitDisplayStatusBarControl</name>
    <message>
        <source>Unit to show amounts in. Click to select another unit.</source>
        <translation>Unitatea în care sînt arătate sumele. Faceţi clic pentru a selecta o altă unitate.</translation>
    </message>
</context>
=======
    </context>
<context>
    <name>TransactionView</name>
    </context>
>>>>>>> 9460771a
<context>
    <name>UnitDisplayStatusBarControl</name>
    <message>
<<<<<<< HEAD
        <source>No wallet has been loaded.</source>
        <translation>Nu a fost încărcat nici un portofel.</translation>
=======
        <source>Unit to show amounts in. Click to select another unit.</source>
        <translation>Unitatea în care sînt arătate sumele. Faceţi clic pentru a selecta o altă unitate.</translation>
>>>>>>> 9460771a
    </message>
</context>
<context>
    <name>WalletFrame</name>
    </context>
<context>
    <name>WalletModel</name>
<<<<<<< HEAD
    <message>
        <source>Send Coins</source>
        <translation>Trimitere bitcoin</translation>
    </message>
</context>
<context>
    <name>WalletView</name>
    <message>
        <source>&amp;Export</source>
        <translation>&amp;Export</translation>
    </message>
    <message>
        <source>Export the data in the current tab to a file</source>
        <translation>Exportă datele din tab-ul curent într-un fişier</translation>
    </message>
    <message>
        <source>Backup Wallet</source>
        <translation>Copie de siguranţă portofel</translation>
    </message>
    <message>
        <source>Wallet Data (*.dat)</source>
        <translation>Date portofel (*.dat)</translation>
    </message>
    <message>
        <source>Backup Failed</source>
        <translation>Copierea de siguranţă nu a reuşit</translation>
    </message>
    <message>
        <source>There was an error trying to save the wallet data to %1.</source>
        <translation>S-a produs o eroare la salvarea datelor portofelului la %1.</translation>
    </message>
    <message>
        <source>The wallet data was successfully saved to %1.</source>
        <translation>Datele portofelului s-au salvat cu succes la %1.</translation>
    </message>
    <message>
        <source>Backup Successful</source>
        <translation>Copie de siguranţă efectuată cu succes</translation>
    </message>
</context>
=======
    </context>
<context>
    <name>WalletView</name>
    </context>
>>>>>>> 9460771a
<context>
    <name>bitcoin-core</name>
    <message>
        <source>Options:</source>
        <translation>Opţiuni:</translation>
    </message>
    <message>
        <source>Specify data directory</source>
        <translation>Specificaţi dosarul de date</translation>
    </message>
    <message>
        <source>Connect to a node to retrieve peer addresses, and disconnect</source>
        <translation>Se conectează la un nod pentru a obţine adresele partenerilor, şi apoi se deconectează</translation>
    </message>
    <message>
        <source>Specify your own public address</source>
        <translation>Specificaţi adresa dvs. publică</translation>
    </message>
    <message>
        <source>Accept command line and JSON-RPC commands</source>
        <translation>Acceptă comenzi din linia de comandă şi comenzi JSON-RPC</translation>
    </message>
    <message>
        <source>Run in the background as a daemon and accept commands</source>
        <translation>Rulează în fundal ca un demon şi acceptă comenzi</translation>
<<<<<<< HEAD
    </message>
    <message>
        <source>Use the test network</source>
        <translation>Utilizează reţeaua de test</translation>
=======
>>>>>>> 9460771a
    </message>
    <message>
        <source>Accept connections from outside (default: 1 if no -proxy or -connect)</source>
        <translation>Acceptă conexiuni din afară (implicit: 1 dacă nu se foloseşte -proxy sau -connect)</translation>
    </message>
    <message>
<<<<<<< HEAD
        <source>Bind to given address and always listen on it. Use [host]:port notation for IPv6</source>
        <translation>Ataşaţi adresei date şi ascultaţi totdeauna pe ea. Folosiţi notaţia [host]:port pentru IPv6</translation>
    </message>
    <message>
        <source>Distributed under the MIT software license, see the accompanying file COPYING or &lt;http://www.opensource.org/licenses/mit-license.php&gt;.</source>
        <translation>Distribuit sub licenţa de programe MIT/X11, vezi fişierul însoţitor COPYING sau &lt;http://www.opensource.org/licenses/mit-license.php&gt;.</translation>
    </message>
    <message>
        <source>Enter regression test mode, which uses a special chain in which blocks can be solved instantly.</source>
        <translation>Iniţiază modul de test regresie, care foloseşte un lanţ special în care blocurile pot fi rezolvate instantaneu.</translation>
=======
        <source>Bitcoin Core</source>
        <translation>Nucleul Bitcoin</translation>
    </message>
    <message>
        <source>Bind to given address and always listen on it. Use [host]:port notation for IPv6</source>
        <translation>Ataşaţi adresei date şi ascultaţi totdeauna pe ea. Folosiţi notaţia [host]:port pentru IPv6</translation>
    </message>
    <message>
        <source>Distributed under the MIT software license, see the accompanying file COPYING or &lt;http://www.opensource.org/licenses/mit-license.php&gt;.</source>
        <translation>Distribuit sub licenţa de programe MIT/X11, vezi fişierul însoţitor COPYING sau &lt;http://www.opensource.org/licenses/mit-license.php&gt;.</translation>
>>>>>>> 9460771a
    </message>
    <message>
        <source>Execute command when a wallet transaction changes (%s in cmd is replaced by TxID)</source>
        <translation>Execută comanda cînd o tranzacţie a portofelului se schimbă (%s în cmd este înlocuit de TxID)</translation>
<<<<<<< HEAD
    </message>
    <message>
        <source>In this mode -genproclimit controls how many blocks are generated immediately.</source>
        <translation>În acest mod -genproclimit controlează cîte blocuri sînt generate imediat.</translation>
    </message>
    <message>
        <source>Set the number of script verification threads (%u to %d, 0 = auto, &lt;0 = leave that many cores free, default: %d)</source>
        <translation>Setează numărul de thread-uri de verificare a script-urilor (%u la %d, 0 = auto, &lt;0 = lasă atîtea nuclee libere, implicit: %d)</translation>
    </message>
    <message>
        <source>This is a pre-release test build - use at your own risk - do not use for mining or merchant applications</source>
        <translation>Aceasta este o versiune de test preliminară - vă asumaţi riscul folosind-o - nu folosiţi pentru minerit sau aplicaţiile comercianţilor</translation>
    </message>
    <message>
        <source>Unable to bind to %s on this computer. Bitcoin Core is probably already running.</source>
        <translation>Nu se poate lega la %s pe acest calculator. Nucleul Bitcoin probabil deja rulează.</translation>
    </message>
    <message>
        <source>Warning: -paytxfee is set very high! This is the transaction fee you will pay if you send a transaction.</source>
        <translation>Atenţie: setarea -paytxfee este foarte mare! Aceasta este taxa tranzacţiei pe care o veţi plăti dacă trimiteţi o tranzacţie.</translation>
=======
    </message>
    <message>
        <source>Set the number of script verification threads (%u to %d, 0 = auto, &lt;0 = leave that many cores free, default: %d)</source>
        <translation>Setează numărul de thread-uri de verificare a script-urilor (%u la %d, 0 = auto, &lt;0 = lasă atîtea nuclee libere, implicit: %d)</translation>
    </message>
    <message>
        <source>This is a pre-release test build - use at your own risk - do not use for mining or merchant applications</source>
        <translation>Aceasta este o versiune de test preliminară - vă asumaţi riscul folosind-o - nu folosiţi pentru minerit sau aplicaţiile comercianţilor</translation>
>>>>>>> 9460771a
    </message>
    <message>
        <source>Warning: The network does not appear to fully agree! Some miners appear to be experiencing issues.</source>
        <translation>Atenţie: Reţeaua nu pare să fie de acord în totalitate! Aparent nişte mineri au probleme.</translation>
    </message>
    <message>
        <source>Warning: We do not appear to fully agree with our peers! You may need to upgrade, or other nodes may need to upgrade.</source>
        <translation>Atenţie: Aparent, nu sîntem de acord cu toţi partenerii noştri! Va trebui să faceţi o actualizare, sau alte noduri necesită actualizare.</translation>
<<<<<<< HEAD
    </message>
    <message>
        <source>Warning: error reading wallet.dat! All keys read correctly, but transaction data or address book entries might be missing or incorrect.</source>
        <translation>Atenţie: eroare la citirea fişierului wallet.dat! Toate cheile sînt citite corect, dar datele tranzactiei sau anumite intrări din agenda sînt incorecte sau lipsesc.</translation>
    </message>
    <message>
        <source>Warning: wallet.dat corrupt, data salvaged! Original wallet.dat saved as wallet.{timestamp}.bak in %s; if your balance or transactions are incorrect you should restore from a backup.</source>
        <translation>Atenţie: fişierul wallet.dat este corupt, date salvate! Fişierul original wallet.dat a fost salvat ca wallet.{timestamp}.bak in %s; dacă balansul sau tranzactiile sînt incorecte ar trebui să restauraţi dintr-o copie de siguranţă.</translation>
    </message>
    <message>
        <source>(default: 1)</source>
        <translation>(iniţial: 1)</translation>
=======
>>>>>>> 9460771a
    </message>
    <message>
        <source>&lt;category&gt; can be:</source>
        <translation>&lt;category&gt; poate fi:</translation>
    </message>
    <message>
<<<<<<< HEAD
        <source>Attempt to recover private keys from a corrupt wallet.dat</source>
        <translation>Încercare de recuperare a cheilor private dintr-un wallet.dat corupt</translation>
    </message>
    <message>
=======
>>>>>>> 9460771a
        <source>Block creation options:</source>
        <translation>Opţiuni creare bloc:</translation>
    </message>
    <message>
        <source>Connect only to the specified node(s)</source>
        <translation>Conectare doar la nod(urile) specificate</translation>
    </message>
    <message>
        <source>Connection options:</source>
        <translation>Opţiuni conexiune:</translation>
    </message>
    <message>
        <source>Corrupted block database detected</source>
        <translation>Bloc defect din baza de date detectat</translation>
    </message>
    <message>
        <source>Debugging/Testing options:</source>
        <translation>Opţiuni Depanare/Test:</translation>
    </message>
    <message>
<<<<<<< HEAD
        <source>Discover own IP address (default: 1 when listening and no -externalip)</source>
        <translation>Descoperă propria adresă IP (inţial: 1)</translation>
    </message>
    <message>
=======
>>>>>>> 9460771a
        <source>Do not load the wallet and disable wallet RPC calls</source>
        <translation>Nu încarcă portofelul şi dezactivează solicitările portofel RPC</translation>
    </message>
    <message>
        <source>Do you want to rebuild the block database now?</source>
        <translation>Doriţi să reconstruiţi baza de date blocuri acum?</translation>
    </message>
    <message>
        <source>Error initializing block database</source>
        <translation>Eroare la iniţializarea bazei de date de blocuri</translation>
    </message>
    <message>
        <source>Error initializing wallet database environment %s!</source>
        <translation>Eroare la iniţializarea mediului de bază de date a portofelului %s!</translation>
    </message>
    <message>
        <source>Error loading block database</source>
        <translation>Eroare la încărcarea bazei de date de blocuri</translation>
    </message>
    <message>
        <source>Error opening block database</source>
        <translation>Eroare la deschiderea bazei de date de blocuri</translation>
    </message>
    <message>
        <source>Error: Disk space is low!</source>
        <translation>Eroare: Spaţiu pe disc redus!</translation>
    </message>
    <message>
        <source>Failed to listen on any port. Use -listen=0 if you want this.</source>
        <translation>Nu s-a reuşit ascultarea pe orice port. Folosiţi -listen=0 dacă vreţi asta.</translation>
    </message>
    <message>
<<<<<<< HEAD
        <source>If &lt;category&gt; is not supplied, output all debugging information.</source>
        <translation>Dacă &lt;category&gt; nu este furnizat, produce toate informaţiile de depanare.</translation>
    </message>
    <message>
=======
>>>>>>> 9460771a
        <source>Importing...</source>
        <translation>Import...</translation>
    </message>
    <message>
        <source>Incorrect or no genesis block found. Wrong datadir for network?</source>
        <translation>Incorect sau nici un bloc de geneza găsit. Directorul de retea greşit?</translation>
    </message>
    <message>
        <source>Invalid -onion address: '%s'</source>
        <translation>Adresa -onion nevalidă: '%s'</translation>
    </message>
    <message>
        <source>Not enough file descriptors available.</source>
        <translation>Nu sînt destule descriptoare disponibile.</translation>
<<<<<<< HEAD
    </message>
    <message>
        <source>Only connect to nodes in network &lt;net&gt; (ipv4, ipv6 or onion)</source>
        <translation>Se conectează doar la noduri în reţeaua &lt;net&gt; (ipv4, ipv6 sau onion)</translation>
    </message>
    <message>
        <source>Rebuild block chain index from current blk000??.dat files</source>
        <translation>Reconstruirea indexului lanţului de bloc din fişierele actuale blk000???.dat</translation>
=======
    </message>
    <message>
        <source>Only connect to nodes in network &lt;net&gt; (ipv4, ipv6 or onion)</source>
        <translation>Se conectează doar la noduri în reţeaua &lt;net&gt; (ipv4, ipv6 sau onion)</translation>
>>>>>>> 9460771a
    </message>
    <message>
        <source>Set database cache size in megabytes (%d to %d, default: %d)</source>
        <translation>Setează mărimea bazei de date cache în megaocteţi (%d la %d, implicit: %d)</translation>
    </message>
    <message>
        <source>Set maximum block size in bytes (default: %d)</source>
        <translation>Setaţi dimensiunea maximă a unui bloc în bytes (implicit: %d)</translation>
    </message>
    <message>
        <source>Specify wallet file (within data directory)</source>
        <translation>Specifică fişierul portofel (în dosarul de date)</translation>
    </message>
    <message>
<<<<<<< HEAD
        <source>This is intended for regression testing tools and app development.</source>
        <translation>Este folosită pentru programe de testare a regresiei în algoritmi şi dezvoltare de alte aplicaţii.</translation>
    </message>
    <message>
=======
>>>>>>> 9460771a
        <source>Use UPnP to map the listening port (default: %u)</source>
        <translation>Foloseşte mapare UPnP pentru asculatere port (implicit: %u)</translation>
    </message>
    <message>
        <source>Verifying blocks...</source>
        <translation>Se verifică blocurile...</translation>
    </message>
    <message>
        <source>Verifying wallet...</source>
        <translation>Se verifică portofelul...</translation>
    </message>
    <message>
        <source>Wallet %s resides outside data directory %s</source>
        <translation>Portofelul %s se află în afara dosarului de date %s</translation>
    </message>
    <message>
        <source>Wallet options:</source>
        <translation>Opţiuni portofel:</translation>
<<<<<<< HEAD
    </message>
    <message>
        <source>You need to rebuild the database using -reindex to change -txindex</source>
        <translation>Trebuie să reconstruiţi baza de date folosind -reindex pentru a schimba -txindex</translation>
    </message>
    <message>
        <source>Imports blocks from external blk000??.dat file</source>
        <translation>Importă blocuri dintr-un fişier extern blk000??.dat</translation>
    </message>
    <message>
        <source>Allow JSON-RPC connections from specified source. Valid for &lt;ip&gt; are a single IP (e.g. 1.2.3.4), a network/netmask (e.g. 1.2.3.4/255.255.255.0) or a network/CIDR (e.g. 1.2.3.4/24). This option can be specified multiple times</source>
        <translation>Permite conexiunile JSON-RPC din sursa specificată. Valid pentru &lt;ip&gt; sînt IP singulare (ex. 1.2.3.4), o reţea/mască-reţea (ex. 1.2.3.4/255.255.255.0) sau o reţea/CIDR (ex. 1.2.3.4/24). Această opţiune poate fi specificată de mai multe ori</translation>
    </message>
    <message>
        <source>An error occurred while setting up the RPC address %s port %u for listening: %s</source>
        <translation>A apărut o eroare la setarea adresei RPC %s portul %u pentru ascultare: %s</translation>
    </message>
    <message>
        <source>Cannot obtain a lock on data directory %s. Bitcoin Core is probably already running.</source>
        <translation>Nu se poate obţine blocarea folderului cu date %s. Nucleul Bitcoin probabil deja rulează.</translation>
    </message>
    <message>
        <source>Execute command when a relevant alert is received or we see a really long fork (%s in cmd is replaced by message)</source>
        <translation>Execută comanda cînd o alertă relevantă este primită sau vedem o bifurcaţie foarte lungă (%s în cmd este înlocuit de mesaj)</translation>
    </message>
    <message>
        <source>Set maximum size of high-priority/low-fee transactions in bytes (default: %d)</source>
        <translation>Setează mărimea pentru tranzacţiile prioritare/taxe mici în octeţi (implicit: %d)</translation>
    </message>
    <message>
=======
    </message>
    <message>
        <source>Allow JSON-RPC connections from specified source. Valid for &lt;ip&gt; are a single IP (e.g. 1.2.3.4), a network/netmask (e.g. 1.2.3.4/255.255.255.0) or a network/CIDR (e.g. 1.2.3.4/24). This option can be specified multiple times</source>
        <translation>Permite conexiunile JSON-RPC din sursa specificată. Valid pentru &lt;ip&gt; sînt IP singulare (ex. 1.2.3.4), o reţea/mască-reţea (ex. 1.2.3.4/255.255.255.0) sau o reţea/CIDR (ex. 1.2.3.4/24). Această opţiune poate fi specificată de mai multe ori</translation>
    </message>
    <message>
        <source>Execute command when a relevant alert is received or we see a really long fork (%s in cmd is replaced by message)</source>
        <translation>Execută comanda cînd o alertă relevantă este primită sau vedem o bifurcaţie foarte lungă (%s în cmd este înlocuit de mesaj)</translation>
    </message>
    <message>
        <source>Set maximum size of high-priority/low-fee transactions in bytes (default: %d)</source>
        <translation>Setează mărimea pentru tranzacţiile prioritare/taxe mici în octeţi (implicit: %d)</translation>
    </message>
    <message>
>>>>>>> 9460771a
        <source>This product includes software developed by the OpenSSL Project for use in the OpenSSL Toolkit &lt;https://www.openssl.org/&gt; and cryptographic software written by Eric Young and UPnP software written by Thomas Bernard.</source>
        <translation>Acest produs include programe dezvoltate de către Proiectul OpenSSL pentru a fi folosite în OpenSSL Toolkit &lt;https://www.openssl.org/&gt; şi programe criptografice scrise de către Eric Young şi programe UPnP scrise de către Thomas Bernard.</translation>
    </message>
    <message>
<<<<<<< HEAD
=======
        <source>(default: %u)</source>
        <translation>(implicit: %u)</translation>
    </message>
    <message>
>>>>>>> 9460771a
        <source>Accept public REST requests (default: %u)</source>
        <translation>Acceptă cererile publice REST (implicit: %u)</translation>
    </message>
    <message>
<<<<<<< HEAD
        <source>Connect through SOCKS5 proxy</source>
        <translation>Conectare prin proxy SOCKS5</translation>
    </message>
    <message>
        <source>Copyright (C) 2009-%i The Bitcoin Core Developers</source>
        <translation>Copyright (C) 2009-%i Dezvoltatorii Bitcoin</translation>
=======
        <source>Automatically create Tor hidden service (default: %d)</source>
        <translation>Crează automat un serviciu Tor ascuns (implicit: %d)</translation>
    </message>
    <message>
        <source>Connect through SOCKS5 proxy</source>
        <translation>Conectare prin proxy SOCKS5</translation>
>>>>>>> 9460771a
    </message>
    <message>
        <source>Error reading from database, shutting down.</source>
        <translation>Eroare la citirea bazei de date. Oprire.</translation>
<<<<<<< HEAD
    </message>
    <message>
        <source>Error: Unsupported argument -tor found, use -onion.</source>
        <translation>Eroare: Argument nesuportat -tor găsit, folosiţi -onion.</translation>
    </message>
    <message>
        <source>Fee (in BTC/kB) to add to transactions you send (default: %s)</source>
        <translation>Taxa (în BTC/kB) de adăugat la tranzacţiile pe care le trimiteţi(implicit: %s)</translation>
=======
>>>>>>> 9460771a
    </message>
    <message>
        <source>Information</source>
        <translation>Informaţie</translation>
    </message>
    <message>
<<<<<<< HEAD
        <source>Initialization sanity check failed. Bitcoin Core is shutting down.</source>
        <translation>Nu s-a reuşit iniţierea verificării sănătăţii. Nucleul Bitcoin se opreşte.</translation>
    </message>
    <message>
        <source>Invalid amount for -maxtxfee=&lt;amount&gt;: '%s'</source>
        <translation>Sumă nevalidă pentru -maxtxfee=&lt;suma&gt;: '%s'</translation>
    </message>
    <message>
        <source>Invalid amount for -minrelaytxfee=&lt;amount&gt;: '%s'</source>
        <translation>Sumă nevalidă pentru -minrelaytxfee=&lt;suma&gt;:'%s'</translation>
    </message>
    <message>
        <source>Invalid amount for -mintxfee=&lt;amount&gt;: '%s'</source>
        <translation>Sumă nevalidă pentru -mintxfee=&lt;suma&gt;: '%s'</translation>
    </message>
    <message>
        <source>Invalid amount for -paytxfee=&lt;amount&gt;: '%s' (must be at least %s)</source>
        <translation>Sumă nevalidă pentru -paytxfee=&lt;suma&gt;: '%s' (trebuie să fie cel puţin %s)</translation>
    </message>
    <message>
        <source>Invalid netmask specified in -whitelist: '%s'</source>
        <translation>Mască reţea nevalidă specificată în -whitelist: '%s'</translation>
    </message>
    <message>
        <source>Need to specify a port with -whitebind: '%s'</source>
        <translation>Trebuie să specificaţi un port cu -whitebind: '%s'</translation>
    </message>
    <message>
        <source>RPC SSL options: (see the Bitcoin Wiki for SSL setup instructions)</source>
        <translation>Opţiuni RPC SSL: (vedeţi Wiki Bitcoin pentru intrucţiunile de setare SSL)</translation>
    </message>
    <message>
        <source>RPC server options:</source>
        <translation>Opţiuni server RPC:</translation>
    </message>
    <message>
        <source>RPC support for HTTP persistent connections (default: %d)</source>
        <translation>RPC suportă pentru HTTP conexiuni persistente (implicit: %d)</translation>
    </message>
    <message>
        <source>Randomly drop 1 of every &lt;n&gt; network messages</source>
        <translation>Aleator sccapă 1 din fiecare &lt;n&gt; mesaje ale reţelei</translation>
    </message>
    <message>
        <source>Randomly fuzz 1 of every &lt;n&gt; network messages</source>
        <translation>Aleator aproximează 1 din fiecare &lt;n&gt; mesaje ale reţelei</translation>
=======
        <source>Invalid amount for -paytxfee=&lt;amount&gt;: '%s' (must be at least %s)</source>
        <translation>Sumă nevalidă pentru -paytxfee=&lt;suma&gt;: '%s' (trebuie să fie cel puţin %s)</translation>
    </message>
    <message>
        <source>Invalid netmask specified in -whitelist: '%s'</source>
        <translation>Mască reţea nevalidă specificată în -whitelist: '%s'</translation>
    </message>
    <message>
        <source>Need to specify a port with -whitebind: '%s'</source>
        <translation>Trebuie să specificaţi un port cu -whitebind: '%s'</translation>
    </message>
    <message>
        <source>RPC server options:</source>
        <translation>Opţiuni server RPC:</translation>
>>>>>>> 9460771a
    </message>
    <message>
        <source>Send trace/debug info to console instead of debug.log file</source>
        <translation>Trimite informaţiile trace/debug la consolă în locul fişierului debug.log</translation>
    </message>
    <message>
        <source>Send transactions as zero-fee transactions if possible (default: %u)</source>
        <translation>Trimitere tranzacţii ca tranzacţii taxă-zero dacă este posibil (implicit: %u)</translation>
    </message>
    <message>
        <source>Show all debugging options (usage: --help -help-debug)</source>
        <translation>Arată toate opţiunile de depanare (uz: --help -help-debug)</translation>
    </message>
    <message>
        <source>Shrink debug.log file on client startup (default: 1 when no -debug)</source>
        <translation>Micşorează fişierul debug.log la pornirea clientului (implicit: 1 cînd nu se foloseşte -debug)</translation>
    </message>
    <message>
        <source>Signing transaction failed</source>
        <translation>Nu s-a reuşit semnarea tranzacţiei</translation>
    </message>
    <message>
        <source>This is experimental software.</source>
        <translation>Acesta este un program experimental.</translation>
    </message>
    <message>
        <source>Transaction amount too small</source>
        <translation>Suma tranzacţionată este prea mică</translation>
    </message>
    <message>
        <source>Transaction amounts must be positive</source>
        <translation>Sumele tranzacţionate trebuie să fie pozitive</translation>
    </message>
    <message>
        <source>Transaction too large for fee policy</source>
        <translation>Tranzacţie prea mare pentru politică gratis</translation>
    </message>
    <message>
        <source>Transaction too large</source>
        <translation>Tranzacţie prea mare</translation>
<<<<<<< HEAD
    </message>
    <message>
        <source>Unable to bind to %s on this computer (bind returned error %s)</source>
        <translation>Nu se poate lega la %s pe acest calculator. (Legarea a întors eroarea %s)</translation>
    </message>
    <message>
        <source>Use UPnP to map the listening port (default: 1 when listening)</source>
        <translation>Foloseşte UPnP pentru a vedea porturile (implicit: 1 cînd ascultă)</translation>
=======
    </message>
    <message>
        <source>Unable to bind to %s on this computer (bind returned error %s)</source>
        <translation>Nu se poate lega la %s pe acest calculator. (Legarea a întors eroarea %s)</translation>
>>>>>>> 9460771a
    </message>
    <message>
        <source>Username for JSON-RPC connections</source>
        <translation>Utilizator pentru conexiunile JSON-RPC</translation>
    </message>
    <message>
        <source>Wallet needed to be rewritten: restart Bitcoin Core to complete</source>
        <translation>Portofelul necesită rescrierea: reporniţi Nucleul Bitcoin pentru completare</translation>
    </message>
    <message>
        <source>Warning</source>
        <translation>Avertisment</translation>
<<<<<<< HEAD
    </message>
    <message>
        <source>Warning: This version is obsolete, upgrade required!</source>
        <translation>Atenţie: această versiune este depăşită, este necesară actualizarea!</translation>
    </message>
    <message>
        <source>Warning: Unsupported argument -benchmark ignored, use -debug=bench.</source>
        <translation>Avertisment: Argument nesuportat -benchmark ignorat, folosiţi -debug=bench.</translation>
    </message>
    <message>
        <source>Warning: Unsupported argument -debugnet ignored, use -debug=net.</source>
        <translation>Avertisment: Argument nesuportat -debugnet ignorat, folosiţi -debug=net.</translation>
    </message>
    <message>
        <source>Zapping all transactions from wallet...</source>
        <translation>Şterge toate tranzacţiile din portofel...</translation>
    </message>
    <message>
        <source>on startup</source>
        <translation>la pornire</translation>
    </message>
    <message>
        <source>wallet.dat corrupt, salvage failed</source>
        <translation>wallet.dat corupt, salvare nereuşită</translation>
=======
    </message>
    <message>
        <source>Zapping all transactions from wallet...</source>
        <translation>Şterge toate tranzacţiile din portofel...</translation>
>>>>>>> 9460771a
    </message>
    <message>
        <source>Password for JSON-RPC connections</source>
        <translation>Parola pentru conexiunile JSON-RPC</translation>
    </message>
    <message>
        <source>Execute command when the best block changes (%s in cmd is replaced by block hash)</source>
        <translation>Execută comanda cînd cel mai bun bloc se modifică (%s în cmd este înlocuit cu hash-ul blocului)</translation>
<<<<<<< HEAD
    </message>
    <message>
        <source>Upgrade wallet to latest format</source>
        <translation>Actualizează portofelul la ultimul format</translation>
    </message>
    <message>
        <source>Rescan the block chain for missing wallet transactions</source>
        <translation>Rescanează lanţul de bloc pentru tranzacţiile portofel lipsă</translation>
    </message>
    <message>
        <source>Use OpenSSL (https) for JSON-RPC connections</source>
        <translation>Foloseşte OpenSSL (https) pentru conexiunile JSON-RPC</translation>
    </message>
    <message>
        <source>This help message</source>
        <translation>Acest mesaj de ajutor</translation>
=======
>>>>>>> 9460771a
    </message>
    <message>
        <source>Allow DNS lookups for -addnode, -seednode and -connect</source>
        <translation>Permite căutări DNS pentru -addnode, -seednode şi -connect</translation>
    </message>
    <message>
        <source>Loading addresses...</source>
        <translation>Încărcare adrese...</translation>
    </message>
    <message>
        <source>Output debugging information (default: %u, supplying &lt;category&gt; is optional)</source>
        <translation>Produce toate informaţiile de depanare (implicit: %u &lt;category&gt; furnizată este opţională)</translation>
    </message>
    <message>
<<<<<<< HEAD
        <source>Flush database activity from memory pool to disk log every &lt;n&gt; megabytes (default: %u)</source>
        <translation>Goleşte baza de date a activităţii din memoria pool în jurnal pe disc la fiecare &lt;n&gt; megaocteţi (implicit: %u)</translation>
    </message>
    <message>
        <source>Output debugging information (default: %u, supplying &lt;category&gt; is optional)</source>
        <translation>Produce toate informaţiile de depanare (implicit: %u &lt;category&gt; furnizată este opţională)</translation>
    </message>
    <message>
        <source>(default: %s)</source>
        <translation>(implicit: %s)</translation>
    </message>
    <message>
        <source>Acceptable ciphers (default: %s)</source>
        <translation>Cifruri acceptabile (implicit: %s)</translation>
    </message>
    <message>
        <source>Error loading wallet.dat</source>
        <translation>Eroare la încărcarea wallet.dat</translation>
    </message>
    <message>
        <source>Force safe mode (default: %u)</source>
        <translation>Forţează mod sigur (implicit: %u)</translation>
    </message>
    <message>
        <source>Generate coins (default: %u)</source>
        <translation>Generează monede (implicit: %u)</translation>
    </message>
    <message>
        <source>How many blocks to check at startup (default: %u, 0 = all)</source>
        <translation>Cîte blocuri verifică la pornire (implicit: %u, 0 = toate)</translation>
    </message>
    <message>
        <source>Invalid -proxy address: '%s'</source>
        <translation>Adresa -proxy nevalidă: '%s'</translation>
    </message>
    <message>
        <source>Server certificate file (default: %s)</source>
        <translation>Fişierul certificat al serverului (implicit: %s)</translation>
    </message>
    <message>
        <source>Server private key (default: %s)</source>
        <translation>Cheia privată a serverului (implicit: %s)</translation>
    </message>
    <message>
        <source>Set minimum block size in bytes (default: %u)</source>
        <translation>Setare mărime minimă bloc în octeţi (implicit: %u)</translation>
    </message>
    <message>
        <source>Specify configuration file (default: %s)</source>
        <translation>Specificaţi fişierul configuraţie (implicit: %s)</translation>
    </message>
    <message>
        <source>Specify pid file (default: %s)</source>
        <translation>Specifică fişierul pid (implicit: %s)</translation>
    </message>
    <message>
        <source>Unknown network specified in -onlynet: '%s'</source>
        <translation>Reţeaua specificată în -onlynet este necunoscută: '%s'</translation>
=======
        <source>(default: %s)</source>
        <translation>(implicit: %s)</translation>
    </message>
    <message>
        <source>How many blocks to check at startup (default: %u, 0 = all)</source>
        <translation>Cîte blocuri verifică la pornire (implicit: %u, 0 = toate)</translation>
>>>>>>> 9460771a
    </message>
    <message>
        <source>Invalid -proxy address: '%s'</source>
        <translation>Adresa -proxy nevalidă: '%s'</translation>
    </message>
    <message>
        <source>Specify configuration file (default: %s)</source>
        <translation>Specificaţi fişierul configuraţie (implicit: %s)</translation>
    </message>
    <message>
        <source>Specify pid file (default: %s)</source>
        <translation>Specifică fişierul pid (implicit: %s)</translation>
    </message>
    <message>
<<<<<<< HEAD
=======
        <source>Unknown network specified in -onlynet: '%s'</source>
        <translation>Reţeaua specificată în -onlynet este necunoscută: '%s'</translation>
    </message>
    <message>
>>>>>>> 9460771a
        <source>Insufficient funds</source>
        <translation>Fonduri insuficiente</translation>
    </message>
    <message>
        <source>Loading block index...</source>
        <translation>Încărcare index bloc...</translation>
    </message>
    <message>
        <source>Add a node to connect to and attempt to keep the connection open</source>
        <translation>Adaugă un nod la care te poţi conecta pentru a menţine conexiunea deschisă</translation>
    </message>
    <message>
        <source>Loading wallet...</source>
        <translation>Încărcare portofel...</translation>
    </message>
    <message>
        <source>Cannot downgrade wallet</source>
        <translation>Nu se poate retrograda portofelul</translation>
    </message>
    <message>
        <source>Cannot write default address</source>
        <translation>Nu se poate scrie adresa implicită</translation>
    </message>
    <message>
        <source>Rescanning...</source>
        <translation>Rescanare...</translation>
    </message>
    <message>
        <source>Done loading</source>
        <translation>Încărcare terminată</translation>
    </message>
    <message>
        <source>Error</source>
        <translation>Eroare</translation>
    </message>
</context>
</TS><|MERGE_RESOLUTION|>--- conflicted
+++ resolved
@@ -24,13 +24,6 @@
     <message>
         <source>C&amp;lose</source>
         <translation>Închide</translation>
-<<<<<<< HEAD
-    </message>
-    <message>
-        <source>&amp;Copy Address</source>
-        <translation>&amp;Copiază adresa</translation>
-=======
->>>>>>> 9460771a
     </message>
     <message>
         <source>Delete the currently selected address from the list</source>
@@ -46,65 +39,9 @@
     </message>
     <message>
         <source>&amp;Delete</source>
-<<<<<<< HEAD
-        <translation>Şterge</translation>
-    </message>
-    <message>
-        <source>Choose the address to send coins to</source>
-        <translation>Alegeţi adresa unde vreţi să trimiteţi monezile</translation>
-    </message>
-    <message>
-        <source>Choose the address to receive coins with</source>
-        <translation>Alegeţi adresa unde vreţi să primiţi monezile</translation>
-    </message>
-    <message>
-        <source>C&amp;hoose</source>
-        <translation>&amp;Alegeţi</translation>
-    </message>
-    <message>
-        <source>Sending addresses</source>
-        <translation>Adresa destinatarului</translation>
-    </message>
-    <message>
-        <source>Receiving addresses</source>
-        <translation>Adresa de primire</translation>
-    </message>
-    <message>
-        <source>These are your Bitcoin addresses for sending payments. Always check the amount and the receiving address before sending coins.</source>
-        <translation>Acestea sînt adresele dumneavoastră Bitcoin pentru efectuarea plăţilor. Verificaţi întotdeauna cantitatea şi adresa de primire înainte de a trimite monezi.</translation>
-    </message>
-    <message>
-        <source>These are your Bitcoin addresses for receiving payments. It is recommended to use a new receiving address for each transaction.</source>
-        <translation>Acestea sînt adresele dumneavoastră Bitcoin folosite pentru a primi plati. Este recomandat să folosiţi o adresă nouă de primire pentru fiecare tranzacţie în parte.</translation>
-    </message>
-    <message>
-        <source>Copy &amp;Label</source>
-        <translation>Copiază &amp;eticheta</translation>
-    </message>
-    <message>
-        <source>&amp;Edit</source>
-        <translation>&amp;Editare</translation>
-    </message>
-    <message>
-        <source>Export Address List</source>
-        <translation>Exportă listă de adrese</translation>
-    </message>
-    <message>
-        <source>Comma separated file (*.csv)</source>
-        <translation>Fişier text cu valori separate prin virgulă (*.csv)</translation>
-    </message>
-    <message>
-        <source>Exporting Failed</source>
-        <translation>Export nereuşit</translation>
-=======
         <translation>&amp;Şterge</translation>
->>>>>>> 9460771a
-    </message>
-    <message>
-        <source>There was an error trying to save the address list to %1. Please try again.</source>
-        <translation>A apărut o eroare la salvarea listei de adrese la %1. Vă rugăm să încercaţi din nou.</translation>
-    </message>
-</context>
+    </message>
+    </context>
 <context>
     <name>AddressTableModel</name>
     </context>
@@ -125,101 +62,13 @@
     <message>
         <source>Repeat new passphrase</source>
         <translation>Repetaţi noua frază de acces</translation>
-<<<<<<< HEAD
-    </message>
-    <message>
-        <source>Encrypt wallet</source>
-        <translation>Criptare portofel</translation>
-    </message>
-    <message>
-        <source>This operation needs your wallet passphrase to unlock the wallet.</source>
-        <translation>Această acţiune necesită fraza dvs. de acces pentru deblocarea portofelului.</translation>
-    </message>
-    <message>
-        <source>Unlock wallet</source>
-        <translation>Deblocare portofel</translation>
-    </message>
-    <message>
-        <source>This operation needs your wallet passphrase to decrypt the wallet.</source>
-        <translation>Această acţiune necesită fraza dvs. de acces pentru decriptarea portofelului.</translation>
-    </message>
-    <message>
-        <source>Decrypt wallet</source>
-        <translation>Decriptare portofel</translation>
-    </message>
-    <message>
-        <source>Change passphrase</source>
-        <translation>Schimbare frază de acces</translation>
-    </message>
-    <message>
-        <source>Enter the old and new passphrase to the wallet.</source>
-        <translation>Introduceţi vechea şi noua parolă pentru portofel.</translation>
-    </message>
-    <message>
-        <source>Confirm wallet encryption</source>
-        <translation>Confirmaţi criptarea portofelului</translation>
-    </message>
-    <message>
-        <source>Warning: If you encrypt your wallet and lose your passphrase, you will &lt;b&gt;LOSE ALL OF YOUR BITCOINS&lt;/b&gt;!</source>
-        <translation>Atenţie: Dacă pierdeţi parola portofelului electronic după criptare, &lt;b&gt;VEŢI PIERDE ÎNTREAGA SUMĂ DE BITCOIN ACUMULATĂ&lt;/b&gt;!</translation>
-    </message>
-    <message>
-        <source>Are you sure you wish to encrypt your wallet?</source>
-        <translation>Sigur doriţi să criptaţi portofelul dvs.?</translation>
-    </message>
-    <message>
-        <source>IMPORTANT: Any previous backups you have made of your wallet file should be replaced with the newly generated, encrypted wallet file. For security reasons, previous backups of the unencrypted wallet file will become useless as soon as you start using the new, encrypted wallet.</source>
-        <translation>IMPORTANT: Orice copie de siguranţă făcută anterior portofelului dumneavoastră ar trebui înlocuită cu cea generată cel mai recent, fişier criptat al portofelului. Pentru siguranţă, copiile de siguranţă vechi ale portofelului ne-criptat vor deveni inutile imediat ce veţi începe folosirea noului fişier criptat al portofelului.</translation>
-    </message>
-    <message>
-        <source>Warning: The Caps Lock key is on!</source>
-        <translation>Atenţie! Caps Lock este pornit!</translation>
-    </message>
-    <message>
-        <source>Wallet encrypted</source>
-        <translation>Portofel criptat</translation>
-    </message>
-    <message>
-        <source>Enter the new passphrase to the wallet.&lt;br/&gt;Please use a passphrase of &lt;b&gt;ten or more random characters&lt;/b&gt;, or &lt;b&gt;eight or more words&lt;/b&gt;.</source>
-        <translation>Introduceţi noua parolă a portofelului electronic.&lt;br/&gt;Vă rugăm să folosiţi o parolă de&lt;b&gt;minimum 10 caractere aleatoare&lt;/b&gt;, sau &lt;b&gt;minimum 8 cuvinte&lt;/b&gt;.</translation>
-    </message>
-    <message>
-        <source>Bitcoin will close now to finish the encryption process. Remember that encrypting your wallet cannot fully protect your bitcoins from being stolen by malware infecting your computer.</source>
-        <translation>Bitcoin se va închide acum pentru a termina procesul de criptare. Ţineţi minte că criptarea portofelului nu vă poate proteja în totalitate de furtul monedelor de către programe dăunătoare care vă infectează calculatorul.</translation>
-    </message>
-    <message>
-        <source>Wallet encryption failed</source>
-        <translation>Criptarea portofelului nu a reuşit</translation>
-    </message>
-    <message>
-        <source>Wallet encryption failed due to an internal error. Your wallet was not encrypted.</source>
-        <translation>Criptarea portofelului nu a reuşit din cauza unei erori interne. Portofelul dvs. nu a fost criptat.</translation>
-    </message>
-    <message>
-        <source>The supplied passphrases do not match.</source>
-        <translation>Frazele de acces introduse nu se potrivesc.</translation>
-    </message>
-    <message>
-        <source>Wallet unlock failed</source>
-        <translation>Deblocarea portofelului nu a reuşit</translation>
-    </message>
-    <message>
-        <source>The passphrase entered for the wallet decryption was incorrect.</source>
-        <translation>Fraza de acces introdusă pentru decriptarea portofelului a fost incorectă.</translation>
-=======
->>>>>>> 9460771a
     </message>
     </context>
 <context>
     <name>BanTableModel</name>
     <message>
-<<<<<<< HEAD
-        <source>Wallet decryption failed</source>
-        <translation>Decriptarea portofelului nu a reuşit</translation>
-=======
         <source>IP/Netmask</source>
         <translation>IP/Netmask</translation>
->>>>>>> 9460771a
     </message>
     <message>
         <source>Banned Until</source>
@@ -299,17 +148,6 @@
     <message>
         <source>Open &amp;URI...</source>
         <translation>Deschide &amp;URI...</translation>
-<<<<<<< HEAD
-    </message>
-    <message>
-        <source>Bitcoin Core client</source>
-        <translation>Clientul Bitcoin Core</translation>
-    </message>
-    <message>
-        <source>Importing blocks from disk...</source>
-        <translation>Import blocuri de pe disk...</translation>
-=======
->>>>>>> 9460771a
     </message>
     <message>
         <source>Reindexing blocks on disk...</source>
@@ -320,13 +158,6 @@
         <translation>Trimite monede către o adresă Bitcoin</translation>
     </message>
     <message>
-<<<<<<< HEAD
-        <source>Modify configuration options for Bitcoin</source>
-        <translation>Modifică opţiunile de configurare pentru Bitcoin</translation>
-    </message>
-    <message>
-=======
->>>>>>> 9460771a
         <source>Backup wallet to another location</source>
         <translation>Creează o copie de rezervă a portofelului într-o locaţie diferită</translation>
     </message>
@@ -361,13 +192,6 @@
     <message>
         <source>&amp;Receive</source>
         <translation>P&amp;rimeşte</translation>
-<<<<<<< HEAD
-    </message>
-    <message>
-        <source>Show information about Bitcoin Core</source>
-        <translation>Arată informaţii despre Bitcoin Core</translation>
-=======
->>>>>>> 9460771a
     </message>
     <message>
         <source>&amp;Show / Hide</source>
@@ -404,24 +228,10 @@
     <message>
         <source>Tabs toolbar</source>
         <translation>Bara de unelte</translation>
-<<<<<<< HEAD
-    </message>
-    <message>
-        <source>Bitcoin Core</source>
-        <translation>Nucleul Bitcoin</translation>
-=======
->>>>>>> 9460771a
     </message>
     <message>
         <source>Request payments (generates QR codes and bitcoin: URIs)</source>
         <translation>Cereţi plăţi (generează coduri QR şi bitcoin-uri: URls)</translation>
-<<<<<<< HEAD
-    </message>
-    <message>
-        <source>&amp;About Bitcoin Core</source>
-        <translation>&amp;Despre Nucleul Bitcoin</translation>
-=======
->>>>>>> 9460771a
     </message>
     <message>
         <source>Show the list of used sending addresses and labels</source>
@@ -438,13 +248,6 @@
     <message>
         <source>&amp;Command-line options</source>
         <translation>Opţiuni linie de &amp;comandă</translation>
-<<<<<<< HEAD
-    </message>
-    <message>
-        <source>Show the Bitcoin Core help message to get a list with possible Bitcoin command-line options</source>
-        <translation>Arată mesajul de ajutor Bitcoin Core pentru a obţine o listă cu opţiunile posibile de linii de comandă Bitcoin</translation>
-=======
->>>>>>> 9460771a
     </message>
     <message numerus="yes">
         <source>%n active connection(s) to Bitcoin network</source>
@@ -453,13 +256,10 @@
     <message>
         <source>No block source available...</source>
         <translation>Nici o sursă de bloc disponibilă...</translation>
-<<<<<<< HEAD
-=======
     </message>
     <message numerus="yes">
         <source>Processed %n block(s) of transaction history.</source>
         <translation><numerusform>S-a procesat %n bloc din istoricul tranzacţiilor.</numerusform><numerusform>S-au procesat %n blocuri din istoricul tranzacţiilor.</numerusform><numerusform>S-au procesat %n de blocuri din istoricul tranzacţiilor.</numerusform></translation>
->>>>>>> 9460771a
     </message>
     <message numerus="yes">
         <source>%n hour(s)</source>
@@ -509,23 +309,11 @@
         <source>Up to date</source>
         <translation>Actualizat</translation>
     </message>
-    <message numerus="yes">
-        <source>Processed %n blocks of transaction history.</source>
-        <translation><numerusform>S-a procesat %n bloc din istoricul tranzacţiilor.</numerusform><numerusform>S-au procesat %n blocuri din istoricul tranzacţiilor.</numerusform><numerusform>S-au procesat %n de blocuri din istoricul tranzacţiilor.</numerusform></translation>
-    </message>
     <message>
         <source>Catching up...</source>
         <translation>Se actualizează...</translation>
     </message>
     <message>
-<<<<<<< HEAD
-        <source>Sent transaction</source>
-        <translation>Tranzacţie expediată</translation>
-    </message>
-    <message>
-        <source>Incoming transaction</source>
-        <translation>Tranzacţie recepţionată</translation>
-=======
         <source>Date: %1
 </source>
         <translation>Data: %1
@@ -536,7 +324,6 @@
 </source>
         <translation>Sumă: %1
 </translation>
->>>>>>> 9460771a
     </message>
     <message>
         <source>Type: %1
@@ -576,17 +363,8 @@
 <context>
     <name>CoinControlDialog</name>
     <message>
-<<<<<<< HEAD
-        <source>Network Alert</source>
-        <translation>Alertă reţea</translation>
-=======
         <source>Coin Selection</source>
         <translation>Selectarea monedei</translation>
->>>>>>> 9460771a
-    </message>
-    <message>
-        <source>Coin Selection</source>
-        <translation>Selectarea monezii</translation>
     </message>
     <message>
         <source>Quantity:</source>
@@ -660,143 +438,7 @@
         <source>Priority</source>
         <translation>Prioritate</translation>
     </message>
-<<<<<<< HEAD
-    <message>
-        <source>Copy address</source>
-        <translation>Copiază adresa</translation>
-    </message>
-    <message>
-        <source>Copy label</source>
-        <translation>Copiază eticheta</translation>
-    </message>
-    <message>
-        <source>Copy amount</source>
-        <translation>Copiază suma</translation>
-    </message>
-    <message>
-        <source>Copy transaction ID</source>
-        <translation>Copiază ID tranzacţie</translation>
-    </message>
-    <message>
-        <source>Lock unspent</source>
-        <translation>Blocare necheltuiţi</translation>
-    </message>
-    <message>
-        <source>Unlock unspent</source>
-        <translation>Deblocare necheltuiţi</translation>
-    </message>
-    <message>
-        <source>Copy quantity</source>
-        <translation>Copiază cantitea</translation>
-    </message>
-    <message>
-        <source>Copy fee</source>
-        <translation>Copiază taxa</translation>
-    </message>
-    <message>
-        <source>Copy after fee</source>
-        <translation>Copiază după taxă</translation>
-    </message>
-    <message>
-        <source>Copy bytes</source>
-        <translation>Copiază octeţi</translation>
-    </message>
-    <message>
-        <source>Copy priority</source>
-        <translation>Copiază prioritatea</translation>
-    </message>
-    <message>
-        <source>Copy dust</source>
-        <translation>Copiază praf</translation>
-    </message>
-    <message>
-        <source>Copy change</source>
-        <translation>Copiază rest</translation>
-    </message>
-    <message>
-        <source>highest</source>
-        <translation>cea mai mare</translation>
-    </message>
-    <message>
-        <source>higher</source>
-        <translation>mai mare</translation>
-    </message>
-    <message>
-        <source>high</source>
-        <translation>mare</translation>
-    </message>
-    <message>
-        <source>medium-high</source>
-        <translation>medie-mare</translation>
-    </message>
-    <message>
-        <source>medium</source>
-        <translation>medie</translation>
-    </message>
-    <message>
-        <source>low-medium</source>
-        <translation>medie-scăzută</translation>
-    </message>
-    <message>
-        <source>low</source>
-        <translation>scazută</translation>
-    </message>
-    <message>
-        <source>lower</source>
-        <translation>mai scăzută</translation>
-    </message>
-    <message>
-        <source>lowest</source>
-        <translation>cea mai scăzută</translation>
-    </message>
-    <message>
-        <source>none</source>
-        <translation>nimic</translation>
-    </message>
-    <message>
-        <source>Can vary +/- %1 satoshi(s) per input.</source>
-        <translation>Poate varia +/- %1 satoshi pentru fiecare intrare.</translation>
-    </message>
-    <message>
-        <source>yes</source>
-        <translation>da</translation>
-    </message>
-    <message>
-        <source>no</source>
-        <translation>nu</translation>
-    </message>
-    <message>
-        <source>This label turns red, if the transaction size is greater than 1000 bytes.</source>
-        <translation>Această etichetă devine roşie, în cazul în care dimensiunea tranzacţiei este mai mare de 1000 de octeţi.</translation>
-    </message>
-    <message>
-        <source>Can vary +/- 1 byte per input.</source>
-        <translation>Poate varia +/- 1 octet pentru fiecare intrare.</translation>
-    </message>
-    <message>
-        <source>Transactions with higher priority are more likely to get included into a block.</source>
-        <translation>Tranzacţiile cu prioritate mai mare sînt mai susceptibile de fi incluse într-un bloc.</translation>
-    </message>
-    <message>
-        <source>This label turns red, if the priority is smaller than "medium".</source>
-        <translation>Această etichetă devine roşie dacă prioritatea e mai mică decît "medie".</translation>
-    </message>
-    <message>
-        <source>(no label)</source>
-        <translation>(fără etichetă)</translation>
-    </message>
-    <message>
-        <source>change from %1 (%2)</source>
-        <translation>restul de la %1 (%2)</translation>
-    </message>
-    <message>
-        <source>(change)</source>
-        <translation>(rest)</translation>
-    </message>
-</context>
-=======
-    </context>
->>>>>>> 9460771a
+    </context>
 <context>
     <name>EditAddressDialog</name>
     <message>
@@ -819,43 +461,7 @@
         <source>&amp;Address</source>
         <translation>&amp;Adresă</translation>
     </message>
-<<<<<<< HEAD
-    <message>
-        <source>New receiving address</source>
-        <translation>Noua adresă de primire</translation>
-    </message>
-    <message>
-        <source>New sending address</source>
-        <translation>Noua adresă de trimitere</translation>
-    </message>
-    <message>
-        <source>Edit receiving address</source>
-        <translation>Editează adresa de primire</translation>
-    </message>
-    <message>
-        <source>Edit sending address</source>
-        <translation>Editează adresa de trimitere</translation>
-    </message>
-    <message>
-        <source>The entered address "%1" is already in the address book.</source>
-        <translation>Adresa introdusă "%1" se află deja în lista de adrese.</translation>
-    </message>
-    <message>
-        <source>The entered address "%1" is not a valid Bitcoin address.</source>
-        <translation>Adresa introdusă "%1" nu este o adresă bitcoin validă.</translation>
-    </message>
-    <message>
-        <source>Could not unlock wallet.</source>
-        <translation>Portofelul nu a putut fi deblocat.</translation>
-    </message>
-    <message>
-        <source>New key generation failed.</source>
-        <translation>Generarea noii chei nu a reuşit.</translation>
-    </message>
-</context>
-=======
-    </context>
->>>>>>> 9460771a
+    </context>
 <context>
     <name>FreespaceChecker</name>
     <message>
@@ -882,13 +488,6 @@
 <context>
     <name>HelpMessageDialog</name>
     <message>
-<<<<<<< HEAD
-        <source>Bitcoin Core</source>
-        <translation>Nucleul Bitcoin</translation>
-    </message>
-    <message>
-=======
->>>>>>> 9460771a
         <source>version</source>
         <translation>versiunea</translation>
     </message>
@@ -911,51 +510,28 @@
     <message>
         <source>command-line options</source>
         <translation>Opţiuni linie de comandă</translation>
-<<<<<<< HEAD
-    </message>
-    <message>
-        <source>UI options</source>
-        <translation>Opţiuni UI</translation>
+    </message>
+    <message>
+        <source>UI Options:</source>
+        <translation>Opţiuni UI:</translation>
+    </message>
+    <message>
+        <source>Choose data directory on startup (default: %u)</source>
+        <translation>Alege dosarul de date la pornire (implicit: %u)</translation>
     </message>
     <message>
         <source>Set language, for example "de_DE" (default: system locale)</source>
-        <translation>Setează limba, de exemplu: "de_DE" (implicit: sistem local)</translation>
+        <translation>Setează limba, de exemplu: "ro_RO" (implicit: sistem local)</translation>
     </message>
     <message>
         <source>Start minimized</source>
-        <translation>Începe minimizat</translation>
+        <translation>Porniţi minimizat</translation>
     </message>
     <message>
         <source>Set SSL root certificates for payment request (default: -system-)</source>
         <translation>Setare rădăcină certificat SSL pentru cerere de plată (implicit: -sistem- )</translation>
     </message>
     <message>
-        <source>Show splash screen on startup (default: 1)</source>
-        <translation>Afişează pe ecran splash la pornire (implicit: 1)</translation>
-=======
-    </message>
-    <message>
-        <source>UI Options:</source>
-        <translation>Opţiuni UI:</translation>
-    </message>
-    <message>
-        <source>Choose data directory on startup (default: %u)</source>
-        <translation>Alege dosarul de date la pornire (implicit: %u)</translation>
-    </message>
-    <message>
-        <source>Set language, for example "de_DE" (default: system locale)</source>
-        <translation>Setează limba, de exemplu: "ro_RO" (implicit: sistem local)</translation>
-    </message>
-    <message>
-        <source>Start minimized</source>
-        <translation>Porniţi minimizat</translation>
-    </message>
-    <message>
-        <source>Set SSL root certificates for payment request (default: -system-)</source>
-        <translation>Setare rădăcină certificat SSL pentru cerere de plată (implicit: -sistem- )</translation>
->>>>>>> 9460771a
-    </message>
-    <message>
         <source>Show splash screen on startup (default: %u)</source>
         <translation>Afişează ecran splash la pornire (implicit: %u)</translation>
     </message>
@@ -967,17 +543,6 @@
         <translation>Bun venit</translation>
     </message>
     <message>
-<<<<<<< HEAD
-        <source>Welcome to Bitcoin Core.</source>
-        <translation>Bine aţi venit la Nucleul Bitcoin.</translation>
-    </message>
-    <message>
-        <source>As this is the first time the program is launched, you can choose where Bitcoin Core will store its data.</source>
-        <translation>Dacă aceasta este prima dată cînd programul este lansat, puteţi alege unde Nucleul Bitcoin va stoca datele.</translation>
-    </message>
-    <message>
-=======
->>>>>>> 9460771a
         <source>Use the default data directory</source>
         <translation>Foloseşte dosarul de date implicit</translation>
     </message>
@@ -986,13 +551,6 @@
         <translation>Foloseşte un dosar de date personalizat:</translation>
     </message>
     <message>
-<<<<<<< HEAD
-        <source>Bitcoin Core</source>
-        <translation>Nucleul Bitcoin</translation>
-    </message>
-    <message>
-=======
->>>>>>> 9460771a
         <source>Error: Specified data directory "%1" cannot be created.</source>
         <translation>Eroare: Directorul datelor specificate "%1" nu poate fi creat.</translation>
     </message>
@@ -1026,13 +584,6 @@
     <message>
         <source>Select payment request file</source>
         <translation>Selectaţi fişierul cerere de plată</translation>
-<<<<<<< HEAD
-    </message>
-    <message>
-        <source>Select payment request file to open</source>
-        <translation>Selectaţi fişierul cerere de plată pentru deschidere</translation>
-=======
->>>>>>> 9460771a
     </message>
     </context>
 <context>
@@ -1044,21 +595,8 @@
     <message>
         <source>&amp;Main</source>
         <translation>Principal</translation>
-<<<<<<< HEAD
-    </message>
-    <message>
-        <source>Automatically start Bitcoin after logging in to the system.</source>
-        <translation>Porneşte automat Bitcoin după pornirea calculatorului.</translation>
-    </message>
-    <message>
-        <source>&amp;Start Bitcoin on system login</source>
-        <translation>Porneşte Bitcoin la pornirea sistemului</translation>
-    </message>
-    <message>
-=======
-    </message>
-    <message>
->>>>>>> 9460771a
+    </message>
+    <message>
         <source>Size of &amp;database cache</source>
         <translation>Mărimea bazei de &amp;date cache</translation>
     </message>
@@ -1069,7 +607,6 @@
     <message>
         <source>Number of script &amp;verification threads</source>
         <translation>Numărul de thread-uri de &amp;verificare</translation>
-<<<<<<< HEAD
     </message>
     <message>
         <source>Accept connections from outside</source>
@@ -1084,6 +621,10 @@
         <translation>Adresa IP a serverului proxy (de exemplu: IPv4: 127.0.0.1 / IPv6: ::1)</translation>
     </message>
     <message>
+        <source>Minimize instead of exit the application when the window is closed. When this option is enabled, the application will be closed only after selecting Exit in the menu.</source>
+        <translation>Minimizează fereastra în locul părăsirii programului în momentul închiderii ferestrei. Cînd acestă opţiune e activă, aplicaţia se va opri doar în momentul selectării comenzii 'Închide aplicaţia' din menu.</translation>
+    </message>
+    <message>
         <source>Third party URLs (e.g. a block explorer) that appear in the transactions tab as context menu items. %s in the URL is replaced by transaction hash. Multiple URLs are separated by vertical bar |.</source>
         <translation>URL-uri terţe părţi (de exemplu, un explorator de bloc), care apar în tab-ul tranzacţiilor ca elemente de meniu contextual. %s în URL este înlocuit cu hash de tranzacţie. URL-urile multiple sînt separate prin bară verticală |.</translation>
     </message>
@@ -1146,43 +687,32 @@
     <message>
         <source>&amp;Connect through SOCKS5 proxy (default proxy):</source>
         <translation>&amp;Conectare printr-un proxy SOCKS (implicit proxy):</translation>
-=======
-    </message>
-    <message>
-        <source>Accept connections from outside</source>
-        <translation>Acceptă conexiuni din exterior</translation>
-    </message>
-    <message>
-        <source>Allow incoming connections</source>
-        <translation>Permite conexiuni de intrare</translation>
-    </message>
-    <message>
-        <source>IP address of the proxy (e.g. IPv4: 127.0.0.1 / IPv6: ::1)</source>
-        <translation>Adresa IP a serverului proxy (de exemplu: IPv4: 127.0.0.1 / IPv6: ::1)</translation>
-    </message>
-    <message>
-        <source>Minimize instead of exit the application when the window is closed. When this option is enabled, the application will be closed only after selecting Exit in the menu.</source>
-        <translation>Minimizează fereastra în locul părăsirii programului în momentul închiderii ferestrei. Cînd acestă opţiune e activă, aplicaţia se va opri doar în momentul selectării comenzii 'Închide aplicaţia' din menu.</translation>
-    </message>
-    <message>
-        <source>Third party URLs (e.g. a block explorer) that appear in the transactions tab as context menu items. %s in the URL is replaced by transaction hash. Multiple URLs are separated by vertical bar |.</source>
-        <translation>URL-uri terţe părţi (de exemplu, un explorator de bloc), care apar în tab-ul tranzacţiilor ca elemente de meniu contextual. %s în URL este înlocuit cu hash de tranzacţie. URL-urile multiple sînt separate prin bară verticală |.</translation>
->>>>>>> 9460771a
-    </message>
-    <message>
-        <source>Third party transaction URLs</source>
-        <translation>URL-uri tranzacţii terţe părţi</translation>
-    </message>
-    <message>
-        <source>Active command-line options that override above options:</source>
-        <translation>Opţiuni linie de comandă active care oprimă opţiunile de mai sus:</translation>
-    </message>
-    <message>
-<<<<<<< HEAD
+    </message>
+    <message>
+        <source>Proxy &amp;IP:</source>
+        <translation>Proxy &amp;IP:</translation>
+    </message>
+    <message>
+        <source>&amp;Port:</source>
+        <translation>&amp;Port:</translation>
+    </message>
+    <message>
         <source>Port of the proxy (e.g. 9050)</source>
         <translation>Portul proxy (de exemplu: 9050)</translation>
     </message>
     <message>
+        <source>IPv4</source>
+        <translation>IPv4</translation>
+    </message>
+    <message>
+        <source>IPv6</source>
+        <translation>IPv6</translation>
+    </message>
+    <message>
+        <source>Tor</source>
+        <translation>Tor</translation>
+    </message>
+    <message>
         <source>&amp;Window</source>
         <translation>&amp;Fereastră</translation>
     </message>
@@ -1195,123 +725,18 @@
         <translation>&amp;Minimizare în tray în loc de taskbar</translation>
     </message>
     <message>
-        <source>Minimize instead of exit the application when the window is closed. When this option is enabled, the application will be closed only after selecting Quit in the menu.</source>
-        <translation>Ascunde fereastra în locul părăsirii programului în momentul închiderii ferestrei. Cînd acestă opţiune e activă, aplicaţia se va opri doar în momentul selectării comenzii 'Închide aplicaţia' din menu.</translation>
-    </message>
-    <message>
         <source>M&amp;inimize on close</source>
         <translation>M&amp;inimizare fereastră în locul închiderii programului</translation>
-=======
-        <source>Reset all client options to default.</source>
-        <translation>Resetează toate setările clientului la valorile implicite.</translation>
-    </message>
-    <message>
-        <source>&amp;Reset Options</source>
-        <translation>&amp;Resetează opţiunile</translation>
-    </message>
-    <message>
-        <source>&amp;Network</source>
-        <translation>Reţea</translation>
-    </message>
-    <message>
-        <source>(0 = auto, &lt;0 = leave that many cores free)</source>
-        <translation>(0 = automat, &lt;0 = lasă atîtea nuclee libere)</translation>
-    </message>
-    <message>
-        <source>W&amp;allet</source>
-        <translation>Portofel</translation>
-    </message>
-    <message>
-        <source>Expert</source>
-        <translation>Expert</translation>
->>>>>>> 9460771a
-    </message>
-    <message>
-        <source>Enable coin &amp;control features</source>
-        <translation>Activare caracteristici de control ale monedei</translation>
-    </message>
-    <message>
-<<<<<<< HEAD
+    </message>
+    <message>
+        <source>&amp;Display</source>
+        <translation>&amp;Afişare</translation>
+    </message>
+    <message>
         <source>User Interface &amp;language:</source>
         <translation>&amp;Limbă interfaţă utilizator</translation>
     </message>
     <message>
-        <source>The user interface language can be set here. This setting will take effect after restarting Bitcoin.</source>
-        <translation>Limba interfeţei utilizatorului poate fi setată aici. Această setare va avea efect după repornirea Bitcoin.</translation>
-=======
-        <source>If you disable the spending of unconfirmed change, the change from a transaction cannot be used until that transaction has at least one confirmation. This also affects how your balance is computed.</source>
-        <translation>Dacă dezactivaţi cheltuirea restului neconfirmat, restul dintr-o tranzacţie nu poate fi folosit pînă cînd tranzacţia are cel puţin o confirmare. Aceasta afectează de asemenea calcularea soldului.</translation>
-    </message>
-    <message>
-        <source>&amp;Spend unconfirmed change</source>
-        <translation>Cheltuire rest neconfirmat</translation>
->>>>>>> 9460771a
-    </message>
-    <message>
-        <source>Automatically open the Bitcoin client port on the router. This only works when your router supports UPnP and it is enabled.</source>
-        <translation>Deschide automat în router portul aferent clientului Bitcoin. Funcţionează doar dacă routerul duportă UPnP şi e activat.</translation>
-    </message>
-    <message>
-        <source>Map port using &amp;UPnP</source>
-        <translation>Mapare port folosind &amp;UPnP</translation>
-    </message>
-    <message>
-        <source>Connect to the Bitcoin network through a SOCKS5 proxy.</source>
-        <translation>Conectare la reţeaua Bitcoin printr-un proxy SOCKS.</translation>
-    </message>
-    <message>
-        <source>&amp;Connect through SOCKS5 proxy (default proxy):</source>
-        <translation>&amp;Conectare printr-un proxy SOCKS (implicit proxy):</translation>
-    </message>
-    <message>
-        <source>Proxy &amp;IP:</source>
-        <translation>Proxy &amp;IP:</translation>
-    </message>
-    <message>
-        <source>&amp;Port:</source>
-        <translation>&amp;Port:</translation>
-    </message>
-    <message>
-        <source>Port of the proxy (e.g. 9050)</source>
-        <translation>Portul proxy (de exemplu: 9050)</translation>
-    </message>
-    <message>
-        <source>IPv4</source>
-        <translation>IPv4</translation>
-    </message>
-    <message>
-        <source>IPv6</source>
-        <translation>IPv6</translation>
-    </message>
-    <message>
-        <source>Tor</source>
-        <translation>Tor</translation>
-    </message>
-    <message>
-        <source>&amp;Window</source>
-        <translation>&amp;Fereastră</translation>
-    </message>
-    <message>
-        <source>Show only a tray icon after minimizing the window.</source>
-        <translation>Arată doar un icon în tray la ascunderea ferestrei</translation>
-    </message>
-    <message>
-        <source>&amp;Minimize to the tray instead of the taskbar</source>
-        <translation>&amp;Minimizare în tray în loc de taskbar</translation>
-    </message>
-    <message>
-        <source>M&amp;inimize on close</source>
-        <translation>M&amp;inimizare fereastră în locul închiderii programului</translation>
-    </message>
-    <message>
-        <source>&amp;Display</source>
-        <translation>&amp;Afişare</translation>
-    </message>
-    <message>
-        <source>User Interface &amp;language:</source>
-        <translation>&amp;Limbă interfaţă utilizator</translation>
-    </message>
-    <message>
         <source>&amp;Unit to show amounts in:</source>
         <translation>&amp;Unitatea de măsură pentru afişarea sumelor:</translation>
     </message>
@@ -1409,7 +834,6 @@
     <message>
         <source>Your current total balance</source>
         <translation>Balanţa totală curentă</translation>
-<<<<<<< HEAD
     </message>
     <message>
         <source>Your current balance in watch-only addresses</source>
@@ -1435,380 +859,189 @@
         <source>Current total balance in watch-only addresses</source>
         <translation>Soldul dvs. total în adresele doar-supraveghere</translation>
     </message>
-    <message>
-        <source>out of sync</source>
-        <translation>nesincronizat</translation>
-    </message>
 </context>
 <context>
     <name>PaymentServer</name>
-    <message>
-        <source>URI handling</source>
-        <translation>Gestionare URI</translation>
-    </message>
-    <message>
-        <source>Invalid payment address %1</source>
-        <translation>Adresă pentru plată nevalidă %1</translation>
-    </message>
-    <message>
-        <source>Payment request rejected</source>
-        <translation>Cerere de plată refuzată</translation>
-    </message>
-    <message>
-        <source>Payment request network doesn't match client network.</source>
-        <translation>Cererea de plată din reţea nu se potriveşte cu clientul din reţea</translation>
-    </message>
-    <message>
-        <source>Payment request has expired.</source>
-        <translation>Cererea de plată a expirat.</translation>
-    </message>
-    <message>
-        <source>Payment request is not initialized.</source>
-        <translation>Cererea de plată nu este iniţializată.</translation>
-    </message>
-    <message>
-        <source>Requested payment amount of %1 is too small (considered dust).</source>
-        <translation>Suma cerută de plată de %1 este prea mică (considerată praf).</translation>
-=======
-    </message>
-    <message>
-        <source>Your current balance in watch-only addresses</source>
-        <translation>Soldul dvs. curent în adresele doar-supraveghere</translation>
->>>>>>> 9460771a
-    </message>
-    <message>
-        <source>Spendable:</source>
-        <translation>Cheltuibil:</translation>
-    </message>
-    <message>
-<<<<<<< HEAD
-        <source>Cannot start bitcoin: click-to-pay handler</source>
-        <translation>Nu poate porni bitcoin: manipulator clic-pentru-plată</translation>
-    </message>
-    <message>
-        <source>Payment request fetch URL is invalid: %1</source>
-        <translation>URL-ul cererii de plată preluat nu este valid: %1</translation>
-    </message>
-    <message>
-        <source>URI cannot be parsed! This can be caused by an invalid Bitcoin address or malformed URI parameters.</source>
-        <translation>URI nu poate fi analizat! Acest lucru poate fi cauzat de o adresă Bitcoin nevalidă sau parametri URI deformaţi.</translation>
-    </message>
-    <message>
-        <source>Payment request file handling</source>
-        <translation>Manipulare fişier cerere de plată</translation>
-    </message>
-    <message>
-        <source>Payment request file cannot be read! This can be caused by an invalid payment request file.</source>
-        <translation>Fişierul cerere de plată nu poate fi citit! Cauza poate fi un fişier cerere de plată nevalid.</translation>
-    </message>
-    <message>
-        <source>Unverified payment requests to custom payment scripts are unsupported.</source>
-        <translation>Cererile de plată neverificate prin script-uri personalizate de plată nu sînt suportate.</translation>
-    </message>
-    <message>
-        <source>Refund from %1</source>
-        <translation>Rambursare de la %1</translation>
-    </message>
-    <message>
-        <source>Payment request %1 is too large (%2 bytes, allowed %3 bytes).</source>
-        <translation>Cererea de plată %1 este prea mare (%2 octeţi, permis %3 octeţi).</translation>
-    </message>
-    <message>
-        <source>Payment request DoS protection</source>
-        <translation>Protecţie DoS cerere de plată</translation>
-=======
-        <source>Recent transactions</source>
-        <translation>Tranzacţii recente</translation>
-    </message>
-    <message>
-        <source>Unconfirmed transactions to watch-only addresses</source>
-        <translation>Tranzacţii neconfirmate la adresele doar-supraveghere</translation>
-    </message>
-    <message>
-        <source>Mined balance in watch-only addresses that has not yet matured</source>
-        <translation>Balanţă minată în adresele doar-supraveghere care nu s-a maturizat încă</translation>
->>>>>>> 9460771a
-    </message>
-    <message>
-        <source>Current total balance in watch-only addresses</source>
-        <translation>Soldul dvs. total în adresele doar-supraveghere</translation>
-    </message>
-</context>
-<context>
-    <name>PaymentServer</name>
     </context>
 <context>
     <name>PeerTableModel</name>
     <message>
-<<<<<<< HEAD
-        <source>Payment request cannot be parsed!</source>
-        <translation>Cererea de plată nu poate fi analizată!</translation>
-    </message>
-    <message>
-        <source>Bad response from server %1</source>
-        <translation>Răspuns greşit de la server %1</translation>
-=======
         <source>User Agent</source>
         <translation>Agent utilizator</translation>
->>>>>>> 9460771a
     </message>
     <message>
         <source>Node/Service</source>
         <translation>Nod/Serviciu</translation>
     </message>
     <message>
-<<<<<<< HEAD
-        <source>Network request error</source>
-        <translation>Eroare în cererea de reţea</translation>
+        <source>Ping Time</source>
+        <translation>Timp ping</translation>
     </message>
 </context>
 <context>
-    <name>PeerTableModel</name>
+    <name>QObject</name>
+    <message>
+        <source>Amount</source>
+        <translation>Cantitate</translation>
+    </message>
+    <message>
+        <source>Enter a Bitcoin address (e.g. %1)</source>
+        <translation>Introduceţi o adresă Bitcoin (de exemplu %1)</translation>
+    </message>
+    <message>
+        <source>%1 d</source>
+        <translation>%1 z</translation>
+    </message>
+    <message>
+        <source>%1 h</source>
+        <translation>%1 h</translation>
+    </message>
+    <message>
+        <source>%1 m</source>
+        <translation>%1 m</translation>
+    </message>
+    <message>
+        <source>%1 s</source>
+        <translation>%1 s</translation>
+    </message>
+    <message>
+        <source>None</source>
+        <translation>Niciuna</translation>
+    </message>
+    <message>
+        <source>N/A</source>
+        <translation>N/A</translation>
+    </message>
+    <message>
+        <source>%1 ms</source>
+        <translation>%1 ms</translation>
+    </message>
+</context>
+<context>
+    <name>QRImageWidget</name>
+    </context>
+<context>
+    <name>RPCConsole</name>
+    <message>
+        <source>N/A</source>
+        <translation>indisponibil</translation>
+    </message>
+    <message>
+        <source>Client version</source>
+        <translation>Versiune client</translation>
+    </message>
+    <message>
+        <source>&amp;Information</source>
+        <translation>&amp;Informaţii</translation>
+    </message>
+    <message>
+        <source>Debug window</source>
+        <translation>Fereastra de depanare</translation>
+    </message>
+    <message>
+        <source>General</source>
+        <translation>General</translation>
+    </message>
+    <message>
+        <source>Using BerkeleyDB version</source>
+        <translation>Foloseşte BerkeleyDB versiunea</translation>
+    </message>
+    <message>
+        <source>Startup time</source>
+        <translation>Durata pornirii</translation>
+    </message>
+    <message>
+        <source>Network</source>
+        <translation>Reţea</translation>
+    </message>
+    <message>
+        <source>Name</source>
+        <translation>Nume</translation>
+    </message>
+    <message>
+        <source>Number of connections</source>
+        <translation>Numărul de conexiuni</translation>
+    </message>
+    <message>
+        <source>Block chain</source>
+        <translation>Lanţ de blocuri</translation>
+    </message>
+    <message>
+        <source>Current number of blocks</source>
+        <translation>Numărul curent de blocuri</translation>
+    </message>
+    <message>
+        <source>Current number of transactions</source>
+        <translation>Numărul curent de tranzacţii</translation>
+    </message>
+    <message>
+        <source>Memory usage</source>
+        <translation>Memorie folosită</translation>
+    </message>
+    <message>
+        <source>Received</source>
+        <translation>Recepţionat</translation>
+    </message>
+    <message>
+        <source>Sent</source>
+        <translation>Trimis</translation>
+    </message>
+    <message>
+        <source>&amp;Peers</source>
+        <translation>&amp;Parteneri</translation>
+    </message>
+    <message>
+        <source>Select a peer to view detailed information.</source>
+        <translation>Selectaţi un partener pentru a vedea informaţiile detaliate.</translation>
+    </message>
+    <message>
+        <source>Whitelisted</source>
+        <translation>Whitelisted</translation>
+    </message>
+    <message>
+        <source>Direction</source>
+        <translation>Direcţie</translation>
+    </message>
+    <message>
+        <source>Version</source>
+        <translation>Versiune</translation>
+    </message>
+    <message>
+        <source>Starting Block</source>
+        <translation>Bloc de început</translation>
+    </message>
+    <message>
+        <source>Synced Headers</source>
+        <translation>Headere Sincronizate</translation>
+    </message>
+    <message>
+        <source>Synced Blocks</source>
+        <translation>Blocuri Sincronizate</translation>
+    </message>
     <message>
         <source>User Agent</source>
         <translation>Agent utilizator</translation>
     </message>
     <message>
-        <source>Address/Hostname</source>
-        <translation>Adresă/Nume gazdă</translation>
+        <source>Services</source>
+        <translation>Servicii</translation>
+    </message>
+    <message>
+        <source>Connection Time</source>
+        <translation>Timp conexiune</translation>
+    </message>
+    <message>
+        <source>Last Send</source>
+        <translation>Ultima trimitere</translation>
+    </message>
+    <message>
+        <source>Last Receive</source>
+        <translation>Ultima primire</translation>
     </message>
     <message>
         <source>Ping Time</source>
         <translation>Timp ping</translation>
     </message>
-</context>
-<context>
-=======
-        <source>Ping Time</source>
-        <translation>Timp ping</translation>
-    </message>
-</context>
-<context>
->>>>>>> 9460771a
-    <name>QObject</name>
-    <message>
-        <source>Amount</source>
-        <translation>Cantitate</translation>
-    </message>
-    <message>
-        <source>Enter a Bitcoin address (e.g. %1)</source>
-        <translation>Introduceţi o adresă Bitcoin (de exemplu %1)</translation>
-    </message>
-    <message>
-        <source>%1 d</source>
-        <translation>%1 z</translation>
-    </message>
-    <message>
-        <source>%1 h</source>
-        <translation>%1 h</translation>
-    </message>
-    <message>
-        <source>%1 m</source>
-        <translation>%1 m</translation>
-    </message>
-    <message>
-        <source>%1 s</source>
-        <translation>%1 s</translation>
-<<<<<<< HEAD
-    </message>
-    <message>
-        <source>NETWORK</source>
-        <translation>REŢEA</translation>
-    </message>
-    <message>
-        <source>UNKNOWN</source>
-        <translation>NECUNOSCUT</translation>
-    </message>
-    <message>
-        <source>None</source>
-        <translation>Niciuna</translation>
-    </message>
-    <message>
-        <source>N/A</source>
-        <translation>N/A</translation>
-    </message>
-    <message>
-        <source>%1 ms</source>
-        <translation>%1 ms</translation>
-    </message>
-</context>
-<context>
-    <name>QRImageWidget</name>
-    <message>
-        <source>&amp;Save Image...</source>
-        <translation>&amp;Salvează imagine...</translation>
-    </message>
-    <message>
-        <source>&amp;Copy Image</source>
-        <translation>&amp;Copiază imaginea</translation>
-=======
-    </message>
-    <message>
-        <source>None</source>
-        <translation>Niciuna</translation>
->>>>>>> 9460771a
-    </message>
-    <message>
-        <source>N/A</source>
-        <translation>N/A</translation>
-    </message>
-    <message>
-        <source>%1 ms</source>
-        <translation>%1 ms</translation>
-    </message>
-</context>
-<context>
-    <name>QRImageWidget</name>
-    </context>
-<context>
-    <name>RPCConsole</name>
-    <message>
-        <source>N/A</source>
-        <translation>indisponibil</translation>
-    </message>
-    <message>
-        <source>Client version</source>
-        <translation>Versiune client</translation>
-    </message>
-    <message>
-        <source>&amp;Information</source>
-        <translation>&amp;Informaţii</translation>
-    </message>
-    <message>
-        <source>Debug window</source>
-        <translation>Fereastra de depanare</translation>
-    </message>
-    <message>
-        <source>General</source>
-        <translation>General</translation>
-    </message>
-    <message>
-<<<<<<< HEAD
-        <source>Using OpenSSL version</source>
-        <translation>Foloseşte OpenSSL versiunea</translation>
-    </message>
-    <message>
-=======
->>>>>>> 9460771a
-        <source>Using BerkeleyDB version</source>
-        <translation>Foloseşte BerkeleyDB versiunea</translation>
-    </message>
-    <message>
-        <source>Startup time</source>
-        <translation>Durata pornirii</translation>
-    </message>
-    <message>
-        <source>Network</source>
-        <translation>Reţea</translation>
-    </message>
-    <message>
-        <source>Name</source>
-        <translation>Nume</translation>
-    </message>
-    <message>
-        <source>Number of connections</source>
-        <translation>Numărul de conexiuni</translation>
-    </message>
-    <message>
-        <source>Block chain</source>
-        <translation>Lanţ de blocuri</translation>
-    </message>
-    <message>
-        <source>Current number of blocks</source>
-        <translation>Numărul curent de blocuri</translation>
-    </message>
-    <message>
-<<<<<<< HEAD
-=======
-        <source>Current number of transactions</source>
-        <translation>Numărul curent de tranzacţii</translation>
-    </message>
-    <message>
-        <source>Memory usage</source>
-        <translation>Memorie folosită</translation>
-    </message>
-    <message>
->>>>>>> 9460771a
-        <source>Received</source>
-        <translation>Recepţionat</translation>
-    </message>
-    <message>
-        <source>Sent</source>
-        <translation>Trimis</translation>
-    </message>
-    <message>
-        <source>&amp;Peers</source>
-        <translation>&amp;Parteneri</translation>
-    </message>
-    <message>
-        <source>Select a peer to view detailed information.</source>
-        <translation>Selectaţi un partener pentru a vedea informaţiile detaliate.</translation>
-    </message>
-    <message>
-<<<<<<< HEAD
-=======
-        <source>Whitelisted</source>
-        <translation>Whitelisted</translation>
-    </message>
-    <message>
->>>>>>> 9460771a
-        <source>Direction</source>
-        <translation>Direcţie</translation>
-    </message>
-    <message>
-        <source>Version</source>
-        <translation>Versiune</translation>
-    </message>
-    <message>
-<<<<<<< HEAD
-=======
-        <source>Starting Block</source>
-        <translation>Bloc de început</translation>
-    </message>
-    <message>
-        <source>Synced Headers</source>
-        <translation>Headere Sincronizate</translation>
-    </message>
-    <message>
-        <source>Synced Blocks</source>
-        <translation>Blocuri Sincronizate</translation>
-    </message>
-    <message>
->>>>>>> 9460771a
-        <source>User Agent</source>
-        <translation>Agent utilizator</translation>
-    </message>
-    <message>
-        <source>Services</source>
-        <translation>Servicii</translation>
-    </message>
-    <message>
-        <source>Connection Time</source>
-        <translation>Timp conexiune</translation>
-    </message>
-    <message>
-        <source>Last Send</source>
-        <translation>Ultima trimitere</translation>
-    </message>
-    <message>
-        <source>Last Receive</source>
-        <translation>Ultima primire</translation>
-    </message>
-    <message>
-<<<<<<< HEAD
-        <source>Bytes Sent</source>
-        <translation>Octeţi trimişi</translation>
-    </message>
-    <message>
-        <source>Bytes Received</source>
-        <translation>Octeţi primiţi</translation>
-    </message>
-    <message>
-=======
->>>>>>> 9460771a
-        <source>Ping Time</source>
-        <translation>Timp ping</translation>
-    </message>
     <message>
         <source>Last block time</source>
         <translation>Data ultimului bloc</translation>
@@ -1846,26 +1079,10 @@
         <translation>Fişier jurnal depanare</translation>
     </message>
     <message>
-<<<<<<< HEAD
-        <source>Debug log file</source>
-        <translation>Fişier jurnal depanare</translation>
-    </message>
-    <message>
-        <source>Open the Bitcoin debug log file from the current data directory. This can take a few seconds for large log files.</source>
-        <translation>Deschide fişierul jurnal depanare din directorul curent. Aceasta poate dura cîteva secunde pentru fişierele mai mari.</translation>
-    </message>
-    <message>
         <source>Clear console</source>
         <translation>Curăţă consola</translation>
     </message>
     <message>
-        <source>Welcome to the Bitcoin RPC console.</source>
-        <translation>Bun venit la consola bitcoin RPC.</translation>
-=======
-        <source>Clear console</source>
-        <translation>Curăţă consola</translation>
-    </message>
-    <message>
         <source>&amp;Disconnect Node</source>
         <translation>&amp;Deconectare nod</translation>
     </message>
@@ -1884,7 +1101,6 @@
     <message>
         <source>1 &amp;year</source>
         <translation>1 &amp;an</translation>
->>>>>>> 9460771a
     </message>
     <message>
         <source>Use up and down arrows to navigate history, and &lt;b&gt;Ctrl-L&lt;/b&gt; to clear screen.</source>
@@ -1927,26 +1143,17 @@
         <translation>Ieşire</translation>
     </message>
     <message>
-<<<<<<< HEAD
+        <source>Yes</source>
+        <translation>Da</translation>
+    </message>
+    <message>
+        <source>No</source>
+        <translation>Nu</translation>
+    </message>
+    <message>
         <source>Unknown</source>
         <translation>Necunoscut</translation>
     </message>
-    <message>
-        <source>Fetching...</source>
-        <translation>Preluare...</translation>
-=======
-        <source>Yes</source>
-        <translation>Da</translation>
-    </message>
-    <message>
-        <source>No</source>
-        <translation>Nu</translation>
-    </message>
-    <message>
-        <source>Unknown</source>
-        <translation>Necunoscut</translation>
->>>>>>> 9460771a
-    </message>
 </context>
 <context>
     <name>ReceiveCoinsDialog</name>
@@ -2013,26 +1220,11 @@
     <message>
         <source>Remove the selected entries from the list</source>
         <translation>Înlătură intrările selectate din listă</translation>
-<<<<<<< HEAD
     </message>
     <message>
         <source>Remove</source>
         <translation>Înlătură</translation>
     </message>
-    <message>
-        <source>Copy label</source>
-        <translation>Copiază eticheta</translation>
-    </message>
-    <message>
-        <source>Copy message</source>
-        <translation>Copiază mesajul</translation>
-=======
->>>>>>> 9460771a
-    </message>
-    <message>
-        <source>Remove</source>
-        <translation>Înlătură</translation>
-    </message>
     </context>
 <context>
     <name>ReceiveRequestDialog</name>
@@ -2051,83 +1243,11 @@
     <message>
         <source>&amp;Save Image...</source>
         <translation>&amp;Salvează imaginea...</translation>
-<<<<<<< HEAD
-    </message>
-    <message>
-        <source>Request payment to %1</source>
-        <translation>Cere plata pentru %1</translation>
-    </message>
-    <message>
-        <source>Payment information</source>
-        <translation>Informaţiile plăţii</translation>
-    </message>
-    <message>
-        <source>URI</source>
-        <translation>URI</translation>
-    </message>
-    <message>
-        <source>Address</source>
-        <translation>Adresă</translation>
-    </message>
-    <message>
-        <source>Amount</source>
-        <translation>Sumă</translation>
-    </message>
-    <message>
-        <source>Label</source>
-        <translation>Etichetă</translation>
-    </message>
-    <message>
-        <source>Message</source>
-        <translation>Mesaj</translation>
-    </message>
-    <message>
-        <source>Resulting URI too long, try to reduce the text for label / message.</source>
-        <translation>URI rezultat este prea lung, încearcaţi să reduceţi textul pentru etichetă / mesaj.</translation>
-    </message>
-    <message>
-        <source>Error encoding URI into QR Code.</source>
-        <translation>Eroare la codarea URl-ului în cod QR.</translation>
-    </message>
-</context>
+    </message>
+    </context>
 <context>
     <name>RecentRequestsTableModel</name>
-    <message>
-        <source>Date</source>
-        <translation>Data</translation>
-    </message>
-    <message>
-        <source>Label</source>
-        <translation>Etichetă</translation>
-    </message>
-    <message>
-        <source>Message</source>
-        <translation>Mesaj</translation>
-    </message>
-    <message>
-        <source>Amount</source>
-        <translation>Sumă</translation>
-    </message>
-    <message>
-        <source>(no label)</source>
-        <translation>(fără etichetă)</translation>
-    </message>
-    <message>
-        <source>(no message)</source>
-        <translation>(nici un mesaj)</translation>
-    </message>
-    <message>
-        <source>(no amount)</source>
-        <translation>(sumă nulă)</translation>
-    </message>
-</context>
-=======
-    </message>
-    </context>
-<context>
-    <name>RecentRequestsTableModel</name>
-    </context>
->>>>>>> 9460771a
+    </context>
 <context>
     <name>SendCoinsDialog</name>
     <message>
@@ -2177,7 +1297,6 @@
     <message>
         <source>Change:</source>
         <translation>Rest:</translation>
-<<<<<<< HEAD
     </message>
     <message>
         <source>If this is activated, but the change address is empty or invalid, change will be sent to a newly generated address.</source>
@@ -2196,14 +1315,14 @@
         <translation>Alegeţi...</translation>
     </message>
     <message>
-        <source>Minimize</source>
-        <translation>Minimizare</translation>
-    </message>
-    <message>
         <source>per kilobyte</source>
         <translation>per kilooctet</translation>
     </message>
     <message>
+        <source>Hide</source>
+        <translation>Ascunde</translation>
+    </message>
+    <message>
         <source>total at least</source>
         <translation>total cel puţin</translation>
     </message>
@@ -2228,14 +1347,6 @@
         <translation>rapid</translation>
     </message>
     <message>
-        <source>Send as zero-fee transaction if possible</source>
-        <translation>Trimite ca taxă zero dacă este posibil</translation>
-    </message>
-    <message>
-        <source>(confirmation may take longer)</source>
-        <translation>(confirmarea poate dura mai mult)</translation>
-    </message>
-    <message>
         <source>Send to multiple recipients at once</source>
         <translation>Trimite simultan către mai mulţi destinatari</translation>
     </message>
@@ -2267,355 +1378,147 @@
         <source>S&amp;end</source>
         <translation>Trimit&amp;e</translation>
     </message>
-    <message>
-        <source>Confirm send coins</source>
-        <translation>Confirmă trimiterea de monede</translation>
-    </message>
-    <message>
-        <source>%1 to %2</source>
-        <translation>%1 la %2</translation>
-    </message>
-    <message>
-        <source>Copy quantity</source>
-        <translation>Copiază cantitea</translation>
-=======
->>>>>>> 9460771a
-    </message>
-    <message>
-        <source>If this is activated, but the change address is empty or invalid, change will be sent to a newly generated address.</source>
-        <translation>Dacă este activat, dar adresa de rest este goală sau nevalidă, restul va fi trimis la o adresă nou generată.</translation>
-    </message>
-    <message>
-<<<<<<< HEAD
-        <source>Copy fee</source>
-        <translation>Copiază taxa</translation>
-    </message>
-    <message>
-        <source>Copy after fee</source>
-        <translation>Copiază după taxă</translation>
-    </message>
-    <message>
-        <source>Copy bytes</source>
-        <translation>Copiază octeţi</translation>
-    </message>
-    <message>
-        <source>Copy priority</source>
-        <translation>Copiază prioritatea</translation>
-    </message>
-    <message>
-        <source>Copy change</source>
-        <translation>Copiază rest</translation>
-=======
-        <source>Custom change address</source>
-        <translation>Adresă personalizată de rest</translation>
-    </message>
-    <message>
-        <source>Transaction Fee:</source>
-        <translation>Taxă tranzacţie:</translation>
-    </message>
-    <message>
-        <source>Choose...</source>
-        <translation>Alegeţi...</translation>
-    </message>
-    <message>
-        <source>per kilobyte</source>
-        <translation>per kilooctet</translation>
-    </message>
-    <message>
-        <source>Hide</source>
-        <translation>Ascunde</translation>
-    </message>
-    <message>
-        <source>total at least</source>
-        <translation>total cel puţin</translation>
->>>>>>> 9460771a
-    </message>
-    <message>
-        <source>Recommended:</source>
-        <translation>Recomandat:</translation>
-    </message>
-    <message>
-        <source>Custom:</source>
-        <translation>Personalizat:</translation>
-    </message>
-    <message>
-<<<<<<< HEAD
-        <source>The amount to pay must be larger than 0.</source>
-        <translation>Suma de plată trebuie să fie mai mare decît 0.</translation>
-    </message>
-    <message>
-        <source>The amount exceeds your balance.</source>
-        <translation>Suma depăşeşte soldul contului.</translation>
-    </message>
-    <message>
-        <source>The total exceeds your balance when the %1 transaction fee is included.</source>
-        <translation>Totalul depăşeşte soldul contului dacă se include şi plata taxei de %1.</translation>
-    </message>
-    <message>
-        <source>Duplicate address found, can only send to each address once per send operation.</source>
-        <translation>S-a descoperit o adresă duplicat.Se poate trimite către fiecare adresă doar o singură dată per operaţiune.</translation>
-    </message>
-    <message>
-        <source>Transaction creation failed!</source>
-        <translation>Creare tranzacţie nereuşită!</translation>
-    </message>
-    <message>
-        <source>The transaction was rejected! This might happen if some of the coins in your wallet were already spent, such as if you used a copy of wallet.dat and coins were spent in the copy but not marked as spent here.</source>
-        <translation>Tranzacţia a fost respinsă! Acest lucru se poate întîmpla dacă o parte din monedele tale din portofel au fost deja cheltuite, la fel ca şi cum aţi fi folosit o copie a wallet.dat şi monedele au fost cheltuite în copie, dar nu au fost marcate ca şi cheltuite şi aici.</translation>
-    </message>
-    <message>
-        <source>Pay only the minimum fee of %1</source>
-        <translation>Plăteşte doar taxa minimă de %1</translation>
-    </message>
-    <message>
-        <source>Warning: Invalid Bitcoin address</source>
-        <translation>Atenţie: Adresa bitcoin nevalidă!</translation>
-=======
-        <source>Confirmation time:</source>
-        <translation>Timp confirmare:</translation>
-    </message>
-    <message>
-        <source>normal</source>
-        <translation>normal</translation>
-    </message>
-    <message>
-        <source>fast</source>
-        <translation>rapid</translation>
-    </message>
-    <message>
-        <source>Send to multiple recipients at once</source>
-        <translation>Trimite simultan către mai mulţi destinatari</translation>
-    </message>
-    <message>
-        <source>Add &amp;Recipient</source>
-        <translation>Adaugă destinata&amp;r</translation>
-    </message>
-    <message>
-        <source>Clear all fields of the form.</source>
-        <translation>Şterge toate cîmpurile formularului.</translation>
-    </message>
-    <message>
-        <source>Dust:</source>
-        <translation>Praf:</translation>
->>>>>>> 9460771a
+    </context>
+<context>
+    <name>SendCoinsEntry</name>
+    <message>
+        <source>A&amp;mount:</source>
+        <translation>Su&amp;mă:</translation>
+    </message>
+    <message>
+        <source>Pay &amp;To:</source>
+        <translation>Plăteşte că&amp;tre:</translation>
+    </message>
+    <message>
+        <source>&amp;Label:</source>
+        <translation>&amp;Etichetă:</translation>
+    </message>
+    <message>
+        <source>Choose previously used address</source>
+        <translation>Alegeţi adrese folosite anterior</translation>
+    </message>
+    <message>
+        <source>This is a normal payment.</source>
+        <translation>Aceasta este o tranzacţie normală.</translation>
+    </message>
+    <message>
+        <source>The Bitcoin address to send the payment to</source>
+        <translation>Adresa bitcoin către care se face plata</translation>
+    </message>
+    <message>
+        <source>Alt+A</source>
+        <translation>Alt+A</translation>
+    </message>
+    <message>
+        <source>Paste address from clipboard</source>
+        <translation>Lipeşte adresa din clipboard</translation>
+    </message>
+    <message>
+        <source>Alt+P</source>
+        <translation>Alt+P</translation>
+    </message>
+    <message>
+        <source>Remove this entry</source>
+        <translation>Înlătură această intrare</translation>
+    </message>
+    <message>
+        <source>Message:</source>
+        <translation>Mesaj:</translation>
+    </message>
+    <message>
+        <source>Enter a label for this address to add it to the list of used addresses</source>
+        <translation>Introduceţi eticheta pentru ca această adresa să fie introdusă în lista de adrese folosite</translation>
+    </message>
+    <message>
+        <source>A message that was attached to the bitcoin: URI which will be stored with the transaction for your reference. Note: This message will not be sent over the Bitcoin network.</source>
+        <translation>un mesaj a fost ataşat la bitcoin: URI care va fi stocat cu tranzacţia pentru referinţa dvs. Notă: Acest mesaj nu va fi trimis către reţeaua bitcoin.</translation>
+    </message>
+    <message>
+        <source>Pay To:</source>
+        <translation>Plăteşte către:</translation>
+    </message>
+    <message>
+        <source>Memo:</source>
+        <translation>Memo:</translation>
+    </message>
+    </context>
+<context>
+    <name>SendConfirmationDialog</name>
+    </context>
+<context>
+    <name>ShutdownWindow</name>
+    <message>
+        <source>%1 is shutting down...</source>
+        <translation>%1 se închide</translation>
+    </message>
+    <message>
+        <source>Do not shut down the computer until this window disappears.</source>
+        <translation>Nu închide calculatorul pînă ce această fereastră nu dispare.</translation>
+    </message>
+</context>
+<context>
+    <name>SignVerifyMessageDialog</name>
+    <message>
+        <source>Signatures - Sign / Verify a Message</source>
+        <translation>Semnaturi - Semnează/verifică un mesaj</translation>
+    </message>
+    <message>
+        <source>&amp;Sign Message</source>
+        <translation>&amp;Semnează mesaj</translation>
+    </message>
+    <message>
+        <source>The Bitcoin address to sign the message with</source>
+        <translation>Adresa cu care semnaţi mesajul</translation>
+    </message>
+    <message>
+        <source>Choose previously used address</source>
+        <translation>Alegeţi adrese folosite anterior</translation>
+    </message>
+    <message>
+        <source>Alt+A</source>
+        <translation>Alt+A</translation>
+    </message>
+    <message>
+        <source>Paste address from clipboard</source>
+        <translation>Lipeşte adresa copiată din clipboard</translation>
+    </message>
+    <message>
+        <source>Alt+P</source>
+        <translation>Alt+P</translation>
+    </message>
+    <message>
+        <source>Enter the message you want to sign here</source>
+        <translation>Introduceţi mesajul pe care vreţi să-l semnaţi, aici</translation>
+    </message>
+    <message>
+        <source>Signature</source>
+        <translation>Semnătură</translation>
+    </message>
+    <message>
+        <source>Copy the current signature to the system clipboard</source>
+        <translation>Copiază semnatura curentă în clipboard-ul sistemului</translation>
+    </message>
+    <message>
+        <source>Sign the message to prove you own this Bitcoin address</source>
+        <translation>Semnează mesajul pentru a dovedi ca deţineţi acestă adresă Bitcoin</translation>
+    </message>
+    <message>
+        <source>Sign &amp;Message</source>
+        <translation>Semnează &amp;mesaj</translation>
+    </message>
+    <message>
+        <source>Reset all sign message fields</source>
+        <translation>Resetează toate cîmpurile mesajelor semnate</translation>
     </message>
     <message>
         <source>Clear &amp;All</source>
         <translation>Curăţă to&amp;ate</translation>
     </message>
     <message>
-<<<<<<< HEAD
-        <source>Warning: Unknown change address</source>
-        <translation>Atenţie: Adresă de rest necunoscută</translation>
-    </message>
-    <message>
-        <source>Copy dust</source>
-        <translation>Copiază praf</translation>
-    </message>
-    <message>
-        <source>Are you sure you want to send?</source>
-        <translation>Sigur doriţi să trimiteţi?</translation>
-    </message>
-    <message>
-        <source>added as transaction fee</source>
-        <translation>adăugat ca taxă de tranzacţie</translation>
-=======
-        <source>Balance:</source>
-        <translation>Balanţă:</translation>
-    </message>
-    <message>
-        <source>Confirm the send action</source>
-        <translation>Confirmă operaţiunea de trimitere</translation>
-    </message>
-    <message>
-        <source>S&amp;end</source>
-        <translation>Trimit&amp;e</translation>
->>>>>>> 9460771a
-    </message>
-    </context>
-<context>
-    <name>SendCoinsEntry</name>
-    <message>
-        <source>A&amp;mount:</source>
-        <translation>Su&amp;mă:</translation>
-    </message>
-    <message>
-        <source>Pay &amp;To:</source>
-        <translation>Plăteşte că&amp;tre:</translation>
-<<<<<<< HEAD
-    </message>
-    <message>
-        <source>Enter a label for this address to add it to your address book</source>
-        <translation>Introduceţi o etichetă pentru această adresă pentru a fi adăugată în lista dvs. de adrese</translation>
-=======
->>>>>>> 9460771a
-    </message>
-    <message>
-        <source>&amp;Label:</source>
-        <translation>&amp;Etichetă:</translation>
-    </message>
-    <message>
-        <source>Choose previously used address</source>
-        <translation>Alegeţi adrese folosite anterior</translation>
-    </message>
-    <message>
-        <source>This is a normal payment.</source>
-        <translation>Aceasta este o tranzacţie normală.</translation>
-    </message>
-    <message>
-        <source>The Bitcoin address to send the payment to</source>
-        <translation>Adresa bitcoin către care se face plata</translation>
-    </message>
-    <message>
-        <source>Alt+A</source>
-        <translation>Alt+A</translation>
-    </message>
-    <message>
-        <source>Paste address from clipboard</source>
-        <translation>Lipeşte adresa din clipboard</translation>
-    </message>
-    <message>
-        <source>Alt+P</source>
-        <translation>Alt+P</translation>
-    </message>
-    <message>
-        <source>Remove this entry</source>
-        <translation>Înlătură această intrare</translation>
-    </message>
-    <message>
-        <source>Message:</source>
-        <translation>Mesaj:</translation>
-    </message>
-    <message>
-<<<<<<< HEAD
-        <source>This is a verified payment request.</source>
-        <translation>Aceasta este o cerere de plată verificată.</translation>
-    </message>
-    <message>
-        <source>Enter a label for this address to add it to the list of used addresses</source>
-        <translation>Introduceţi eticheta pentru ca această adresa să fie introdusă în lista de adrese folosite</translation>
-    </message>
-    <message>
-        <source>A message that was attached to the bitcoin: URI which will be stored with the transaction for your reference. Note: This message will not be sent over the Bitcoin network.</source>
-        <translation>un mesaj a fost ataşat la bitcoin: URI care va fi stocat cu tranzacţia pentru referinţa dvs. Notă: Acest mesaj nu va fi trimis către reţeaua bitcoin.</translation>
-    </message>
-    <message>
-        <source>This is an unverified payment request.</source>
-        <translation>Aceasta este o cerere de plata neverificată.</translation>
-=======
-        <source>Enter a label for this address to add it to the list of used addresses</source>
-        <translation>Introduceţi eticheta pentru ca această adresa să fie introdusă în lista de adrese folosite</translation>
-    </message>
-    <message>
-        <source>A message that was attached to the bitcoin: URI which will be stored with the transaction for your reference. Note: This message will not be sent over the Bitcoin network.</source>
-        <translation>un mesaj a fost ataşat la bitcoin: URI care va fi stocat cu tranzacţia pentru referinţa dvs. Notă: Acest mesaj nu va fi trimis către reţeaua bitcoin.</translation>
->>>>>>> 9460771a
-    </message>
-    <message>
-        <source>Pay To:</source>
-        <translation>Plăteşte către:</translation>
-    </message>
-    <message>
-        <source>Memo:</source>
-        <translation>Memo:</translation>
-    </message>
-    </context>
-<context>
-    <name>SendConfirmationDialog</name>
-    </context>
-<context>
-    <name>ShutdownWindow</name>
-    <message>
-<<<<<<< HEAD
-        <source>Bitcoin Core is shutting down...</source>
-        <translation>Nucleul Bitcoin se închide...</translation>
-=======
-        <source>%1 is shutting down...</source>
-        <translation>%1 se închide</translation>
->>>>>>> 9460771a
-    </message>
-    <message>
-        <source>Do not shut down the computer until this window disappears.</source>
-        <translation>Nu închide calculatorul pînă ce această fereastră nu dispare.</translation>
-    </message>
-</context>
-<context>
-    <name>SignVerifyMessageDialog</name>
-    <message>
-        <source>Signatures - Sign / Verify a Message</source>
-        <translation>Semnaturi - Semnează/verifică un mesaj</translation>
-    </message>
-    <message>
-        <source>&amp;Sign Message</source>
-        <translation>&amp;Semnează mesaj</translation>
-    </message>
-    <message>
-<<<<<<< HEAD
-        <source>You can sign messages with your addresses to prove you own them. Be careful not to sign anything vague, as phishing attacks may try to trick you into signing your identity over to them. Only sign fully-detailed statements you agree to.</source>
-        <translation>Puteţi semna mesaje cu adresa dvs. pentru a demostra ca sînteti proprietarul lor. Aveţi grijă să nu semnaţi nimic vag, deoarece atacurile de tip phishing vă pot păcăli să le transferaţi identitatea. Semnaţi numai declaraţiile detaliate cu care sînteti de acord.</translation>
-    </message>
-    <message>
-=======
->>>>>>> 9460771a
-        <source>The Bitcoin address to sign the message with</source>
-        <translation>Adresa cu care semnaţi mesajul</translation>
-    </message>
-    <message>
-        <source>Choose previously used address</source>
-        <translation>Alegeţi adrese folosite anterior</translation>
-    </message>
-    <message>
-        <source>Alt+A</source>
-        <translation>Alt+A</translation>
-    </message>
-    <message>
-        <source>Paste address from clipboard</source>
-        <translation>Lipeşte adresa copiată din clipboard</translation>
-    </message>
-    <message>
-        <source>Alt+P</source>
-        <translation>Alt+P</translation>
-    </message>
-    <message>
-        <source>Enter the message you want to sign here</source>
-        <translation>Introduceţi mesajul pe care vreţi să-l semnaţi, aici</translation>
-    </message>
-    <message>
-        <source>Signature</source>
-        <translation>Semnătură</translation>
-    </message>
-    <message>
-        <source>Copy the current signature to the system clipboard</source>
-        <translation>Copiază semnatura curentă în clipboard-ul sistemului</translation>
-    </message>
-    <message>
-        <source>Sign the message to prove you own this Bitcoin address</source>
-        <translation>Semnează mesajul pentru a dovedi ca deţineţi acestă adresă Bitcoin</translation>
-    </message>
-    <message>
-        <source>Sign &amp;Message</source>
-        <translation>Semnează &amp;mesaj</translation>
-    </message>
-    <message>
-        <source>Reset all sign message fields</source>
-        <translation>Resetează toate cîmpurile mesajelor semnate</translation>
-    </message>
-    <message>
-        <source>Clear &amp;All</source>
-        <translation>Curăţă to&amp;ate</translation>
-    </message>
-    <message>
         <source>&amp;Verify Message</source>
         <translation>&amp;Verifică mesaj</translation>
     </message>
     <message>
-<<<<<<< HEAD
-        <source>Enter the signing address, message (ensure you copy line breaks, spaces, tabs, etc. exactly) and signature below to verify the message. Be careful not to read more into the signature than what is in the signed message itself, to avoid being tricked by a man-in-the-middle attack.</source>
-        <translation>Introduceţi adresa de semnatură, mesajul (asiguraţi-vă că aţi copiat spaţiile, taburile etc. exact) şi semnatura dedesubt pentru a verifica mesajul. Aveţi grijă să nu citiţi mai mult în semnatură decît mesajul în sine, pentru a evita să fiţi păcăliţi de un atac de tip man-in-the-middle.</translation>
-    </message>
-    <message>
-=======
->>>>>>> 9460771a
         <source>The Bitcoin address the message was signed with</source>
         <translation>Introduceţi o adresă Bitcoin</translation>
     </message>
@@ -2630,618 +1533,89 @@
     <message>
         <source>Reset all verify message fields</source>
         <translation>Resetează toate cîmpurile mesajelor semnate</translation>
-<<<<<<< HEAD
-    </message>
-    <message>
-        <source>Click "Sign Message" to generate signature</source>
-        <translation>Faceţi clic pe "Semneaza msaj" pentru a genera semnătura</translation>
-    </message>
-    <message>
-        <source>The entered address is invalid.</source>
-        <translation>Adresa introdusă nu este validă</translation>
-    </message>
-    <message>
-        <source>Please check the address and try again.</source>
-        <translation>Vă rugăm verificaţi adresa şi încercaţi din nou.</translation>
-    </message>
-    <message>
-        <source>The entered address does not refer to a key.</source>
-        <translation>Adresa introdusă nu se referă la o cheie.</translation>
-    </message>
-    <message>
-        <source>Wallet unlock was cancelled.</source>
-        <translation>Blocarea portofelului a fost întreruptă.</translation>
-    </message>
-    <message>
-        <source>Private key for the entered address is not available.</source>
-        <translation>Cheia privată pentru adresa introdusă nu este validă.</translation>
-    </message>
-    <message>
-        <source>Message signing failed.</source>
-        <translation>Semnarea mesajului nu a reuşit.</translation>
-    </message>
-    <message>
-        <source>Message signed.</source>
-        <translation>Mesaj semnat.</translation>
-    </message>
-    <message>
-        <source>The signature could not be decoded.</source>
-        <translation>Această semnatură nu a putut fi decodată.</translation>
-    </message>
-    <message>
-        <source>Please check the signature and try again.</source>
-        <translation>Vă rugăm verificaţi semnătura şi încercaţi din nou.</translation>
-    </message>
-    <message>
-        <source>The signature did not match the message digest.</source>
-        <translation>Semnatura nu se potriveşte cu mesajul.</translation>
-    </message>
-    <message>
-        <source>Message verification failed.</source>
-        <translation>Verificarea mesajului nu a reuşit.</translation>
-    </message>
-    <message>
-        <source>Message verified.</source>
-        <translation>Mesaj verificat.</translation>
+    </message>
+    </context>
+<context>
+    <name>SplashScreen</name>
+    <message>
+        <source>[testnet]</source>
+        <translation>[testnet]</translation>
     </message>
 </context>
 <context>
-    <name>SplashScreen</name>
+    <name>TrafficGraphWidget</name>
+    <message>
+        <source>KB/s</source>
+        <translation>KB/s</translation>
+    </message>
+</context>
+<context>
+    <name>TransactionDesc</name>
+    </context>
+<context>
+    <name>TransactionDescDialog</name>
+    <message>
+        <source>This pane shows a detailed description of the transaction</source>
+        <translation>Acest panou arată o descriere detaliată a tranzacţiei</translation>
+    </message>
+    </context>
+<context>
+    <name>TransactionTableModel</name>
+    </context>
+<context>
+    <name>TransactionView</name>
+    </context>
+<context>
+    <name>UnitDisplayStatusBarControl</name>
+    <message>
+        <source>Unit to show amounts in. Click to select another unit.</source>
+        <translation>Unitatea în care sînt arătate sumele. Faceţi clic pentru a selecta o altă unitate.</translation>
+    </message>
+</context>
+<context>
+    <name>WalletFrame</name>
+    </context>
+<context>
+    <name>WalletModel</name>
+    </context>
+<context>
+    <name>WalletView</name>
+    </context>
+<context>
+    <name>bitcoin-core</name>
+    <message>
+        <source>Options:</source>
+        <translation>Opţiuni:</translation>
+    </message>
+    <message>
+        <source>Specify data directory</source>
+        <translation>Specificaţi dosarul de date</translation>
+    </message>
+    <message>
+        <source>Connect to a node to retrieve peer addresses, and disconnect</source>
+        <translation>Se conectează la un nod pentru a obţine adresele partenerilor, şi apoi se deconectează</translation>
+    </message>
+    <message>
+        <source>Specify your own public address</source>
+        <translation>Specificaţi adresa dvs. publică</translation>
+    </message>
+    <message>
+        <source>Accept command line and JSON-RPC commands</source>
+        <translation>Acceptă comenzi din linia de comandă şi comenzi JSON-RPC</translation>
+    </message>
+    <message>
+        <source>Run in the background as a daemon and accept commands</source>
+        <translation>Rulează în fundal ca un demon şi acceptă comenzi</translation>
+    </message>
+    <message>
+        <source>Accept connections from outside (default: 1 if no -proxy or -connect)</source>
+        <translation>Acceptă conexiuni din afară (implicit: 1 dacă nu se foloseşte -proxy sau -connect)</translation>
+    </message>
     <message>
         <source>Bitcoin Core</source>
         <translation>Nucleul Bitcoin</translation>
     </message>
     <message>
-        <source>The Bitcoin Core developers</source>
-        <translation>Dezvoltatorii Nucleului Bitcoin</translation>
-    </message>
-    <message>
-=======
-    </message>
-    </context>
-<context>
-    <name>SplashScreen</name>
-    <message>
->>>>>>> 9460771a
-        <source>[testnet]</source>
-        <translation>[testnet]</translation>
-    </message>
-</context>
-<context>
-    <name>TrafficGraphWidget</name>
-    <message>
-        <source>KB/s</source>
-        <translation>KB/s</translation>
-    </message>
-</context>
-<context>
-    <name>TransactionDesc</name>
-<<<<<<< HEAD
-    <message>
-        <source>Open until %1</source>
-        <translation>Deschis pînă la %1</translation>
-    </message>
-    <message>
-        <source>conflicted</source>
-        <translation>în conflict</translation>
-    </message>
-    <message>
-        <source>%1/offline</source>
-        <translation>%1/deconectat</translation>
-    </message>
-    <message>
-        <source>%1/unconfirmed</source>
-        <translation>%1/neconfirmat</translation>
-    </message>
-    <message>
-        <source>%1 confirmations</source>
-        <translation>%1 confirmări</translation>
-    </message>
-    <message>
-        <source>Status</source>
-        <translation>Stare</translation>
-    </message>
-    <message numerus="yes">
-        <source>, broadcast through %n node(s)</source>
-        <translation><numerusform>, distribuit prin %n nod</numerusform><numerusform>, distribuit prin %n noduri</numerusform><numerusform>, distribuit prin %n de noduri</numerusform></translation>
-    </message>
-    <message>
-        <source>Date</source>
-        <translation>Data</translation>
-    </message>
-    <message>
-        <source>Source</source>
-        <translation>Sursa</translation>
-    </message>
-    <message>
-        <source>Generated</source>
-        <translation>Generat</translation>
-    </message>
-    <message>
-        <source>From</source>
-        <translation>De la</translation>
-    </message>
-    <message>
-        <source>To</source>
-        <translation>Către</translation>
-    </message>
-    <message>
-        <source>own address</source>
-        <translation>adresa proprie</translation>
-    </message>
-    <message>
-        <source>watch-only</source>
-        <translation>doar-supraveghere</translation>
-    </message>
-    <message>
-        <source>label</source>
-        <translation>etichetă</translation>
-    </message>
-    <message>
-        <source>Credit</source>
-        <translation>Credit</translation>
-    </message>
-    <message numerus="yes">
-        <source>matures in %n more block(s)</source>
-        <translation><numerusform>se maturizează în încă %n bloc</numerusform><numerusform>se maturizează în încă %n blocuri</numerusform><numerusform>se maturizează în încă %n de blocuri</numerusform></translation>
-    </message>
-    <message>
-        <source>not accepted</source>
-        <translation>neacceptat</translation>
-    </message>
-    <message>
-        <source>Debit</source>
-        <translation>Debit</translation>
-    </message>
-    <message>
-        <source>Total debit</source>
-        <translation>Total debit</translation>
-    </message>
-    <message>
-        <source>Total credit</source>
-        <translation>Total credit</translation>
-    </message>
-    <message>
-        <source>Transaction fee</source>
-        <translation>Taxă tranzacţie</translation>
-    </message>
-    <message>
-        <source>Net amount</source>
-        <translation>Suma netă</translation>
-    </message>
-    <message>
-        <source>Message</source>
-        <translation>Mesaj</translation>
-    </message>
-    <message>
-        <source>Comment</source>
-        <translation>Comentariu</translation>
-    </message>
-    <message>
-        <source>Transaction ID</source>
-        <translation>ID-ul tranzacţie</translation>
-    </message>
-    <message>
-        <source>Merchant</source>
-        <translation>Comerciant</translation>
-    </message>
-    <message>
-        <source>Generated coins must mature %1 blocks before they can be spent. When you generated this block, it was broadcast to the network to be added to the block chain. If it fails to get into the chain, its state will change to "not accepted" and it won't be spendable. This may occasionally happen if another node generates a block within a few seconds of yours.</source>
-        <translation>Monezile generate trebuie să crească %1 blocuri înainte să poată fi cheltuite. Cînd aţi generat acest bloc, a fost transmis reţelei pentru a fi adaugat la lanţul de blocuri. Aceasta  se poate întîmpla ocazional dacă alt nod generează un bloc la numai cîteva secunde de al dvs.</translation>
-    </message>
-    <message>
-        <source>Debug information</source>
-        <translation>Informaţii pentru depanare</translation>
-    </message>
-    <message>
-        <source>Transaction</source>
-        <translation>Tranzacţie</translation>
-    </message>
-    <message>
-        <source>Inputs</source>
-        <translation>Intrări</translation>
-    </message>
-    <message>
-        <source>Amount</source>
-        <translation>Sumă</translation>
-    </message>
-    <message>
-        <source>true</source>
-        <translation>adevărat</translation>
-    </message>
-    <message>
-        <source>false</source>
-        <translation>fals</translation>
-    </message>
-    <message>
-        <source>, has not been successfully broadcast yet</source>
-        <translation>, nu s-a propagat încă</translation>
-    </message>
-    <message>
-        <source>unknown</source>
-        <translation>necunoscut</translation>
-    </message>
-</context>
-<context>
-    <name>TransactionDescDialog</name>
-    <message>
-        <source>Transaction details</source>
-        <translation>Detaliile tranzacţiei</translation>
-    </message>
-    <message>
-=======
-    </context>
-<context>
-    <name>TransactionDescDialog</name>
-    <message>
->>>>>>> 9460771a
-        <source>This pane shows a detailed description of the transaction</source>
-        <translation>Acest panou arată o descriere detaliată a tranzacţiei</translation>
-    </message>
-    </context>
-<context>
-    <name>TransactionTableModel</name>
-<<<<<<< HEAD
-    <message>
-        <source>Date</source>
-        <translation>Data</translation>
-    </message>
-    <message>
-        <source>Type</source>
-        <translation>Tip</translation>
-    </message>
-    <message>
-        <source>Address</source>
-        <translation>Adresă</translation>
-    </message>
-    <message>
-        <source>Immature (%1 confirmations, will be available after %2)</source>
-        <translation>Imatur (%1 confirmări, va fi disponibil după %2)</translation>
-    </message>
-    <message>
-        <source>Open until %1</source>
-        <translation>Deschis până la %1</translation>
-    </message>
-    <message>
-        <source>Confirmed (%1 confirmations)</source>
-        <translation>Confirmat (%1 confirmări)</translation>
-    </message>
-    <message>
-        <source>This block was not received by any other nodes and will probably not be accepted!</source>
-        <translation>Acest bloc nu a fost recepţionat de nici un alt nod şi probabil nu va fi acceptat!</translation>
-    </message>
-    <message>
-        <source>Generated but not accepted</source>
-        <translation>Generat dar neacceptat</translation>
-    </message>
-    <message>
-        <source>Offline</source>
-        <translation>Deconectat</translation>
-    </message>
-    <message>
-        <source>Unconfirmed</source>
-        <translation>Neconfirmat</translation>
-    </message>
-    <message>
-        <source>Confirming (%1 of %2 recommended confirmations)</source>
-        <translation>Confirmare (%1 din %2 confirmări recomandate)</translation>
-    </message>
-    <message>
-        <source>Conflicted</source>
-        <translation>În conflict</translation>
-    </message>
-    <message>
-        <source>Received with</source>
-        <translation>Recepţionat cu</translation>
-    </message>
-    <message>
-        <source>Received from</source>
-        <translation>Primit de la</translation>
-    </message>
-    <message>
-        <source>Sent to</source>
-        <translation>Trimis către</translation>
-    </message>
-    <message>
-        <source>Payment to yourself</source>
-        <translation>Plată către dvs.</translation>
-    </message>
-    <message>
-        <source>Mined</source>
-        <translation>Minerit</translation>
-    </message>
-    <message>
-        <source>watch-only</source>
-        <translation>doar-supraveghere</translation>
-    </message>
-    <message>
-        <source>(n/a)</source>
-        <translation>indisponibil</translation>
-    </message>
-    <message>
-        <source>Transaction status. Hover over this field to show number of confirmations.</source>
-        <translation>Starea tranzacţiei. Treceţi cu mouse-ul peste acest cîmp pentru afişarea numărului de confirmări.</translation>
-    </message>
-    <message>
-        <source>Date and time that the transaction was received.</source>
-        <translation>Data şi ora la care a fost recepţionată tranzacţia.</translation>
-    </message>
-    <message>
-        <source>Type of transaction.</source>
-        <translation>Tipul tranzacţiei.</translation>
-    </message>
-    <message>
-        <source>Whether or not a watch-only address is involved in this transaction.</source>
-        <translation>Indiferent dacă sau nu o adresă doar-suăpraveghere este implicată în această tranzacţie.</translation>
-    </message>
-    <message>
-        <source>Destination address of transaction.</source>
-        <translation>Adresa de destinaţie a tranzacţiei.</translation>
-    </message>
-    <message>
-        <source>Amount removed from or added to balance.</source>
-        <translation>Suma extrasă sau adăugată la sold.</translation>
-    </message>
-</context>
-<context>
-    <name>TransactionView</name>
-    <message>
-        <source>All</source>
-        <translation>Toate</translation>
-    </message>
-    <message>
-        <source>Today</source>
-        <translation>Astăzi</translation>
-    </message>
-    <message>
-        <source>This week</source>
-        <translation>Săptămîna aceasta</translation>
-    </message>
-    <message>
-        <source>This month</source>
-        <translation>Luna aceasta</translation>
-    </message>
-    <message>
-        <source>Last month</source>
-        <translation>Luna trecută</translation>
-    </message>
-    <message>
-        <source>This year</source>
-        <translation>Anul acesta</translation>
-    </message>
-    <message>
-        <source>Range...</source>
-        <translation>Interval...</translation>
-    </message>
-    <message>
-        <source>Received with</source>
-        <translation>Recepţionat cu</translation>
-    </message>
-    <message>
-        <source>Sent to</source>
-        <translation>Trimis către</translation>
-    </message>
-    <message>
-        <source>To yourself</source>
-        <translation>Către dvs.</translation>
-    </message>
-    <message>
-        <source>Mined</source>
-        <translation>Minerit</translation>
-    </message>
-    <message>
-        <source>Other</source>
-        <translation>Altele</translation>
-    </message>
-    <message>
-        <source>Enter address or label to search</source>
-        <translation>Introduceţi adresa sau eticheta pentru căutare</translation>
-    </message>
-    <message>
-        <source>Min amount</source>
-        <translation>Suma minimă</translation>
-    </message>
-    <message>
-        <source>Copy address</source>
-        <translation>Copiază adresa</translation>
-    </message>
-    <message>
-        <source>Copy label</source>
-        <translation>Copiază eticheta</translation>
-    </message>
-    <message>
-        <source>Copy amount</source>
-        <translation>Copiază suma</translation>
-    </message>
-    <message>
-        <source>Copy transaction ID</source>
-        <translation>Copiază ID tranzacţie</translation>
-    </message>
-    <message>
-        <source>Edit label</source>
-        <translation>Editează eticheta</translation>
-    </message>
-    <message>
-        <source>Show transaction details</source>
-        <translation>Arată detaliile tranzacţiei</translation>
-    </message>
-    <message>
-        <source>Export Transaction History</source>
-        <translation>Export istoric tranzacţii</translation>
-    </message>
-    <message>
-        <source>Watch-only</source>
-        <translation>Doar-supraveghere</translation>
-    </message>
-    <message>
-        <source>Exporting Failed</source>
-        <translation>Export nereuşit</translation>
-    </message>
-    <message>
-        <source>There was an error trying to save the transaction history to %1.</source>
-        <translation>S-a produs o eroare la salvarea istoricului tranzacţiilor la %1.</translation>
-    </message>
-    <message>
-        <source>Exporting Successful</source>
-        <translation>Export reuşit</translation>
-    </message>
-    <message>
-        <source>The transaction history was successfully saved to %1.</source>
-        <translation>Istoricul tranzacţiilor a fost salvat cu succes la %1.</translation>
-    </message>
-    <message>
-        <source>Comma separated file (*.csv)</source>
-        <translation>Fişier text cu valori separate prin virgulă (*.csv)</translation>
-    </message>
-    <message>
-        <source>Confirmed</source>
-        <translation>Confirmat</translation>
-    </message>
-    <message>
-        <source>Date</source>
-        <translation>Data</translation>
-    </message>
-    <message>
-        <source>Type</source>
-        <translation>Tip</translation>
-    </message>
-    <message>
-        <source>Label</source>
-        <translation>Etichetă</translation>
-    </message>
-    <message>
-        <source>Address</source>
-        <translation>Adresă</translation>
-    </message>
-    <message>
-        <source>ID</source>
-        <translation>ID</translation>
-    </message>
-    <message>
-        <source>Range:</source>
-        <translation>Interval:</translation>
-    </message>
-    <message>
-        <source>to</source>
-        <translation>către</translation>
-    </message>
-</context>
-<context>
-    <name>UnitDisplayStatusBarControl</name>
-    <message>
-        <source>Unit to show amounts in. Click to select another unit.</source>
-        <translation>Unitatea în care sînt arătate sumele. Faceţi clic pentru a selecta o altă unitate.</translation>
-    </message>
-</context>
-=======
-    </context>
-<context>
-    <name>TransactionView</name>
-    </context>
->>>>>>> 9460771a
-<context>
-    <name>UnitDisplayStatusBarControl</name>
-    <message>
-<<<<<<< HEAD
-        <source>No wallet has been loaded.</source>
-        <translation>Nu a fost încărcat nici un portofel.</translation>
-=======
-        <source>Unit to show amounts in. Click to select another unit.</source>
-        <translation>Unitatea în care sînt arătate sumele. Faceţi clic pentru a selecta o altă unitate.</translation>
->>>>>>> 9460771a
-    </message>
-</context>
-<context>
-    <name>WalletFrame</name>
-    </context>
-<context>
-    <name>WalletModel</name>
-<<<<<<< HEAD
-    <message>
-        <source>Send Coins</source>
-        <translation>Trimitere bitcoin</translation>
-    </message>
-</context>
-<context>
-    <name>WalletView</name>
-    <message>
-        <source>&amp;Export</source>
-        <translation>&amp;Export</translation>
-    </message>
-    <message>
-        <source>Export the data in the current tab to a file</source>
-        <translation>Exportă datele din tab-ul curent într-un fişier</translation>
-    </message>
-    <message>
-        <source>Backup Wallet</source>
-        <translation>Copie de siguranţă portofel</translation>
-    </message>
-    <message>
-        <source>Wallet Data (*.dat)</source>
-        <translation>Date portofel (*.dat)</translation>
-    </message>
-    <message>
-        <source>Backup Failed</source>
-        <translation>Copierea de siguranţă nu a reuşit</translation>
-    </message>
-    <message>
-        <source>There was an error trying to save the wallet data to %1.</source>
-        <translation>S-a produs o eroare la salvarea datelor portofelului la %1.</translation>
-    </message>
-    <message>
-        <source>The wallet data was successfully saved to %1.</source>
-        <translation>Datele portofelului s-au salvat cu succes la %1.</translation>
-    </message>
-    <message>
-        <source>Backup Successful</source>
-        <translation>Copie de siguranţă efectuată cu succes</translation>
-    </message>
-</context>
-=======
-    </context>
-<context>
-    <name>WalletView</name>
-    </context>
->>>>>>> 9460771a
-<context>
-    <name>bitcoin-core</name>
-    <message>
-        <source>Options:</source>
-        <translation>Opţiuni:</translation>
-    </message>
-    <message>
-        <source>Specify data directory</source>
-        <translation>Specificaţi dosarul de date</translation>
-    </message>
-    <message>
-        <source>Connect to a node to retrieve peer addresses, and disconnect</source>
-        <translation>Se conectează la un nod pentru a obţine adresele partenerilor, şi apoi se deconectează</translation>
-    </message>
-    <message>
-        <source>Specify your own public address</source>
-        <translation>Specificaţi adresa dvs. publică</translation>
-    </message>
-    <message>
-        <source>Accept command line and JSON-RPC commands</source>
-        <translation>Acceptă comenzi din linia de comandă şi comenzi JSON-RPC</translation>
-    </message>
-    <message>
-        <source>Run in the background as a daemon and accept commands</source>
-        <translation>Rulează în fundal ca un demon şi acceptă comenzi</translation>
-<<<<<<< HEAD
-    </message>
-    <message>
-        <source>Use the test network</source>
-        <translation>Utilizează reţeaua de test</translation>
-=======
->>>>>>> 9460771a
-    </message>
-    <message>
-        <source>Accept connections from outside (default: 1 if no -proxy or -connect)</source>
-        <translation>Acceptă conexiuni din afară (implicit: 1 dacă nu se foloseşte -proxy sau -connect)</translation>
-    </message>
-    <message>
-<<<<<<< HEAD
         <source>Bind to given address and always listen on it. Use [host]:port notation for IPv6</source>
         <translation>Ataşaţi adresei date şi ascultaţi totdeauna pe ea. Folosiţi notaţia [host]:port pentru IPv6</translation>
     </message>
@@ -3250,29 +1624,8 @@
         <translation>Distribuit sub licenţa de programe MIT/X11, vezi fişierul însoţitor COPYING sau &lt;http://www.opensource.org/licenses/mit-license.php&gt;.</translation>
     </message>
     <message>
-        <source>Enter regression test mode, which uses a special chain in which blocks can be solved instantly.</source>
-        <translation>Iniţiază modul de test regresie, care foloseşte un lanţ special în care blocurile pot fi rezolvate instantaneu.</translation>
-=======
-        <source>Bitcoin Core</source>
-        <translation>Nucleul Bitcoin</translation>
-    </message>
-    <message>
-        <source>Bind to given address and always listen on it. Use [host]:port notation for IPv6</source>
-        <translation>Ataşaţi adresei date şi ascultaţi totdeauna pe ea. Folosiţi notaţia [host]:port pentru IPv6</translation>
-    </message>
-    <message>
-        <source>Distributed under the MIT software license, see the accompanying file COPYING or &lt;http://www.opensource.org/licenses/mit-license.php&gt;.</source>
-        <translation>Distribuit sub licenţa de programe MIT/X11, vezi fişierul însoţitor COPYING sau &lt;http://www.opensource.org/licenses/mit-license.php&gt;.</translation>
->>>>>>> 9460771a
-    </message>
-    <message>
         <source>Execute command when a wallet transaction changes (%s in cmd is replaced by TxID)</source>
         <translation>Execută comanda cînd o tranzacţie a portofelului se schimbă (%s în cmd este înlocuit de TxID)</translation>
-<<<<<<< HEAD
-    </message>
-    <message>
-        <source>In this mode -genproclimit controls how many blocks are generated immediately.</source>
-        <translation>În acest mod -genproclimit controlează cîte blocuri sînt generate imediat.</translation>
     </message>
     <message>
         <source>Set the number of script verification threads (%u to %d, 0 = auto, &lt;0 = leave that many cores free, default: %d)</source>
@@ -3283,58 +1636,18 @@
         <translation>Aceasta este o versiune de test preliminară - vă asumaţi riscul folosind-o - nu folosiţi pentru minerit sau aplicaţiile comercianţilor</translation>
     </message>
     <message>
-        <source>Unable to bind to %s on this computer. Bitcoin Core is probably already running.</source>
-        <translation>Nu se poate lega la %s pe acest calculator. Nucleul Bitcoin probabil deja rulează.</translation>
-    </message>
-    <message>
-        <source>Warning: -paytxfee is set very high! This is the transaction fee you will pay if you send a transaction.</source>
-        <translation>Atenţie: setarea -paytxfee este foarte mare! Aceasta este taxa tranzacţiei pe care o veţi plăti dacă trimiteţi o tranzacţie.</translation>
-=======
-    </message>
-    <message>
-        <source>Set the number of script verification threads (%u to %d, 0 = auto, &lt;0 = leave that many cores free, default: %d)</source>
-        <translation>Setează numărul de thread-uri de verificare a script-urilor (%u la %d, 0 = auto, &lt;0 = lasă atîtea nuclee libere, implicit: %d)</translation>
-    </message>
-    <message>
-        <source>This is a pre-release test build - use at your own risk - do not use for mining or merchant applications</source>
-        <translation>Aceasta este o versiune de test preliminară - vă asumaţi riscul folosind-o - nu folosiţi pentru minerit sau aplicaţiile comercianţilor</translation>
->>>>>>> 9460771a
-    </message>
-    <message>
         <source>Warning: The network does not appear to fully agree! Some miners appear to be experiencing issues.</source>
         <translation>Atenţie: Reţeaua nu pare să fie de acord în totalitate! Aparent nişte mineri au probleme.</translation>
     </message>
     <message>
         <source>Warning: We do not appear to fully agree with our peers! You may need to upgrade, or other nodes may need to upgrade.</source>
         <translation>Atenţie: Aparent, nu sîntem de acord cu toţi partenerii noştri! Va trebui să faceţi o actualizare, sau alte noduri necesită actualizare.</translation>
-<<<<<<< HEAD
-    </message>
-    <message>
-        <source>Warning: error reading wallet.dat! All keys read correctly, but transaction data or address book entries might be missing or incorrect.</source>
-        <translation>Atenţie: eroare la citirea fişierului wallet.dat! Toate cheile sînt citite corect, dar datele tranzactiei sau anumite intrări din agenda sînt incorecte sau lipsesc.</translation>
-    </message>
-    <message>
-        <source>Warning: wallet.dat corrupt, data salvaged! Original wallet.dat saved as wallet.{timestamp}.bak in %s; if your balance or transactions are incorrect you should restore from a backup.</source>
-        <translation>Atenţie: fişierul wallet.dat este corupt, date salvate! Fişierul original wallet.dat a fost salvat ca wallet.{timestamp}.bak in %s; dacă balansul sau tranzactiile sînt incorecte ar trebui să restauraţi dintr-o copie de siguranţă.</translation>
-    </message>
-    <message>
-        <source>(default: 1)</source>
-        <translation>(iniţial: 1)</translation>
-=======
->>>>>>> 9460771a
     </message>
     <message>
         <source>&lt;category&gt; can be:</source>
         <translation>&lt;category&gt; poate fi:</translation>
     </message>
     <message>
-<<<<<<< HEAD
-        <source>Attempt to recover private keys from a corrupt wallet.dat</source>
-        <translation>Încercare de recuperare a cheilor private dintr-un wallet.dat corupt</translation>
-    </message>
-    <message>
-=======
->>>>>>> 9460771a
         <source>Block creation options:</source>
         <translation>Opţiuni creare bloc:</translation>
     </message>
@@ -3355,13 +1668,6 @@
         <translation>Opţiuni Depanare/Test:</translation>
     </message>
     <message>
-<<<<<<< HEAD
-        <source>Discover own IP address (default: 1 when listening and no -externalip)</source>
-        <translation>Descoperă propria adresă IP (inţial: 1)</translation>
-    </message>
-    <message>
-=======
->>>>>>> 9460771a
         <source>Do not load the wallet and disable wallet RPC calls</source>
         <translation>Nu încarcă portofelul şi dezactivează solicitările portofel RPC</translation>
     </message>
@@ -3394,13 +1700,6 @@
         <translation>Nu s-a reuşit ascultarea pe orice port. Folosiţi -listen=0 dacă vreţi asta.</translation>
     </message>
     <message>
-<<<<<<< HEAD
-        <source>If &lt;category&gt; is not supplied, output all debugging information.</source>
-        <translation>Dacă &lt;category&gt; nu este furnizat, produce toate informaţiile de depanare.</translation>
-    </message>
-    <message>
-=======
->>>>>>> 9460771a
         <source>Importing...</source>
         <translation>Import...</translation>
     </message>
@@ -3415,23 +1714,12 @@
     <message>
         <source>Not enough file descriptors available.</source>
         <translation>Nu sînt destule descriptoare disponibile.</translation>
-<<<<<<< HEAD
     </message>
     <message>
         <source>Only connect to nodes in network &lt;net&gt; (ipv4, ipv6 or onion)</source>
         <translation>Se conectează doar la noduri în reţeaua &lt;net&gt; (ipv4, ipv6 sau onion)</translation>
     </message>
     <message>
-        <source>Rebuild block chain index from current blk000??.dat files</source>
-        <translation>Reconstruirea indexului lanţului de bloc din fişierele actuale blk000???.dat</translation>
-=======
-    </message>
-    <message>
-        <source>Only connect to nodes in network &lt;net&gt; (ipv4, ipv6 or onion)</source>
-        <translation>Se conectează doar la noduri în reţeaua &lt;net&gt; (ipv4, ipv6 sau onion)</translation>
->>>>>>> 9460771a
-    </message>
-    <message>
         <source>Set database cache size in megabytes (%d to %d, default: %d)</source>
         <translation>Setează mărimea bazei de date cache în megaocteţi (%d la %d, implicit: %d)</translation>
     </message>
@@ -3444,13 +1732,6 @@
         <translation>Specifică fişierul portofel (în dosarul de date)</translation>
     </message>
     <message>
-<<<<<<< HEAD
-        <source>This is intended for regression testing tools and app development.</source>
-        <translation>Este folosită pentru programe de testare a regresiei în algoritmi şi dezvoltare de alte aplicaţii.</translation>
-    </message>
-    <message>
-=======
->>>>>>> 9460771a
         <source>Use UPnP to map the listening port (default: %u)</source>
         <translation>Foloseşte mapare UPnP pentru asculatere port (implicit: %u)</translation>
     </message>
@@ -3469,29 +1750,12 @@
     <message>
         <source>Wallet options:</source>
         <translation>Opţiuni portofel:</translation>
-<<<<<<< HEAD
-    </message>
-    <message>
-        <source>You need to rebuild the database using -reindex to change -txindex</source>
-        <translation>Trebuie să reconstruiţi baza de date folosind -reindex pentru a schimba -txindex</translation>
-    </message>
-    <message>
-        <source>Imports blocks from external blk000??.dat file</source>
-        <translation>Importă blocuri dintr-un fişier extern blk000??.dat</translation>
     </message>
     <message>
         <source>Allow JSON-RPC connections from specified source. Valid for &lt;ip&gt; are a single IP (e.g. 1.2.3.4), a network/netmask (e.g. 1.2.3.4/255.255.255.0) or a network/CIDR (e.g. 1.2.3.4/24). This option can be specified multiple times</source>
         <translation>Permite conexiunile JSON-RPC din sursa specificată. Valid pentru &lt;ip&gt; sînt IP singulare (ex. 1.2.3.4), o reţea/mască-reţea (ex. 1.2.3.4/255.255.255.0) sau o reţea/CIDR (ex. 1.2.3.4/24). Această opţiune poate fi specificată de mai multe ori</translation>
     </message>
     <message>
-        <source>An error occurred while setting up the RPC address %s port %u for listening: %s</source>
-        <translation>A apărut o eroare la setarea adresei RPC %s portul %u pentru ascultare: %s</translation>
-    </message>
-    <message>
-        <source>Cannot obtain a lock on data directory %s. Bitcoin Core is probably already running.</source>
-        <translation>Nu se poate obţine blocarea folderului cu date %s. Nucleul Bitcoin probabil deja rulează.</translation>
-    </message>
-    <message>
         <source>Execute command when a relevant alert is received or we see a really long fork (%s in cmd is replaced by message)</source>
         <translation>Execută comanda cînd o alertă relevantă este primită sau vedem o bifurcaţie foarte lungă (%s în cmd este înlocuit de mesaj)</translation>
     </message>
@@ -3500,90 +1764,34 @@
         <translation>Setează mărimea pentru tranzacţiile prioritare/taxe mici în octeţi (implicit: %d)</translation>
     </message>
     <message>
-=======
-    </message>
-    <message>
-        <source>Allow JSON-RPC connections from specified source. Valid for &lt;ip&gt; are a single IP (e.g. 1.2.3.4), a network/netmask (e.g. 1.2.3.4/255.255.255.0) or a network/CIDR (e.g. 1.2.3.4/24). This option can be specified multiple times</source>
-        <translation>Permite conexiunile JSON-RPC din sursa specificată. Valid pentru &lt;ip&gt; sînt IP singulare (ex. 1.2.3.4), o reţea/mască-reţea (ex. 1.2.3.4/255.255.255.0) sau o reţea/CIDR (ex. 1.2.3.4/24). Această opţiune poate fi specificată de mai multe ori</translation>
-    </message>
-    <message>
-        <source>Execute command when a relevant alert is received or we see a really long fork (%s in cmd is replaced by message)</source>
-        <translation>Execută comanda cînd o alertă relevantă este primită sau vedem o bifurcaţie foarte lungă (%s în cmd este înlocuit de mesaj)</translation>
-    </message>
-    <message>
-        <source>Set maximum size of high-priority/low-fee transactions in bytes (default: %d)</source>
-        <translation>Setează mărimea pentru tranzacţiile prioritare/taxe mici în octeţi (implicit: %d)</translation>
-    </message>
-    <message>
->>>>>>> 9460771a
         <source>This product includes software developed by the OpenSSL Project for use in the OpenSSL Toolkit &lt;https://www.openssl.org/&gt; and cryptographic software written by Eric Young and UPnP software written by Thomas Bernard.</source>
         <translation>Acest produs include programe dezvoltate de către Proiectul OpenSSL pentru a fi folosite în OpenSSL Toolkit &lt;https://www.openssl.org/&gt; şi programe criptografice scrise de către Eric Young şi programe UPnP scrise de către Thomas Bernard.</translation>
     </message>
     <message>
-<<<<<<< HEAD
-=======
         <source>(default: %u)</source>
         <translation>(implicit: %u)</translation>
     </message>
     <message>
->>>>>>> 9460771a
         <source>Accept public REST requests (default: %u)</source>
         <translation>Acceptă cererile publice REST (implicit: %u)</translation>
     </message>
     <message>
-<<<<<<< HEAD
+        <source>Automatically create Tor hidden service (default: %d)</source>
+        <translation>Crează automat un serviciu Tor ascuns (implicit: %d)</translation>
+    </message>
+    <message>
         <source>Connect through SOCKS5 proxy</source>
         <translation>Conectare prin proxy SOCKS5</translation>
     </message>
     <message>
-        <source>Copyright (C) 2009-%i The Bitcoin Core Developers</source>
-        <translation>Copyright (C) 2009-%i Dezvoltatorii Bitcoin</translation>
-=======
-        <source>Automatically create Tor hidden service (default: %d)</source>
-        <translation>Crează automat un serviciu Tor ascuns (implicit: %d)</translation>
-    </message>
-    <message>
-        <source>Connect through SOCKS5 proxy</source>
-        <translation>Conectare prin proxy SOCKS5</translation>
->>>>>>> 9460771a
-    </message>
-    <message>
         <source>Error reading from database, shutting down.</source>
         <translation>Eroare la citirea bazei de date. Oprire.</translation>
-<<<<<<< HEAD
-    </message>
-    <message>
-        <source>Error: Unsupported argument -tor found, use -onion.</source>
-        <translation>Eroare: Argument nesuportat -tor găsit, folosiţi -onion.</translation>
-    </message>
-    <message>
-        <source>Fee (in BTC/kB) to add to transactions you send (default: %s)</source>
-        <translation>Taxa (în BTC/kB) de adăugat la tranzacţiile pe care le trimiteţi(implicit: %s)</translation>
-=======
->>>>>>> 9460771a
     </message>
     <message>
         <source>Information</source>
         <translation>Informaţie</translation>
     </message>
     <message>
-<<<<<<< HEAD
-        <source>Initialization sanity check failed. Bitcoin Core is shutting down.</source>
-        <translation>Nu s-a reuşit iniţierea verificării sănătăţii. Nucleul Bitcoin se opreşte.</translation>
-    </message>
-    <message>
-        <source>Invalid amount for -maxtxfee=&lt;amount&gt;: '%s'</source>
-        <translation>Sumă nevalidă pentru -maxtxfee=&lt;suma&gt;: '%s'</translation>
-    </message>
-    <message>
-        <source>Invalid amount for -minrelaytxfee=&lt;amount&gt;: '%s'</source>
-        <translation>Sumă nevalidă pentru -minrelaytxfee=&lt;suma&gt;:'%s'</translation>
-    </message>
-    <message>
-        <source>Invalid amount for -mintxfee=&lt;amount&gt;: '%s'</source>
-        <translation>Sumă nevalidă pentru -mintxfee=&lt;suma&gt;: '%s'</translation>
-    </message>
-    <message>
         <source>Invalid amount for -paytxfee=&lt;amount&gt;: '%s' (must be at least %s)</source>
         <translation>Sumă nevalidă pentru -paytxfee=&lt;suma&gt;: '%s' (trebuie să fie cel puţin %s)</translation>
     </message>
@@ -3596,42 +1804,10 @@
         <translation>Trebuie să specificaţi un port cu -whitebind: '%s'</translation>
     </message>
     <message>
-        <source>RPC SSL options: (see the Bitcoin Wiki for SSL setup instructions)</source>
-        <translation>Opţiuni RPC SSL: (vedeţi Wiki Bitcoin pentru intrucţiunile de setare SSL)</translation>
-    </message>
-    <message>
         <source>RPC server options:</source>
         <translation>Opţiuni server RPC:</translation>
     </message>
     <message>
-        <source>RPC support for HTTP persistent connections (default: %d)</source>
-        <translation>RPC suportă pentru HTTP conexiuni persistente (implicit: %d)</translation>
-    </message>
-    <message>
-        <source>Randomly drop 1 of every &lt;n&gt; network messages</source>
-        <translation>Aleator sccapă 1 din fiecare &lt;n&gt; mesaje ale reţelei</translation>
-    </message>
-    <message>
-        <source>Randomly fuzz 1 of every &lt;n&gt; network messages</source>
-        <translation>Aleator aproximează 1 din fiecare &lt;n&gt; mesaje ale reţelei</translation>
-=======
-        <source>Invalid amount for -paytxfee=&lt;amount&gt;: '%s' (must be at least %s)</source>
-        <translation>Sumă nevalidă pentru -paytxfee=&lt;suma&gt;: '%s' (trebuie să fie cel puţin %s)</translation>
-    </message>
-    <message>
-        <source>Invalid netmask specified in -whitelist: '%s'</source>
-        <translation>Mască reţea nevalidă specificată în -whitelist: '%s'</translation>
-    </message>
-    <message>
-        <source>Need to specify a port with -whitebind: '%s'</source>
-        <translation>Trebuie să specificaţi un port cu -whitebind: '%s'</translation>
-    </message>
-    <message>
-        <source>RPC server options:</source>
-        <translation>Opţiuni server RPC:</translation>
->>>>>>> 9460771a
-    </message>
-    <message>
         <source>Send trace/debug info to console instead of debug.log file</source>
         <translation>Trimite informaţiile trace/debug la consolă în locul fişierului debug.log</translation>
     </message>
@@ -3670,91 +1846,30 @@
     <message>
         <source>Transaction too large</source>
         <translation>Tranzacţie prea mare</translation>
-<<<<<<< HEAD
     </message>
     <message>
         <source>Unable to bind to %s on this computer (bind returned error %s)</source>
         <translation>Nu se poate lega la %s pe acest calculator. (Legarea a întors eroarea %s)</translation>
     </message>
     <message>
-        <source>Use UPnP to map the listening port (default: 1 when listening)</source>
-        <translation>Foloseşte UPnP pentru a vedea porturile (implicit: 1 cînd ascultă)</translation>
-=======
-    </message>
-    <message>
-        <source>Unable to bind to %s on this computer (bind returned error %s)</source>
-        <translation>Nu se poate lega la %s pe acest calculator. (Legarea a întors eroarea %s)</translation>
->>>>>>> 9460771a
-    </message>
-    <message>
         <source>Username for JSON-RPC connections</source>
         <translation>Utilizator pentru conexiunile JSON-RPC</translation>
     </message>
     <message>
-        <source>Wallet needed to be rewritten: restart Bitcoin Core to complete</source>
-        <translation>Portofelul necesită rescrierea: reporniţi Nucleul Bitcoin pentru completare</translation>
-    </message>
-    <message>
         <source>Warning</source>
         <translation>Avertisment</translation>
-<<<<<<< HEAD
-    </message>
-    <message>
-        <source>Warning: This version is obsolete, upgrade required!</source>
-        <translation>Atenţie: această versiune este depăşită, este necesară actualizarea!</translation>
-    </message>
-    <message>
-        <source>Warning: Unsupported argument -benchmark ignored, use -debug=bench.</source>
-        <translation>Avertisment: Argument nesuportat -benchmark ignorat, folosiţi -debug=bench.</translation>
-    </message>
-    <message>
-        <source>Warning: Unsupported argument -debugnet ignored, use -debug=net.</source>
-        <translation>Avertisment: Argument nesuportat -debugnet ignorat, folosiţi -debug=net.</translation>
     </message>
     <message>
         <source>Zapping all transactions from wallet...</source>
         <translation>Şterge toate tranzacţiile din portofel...</translation>
     </message>
     <message>
-        <source>on startup</source>
-        <translation>la pornire</translation>
-    </message>
-    <message>
-        <source>wallet.dat corrupt, salvage failed</source>
-        <translation>wallet.dat corupt, salvare nereuşită</translation>
-=======
-    </message>
-    <message>
-        <source>Zapping all transactions from wallet...</source>
-        <translation>Şterge toate tranzacţiile din portofel...</translation>
->>>>>>> 9460771a
-    </message>
-    <message>
         <source>Password for JSON-RPC connections</source>
         <translation>Parola pentru conexiunile JSON-RPC</translation>
     </message>
     <message>
         <source>Execute command when the best block changes (%s in cmd is replaced by block hash)</source>
         <translation>Execută comanda cînd cel mai bun bloc se modifică (%s în cmd este înlocuit cu hash-ul blocului)</translation>
-<<<<<<< HEAD
-    </message>
-    <message>
-        <source>Upgrade wallet to latest format</source>
-        <translation>Actualizează portofelul la ultimul format</translation>
-    </message>
-    <message>
-        <source>Rescan the block chain for missing wallet transactions</source>
-        <translation>Rescanează lanţul de bloc pentru tranzacţiile portofel lipsă</translation>
-    </message>
-    <message>
-        <source>Use OpenSSL (https) for JSON-RPC connections</source>
-        <translation>Foloseşte OpenSSL (https) pentru conexiunile JSON-RPC</translation>
-    </message>
-    <message>
-        <source>This help message</source>
-        <translation>Acest mesaj de ajutor</translation>
-=======
->>>>>>> 9460771a
     </message>
     <message>
         <source>Allow DNS lookups for -addnode, -seednode and -connect</source>
@@ -3769,35 +1884,10 @@
         <translation>Produce toate informaţiile de depanare (implicit: %u &lt;category&gt; furnizată este opţională)</translation>
     </message>
     <message>
-<<<<<<< HEAD
-        <source>Flush database activity from memory pool to disk log every &lt;n&gt; megabytes (default: %u)</source>
-        <translation>Goleşte baza de date a activităţii din memoria pool în jurnal pe disc la fiecare &lt;n&gt; megaocteţi (implicit: %u)</translation>
-    </message>
-    <message>
-        <source>Output debugging information (default: %u, supplying &lt;category&gt; is optional)</source>
-        <translation>Produce toate informaţiile de depanare (implicit: %u &lt;category&gt; furnizată este opţională)</translation>
-    </message>
-    <message>
         <source>(default: %s)</source>
         <translation>(implicit: %s)</translation>
     </message>
     <message>
-        <source>Acceptable ciphers (default: %s)</source>
-        <translation>Cifruri acceptabile (implicit: %s)</translation>
-    </message>
-    <message>
-        <source>Error loading wallet.dat</source>
-        <translation>Eroare la încărcarea wallet.dat</translation>
-    </message>
-    <message>
-        <source>Force safe mode (default: %u)</source>
-        <translation>Forţează mod sigur (implicit: %u)</translation>
-    </message>
-    <message>
-        <source>Generate coins (default: %u)</source>
-        <translation>Generează monede (implicit: %u)</translation>
-    </message>
-    <message>
         <source>How many blocks to check at startup (default: %u, 0 = all)</source>
         <translation>Cîte blocuri verifică la pornire (implicit: %u, 0 = toate)</translation>
     </message>
@@ -3806,18 +1896,6 @@
         <translation>Adresa -proxy nevalidă: '%s'</translation>
     </message>
     <message>
-        <source>Server certificate file (default: %s)</source>
-        <translation>Fişierul certificat al serverului (implicit: %s)</translation>
-    </message>
-    <message>
-        <source>Server private key (default: %s)</source>
-        <translation>Cheia privată a serverului (implicit: %s)</translation>
-    </message>
-    <message>
-        <source>Set minimum block size in bytes (default: %u)</source>
-        <translation>Setare mărime minimă bloc în octeţi (implicit: %u)</translation>
-    </message>
-    <message>
         <source>Specify configuration file (default: %s)</source>
         <translation>Specificaţi fişierul configuraţie (implicit: %s)</translation>
     </message>
@@ -3828,35 +1906,8 @@
     <message>
         <source>Unknown network specified in -onlynet: '%s'</source>
         <translation>Reţeaua specificată în -onlynet este necunoscută: '%s'</translation>
-=======
-        <source>(default: %s)</source>
-        <translation>(implicit: %s)</translation>
-    </message>
-    <message>
-        <source>How many blocks to check at startup (default: %u, 0 = all)</source>
-        <translation>Cîte blocuri verifică la pornire (implicit: %u, 0 = toate)</translation>
->>>>>>> 9460771a
-    </message>
-    <message>
-        <source>Invalid -proxy address: '%s'</source>
-        <translation>Adresa -proxy nevalidă: '%s'</translation>
-    </message>
-    <message>
-        <source>Specify configuration file (default: %s)</source>
-        <translation>Specificaţi fişierul configuraţie (implicit: %s)</translation>
-    </message>
-    <message>
-        <source>Specify pid file (default: %s)</source>
-        <translation>Specifică fişierul pid (implicit: %s)</translation>
-    </message>
-    <message>
-<<<<<<< HEAD
-=======
-        <source>Unknown network specified in -onlynet: '%s'</source>
-        <translation>Reţeaua specificată în -onlynet este necunoscută: '%s'</translation>
-    </message>
-    <message>
->>>>>>> 9460771a
+    </message>
+    <message>
         <source>Insufficient funds</source>
         <translation>Fonduri insuficiente</translation>
     </message>
