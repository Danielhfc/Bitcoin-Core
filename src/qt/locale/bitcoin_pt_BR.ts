--- conflicted
+++ resolved
@@ -851,10 +851,6 @@
         <translation>Como essa é a primeira vez que o programa é executado, você pode escolher onde %1 armazenará seus dados.</translation>
     </message>
     <message>
-<<<<<<< HEAD
-        <source>%1 will download and store a copy of the Particl block chain. At least %2GB of data will be stored in this directory, and it will grow over time. The wallet will also be stored in this directory.</source>
-        <translation>O %1 irá baixar e armazenar uma cópia do block chain do Particl. Pelo menos %2GB de dados serão armazenados neste diretório, e ele crescerá ao longo do tempo. A carteira também será armazenada neste diretório.</translation>
-=======
         <source>This initial synchronisation is very demanding, and may expose hardware problems with your computer that had previously gone unnoticed. Each time you run %1, it will continue downloading where it left off.</source>
         <translation>
 Esta sincronização inicial é muito exigente e pode expor problemas de hardware com o computador que passaram despercebidos anteriormente. Cada vez que você executar %1, continuará baixando onde ele saiu</translation>
@@ -862,7 +858,6 @@
     <message>
         <source>If you have chosen to limit block chain storage (pruning), the historical data must still be downloaded and processed, but will be deleted afterward to keep your disk usage low.</source>
         <translation>Se você escolheu limitar o armazenamento da corrente de blocos (prunando), os dados históricos ainda devem ser baixados e processados, mas serão apagados no final para manter o uso de disco baixo.</translation>
->>>>>>> f17942a3
     </message>
     <message>
         <source>Use the default data directory</source>
@@ -1094,21 +1089,16 @@
         <translation>Mapear porta usando &amp;UPnP</translation>
     </message>
     <message>
-<<<<<<< HEAD
+        <source>Accept connections from outside.</source>
+        <translation>Aceite conexões exteriores.</translation>
+    </message>
+    <message>
+        <source>Allow incomin&amp;g connections</source>
+        <translation>Permitir receber conexões</translation>
+    </message>
+    <message>
         <source>Connect to the Particl network through a SOCKS5 proxy.</source>
         <translation>Conectar na rede Particl através de um proxy SOCKS5.</translation>
-=======
-        <source>Accept connections from outside.</source>
-        <translation>Aceite conexões exteriores.</translation>
-    </message>
-    <message>
-        <source>Allow incomin&amp;g connections</source>
-        <translation>Permitir receber conexões</translation>
-    </message>
-    <message>
-        <source>Connect to the Bitcoin network through a SOCKS5 proxy.</source>
-        <translation>Conectar na rede Bitcoin através de um proxy SOCKS5.</translation>
->>>>>>> f17942a3
     </message>
     <message>
         <source>&amp;Connect through SOCKS5 proxy (default proxy):</source>
@@ -1859,21 +1849,8 @@
         <translation>&amp;Mensagem</translation>
     </message>
     <message>
-<<<<<<< HEAD
-        <source>Reuse one of the previously used receiving addresses. Reusing addresses has security and privacy issues. Do not use this unless re-generating a payment request made before.</source>
-        <translation>Reutilize um dos endereços de recebimento anteriormente utilizados. Reutilizar um endereço implica em problemas com segurança e privacidade. Não reutilize a menos que esteja refazendo uma cobrança já feita anteriormente.</translation>
-    </message>
-    <message>
-        <source>R&amp;euse an existing receiving address (not recommended)</source>
-        <translation>R&amp;eutilize um endereço de recebimento (não recomendado)</translation>
-    </message>
-    <message>
         <source>An optional message to attach to the payment request, which will be displayed when the request is opened. Note: The message will not be sent with the payment over the Particl network.</source>
         <translation>Uma mensagem opcional que será anexada na cobrança e será mostrada quando ela for aberta. Nota: A mensagem não será enviada com o pagamento pela rede Particl.</translation>
-=======
-        <source>An optional message to attach to the payment request, which will be displayed when the request is opened. Note: The message will not be sent with the payment over the Bitcoin network.</source>
-        <translation>Uma mensagem opcional que será anexada na cobrança e será mostrada quando ela for aberta. Nota: A mensagem não será enviada com o pagamento pela rede Bitcoin.</translation>
->>>>>>> f17942a3
     </message>
     <message>
         <source>An optional label to associate with the new receiving address.</source>
@@ -4058,13 +4035,6 @@
         <translation>Carregando índice de blocos...</translation>
     </message>
     <message>
-<<<<<<< HEAD
-        <source>Add a node to connect to and attempt to keep the connection open</source>
-        <translation>Adicionar um nódulo para se conectar e tentar manter a conexão ativa</translation>
-    </message>
-    <message>
-=======
->>>>>>> f17942a3
         <source>Loading wallet...</source>
         <translation>Carregando carteira...</translation>
     </message>
