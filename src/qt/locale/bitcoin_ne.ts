--- conflicted
+++ resolved
@@ -478,13 +478,10 @@
         <translation>यो कम्प्युटरको %s मा बाँध्न सकिएन । %s सम्भवित रूपमा पहिलैबाट चलिरहेको छ ।</translation>
     </message>
     <message>
-<<<<<<< HEAD
-=======
         <source>User Agent comment (%s) contains unsafe characters.</source>
         <translation>प्रयोगकर्ता एजेन्टको टिप्पणी (%s) मा असुरक्षित अक्षरहरू छन् ।</translation>
     </message>
     <message>
->>>>>>> a284bbbe
         <source>Verifying blocks...</source>
         <translation>ब्लक प्रमाणित गरिँदै...</translation>
     </message>
