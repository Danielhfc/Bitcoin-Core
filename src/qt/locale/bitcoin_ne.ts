<TS language="ne" version="2.1">
<context>
    <name>AddressBookPage</name>
    <message>
        <source>Right-click to edit address or label</source>
        <translation>ठेगाना वा लेबल सम्पादन गर्न दायाँ-क्लिक गर्नुहोस्</translation>
    </message>
    <message>
        <source>Create a new address</source>
        <translation>नयाँ ठेगाना सिर्जना गर्नुहोस्</translation>
    </message>
    <message>
        <source>&amp;New</source>
        <translation>&amp;amp;नयाँ</translation>
    </message>
    <message>
        <source>Copy the currently selected address to the system clipboard</source>
        <translation>भर्खरै चयन गरेको ठेगाना प्रणाली क्लिपबोर्डमा कपी गर्नुहोस्</translation>
    </message>
    <message>
        <source>&amp;Copy</source>
        <translation>&amp;amp;कपी गर्नुहोस्</translation>
    </message>
    <message>
        <source>C&amp;lose</source>
        <translation>बन्द गर्नुहोस्</translation>
    </message>
    <message>
        <source>Delete the currently selected address from the list</source>
        <translation>भर्खरै चयन गरेको ठेगाना सूचीबाट मेटाउनुहोस्</translation>
    </message>
    <message>
        <source>Export the data in the current tab to a file</source>
        <translation>वर्तमान ट्याबको डाटालाई फाइलमा निर्यात गर्नुहोस् </translation>
    </message>
    <message>
        <source>&amp;Export</source>
        <translation>&amp;amp;निर्यात गर्नुहोस्</translation>
    </message>
    <message>
        <source>&amp;Delete</source>
        <translation>&amp;amp;मेटाउनुहोस्</translation>
    </message>
    <message>
        <source>C&amp;hoose</source>
        <translation>छनौट गर्नुहोस्...</translation>
    </message>
    <message>
        <source>Sending addresses</source>
        <translation>पठाउने ठेगानाहरू...</translation>
    </message>
    <message>
        <source>Receiving addresses</source>
        <translation>प्राप्त गर्ने ठेगानाहरू...</translation>
    </message>
    <message>
        <source>&amp;Copy Address</source>
        <translation>ठेगाना कपी गर्नुहोस्
</translation>
    </message>
    </context>
<context>
    <name>AddressTableModel</name>
    </context>
<context>
    <name>AskPassphraseDialog</name>
    <message>
        <source>Passphrase Dialog</source>
        <translation>पासफ्रेज संवाद</translation>
    </message>
    <message>
        <source>Enter passphrase</source>
        <translation>पासफ्रेज प्रवेश गर्नुहोस्</translation>
    </message>
    <message>
        <source>New passphrase</source>
        <translation>नयाँ पासफ्रेज</translation>
    </message>
    <message>
        <source>Repeat new passphrase</source>
        <translation>नयाँ पासफ्रेज दोहोर्याउनुहोस्</translation>
    </message>
    </context>
<context>
    <name>BanTableModel</name>
    <message>
        <source>IP/Netmask</source>
        <translation>IP/नेटमास्क</translation>
    </message>
    <message>
        <source>Banned Until</source>
        <translation>प्रतिबन्धित समय</translation>
    </message>
</context>
<context>
    <name>BitcoinGUI</name>
    <message>
        <source>Sign &amp;message...</source>
        <translation>सन्देशमा &amp;amp;हस्ताक्षर  गर्नुहोस्...</translation>
    </message>
    <message>
        <source>Synchronizing with network...</source>
        <translation>नेटवर्कमा समिकरण हुँदै...</translation>
    </message>
    <message>
        <source>&amp;Overview</source>
        <translation>शारांश</translation>
    </message>
    <message>
        <source>Node</source>
        <translation>नोड</translation>
    </message>
    <message>
        <source>Show general overview of wallet</source>
        <translation>वालेटको साधारण शारांश देखाउनुहोस्</translation>
    </message>
    <message>
        <source>&amp;Transactions</source>
        <translation>&amp;amp;कारोबार</translation>
    </message>
    <message>
        <source>Browse transaction history</source>
        <translation>कारोबारको इतिहास हेर्नुहोस्</translation>
    </message>
    <message>
        <source>E&amp;xit</source>
        <translation>बाहिर निस्कनुहोस्</translation>
    </message>
    <message>
        <source>Quit application</source>
        <translation>एप्लिकेसन बन्द गर्नुहोस्</translation>
    </message>
    <message>
        <source>&amp;About %1</source>
        <translation>&amp;amp;बारेमा %1</translation>
    </message>
    <message>
        <source>Show information about %1</source>
        <translation>%1 को बारेमा सूचना देखाउनुहोस्</translation>
    </message>
    <message>
        <source>About &amp;Qt</source>
        <translation>&amp;amp;Qt</translation>
    </message>
    <message>
        <source>Show information about Qt</source>
        <translation>Qt को बारेमा सूचना देखाउनुहोस्</translation>
    </message>
    <message>
        <source>&amp;Options...</source>
        <translation>&amp;amp;विकल्प...</translation>
    </message>
    <message>
        <source>Modify configuration options for %1</source>
        <translation>%1 का लागि कन्फिगुरेसनको विकल्प परिमार्जन गर्नुहोस</translation>
    </message>
    <message>
        <source>&amp;Encrypt Wallet...</source>
        <translation>&amp;amp;वालेटलाई इन्क्रिप्ट गर्नुहोस्...</translation>
    </message>
    <message>
        <source>&amp;Backup Wallet...</source>
        <translation>&amp;amp;वालेटलाई ब्याकअप गर्नुहोस्...</translation>
    </message>
    <message>
        <source>&amp;Change Passphrase...</source>
        <translation>&amp;amp;पासफ्रेज परिवर्तन गर्नुहोस्...</translation>
    </message>
    <message>
        <source>&amp;Sending addresses...</source>
        <translation>&amp;amp;पठाउने ठेगानाहरू...</translation>
    </message>
    <message>
        <source>&amp;Receiving addresses...</source>
        <translation>&amp;amp;प्राप्त गर्ने ठेगानाहरू...</translation>
    </message>
    <message>
        <source>Open &amp;URI...</source>
        <translation>URI &amp;amp;खोल्नुहोस्...</translation>
    </message>
    <message>
        <source>Reindexing blocks on disk...</source>
        <translation>डिस्कमा ब्लकलाई पुनः सूचीकरण गरिँदै...</translation>
    </message>
    <message>
        <source>Send coins to a Particl address</source>
        <translation>बिटकोइन ठेगानामा सिक्का पठाउनुहोस्</translation>
    </message>
    <message>
        <source>Backup wallet to another location</source>
        <translation>वालेटलाई अर्को ठेगानामा ब्याकअप गर्नुहोस्</translation>
    </message>
    <message>
        <source>Change the passphrase used for wallet encryption</source>
        <translation>वालेट इन्क्रिप्सनमा प्रयोग हुने इन्क्रिप्सन पासफ्रेज परिवर्तन गर्नुहोस्</translation>
    </message>
    <message>
        <source>&amp;Debug window</source>
        <translation>&amp;amp;डिबग विन्डो</translation>
    </message>
    <message>
        <source>Open debugging and diagnostic console</source>
        <translation>डिबगिङ र डायाग्नोस्टिक कन्सोल खोल्नुहोस्</translation>
    </message>
    </context>
<context>
    <name>CoinControlDialog</name>
    <message>
        <source>Amount</source>
        <translation>रकम</translation>
    </message>
    <message>
        <source>Copy address</source>
        <translation>ठेगाना कपी गर्नुहोस्
</translation>
    </message>
    </context>
<context>
    <name>EditAddressDialog</name>
    </context>
<context>
    <name>FreespaceChecker</name>
    </context>
<context>
    <name>HelpMessageDialog</name>
    </context>
<context>
    <name>Intro</name>
    <message>
        <source>%1 will download and store a copy of the Bitcoin block chain. At least %2GB of data will be stored in this directory, and it will grow over time. The wallet will also be stored in this directory.</source>
        <translation>%1 ले बिटकोइन ब्लक चेनको एउटा प्रतिलिपि डाउनलोड र भण्डारण गर्नेछ । यो निर्देशिकामा कम्तिमा पनि %2GB डाटा भण्डारण गरिनेछ, र यो समयसँगै बढ्नेछ । वालेटलाई पनि यो निर्देशिकामा भण्डारण गरिनेछ ।</translation>
    </message>
    </context>
<context>
    <name>ModalOverlay</name>
    </context>
<context>
    <name>OpenURIDialog</name>
    </context>
<context>
    <name>OptionsDialog</name>
    <message>
        <source>Choose the default subdivision unit to show in the interface and when sending coins.</source>
        <translation>इन्टरफेसमा र सिक्का पठाउँदा देखिने डिफल्ट उपविभाजन एकाइ चयन गर्नुहोस् ।</translation>
    </message>
    </context>
<context>
    <name>OverviewPage</name>
    <message>
        <source>The displayed information may be out of date. Your wallet automatically synchronizes with the Particl network after a connection is established, but this process has not completed yet.</source>
        <translation>देखाइएको सूचना पूरानो हुन सक्छ । कनेक्सन स्थापित भएपछि, तपाईंको वालेट बिटकोइन नेटवर्कमा स्वचालित रूपमा समिकरण हुन्छ , तर यो प्रक्रिया अहिले सम्म पूरा भएको छैन ।</translation>
    </message>
    <message>
        <source>Watch-only:</source>
        <translation>हेर्ने-मात्र:</translation>
    </message>
    <message>
        <source>Available:</source>
        <translation>उपलब्ध:</translation>
    </message>
    <message>
        <source>Your current spendable balance</source>
        <translation>तपाईंको खर्च गर्न मिल्ने ब्यालेन्स</translation>
    </message>
    <message>
        <source>Pending:</source>
        <translation>विचाराधिन:</translation>
    </message>
    <message>
        <source>Total of transactions that have yet to be confirmed, and do not yet count toward the spendable balance</source>
        <translation>अझै पुष्टि हुन बाँकी र खर्च गर्न मिल्ने ब्यालेन्समा गणना गर्न नमिल्ने जम्मा कारोबार</translation>
    </message>
    <message>
        <source>Immature:</source>
        <translation>अपरिपक्व:</translation>
    </message>
    <message>
        <source>Mined balance that has not yet matured</source>
        <translation>अझै परिपक्व नभएको खनन गरिएको ब्यालेन्स</translation>
    </message>
    <message>
        <source>Balances</source>
        <translation>ब्यालेन्स</translation>
    </message>
    <message>
        <source>Mined balance in watch-only addresses that has not yet matured</source>
        <translation>अहिलेसम्म परिपक्व नभएको खनन गरिएको, हेर्ने-मात्र ठेगानामा रहेको ब्यालेन्स</translation>
    </message>
    <message>
        <source>Current total balance in watch-only addresses</source>
        <translation>हेर्ने-मात्र ठेगानामा रहेको हालको जम्मा ब्यालेन्स</translation>
    </message>
</context>
<context>
    <name>PaymentServer</name>
    </context>
<context>
    <name>PeerTableModel</name>
    <message>
        <source>User Agent</source>
        <translation>प्रयोगकर्ता एजेन्ट</translation>
    </message>
    <message>
        <source>Node/Service</source>
        <translation>नोड/सेव</translation>
    </message>
    </context>
<context>
    <name>QObject</name>
    <message>
        <source>Amount</source>
        <translation>रकम</translation>
    </message>
    <message>
        <source>Enter a Bitcoin address (e.g. %1)</source>
        <translation>कृपया बिटकोइन ठेगाना प्रवेश गर्नुहोस् (उदाहरण %1)</translation>
    </message>
    </context>
<context>
    <name>QObject::QObject</name>
    </context>
<context>
    <name>QRImageWidget</name>
    </context>
<context>
    <name>RPCConsole</name>
    <message>
        <source>User Agent</source>
        <translation>प्रयोगकर्ता एजेन्ट</translation>
    </message>
    <message>
        <source>Ping Time</source>
        <translation>पिङ समय</translation>
    </message>
    </context>
<context>
    <name>ReceiveCoinsDialog</name>
    </context>
<context>
    <name>ReceiveRequestDialog</name>
    </context>
<context>
    <name>RecentRequestsTableModel</name>
    </context>
<context>
    <name>SendCoinsDialog</name>
    <message>
        <source>Choose...</source>
        <translation>छनौट गर्नुहोस्...</translation>
    </message>
    </context>
<context>
    <name>SendCoinsEntry</name>
    <message>
        <source>Choose previously used address</source>
        <translation>पहिला प्रयोग गरिएको ठेगाना प्रयोग गर्नुहोस्</translation>
    </message>
    <message>
        <source>The fee will be deducted from the amount being sent. The recipient will receive less bitcoins than you enter in the amount field. If multiple recipients are selected, the fee is split equally.</source>
        <translation>पठाइँदै गरेको रकमबाट शुल्क कटौती गरिनेछ । प्राप्तकर्ताले तपाईंले रकम क्षेत्रमा प्रवेष गरेको भन्दा थोरै बिटकोइन प्राप्त गर्ने छन् । धेरै प्राप्तकर्ता चयन गरिएको छ भने समान रूपमा शुल्क विभाजित गरिनेछ ।</translation>
    </message>
    <message>
<<<<<<< HEAD
        <source>A message that was attached to the bitcoin: URI which will be stored with the transaction for your reference. Note: This message will not be sent over the Particl network.</source>
=======
        <source>Enter a label for this address to add it to the list of used addresses</source>
        <translation>यो ठेगानालाई प्रयोग गरिएको ठेगानाको सूचीमा थप्न एउटा लेबल प्रविष्ट गर्नुहोस्</translation>
    </message>
    <message>
        <source>A message that was attached to the bitcoin: URI which will be stored with the transaction for your reference. Note: This message will not be sent over the Bitcoin network.</source>
>>>>>>> 5e408d99
        <translation>बिटकोइनमा संलग्न गरिएको सन्देश: तपाईंको मध्यस्थको लागि कारोबारको साथमा भण्डारण गरिने URI । नोट: यो सन्देश बिटकोइन नेटवर्क मार्फत पठाइने छैन ।</translation>
    </message>
    </context>
<context>
    <name>SendConfirmationDialog</name>
    </context>
<context>
    <name>ShutdownWindow</name>
    </context>
<context>
    <name>SignVerifyMessageDialog</name>
    <message>
        <source>You can sign messages/agreements with your addresses to prove you can receive bitcoins sent to them. Be careful not to sign anything vague or random, as phishing attacks may try to trick you into signing your identity over to them. Only sign fully-detailed statements you agree to.</source>
        <translation>आफ्नो ठेगानामा पठाइएको बिटकोइन प्राप्त गर्न सकिन्छ भनेर प्रमाणित गर्न तपाईंले ती ठेगानाले सन्देश/सम्झौताहरूमा हस्ताक्षर गर्न सक्नुहुन्छ । फिसिङ आक्रमणले तपाईंलाई छक्याएर अरूका लागि तपाईंको परिचयमा हस्ताक्षर गराउने प्रयास गर्न सक्ने भएकाले अस्पष्ट वा जथाभावीमा हस्ताक्षर गर्दा ध्यान दिनुहोस् । आफू सहमत भएको पूर्ण विस्तृत-कथनमा मात्र हस्ताक्षर गर्नुहोस् ।</translation>
    </message>
    <message>
        <source>Choose previously used address</source>
        <translation>पहिला प्रयोग गरिएको ठेगाना प्रयोग गर्नुहोस्</translation>
    </message>
    <message>
        <source>Copy the current signature to the system clipboard</source>
        <translation>वर्तमान हस्ताक्षरलाई प्रणाली क्लिपबोर्डमा कपी गर्नुहोस्</translation>
    </message>
    <message>
        <source>Enter the receiver's address, message (ensure you copy line breaks, spaces, tabs, etc. exactly) and signature below to verify the message. Be careful not to read more into the signature than what is in the signed message itself, to avoid being tricked by a man-in-the-middle attack. Note that this only proves the signing party receives with the address, it cannot prove sendership of any transaction!</source>
        <translation>सन्देश प्रमाणित गर्न, तल दिइएको स्थानमा प्राप्तकर्ता ठेगाना, सन्देश (लाइन ब्रेक, स्पेस, ट्याब, आदि उस्तै गरी कपी गर्ने कुरा सुनिश्चित गर्नुहोस्) र हस्ताक्षर &amp;apos;s प्रविष्ट गर्नुहोस् । बीचमा-मानिसको-आक्रमणबाट बच्न हस्ताक्षर पढ्दा हस्ताक्षर गरिएको सन्देशमा जे छ त्यो भन्दा धेरै कुरामा ध्यान नदिनुहोस् । यो कार्यले हस्ताक्षर गर्ने पक्षले मात्र यो ठेगानाले प्राप्त गर्छ भन्ने कुरा प्रमाणित गर्छ, यसले कुनै पनि कारोबारको प्रेषककर्तालाई प्रमाणित गर्न सक्दैन भन्ने कुरा याद गर्नुहोस्!</translation>
    </message>
    </context>
<context>
    <name>SplashScreen</name>
    </context>
<context>
    <name>TrafficGraphWidget</name>
    </context>
<context>
    <name>TransactionDesc</name>
    </context>
<context>
    <name>TransactionDescDialog</name>
    </context>
<context>
    <name>TransactionTableModel</name>
    </context>
<context>
    <name>TransactionView</name>
    <message>
        <source>Copy address</source>
        <translation>ठेगाना कपी गर्नुहोस्
</translation>
    </message>
    </context>
<context>
    <name>UnitDisplayStatusBarControl</name>
    </context>
<context>
    <name>WalletFrame</name>
    </context>
<context>
    <name>WalletModel</name>
    </context>
<context>
    <name>WalletView</name>
    <message>
        <source>&amp;Export</source>
        <translation>&amp;amp;निर्यात गर्नुहोस्
</translation>
    </message>
    <message>
        <source>Export the data in the current tab to a file</source>
        <translation>वर्तमान ट्याबको डाटालाई फाइलमा निर्यात गर्नुहोस्</translation>
    </message>
    </context>
<context>
    <name>bitcoin-core</name>
    <message>
        <source>Delete all wallet transactions and only recover those parts of the blockchain through -rescan on startup</source>
        <translation>वालेटको सबै कारोबार मेटाउनुहोस् र -स्टार्टअपको पुनः स्क्यान मार्फत ब्लकचेनका ती भागहरूलाई मात्र पुनः प्राप्त गर्नुहोस्</translation>
    </message>
    <message>
        <source>The block database contains a block which appears to be from the future. This may be due to your computer's date and time being set incorrectly. Only rebuild the block database if you are sure that your computer's date and time are correct</source>
        <translation>ब्लक डाटाबेसमा भविष्यबाट आए जस्तो देखिने एउटा ब्लक हुन्छ । तपाईंको कम्प्युटरको मिति र समय गलत तरिकाले सेट गरिएकाले यस्तो हुन सक्छ । तपाईं आफ्नो कम्प्युटरको मिति र समय सही छ भनेर पक्का हुनुहुन्छ भने मात्र ब्लक डाटाबेस पुनर्निर्माण गर्नुहोस् ।</translation>
    </message>
    <message>
        <source>Unable to rewind the database to a pre-fork state. You will need to redownload the blockchain</source>
        <translation>प्रि-फर्क अवस्थामा डाटाबेस रिवाइन्ड गर्न सकिएन । तपाईंले फेरि ब्लकचेन डाउनलोड गर्नु पर्ने हुन्छ</translation>
    </message>
    <message>
        <source>Use UPnP to map the listening port (default: 1 when listening and no -proxy)</source>
        <translation>UPnP प्रयोग गरेर सुन्ने पोर्टलाई म्याप गर्नुहोस् (सुन्दा र -प्रोक्सी नहुँदा डिफल्ट: 1)</translation>
    </message>
    <message>
        <source>You need to rebuild the database using -reindex-chainstate to change -txindex</source>
        <translation>तपाईंले -चेनस्टेट-पुनः सूचकांकबाट -txindex परिवर्तन प्रयोग गरेर डाटाबेस पुनर्निर्माण गर्नु आवश्यक छ</translation>
    </message>
    <message>
        <source>%s corrupt, salvage failed</source>
        <translation>%s मा क्षति, बचाव विफल भयो</translation>
    </message>
    <message>
        <source>-maxmempool must be at least %d MB</source>
        <translation>-maxmempool कम्तिमा %d MB को हुनुपर्छ ।</translation>
    </message>
    <message>
        <source>&lt;category&gt; can be:</source>
        <translation>&amp;lt;वर्ग&amp;gt; निम्न आकारको हुनसक्छ:</translation>
    </message>
    <message>
        <source>Append comment to the user agent string</source>
        <translation>प्रयोगकर्ता एजेन्ट स्ट्रिङमा टिप्पणी जोड्नुहोस्</translation>
    </message>
    <message>
        <source>Attempt to recover private keys from a corrupt wallet on startup</source>
        <translation>स्टार्टअपमा क्षति पूगेको वालेटबाट निजी की प्राप्त गर्न प्रयास गर्नुहोस्</translation>
    </message>
    <message>
        <source>Block creation options:</source>
        <translation>ब्लक सिर्जनाको बिकल्प:</translation>
    </message>
    <message>
        <source>Cannot resolve -%s address: '%s'</source>
        <translation>-%s ठेगाना: &amp;apos;%s&amp;apos; निश्चय गर्न सकिँदैन</translation>
    </message>
    <message>
        <source>Change index out of range</source>
        <translation>सूचकांक परिवर्तन सीमा भन्दा बाहर</translation>
    </message>
    <message>
        <source>Connection options:</source>
        <translation>कनेक्सनको विकल्प:</translation>
    </message>
    <message>
        <source>Copyright (C) %i-%i</source>
        <translation>सर्वाधिकार (C) %i-%i</translation>
    </message>
    <message>
        <source>Corrupted block database detected</source>
        <translation>क्षति पुगेको ब्लक डाटाबेस फेला पर</translation>
    </message>
    <message>
        <source>Debugging/Testing options:</source>
        <translation>डिबगिङ/परीक्षणका विकल्पहरू:</translation>
    </message>
    <message>
        <source>Do not load the wallet and disable wallet RPC calls</source>
        <translation>वालेट लोड नगर्नुहोस् र वालेट RPC कलहरू अक्षम गर्नुहोस्</translation>
    </message>
    <message>
        <source>Do you want to rebuild the block database now?</source>
        <translation>तपाईं अहिले ब्लक डेटाबेस पुनर्निर्माण गर्न चाहनुहुन्छ ?</translation>
    </message>
    <message>
        <source>Unable to bind to %s on this computer. %s is probably already running.</source>
        <translation>यो कम्प्युटरको %s मा बाँध्न सकिएन । %s सम्भवित रूपमा पहिलैबाट चलिरहेको छ ।</translation>
    </message>
    <message>
        <source>Unsupported argument -benchmark ignored, use -debug=bench.</source>
        <translation>असमर्थित तर्क -बेन्चमार्कलाई बेवास्ता गरियो, -डिबग=बेन्च प्रयोग गर्नुहोस् ।</translation>
    </message>
    <message>
        <source>Unsupported argument -debugnet ignored, use -debug=net.</source>
        <translation>असमर्थित तर्क -डिबगनेटलाई बेवास्ता गरियो, -डिबग=नेट प्रयोग गर्नुहोस् । </translation>
    </message>
    <message>
        <source>Unsupported argument -tor found, use -onion.</source>
        <translation>असमर्थित तर्क -टोर फेला पर्यो, -ओनियन प्रयोग गर्नुहोस् । </translation>
    </message>
    <message>
        <source>Use UPnP to map the listening port (default: %u)</source>
        <translation>UPnP प्रयोग गरेर सुन्ने पोर्ट म्याप गर्नुहोस् (डिफल्ट: %u) </translation>
    </message>
    <message>
        <source>Verifying blocks...</source>
        <translation>ब्लक प्रमाणित गरिँदै...</translation>
    </message>
    <message>
        <source>Verifying wallet...</source>
        <translation>वालेट प्रमाणित गरिँदै...</translation>
    </message>
    <message>
        <source>Wallet %s resides outside data directory %s</source>
        <translation>वालेट %s डाटा निर्देशिका %s बाहिरमा बस्छ</translation>
    </message>
    <message>
        <source>Wallet debugging/testing options:</source>
        <translation>वालेट डिबगिङ/परीक्षणका विकल्पहरू:</translation>
    </message>
    <message>
        <source>Wallet needed to be rewritten: restart %s to complete</source>
        <translation>वालेट फेरि लेख्नु आवश्यक छ: पूरा गर्न %s लाई पुन: सुरु गर्नुहोस्</translation>
    </message>
    <message>
        <source>Wallet options:</source>
        <translation>वालेटका विकल्पहरू:</translation>
    </message>
    <message>
        <source>Allow JSON-RPC connections from specified source. Valid for &lt;ip&gt; are a single IP (e.g. 1.2.3.4), a network/netmask (e.g. 1.2.3.4/255.255.255.0) or a network/CIDR (e.g. 1.2.3.4/24). This option can be specified multiple times</source>
        <translation>निर्दिष्ट गरिएको स्रोतबाट आएको JSON-RPC कनेक्सनलाई अनुमति दिनुहोस् । एकल IP (e.g. 1.2.3.4), नेटवर्क/नेटमास्क (उदाहरण 1.2.3.4/255.255.255.0) वा नेटवर्क/CIDR (उदाहरण 1.2.3.4/24) &amp;lt;ip&amp;gt; का लागि मान्य छन् । यो विकल्पलाई धेरै पटक निर्दिष्ट गर्न सकिन्छ</translation>
    </message>
    <message>
        <source>Bind to given address and whitelist peers connecting to it. Use [host]:port notation for IPv6</source>
        <translation>दिइएको ठेगानामा बाँध्नुहोस् र यसमा कनेक्ट गर्ने सहकर्मीलाई श्वेतसूचीमा राख्नुहोस् । IPv6 लागि [होस्ट]:पोर्ट संकेतन प्रयोग गर्नुहोस्</translation>
    </message>
    <message>
        <source>Bind to given address to listen for JSON-RPC connections. Use [host]:port notation for IPv6. This option can be specified multiple times (default: bind to all interfaces)</source>
        <translation>JSON-RPC कनेक्सन सुन्नको लागि दिइएको ठेगानामा बाँध्नुहोस् । IPv6 लागि [होस्ट]:पोर्ट संकेतन प्रयोग गर्नुहोस् । यो विकल्पलाई धेरै पटक निर्दिष्ट गर्न सकिन्छ (डिफल्ट: सबै इन्टरफेसमा बाँध्नुहोस्)</translation>
    </message>
    <message>
        <source>Create new files with system default permissions, instead of umask 077 (only effective with disabled wallet functionality)</source>
        <translation>umask 077 को सट्टामा प्रणालीको डिफल्ट अनुमतिको साथमा नयाँ फाइलहरू सिर्जना गर्नुहोस् । (असक्षम गरिएको वालेट कार्यक्षमतामा मात्र प्रभावकारी हुने)</translation>
    </message>
    <message>
        <source>Discover own IP addresses (default: 1 when listening and no -externalip or -proxy)</source>
        <translation>आफ्नै IP ठेगाना पत्ता लगाउनुहोस् (सुन्दा र -बाहिरीआइपी वा -प्रोक्सी नहुँदा डिफल्ट: 1 )</translation>
    </message>
    <message>
        <source>Error: Listening for incoming connections failed (listen returned error %s)</source>
        <translation>त्रुटि: आगमन कनेक्सनमा सुन्ने कार्य असफल भयो (सुन्ने कार्यले त्रुटि %s फर्कायो)</translation>
    </message>
    <message>
        <source>Execute command when a relevant alert is received or we see a really long fork (%s in cmd is replaced by message)</source>
        <translation>सान्दर्भिक चेतावनी प्राप्त गर्दा आदेश कार्यान्वयन गर्नुहोस् नभए धेरै लामो फोर्क देखा पर्न सक्छ । (cmd को %s लाई सन्देशले प्रतिस्थापन गर्छ)</translation>
    </message>
    <message>
        <source>Fees (in %s/kB) smaller than this are considered zero fee for relaying, mining and transaction creation (default: %s)</source>
        <translation>रिले, खनन वा कारोबारको सिर्जनाको लागि यो भन्दा कम शुल्क (%s/kB मा) लाई शून्य शुल्कको रूपमा लिइन्छ । (डिफल्ट: %s)</translation>
    </message>
    <message>
        <source>If paytxfee is not set, include enough fee so transactions begin confirmation on average within n blocks (default: %u)</source>
        <translation>paytxfee सेट गरिएको छैन भने, औसतमा n ब्लक भित्र कारोबार पुष्टिकरण सुरु होस् भन्नका लागि पर्याप्त शुल्क समावेश गर्नुहोस् (डिफल्ट: %u)</translation>
    </message>
    <message>
        <source>Invalid amount for -maxtxfee=&lt;amount&gt;: '%s' (must be at least the minrelay fee of %s to prevent stuck transactions)</source>
        <translation>maxtxfee=&amp;lt;रकम&amp;gt;: का लागि अमान्य रकम &amp;apos;%s&amp;apos; (कारोबारलाई अड्कन नदिन अनिवार्य रूपमा कम्तिमा %s को न्यूनतम रिले शुल्क हुनु पर्छ)</translation>
    </message>
    <message>
        <source>Maximum size of data in data carrier transactions we relay and mine (default: %u)</source>
        <translation>हामीले रिले र खनन गर्ने डाटा वाहक कारोबारको डाटाको अधिकतम आकार (डिफल्ट: %u)</translation>
    </message>
    <message>
        <source>Randomize credentials for every proxy connection. This enables Tor stream isolation (default: %u)</source>
        <translation>हरेक प्रोक्सी कनेक्सनका लागि क्रेडिन्सियल अनियमित बनाउनुहोस् । यसले टोर स्ट्रिमको अलगावलाई सक्षम पार्छ (डिफल्ट: %u)</translation>
    </message>
    <message>
        <source>Set maximum size of high-priority/low-fee transactions in bytes (default: %d)</source>
        <translation>बाइटमा उच्च-प्राथमिकता/कम शुल्कको कारोबारको अधिकतम आकार सेट गर्नुहोस् (डिफल्ट: %d)</translation>
    </message>
    <message>
        <source>The transaction amount is too small to send after the fee has been deducted</source>
        <translation>कारोबार रकम शुल्क कटौती गरेपछि पठाउँदा धेरै नै सानो हुन्छ</translation>
    </message>
    <message>
        <source>Use hierarchical deterministic key generation (HD) after BIP32. Only has effect during wallet creation/first start</source>
        <translation>BIP32 पछि पदानुक्रमित निर्धारक की सिर्जना (HD) प्रयोग गर्नुहोस् ।. केवल वालेट सिर्जना/पहिलो सुरुवातको समयमा प्रभाव पार्छ</translation>
    </message>
    <message>
        <source>Whitelisted peers cannot be DoS banned and their transactions are always relayed, even if they are already in the mempool, useful e.g. for a gateway</source>
        <translation>श्वेतसूचीका सहकर्मी पहिलैबाट मेमपूल, उपयोगीमा भए पनि उनीहरूलाई DoS banned गर्न सकिँदैन र उनीहरूको कारोबार सधैं रिले हुन्छ, उदाहरण, गेटवेको लाग</translation>
    </message>
    <message>
        <source>You need to rebuild the database using -reindex to go back to unpruned mode.  This will redownload the entire blockchain</source>
        <translation>तपाईंले काटछाँट नगरेको मोडमा जान पुनः सूचकांक प्रयोग गरेर डाटाबेस पुनर्निर्माण गर्नु पर्ने हुन्छ । यसले सम्पूर्ण ब्लकचेनलाई फेरि डाउनलोड गर्नेछ</translation>
    </message>
    </context>
</TS><|MERGE_RESOLUTION|>--- conflicted
+++ resolved
@@ -360,15 +360,11 @@
         <translation>पठाइँदै गरेको रकमबाट शुल्क कटौती गरिनेछ । प्राप्तकर्ताले तपाईंले रकम क्षेत्रमा प्रवेष गरेको भन्दा थोरै बिटकोइन प्राप्त गर्ने छन् । धेरै प्राप्तकर्ता चयन गरिएको छ भने समान रूपमा शुल्क विभाजित गरिनेछ ।</translation>
     </message>
     <message>
-<<<<<<< HEAD
-        <source>A message that was attached to the bitcoin: URI which will be stored with the transaction for your reference. Note: This message will not be sent over the Particl network.</source>
-=======
         <source>Enter a label for this address to add it to the list of used addresses</source>
         <translation>यो ठेगानालाई प्रयोग गरिएको ठेगानाको सूचीमा थप्न एउटा लेबल प्रविष्ट गर्नुहोस्</translation>
     </message>
     <message>
-        <source>A message that was attached to the bitcoin: URI which will be stored with the transaction for your reference. Note: This message will not be sent over the Bitcoin network.</source>
->>>>>>> 5e408d99
+        <source>A message that was attached to the particl: URI which will be stored with the transaction for your reference. Note: This message will not be sent over the Particl network.</source>
         <translation>बिटकोइनमा संलग्न गरिएको सन्देश: तपाईंको मध्यस्थको लागि कारोबारको साथमा भण्डारण गरिने URI । नोट: यो सन्देश बिटकोइन नेटवर्क मार्फत पठाइने छैन ।</translation>
     </message>
     </context>
