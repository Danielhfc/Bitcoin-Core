<TS language="nb" version="2.1">
<context>
    <name>AddressBookPage</name>
    <message>
        <source>Right-click to edit address or label</source>
        <translation>Høyreklikk for å redigere adressen eller merkelappen</translation>
    </message>
    <message>
        <source>Create a new address</source>
        <translation>Opprett en ny addresse</translation>
    </message>
    <message>
        <source>&amp;New</source>
        <translation>&amp;Ny</translation>
    </message>
    <message>
        <source>Copy the currently selected address to the system clipboard</source>
        <translation>Kopier den valgte adressen til systemets utklippstavle</translation>
    </message>
    <message>
        <source>&amp;Copy</source>
        <translation>&amp;Kopier</translation>
    </message>
    <message>
        <source>C&amp;lose</source>
        <translation>&amp;Lukk</translation>
    </message>
    <message>
        <source>Delete the currently selected address from the list</source>
        <translation>Slett den valgte adressen fra listen.</translation>
    </message>
    <message>
        <source>Export the data in the current tab to a file</source>
        <translation>Eksporter data fra nåværende fane til fil</translation>
    </message>
    <message>
        <source>&amp;Export</source>
        <translation>&amp;Eksporter</translation>
    </message>
    <message>
        <source>&amp;Delete</source>
        <translation>&amp;Slett</translation>
    </message>
<<<<<<< HEAD
    <message>
        <source>Choose the address to send coins to</source>
        <translation>Velg adressen å sende mynter til</translation>
    </message>
    <message>
        <source>Choose the address to receive coins with</source>
        <translation>Velg adressen til å motta mynter med</translation>
    </message>
    <message>
        <source>C&amp;hoose</source>
        <translation>&amp;Velg</translation>
    </message>
    <message>
        <source>Sending addresses</source>
        <translation>Utsendingsadresser</translation>
    </message>
    <message>
        <source>Receiving addresses</source>
        <translation>Mottaksadresser</translation>
    </message>
    <message>
        <source>These are your Bitcoin addresses for sending payments. Always check the amount and the receiving address before sending coins.</source>
        <translation>Dette er dine Bitcoin-adresser for å sende betalinger. Alltid sjekk beløp og mottakeradresse før sending av mynter.</translation>
    </message>
    <message>
        <source>These are your Bitcoin addresses for receiving payments. It is recommended to use a new receiving address for each transaction.</source>
        <translation>Dette er dine Bitcoin-adresser for å sende betalinger. Det er anbefalt å bruk en ny mottaksadresse for hver transaksjon.</translation>
    </message>
    <message>
        <source>Copy &amp;Label</source>
        <translation>Kopier &amp;Merkelapp</translation>
    </message>
    <message>
        <source>&amp;Edit</source>
        <translation>&amp;Rediger</translation>
    </message>
    <message>
        <source>Export Address List</source>
        <translation>Ekporter Adresseliste</translation>
    </message>
    <message>
        <source>Comma separated file (*.csv)</source>
        <translation>Kommaseparert fil (*.csv)</translation>
    </message>
    <message>
        <source>Exporting Failed</source>
        <translation>Eksportering feilet</translation>
    </message>
    <message>
        <source>There was an error trying to save the address list to %1. Please try again.</source>
        <translation>Det oppstod en feil under lagring av adresselisten til %1. Vennligst prøv på nytt.</translation>
    </message>
</context>
=======
    </context>
>>>>>>> 9460771a
<context>
    <name>AddressTableModel</name>
    </context>
<context>
    <name>AskPassphraseDialog</name>
    <message>
        <source>Passphrase Dialog</source>
        <translation>Dialog for Adgangsfrase</translation>
    </message>
    <message>
        <source>Enter passphrase</source>
        <translation>Angi adgangsfrase</translation>
    </message>
    <message>
        <source>New passphrase</source>
        <translation>Ny adgangsfrase</translation>
    </message>
    <message>
        <source>Repeat new passphrase</source>
        <translation>Gjenta ny adgangsfrase</translation>
    </message>
    </context>
<context>
    <name>BanTableModel</name>
    <message>
        <source>IP/Netmask</source>
        <translation>IP/Nettmaske</translation>
    </message>
    <message>
        <source>Banned Until</source>
        <translation>Utestengt til</translation>
    </message>
</context>
<context>
    <name>BitcoinGUI</name>
    <message>
        <source>Sign &amp;message...</source>
        <translation>Signer &amp;melding...</translation>
    </message>
    <message>
        <source>Synchronizing with network...</source>
        <translation>Synkroniserer med nettverk...</translation>
    </message>
    <message>
        <source>&amp;Overview</source>
        <translation>&amp;Oversikt</translation>
    </message>
    <message>
        <source>Node</source>
        <translation>Node</translation>
    </message>
    <message>
        <source>Show general overview of wallet</source>
        <translation>Vis generell oversikt over lommeboken</translation>
    </message>
    <message>
        <source>&amp;Transactions</source>
        <translation>&amp;Transaksjoner</translation>
    </message>
    <message>
        <source>Browse transaction history</source>
        <translation>Vis transaksjonshistorikk</translation>
    </message>
    <message>
        <source>E&amp;xit</source>
        <translation>&amp;Avslutt</translation>
    </message>
    <message>
        <source>Quit application</source>
        <translation>Avslutt applikasjonen</translation>
    </message>
    <message>
        <source>&amp;About %1</source>
        <translation> &amp;Om %1</translation>
    </message>
    <message>
        <source>Show information about %1</source>
        <translation>Vis informasjon om %1</translation>
    </message>
    <message>
        <source>About &amp;Qt</source>
        <translation>Om &amp;Qt</translation>
    </message>
    <message>
        <source>Show information about Qt</source>
        <translation>Vis informasjon om Qt</translation>
    </message>
    <message>
        <source>&amp;Options...</source>
        <translation>&amp;Innstillinger...</translation>
    </message>
    <message>
        <source>Modify configuration options for %1</source>
        <translation>Endre innstilinger for %1</translation>
    </message>
    <message>
        <source>&amp;Encrypt Wallet...</source>
        <translation>&amp;Krypter Lommebok...</translation>
    </message>
    <message>
        <source>&amp;Backup Wallet...</source>
        <translation>Lag &amp;Sikkerhetskopi av Lommebok...</translation>
    </message>
    <message>
        <source>&amp;Change Passphrase...</source>
        <translation>&amp;Endre Adgangsfrase...</translation>
    </message>
    <message>
        <source>&amp;Sending addresses...</source>
        <translation>&amp;Utsendingsadresser...</translation>
    </message>
    <message>
        <source>&amp;Receiving addresses...</source>
        <translation>&amp;Mottaksadresser...</translation>
    </message>
    <message>
        <source>Open &amp;URI...</source>
        <translation>Åpne &amp;URI...</translation>
    </message>
    <message>
        <source>Reindexing blocks on disk...</source>
        <translation>Reindekserer blokker på harddisk...</translation>
    </message>
    <message>
        <source>Send coins to a Bitcoin address</source>
        <translation>Send til en Bitcoin-adresse</translation>
    </message>
    <message>
        <source>Backup wallet to another location</source>
        <translation>Sikkerhetskopier lommebok til annet sted</translation>
    </message>
    <message>
        <source>Change the passphrase used for wallet encryption</source>
        <translation>Endre adgangsfrasen brukt for kryptering av lommebok</translation>
    </message>
    <message>
        <source>&amp;Debug window</source>
        <translation>&amp;Feilsøkingsvindu</translation>
    </message>
    <message>
        <source>Open debugging and diagnostic console</source>
        <translation>Åpne konsoll for feilsøk og diagnostikk</translation>
    </message>
    <message>
        <source>&amp;Verify message...</source>
        <translation>&amp;Verifiser melding...</translation>
    </message>
    <message>
        <source>Bitcoin</source>
        <translation>Bitcoin</translation>
    </message>
    <message>
        <source>Wallet</source>
        <translation>Lommebok</translation>
    </message>
    <message>
        <source>&amp;Send</source>
        <translation>&amp;Send</translation>
    </message>
    <message>
        <source>&amp;Receive</source>
        <translation>&amp;Motta</translation>
    </message>
    <message>
        <source>&amp;Show / Hide</source>
        <translation>&amp;Vis / Skjul</translation>
    </message>
    <message>
        <source>Show or hide the main Window</source>
        <translation>Vis eller skjul hovedvinduet</translation>
    </message>
    <message>
        <source>Encrypt the private keys that belong to your wallet</source>
        <translation>Krypter de private nøklene som tilhører lommeboken din</translation>
    </message>
    <message>
        <source>Sign messages with your Bitcoin addresses to prove you own them</source>
        <translation>Signer en melding med Bitcoin-adressene dine for å bevise at du eier dem</translation>
    </message>
    <message>
        <source>Verify messages to ensure they were signed with specified Bitcoin addresses</source>
        <translation>Bekreft meldinger for å være sikker på at de ble signert av en angitt Bitcoin-adresse</translation>
    </message>
    <message>
        <source>&amp;File</source>
        <translation>&amp;Fil</translation>
    </message>
    <message>
        <source>&amp;Settings</source>
        <translation>&amp;Innstillinger</translation>
    </message>
    <message>
        <source>&amp;Help</source>
        <translation>&amp;Hjelp</translation>
    </message>
    <message>
        <source>Tabs toolbar</source>
        <translation>Verktøylinje for faner</translation>
    </message>
    <message>
        <source>Request payments (generates QR codes and bitcoin: URIs)</source>
        <translation>Forespør betalinger (genererer QR-koder og bitcoin: URIer)</translation>
    </message>
    <message>
        <source>Show the list of used sending addresses and labels</source>
        <translation>Vis listen av brukte utsendingsadresser og merkelapper</translation>
    </message>
    <message>
        <source>Show the list of used receiving addresses and labels</source>
        <translation>Vis listen over bruke mottaksadresser og merkelapper</translation>
    </message>
    <message>
        <source>Open a bitcoin: URI or payment request</source>
        <translation>Åpne en Bitcoin: URI eller betalingsetterspørring</translation>
    </message>
    <message>
        <source>&amp;Command-line options</source>
        <translation>&amp;Kommandolinjevalg</translation>
    </message>
    <message numerus="yes">
        <source>%n active connection(s) to Bitcoin network</source>
        <translation><numerusform>%n aktiv forbindelse til Bitcoin-nettverket</numerusform><numerusform>%n aktive forbindelser til Bitcoin-nettverket</numerusform></translation>
    </message>
    <message>
        <source>No block source available...</source>
        <translation>Ingen kilde for blokker tilgjengelig...</translation>
    </message>
    <message numerus="yes">
        <source>Processed %n block(s) of transaction history.</source>
        <translation><numerusform>Lastet %n blokk med transaksjonshistorikk.</numerusform><numerusform>Lastet %n blokker med transaksjonshistorikk.</numerusform></translation>
    </message>
    <message numerus="yes">
        <source>%n hour(s)</source>
        <translation><numerusform>%n time</numerusform><numerusform>%n timer</numerusform></translation>
    </message>
    <message numerus="yes">
        <source>%n day(s)</source>
        <translation><numerusform>%n dag</numerusform><numerusform>%n dager</numerusform></translation>
    </message>
    <message numerus="yes">
        <source>%n week(s)</source>
        <translation><numerusform>%n uke</numerusform><numerusform>%n uker</numerusform></translation>
    </message>
    <message>
        <source>%1 and %2</source>
        <translation>%1 og %2</translation>
    </message>
    <message numerus="yes">
        <source>%n year(s)</source>
        <translation><numerusform>%n år</numerusform><numerusform>%n år</numerusform></translation>
    </message>
    <message>
        <source>%1 behind</source>
        <translation>%1 bak</translation>
    </message>
    <message>
        <source>Last received block was generated %1 ago.</source>
        <translation>Siste mottatte blokk ble generert for %1 siden.</translation>
    </message>
    <message>
        <source>Transactions after this will not yet be visible.</source>
        <translation>Transaksjoner etter dette vil ikke være synlige enda.</translation>
    </message>
    <message>
        <source>Error</source>
        <translation>Feil</translation>
    </message>
    <message>
        <source>Warning</source>
        <translation>Advarsel</translation>
    </message>
    <message>
        <source>Information</source>
        <translation>Informasjon</translation>
    </message>
    <message>
        <source>Up to date</source>
        <translation>Oppdatert</translation>
    </message>
    <message>
        <source>%1 client</source>
        <translation>%1 klient</translation>
    </message>
    <message>
        <source>Catching up...</source>
        <translation>Laster ned...</translation>
    </message>
    <message>
        <source>Date: %1
</source>
        <translation>Dato: %1
</translation>
    </message>
    <message>
        <source>Amount: %1
</source>
        <translation>Beløp: %1:
</translation>
    </message>
    <message>
        <source>Type: %1
</source>
        <translation>Type: %1
</translation>
    </message>
    <message>
        <source>Label: %1
</source>
        <translation>Merkelapp: %1
</translation>
    </message>
    <message>
        <source>Address: %1
</source>
        <translation>Adresse: %1
</translation>
    </message>
    <message>
        <source>Sent transaction</source>
        <translation>Sendt transaksjon</translation>
    </message>
    <message>
        <source>Incoming transaction</source>
        <translation>Innkommende transaksjon</translation>
    </message>
    <message>
        <source>Wallet is &lt;b&gt;encrypted&lt;/b&gt; and currently &lt;b&gt;unlocked&lt;/b&gt;</source>
        <translation>Lommeboken er &lt;b&gt;kryptert&lt;/b&gt; og for tiden &lt;b&gt;låst opp&lt;/b&gt;</translation>
    </message>
    <message>
        <source>Wallet is &lt;b&gt;encrypted&lt;/b&gt; and currently &lt;b&gt;locked&lt;/b&gt;</source>
        <translation>Lommeboken er &lt;b&gt;kryptert&lt;/b&gt; og for tiden &lt;b&gt;låst&lt;/b&gt;</translation>
    </message>
</context>
<context>
    <name>CoinControlDialog</name>
    <message>
        <source>Coin Selection</source>
        <translation>Mynt Valg</translation>
    </message>
    <message>
        <source>Quantity:</source>
        <translation>Mengde:</translation>
    </message>
    <message>
        <source>Bytes:</source>
        <translation>Bytes:</translation>
    </message>
    <message>
        <source>Amount:</source>
        <translation>Beløp:</translation>
    </message>
    <message>
        <source>Priority:</source>
        <translation>Prioritet:</translation>
    </message>
    <message>
        <source>Fee:</source>
        <translation>Avgift:</translation>
    </message>
    <message>
        <source>Dust:</source>
        <translation>Støv:</translation>
    </message>
    <message>
        <source>After Fee:</source>
        <translation>Totalt:</translation>
    </message>
    <message>
        <source>Change:</source>
        <translation>Veksel:</translation>
    </message>
    <message>
        <source>(un)select all</source>
        <translation>velg (fjern) alle</translation>
    </message>
    <message>
        <source>Tree mode</source>
        <translation>Trevisning</translation>
    </message>
    <message>
        <source>List mode</source>
        <translation>Listevisning</translation>
    </message>
    <message>
        <source>Amount</source>
        <translation>Beløp</translation>
    </message>
    <message>
        <source>Received with label</source>
        <translation>Mottatt med merkelapp</translation>
    </message>
    <message>
        <source>Received with address</source>
        <translation>Mottatt med adresse</translation>
    </message>
    <message>
        <source>Date</source>
        <translation>Dato</translation>
    </message>
    <message>
        <source>Confirmations</source>
        <translation>Bekreftelser</translation>
    </message>
    <message>
        <source>Confirmed</source>
        <translation>Bekreftet</translation>
    </message>
    <message>
        <source>Priority</source>
        <translation>Prioritet</translation>
    </message>
<<<<<<< HEAD
    <message>
        <source>Copy address</source>
        <translation>Kopier adresse</translation>
    </message>
    <message>
        <source>Copy label</source>
        <translation>Kopier merkelapp</translation>
    </message>
    <message>
        <source>Copy amount</source>
        <translation>Kopier beløp</translation>
    </message>
    <message>
        <source>Copy transaction ID</source>
        <translation>Kopier transaksjons-ID</translation>
    </message>
    <message>
        <source>Lock unspent</source>
        <translation>Lås ubrukte</translation>
    </message>
    <message>
        <source>Unlock unspent</source>
        <translation>Lås opp ubrukte</translation>
    </message>
    <message>
        <source>Copy quantity</source>
        <translation>Kopier mengde</translation>
    </message>
    <message>
        <source>Copy fee</source>
        <translation>Kopier gebyr</translation>
    </message>
    <message>
        <source>Copy after fee</source>
        <translation>Kopier totalt</translation>
    </message>
    <message>
        <source>Copy bytes</source>
        <translation>Kopier bytes</translation>
    </message>
    <message>
        <source>Copy priority</source>
        <translation>Kopier prioritet</translation>
    </message>
    <message>
        <source>Copy dust</source>
        <translation>Kopier støv</translation>
    </message>
    <message>
        <source>Copy change</source>
        <translation>Kopier veksel</translation>
    </message>
    <message>
        <source>highest</source>
        <translation>høyest</translation>
    </message>
    <message>
        <source>higher</source>
        <translation>høyere</translation>
    </message>
    <message>
        <source>high</source>
        <translation>høy</translation>
    </message>
    <message>
        <source>medium-high</source>
        <translation>medium-høy</translation>
    </message>
    <message>
        <source>medium</source>
        <translation>medium</translation>
    </message>
    <message>
        <source>low-medium</source>
        <translation>lav-medium</translation>
    </message>
    <message>
        <source>low</source>
        <translation>lav</translation>
    </message>
    <message>
        <source>lower</source>
        <translation>lavere</translation>
    </message>
    <message>
        <source>lowest</source>
        <translation>lavest</translation>
    </message>
    <message>
        <source>(%1 locked)</source>
        <translation>(%1 låst)</translation>
    </message>
    <message>
        <source>none</source>
        <translation>ingen</translation>
    </message>
    <message>
        <source>Can vary +/- %1 satoshi(s) per input.</source>
        <translation>Kan variere +/- %1 satoshi(er) per input.</translation>
    </message>
    <message>
        <source>yes</source>
        <translation>ja</translation>
    </message>
    <message>
        <source>no</source>
        <translation>nei</translation>
    </message>
    <message>
        <source>This label turns red, if the transaction size is greater than 1000 bytes.</source>
        <translation>Denne merkelappen blir rød, hvis transaksjonsstørrelsen er større enn 1000 bytes.</translation>
    </message>
    <message>
        <source>This means a fee of at least %1 per kB is required.</source>
        <translation>Dette betyr at et gebyr på minst %1 per KB er påkrevd.</translation>
    </message>
    <message>
        <source>Can vary +/- 1 byte per input.</source>
        <translation>Kan variere +/- 1 byte per input.</translation>
    </message>
    <message>
        <source>Transactions with higher priority are more likely to get included into a block.</source>
        <translation>Transaksjoner med høyere prioritet har mer sannsynlighet for å bli inkludert i en blokk.</translation>
    </message>
    <message>
        <source>This label turns red, if the priority is smaller than "medium".</source>
        <translation>Denne merkelappen blir rød, hvis prioriteten er mindre enn "medium".</translation>
    </message>
    <message>
        <source>This label turns red, if any recipient receives an amount smaller than %1.</source>
        <translation>Denne merkelappen blir rød, hvis en mottaker mottar en mengde på mindre enn %1.</translation>
    </message>
    <message>
        <source>(no label)</source>
        <translation>(ingen merkelapp)</translation>
    </message>
    <message>
        <source>change from %1 (%2)</source>
        <translation>veksel fra %1 (%2)</translation>
    </message>
    <message>
        <source>(change)</source>
        <translation>(veksel)</translation>
    </message>
</context>
=======
    </context>
>>>>>>> 9460771a
<context>
    <name>EditAddressDialog</name>
    <message>
        <source>Edit Address</source>
        <translation>Rediger adresse</translation>
    </message>
    <message>
        <source>&amp;Label</source>
        <translation>&amp;Merkelapp</translation>
    </message>
    <message>
        <source>The label associated with this address list entry</source>
        <translation>Merkelappen koblet til denne adresseliste oppføringen</translation>
    </message>
    <message>
        <source>The address associated with this address list entry. This can only be modified for sending addresses.</source>
        <translation>Adressen til denne oppføringen i adresseboken. Denne kan kun endres for utsendingsadresser.</translation>
    </message>
    <message>
        <source>&amp;Address</source>
        <translation>&amp;Adresse</translation>
    </message>
    </context>
<context>
    <name>FreespaceChecker</name>
    <message>
        <source>A new data directory will be created.</source>
        <translation>En ny datamappe vil bli laget.</translation>
    </message>
    <message>
        <source>name</source>
        <translation>navn</translation>
    </message>
    <message>
        <source>Directory already exists. Add %1 if you intend to create a new directory here.</source>
        <translation>Mappe finnes allerede. Legg til %1 hvis du vil lage en ny mappe her.</translation>
    </message>
    <message>
        <source>Path already exists, and is not a directory.</source>
        <translation>Snarvei finnes allerede, og er ikke en mappe.</translation>
    </message>
    <message>
        <source>Cannot create data directory here.</source>
        <translation>Kan ikke lage datamappe her.</translation>
    </message>
</context>
<context>
    <name>HelpMessageDialog</name>
    <message>
        <source>version</source>
        <translation>versjon</translation>
    </message>
    <message>
        <source>(%1-bit)</source>
        <translation> (%1-bit)</translation>
    </message>
    <message>
        <source>About %1</source>
        <translation>Om %1</translation>
    </message>
    <message>
        <source>Command-line options</source>
        <translation>Kommandolinjevalg</translation>
    </message>
    <message>
        <source>Usage:</source>
        <translation>Bruk:</translation>
    </message>
    <message>
        <source>command-line options</source>
        <translation>kommandolinjevalg</translation>
    </message>
    <message>
        <source>UI Options:</source>
        <translation>Grensesnittvalg:</translation>
    </message>
    <message>
        <source>Choose data directory on startup (default: %u)</source>
        <translation>Velg datakatalog for oppstart (default: %u)</translation>
    </message>
    <message>
        <source>Set language, for example "de_DE" (default: system locale)</source>
        <translation>Sett språk, for eksempel "nb_NO" (default: system-«locale»)</translation>
    </message>
    <message>
        <source>Start minimized</source>
        <translation>Begynn minimert</translation>
    </message>
    <message>
        <source>Set SSL root certificates for payment request (default: -system-)</source>
        <translation>Sett SSL-rootsertifikat for betalingshenvendelser (default: -system-)</translation>
    </message>
    <message>
        <source>Show splash screen on startup (default: %u)</source>
        <translation>Vis velkomstbilde ved oppstart (default: %u)</translation>
    </message>
    </context>
<context>
    <name>Intro</name>
    <message>
        <source>Welcome</source>
        <translation>Velkommen</translation>
    </message>
    <message>
        <source>Welcome to %1.</source>
        <translation>Velkommen til %1.</translation>
    </message>
    <message>
        <source>Use the default data directory</source>
        <translation>Bruk standard datamappe</translation>
    </message>
    <message>
        <source>Use a custom data directory:</source>
        <translation>Bruk en egendefinert datamappe:</translation>
    </message>
    <message>
        <source>Error: Specified data directory "%1" cannot be created.</source>
        <translation>Feil: Den oppgitte datamappen "%1" kan ikke opprettes.</translation>
    </message>
    <message>
        <source>Error</source>
        <translation>Feil</translation>
    </message>
    <message numerus="yes">
        <source>%n GB of free space available</source>
        <translation><numerusform>%n GB med ledig lagringsplass</numerusform><numerusform>%n GB med ledig lagringsplass</numerusform></translation>
    </message>
    <message numerus="yes">
        <source>(of %n GB needed)</source>
        <translation><numerusform>(av %n GB som trengs)</numerusform><numerusform>(av %n GB som trengs)</numerusform></translation>
    </message>
</context>
<context>
    <name>OpenURIDialog</name>
    <message>
        <source>Open URI</source>
        <translation>Åpne URI</translation>
    </message>
    <message>
        <source>Open payment request from URI or file</source>
        <translation>Åpne betalingsetterspørring fra URI eller fil</translation>
    </message>
    <message>
        <source>URI:</source>
        <translation>URI:</translation>
    </message>
    <message>
        <source>Select payment request file</source>
        <translation>Velg fil for betalingsetterspørring</translation>
    </message>
    </context>
<context>
    <name>OptionsDialog</name>
    <message>
        <source>Options</source>
        <translation>Innstillinger</translation>
    </message>
    <message>
        <source>&amp;Main</source>
        <translation>&amp;Hoved</translation>
    </message>
    <message>
        <source>Size of &amp;database cache</source>
        <translation>Størrelse på &amp;database hurtigbuffer</translation>
    </message>
    <message>
        <source>MB</source>
        <translation>MB</translation>
    </message>
    <message>
        <source>Number of script &amp;verification threads</source>
        <translation>Antall script &amp;verifikasjonstråder</translation>
    </message>
    <message>
        <source>Accept connections from outside</source>
        <translation>Tillat tilkoblinger fra utsiden</translation>
    </message>
    <message>
        <source>Allow incoming connections</source>
        <translation>Tillatt innkommende tilkoblinger</translation>
    </message>
    <message>
        <source>IP address of the proxy (e.g. IPv4: 127.0.0.1 / IPv6: ::1)</source>
        <translation>IP-adressen til proxyen (f.eks. IPv4: 127.0.0.1 / IPv6: ::1)</translation>
    </message>
    <message>
        <source>Minimize instead of exit the application when the window is closed. When this option is enabled, the application will be closed only after selecting Exit in the menu.</source>
        <translation>Minimer i stedet for å avslutte applikasjonen når vinduet lukkes. Når dette er valgt, vil applikasjonen avsluttes kun etter at Avslutte er valgt i menyen.</translation>
    </message>
    <message>
        <source>Third party URLs (e.g. a block explorer) that appear in the transactions tab as context menu items. %s in the URL is replaced by transaction hash. Multiple URLs are separated by vertical bar |.</source>
        <translation>Tredjepart URLer (f. eks. en blokkutforsker) som dukker opp i transaksjonsfanen som kontekst meny elementer. %s i URLen er erstattet med transaksjonen sin hash. Flere URLer er separert av en vertikal linje |.</translation>
    </message>
    <message>
        <source>Third party transaction URLs</source>
        <translation>Tredjepart transaksjon URLer</translation>
    </message>
    <message>
        <source>Active command-line options that override above options:</source>
        <translation>Aktive kommandolinjevalg som overstyrer valgene ovenfor:</translation>
    </message>
    <message>
        <source>Reset all client options to default.</source>
        <translation>Tilbakestill alle klient valg til standard</translation>
    </message>
    <message>
        <source>&amp;Reset Options</source>
        <translation>&amp;Tilbakestill Instillinger</translation>
    </message>
    <message>
        <source>&amp;Network</source>
        <translation>&amp;Nettverk</translation>
    </message>
    <message>
        <source>(0 = auto, &lt;0 = leave that many cores free)</source>
        <translation>(0 = automatisk, &lt;0 = la så mange kjerner være ledig)</translation>
    </message>
    <message>
        <source>W&amp;allet</source>
        <translation>L&amp;ommebok</translation>
    </message>
    <message>
        <source>Expert</source>
        <translation>Ekspert</translation>
    </message>
    <message>
        <source>Enable coin &amp;control features</source>
        <translation>Aktiver &amp;myntkontroll funksjoner</translation>
    </message>
    <message>
        <source>If you disable the spending of unconfirmed change, the change from a transaction cannot be used until that transaction has at least one confirmation. This also affects how your balance is computed.</source>
        <translation>Hvis du sperrer for bruk av ubekreftet veksel, kan ikke vekselen fra transaksjonen bli brukt før transaksjonen har minimum en bekreftelse. Dette påvirker også hvordan balansen din blir beregnet.</translation>
    </message>
    <message>
        <source>&amp;Spend unconfirmed change</source>
        <translation>&amp;Bruk ubekreftet veksel</translation>
    </message>
    <message>
        <source>Automatically open the Bitcoin client port on the router. This only works when your router supports UPnP and it is enabled.</source>
        <translation>Åpne automatisk Bitcoin klientporten på ruteren. Dette virker kun om din ruter støtter UPnP og dette er påslått.</translation>
    </message>
    <message>
        <source>Map port using &amp;UPnP</source>
        <translation>Sett opp port ved hjelp av &amp;UPnP</translation>
    </message>
    <message>
        <source>Connect to the Bitcoin network through a SOCKS5 proxy.</source>
        <translation>Koble til Bitcoin-nettverket gjennom en SOCKS5 proxy.</translation>
    </message>
    <message>
        <source>&amp;Connect through SOCKS5 proxy (default proxy):</source>
        <translation>&amp;Koble til gjennom SOCKS5 proxy (standardvalg proxy):</translation>
    </message>
    <message>
        <source>Proxy &amp;IP:</source>
        <translation>Proxy &amp;IP:</translation>
    </message>
    <message>
        <source>&amp;Port:</source>
        <translation>&amp;Port:</translation>
    </message>
    <message>
        <source>Port of the proxy (e.g. 9050)</source>
        <translation>Proxyens port (f.eks. 9050)</translation>
    </message>
    <message>
        <source>Used for reaching peers via:</source>
        <translation>Brukt for å nå noder via:</translation>
    </message>
    <message>
        <source>Shows, if the supplied default SOCKS5 proxy is used to reach peers via this network type.</source>
        <translation>Viser om angitt SOCKS5 mellomtjener blir brukt for å nå noder via denne nettverkstypen.</translation>
    </message>
    <message>
        <source>IPv4</source>
        <translation>IPv4</translation>
    </message>
    <message>
        <source>IPv6</source>
        <translation>IPv6</translation>
    </message>
    <message>
        <source>Tor</source>
        <translation>Tor</translation>
    </message>
    <message>
        <source>Connect to the Bitcoin network through a separate SOCKS5 proxy for Tor hidden services.</source>
        <translation>Koble til Bitcoin-nettverket gjennom en separat SOCKS5 mellomtjener for Tor skjulte tjenester.</translation>
    </message>
    <message>
        <source>Use separate SOCKS5 proxy to reach peers via Tor hidden services:</source>
        <translation>Bruk separat SOCKS5 mellomtjener for å nå noder via Tor skjulte tjenester:</translation>
    </message>
    <message>
        <source>&amp;Window</source>
        <translation>&amp;Vindu</translation>
    </message>
    <message>
        <source>Hide tray icon</source>
        <translation>Skjul søppel ikon</translation>
    </message>
    <message>
        <source>Show only a tray icon after minimizing the window.</source>
        <translation>Vis kun ikon i systemkurv etter minimering av vinduet.</translation>
    </message>
    <message>
        <source>&amp;Minimize to the tray instead of the taskbar</source>
        <translation>&amp;Minimer til systemkurv istedenfor oppgavelinjen</translation>
    </message>
    <message>
        <source>M&amp;inimize on close</source>
        <translation>M&amp;inimer ved lukking</translation>
    </message>
    <message>
        <source>&amp;Display</source>
        <translation>&amp;Visning</translation>
    </message>
    <message>
        <source>User Interface &amp;language:</source>
        <translation>&amp;Språk for brukergrensesnitt</translation>
    </message>
    <message>
        <source>&amp;Unit to show amounts in:</source>
        <translation>&amp;Enhet for visning av beløper:</translation>
    </message>
    <message>
        <source>Choose the default subdivision unit to show in the interface and when sending coins.</source>
        <translation>Velg standard delt enhet for visning i grensesnittet og for sending av bitcoins.</translation>
    </message>
    <message>
        <source>Whether to show coin control features or not.</source>
        <translation>Skal myntkontroll funksjoner vises eller ikke.</translation>
    </message>
    <message>
        <source>&amp;OK</source>
        <translation>&amp;OK</translation>
    </message>
    <message>
        <source>&amp;Cancel</source>
        <translation>&amp;Avbryt</translation>
    </message>
    <message>
        <source>default</source>
        <translation>standardverdi</translation>
    </message>
    <message>
        <source>none</source>
        <translation>ingen</translation>
    </message>
    <message>
        <source>Confirm options reset</source>
        <translation>Bekreft tilbakestilling av innstillinger</translation>
    </message>
    <message>
        <source>Client restart required to activate changes.</source>
        <translation>Omstart av klienten er nødvendig for å aktivere endringene.</translation>
    </message>
    <message>
        <source>Client will be shut down. Do you want to proceed?</source>
        <translation>Klienten vil bli lukket. Ønsker du å gå videre?</translation>
    </message>
    <message>
        <source>This change would require a client restart.</source>
        <translation>Denne endringen krever omstart av klienten.</translation>
    </message>
    <message>
        <source>The supplied proxy address is invalid.</source>
        <translation>Angitt proxyadresse er ugyldig.</translation>
    </message>
</context>
<context>
    <name>OverviewPage</name>
    <message>
        <source>Form</source>
        <translation>Skjema</translation>
    </message>
    <message>
        <source>The displayed information may be out of date. Your wallet automatically synchronizes with the Bitcoin network after a connection is established, but this process has not completed yet.</source>
        <translation>Informasjonen som vises kan være foreldet. Din lommebok synkroniseres automatisk med Bitcoin-nettverket etter at tilkobling er opprettet, men denne prosessen er ikke ferdig enda.</translation>
    </message>
    <message>
        <source>Watch-only:</source>
        <translation>Kun observerbar:</translation>
    </message>
    <message>
        <source>Available:</source>
        <translation>Tilgjengelig:</translation>
    </message>
    <message>
        <source>Your current spendable balance</source>
        <translation>Din nåværende saldo</translation>
    </message>
    <message>
        <source>Pending:</source>
        <translation>Under behandling:</translation>
    </message>
    <message>
        <source>Total of transactions that have yet to be confirmed, and do not yet count toward the spendable balance</source>
        <translation>Totalt antall ubekreftede transaksjoner som ikke teller med i saldo</translation>
    </message>
    <message>
        <source>Immature:</source>
        <translation>Umoden:</translation>
    </message>
    <message>
        <source>Mined balance that has not yet matured</source>
        <translation>Minet saldo har ikke modnet enda</translation>
    </message>
    <message>
        <source>Balances</source>
        <translation>Saldoer</translation>
    </message>
    <message>
        <source>Total:</source>
        <translation>Totalt:</translation>
    </message>
    <message>
        <source>Your current total balance</source>
        <translation>Din nåværende saldo</translation>
    </message>
    <message>
        <source>Your current balance in watch-only addresses</source>
        <translation>Din nåværende balanse i kun observerbare adresser</translation>
    </message>
    <message>
        <source>Spendable:</source>
        <translation>Kan brukes:</translation>
    </message>
    <message>
        <source>Recent transactions</source>
        <translation>Nylige transaksjoner</translation>
    </message>
    <message>
        <source>Unconfirmed transactions to watch-only addresses</source>
        <translation>Ubekreftede transaksjoner til kun observerbare adresser</translation>
    </message>
    <message>
        <source>Mined balance in watch-only addresses that has not yet matured</source>
        <translation>Utvunnet balanse i kun observerbare adresser som ennå ikke har modnet</translation>
    </message>
    <message>
        <source>Current total balance in watch-only addresses</source>
        <translation>Nåværende totale balanse i kun observerbare adresser</translation>
    </message>
</context>
<context>
    <name>PaymentServer</name>
<<<<<<< HEAD
    <message>
        <source>URI handling</source>
        <translation>URI-håndtering</translation>
    </message>
    <message>
        <source>Invalid payment address %1</source>
        <translation>Ugyldig betalingsadresse %1</translation>
    </message>
    <message>
        <source>Payment request rejected</source>
        <translation>Betalingsetterspørring avvist</translation>
    </message>
    <message>
        <source>Payment request network doesn't match client network.</source>
        <translation>Nettverk for betalingsetterspørring er ikke i overensstemmelse med klientnettverket.</translation>
    </message>
    <message>
        <source>Payment request has expired.</source>
        <translation>Betalingsetterspørringen har utløpt.</translation>
    </message>
    <message>
        <source>Payment request is not initialized.</source>
        <translation>Betalingsetterspørringen er ikke initialisert.</translation>
    </message>
    <message>
        <source>Requested payment amount of %1 is too small (considered dust).</source>
        <translation>Forespurt betalingsmengde på %1 er for liten (betraktet som støv).</translation>
    </message>
    <message>
        <source>Payment request error</source>
        <translation>Betalingsetterspørringsfeil</translation>
    </message>
    <message>
        <source>Cannot start bitcoin: click-to-pay handler</source>
        <translation>Kan ikke starte Bitcoin: klikk-og-betal håndterer</translation>
    </message>
    <message>
        <source>Payment request fetch URL is invalid: %1</source>
        <translation>Hentelenke for betalingsetterspørring er ugyldig: %1</translation>
    </message>
    <message>
        <source>URI cannot be parsed! This can be caused by an invalid Bitcoin address or malformed URI parameters.</source>
        <translation>URI kan ikke fortolkes! Dette kan være forårsaket av en ugyldig Bitcoin-adresse eller feilformede URI-parametre.</translation>
    </message>
    <message>
        <source>Payment request file handling</source>
        <translation>Filhåndtering for betalingsetterspørring</translation>
    </message>
    <message>
        <source>Payment request file cannot be read! This can be caused by an invalid payment request file.</source>
        <translation>Betalingsetterspørringsfil kan ikke leses! Dette kan være forårsaket av en ugyldig betalingsetterspørringsfil.</translation>
    </message>
    <message>
        <source>Unverified payment requests to custom payment scripts are unsupported.</source>
        <translation>Uverifiserte betalingsforespørsler til egentilpassede betalingscript er ikke støttet.</translation>
    </message>
    <message>
        <source>Refund from %1</source>
        <translation>Refundering fra %1</translation>
    </message>
    <message>
        <source>Payment request %1 is too large (%2 bytes, allowed %3 bytes).</source>
        <translation>Betalingsforespørsel %1 er for stor (%2 bytes, tillatt %3 bytes).</translation>
    </message>
    <message>
        <source>Payment request DoS protection</source>
        <translation>Betalingsforespørsel DoS-beskyttelse</translation>
    </message>
    <message>
        <source>Error communicating with %1: %2</source>
        <translation>Feil i kommunikasjonen med %1: %2</translation>
    </message>
    <message>
        <source>Payment request cannot be parsed!</source>
        <translation>Betaingsetterspørrelse kan ikke fortolkes!</translation>
    </message>
    <message>
        <source>Bad response from server %1</source>
        <translation>Dårlig svar fra server %1</translation>
    </message>
    <message>
        <source>Payment acknowledged</source>
        <translation>Betaling erkjent</translation>
    </message>
    <message>
        <source>Network request error</source>
        <translation>Nettverksforespørsel feil</translation>
    </message>
</context>
=======
    </context>
>>>>>>> 9460771a
<context>
    <name>PeerTableModel</name>
    <message>
        <source>User Agent</source>
        <translation>Brukeragent</translation>
    </message>
    <message>
        <source>Node/Service</source>
        <translation>Node/Tjeneste</translation>
    </message>
    <message>
        <source>Ping Time</source>
        <translation>Ping-tid</translation>
    </message>
</context>
<context>
    <name>QObject</name>
    <message>
        <source>Amount</source>
        <translation>Beløp</translation>
    </message>
    <message>
        <source>Enter a Bitcoin address (e.g. %1)</source>
        <translation>Oppgi en Bitcoin-adresse (f.eks. %1)</translation>
    </message>
    <message>
        <source>%1 d</source>
        <translation>%1 d</translation>
    </message>
    <message>
        <source>%1 h</source>
        <translation>%1 t</translation>
    </message>
    <message>
        <source>%1 m</source>
        <translation>%1 m</translation>
    </message>
    <message>
        <source>%1 s</source>
        <translation>%1 s</translation>
    </message>
    <message>
        <source>None</source>
        <translation>Ingen</translation>
    </message>
    <message>
        <source>N/A</source>
        <translation>-</translation>
    </message>
    <message>
        <source>%1 ms</source>
        <translation>%1 ms</translation>
    </message>
</context>
<context>
    <name>QRImageWidget</name>
    </context>
<context>
    <name>RPCConsole</name>
    <message>
        <source>N/A</source>
        <translation>-</translation>
    </message>
    <message>
        <source>Client version</source>
        <translation>Klientversjon</translation>
    </message>
    <message>
        <source>&amp;Information</source>
        <translation>&amp;Informasjon</translation>
    </message>
    <message>
        <source>Debug window</source>
        <translation>Feilsøkingsvindu</translation>
    </message>
    <message>
        <source>General</source>
        <translation>Generelt</translation>
    </message>
    <message>
        <source>Using BerkeleyDB version</source>
        <translation>Bruker BerkeleyDB versjon</translation>
    </message>
    <message>
        <source>Startup time</source>
        <translation>Oppstartstidspunkt</translation>
    </message>
    <message>
        <source>Network</source>
        <translation>Nettverk</translation>
    </message>
    <message>
        <source>Name</source>
        <translation>Navn</translation>
    </message>
    <message>
        <source>Number of connections</source>
        <translation>Antall tilkoblinger</translation>
    </message>
    <message>
        <source>Block chain</source>
        <translation>Blokkjeden</translation>
    </message>
    <message>
        <source>Current number of blocks</source>
        <translation>Nåværende antall blokker</translation>
    </message>
    <message>
        <source>Memory Pool</source>
        <translation>Minnepool</translation>
    </message>
    <message>
        <source>Current number of transactions</source>
        <translation>Nåværende antall transaksjoner</translation>
    </message>
    <message>
        <source>Memory usage</source>
        <translation>Minnebruk</translation>
    </message>
    <message>
        <source>Received</source>
        <translation>Mottatt</translation>
    </message>
    <message>
        <source>Sent</source>
        <translation>Sendt</translation>
    </message>
    <message>
        <source>&amp;Peers</source>
        <translation>&amp;Noder</translation>
    </message>
    <message>
        <source>Banned peers</source>
        <translation>Utestengte noder</translation>
    </message>
    <message>
        <source>Select a peer to view detailed information.</source>
        <translation>Velg en node for å vise detaljert informasjon.</translation>
    </message>
    <message>
        <source>Whitelisted</source>
        <translation>Hvitelistet</translation>
    </message>
    <message>
        <source>Direction</source>
        <translation>Retning</translation>
    </message>
    <message>
        <source>Version</source>
        <translation>Versjon</translation>
    </message>
    <message>
        <source>Starting Block</source>
        <translation>Startblokk</translation>
    </message>
    <message>
        <source>Synced Headers</source>
        <translation>Synkroniserte Blokkhoder</translation>
    </message>
    <message>
        <source>Synced Blocks</source>
        <translation>Synkroniserte Blokker</translation>
    </message>
    <message>
        <source>User Agent</source>
        <translation>Brukeragent</translation>
    </message>
    <message>
        <source>Decrease font size</source>
        <translation>Forminsk font størrelsen</translation>
    </message>
    <message>
        <source>Increase font size</source>
        <translation>Forstørr font størrelse</translation>
    </message>
    <message>
        <source>Services</source>
        <translation>Tjenester</translation>
    </message>
    <message>
        <source>Ban Score</source>
        <translation>Ban Poengsum</translation>
    </message>
    <message>
        <source>Connection Time</source>
        <translation>Tilkoblingstid</translation>
    </message>
    <message>
        <source>Last Send</source>
        <translation>Siste Sendte</translation>
    </message>
    <message>
        <source>Last Receive</source>
        <translation>Siste Mottatte</translation>
    </message>
    <message>
        <source>Ping Time</source>
        <translation>Ping-tid</translation>
    </message>
    <message>
        <source>The duration of a currently outstanding ping.</source>
        <translation>Tidsforløp for utestående ping.</translation>
    </message>
    <message>
        <source>Ping Wait</source>
        <translation>Ping Tid</translation>
    </message>
    <message>
        <source>Time Offset</source>
        <translation>Tidsforskyvning</translation>
    </message>
    <message>
        <source>Last block time</source>
        <translation>Tidspunkt for siste blokk</translation>
    </message>
    <message>
        <source>&amp;Open</source>
        <translation>&amp;Åpne</translation>
    </message>
    <message>
        <source>&amp;Console</source>
        <translation>&amp;Konsoll</translation>
    </message>
    <message>
        <source>&amp;Network Traffic</source>
        <translation>&amp;Nettverkstrafikk</translation>
    </message>
    <message>
        <source>&amp;Clear</source>
        <translation>&amp;Fjern</translation>
    </message>
    <message>
        <source>Totals</source>
        <translation>Totalt</translation>
    </message>
    <message>
        <source>In:</source>
        <translation>Inn:</translation>
    </message>
    <message>
        <source>Out:</source>
        <translation>Ut:</translation>
    </message>
    <message>
        <source>Debug log file</source>
        <translation>Loggfil for feilsøk</translation>
    </message>
    <message>
        <source>Clear console</source>
        <translation>Tøm konsoll</translation>
    </message>
    <message>
        <source>&amp;Disconnect Node</source>
        <translation>&amp;Koble fra node</translation>
    </message>
    <message>
        <source>Ban Node for</source>
        <translation>Steng node ute for</translation>
    </message>
    <message>
        <source>1 &amp;hour</source>
        <translation>1 &amp;time</translation>
    </message>
    <message>
        <source>1 &amp;day</source>
        <translation>1 &amp;dag</translation>
    </message>
    <message>
        <source>1 &amp;week</source>
        <translation>1 &amp;uke</translation>
    </message>
    <message>
        <source>1 &amp;year</source>
        <translation>1 &amp;år</translation>
    </message>
    <message>
        <source>&amp;Unban Node</source>
        <translation>Fjern &amp;Utestengning av Node</translation>
    </message>
    <message>
        <source>Use up and down arrows to navigate history, and &lt;b&gt;Ctrl-L&lt;/b&gt; to clear screen.</source>
        <translation>Bruk opp og ned pil for å navigere historikken, og &lt;b&gt;Ctrl-L&lt;/b&gt; for å tømme skjermen.</translation>
    </message>
    <message>
        <source>Type &lt;b&gt;help&lt;/b&gt; for an overview of available commands.</source>
        <translation>Skriv &lt;b&gt;help&lt;/b&gt; for en oversikt over kommandoer.</translation>
    </message>
    <message>
        <source>%1 B</source>
        <translation>%1 B</translation>
    </message>
    <message>
        <source>%1 KB</source>
        <translation>%1 KB</translation>
    </message>
    <message>
        <source>%1 MB</source>
        <translation>%1 MB</translation>
    </message>
    <message>
        <source>%1 GB</source>
        <translation>%1 GB</translation>
    </message>
    <message>
        <source>(node id: %1)</source>
        <translation>(node id: %1)</translation>
    </message>
    <message>
        <source>via %1</source>
        <translation>via %1</translation>
    </message>
    <message>
        <source>never</source>
        <translation>aldri</translation>
    </message>
    <message>
        <source>Inbound</source>
        <translation>Innkommende</translation>
    </message>
    <message>
        <source>Outbound</source>
        <translation>Utgående</translation>
    </message>
    <message>
        <source>Yes</source>
        <translation>Ja</translation>
    </message>
    <message>
        <source>No</source>
        <translation>Nei</translation>
    </message>
    <message>
        <source>Unknown</source>
        <translation>Ukjent</translation>
    </message>
</context>
<context>
    <name>ReceiveCoinsDialog</name>
    <message>
        <source>&amp;Amount:</source>
        <translation>&amp;Beløp:</translation>
    </message>
    <message>
        <source>&amp;Label:</source>
        <translation>&amp;Merkelapp:</translation>
    </message>
    <message>
        <source>&amp;Message:</source>
        <translation>&amp;Melding:</translation>
    </message>
    <message>
        <source>Reuse one of the previously used receiving addresses. Reusing addresses has security and privacy issues. Do not use this unless re-generating a payment request made before.</source>
        <translation>Gjenbruk en av de tidligere brukte mottaksadressene. Gjenbruk av adresser har sikkerhets- og personvernsutfordringer. Ikke bruk dette med unntak for å gjennopprette en betalingsetterspørring som ble gjort tidligere.</translation>
    </message>
    <message>
        <source>R&amp;euse an existing receiving address (not recommended)</source>
        <translation>Gj&amp;enbruk en eksisterende mottaksadresse (ikke anbefalt)</translation>
    </message>
    <message>
        <source>An optional message to attach to the payment request, which will be displayed when the request is opened. Note: The message will not be sent with the payment over the Bitcoin network.</source>
        <translation>En valgfri melding å tilknytte betalingsetterspørringen, som vil bli vist når forespørselen er åpnet. Meldingen vil ikke bli sendt med betalingen over Bitcoin-nettverket.</translation>
    </message>
    <message>
        <source>An optional label to associate with the new receiving address.</source>
        <translation>En valgfri merkelapp å tilknytte den nye mottakeradressen.</translation>
    </message>
    <message>
        <source>Use this form to request payments. All fields are &lt;b&gt;optional&lt;/b&gt;.</source>
        <translation>Bruk dette skjemaet til betalingsforespørsler. Alle felt er &lt;b&gt;valgfrie&lt;/b&gt;.</translation>
    </message>
    <message>
        <source>An optional amount to request. Leave this empty or zero to not request a specific amount.</source>
        <translation>Et valgfritt beløp å etterspørre. La stå tomt eller null for ikke å etterspørre et spesifikt beløp.</translation>
    </message>
    <message>
        <source>Clear all fields of the form.</source>
        <translation>Fjern alle felter fra skjemaet.</translation>
    </message>
    <message>
        <source>Clear</source>
        <translation>Fjern</translation>
    </message>
    <message>
        <source>Requested payments history</source>
        <translation>Etterspurt betalingshistorikk</translation>
    </message>
    <message>
        <source>&amp;Request payment</source>
        <translation>&amp;Etterspør betaling</translation>
    </message>
    <message>
        <source>Show the selected request (does the same as double clicking an entry)</source>
        <translation>Vis den valgte etterspørringen (gjør det samme som å dobbelklikke på en oppføring)</translation>
    </message>
    <message>
        <source>Show</source>
        <translation>Vis</translation>
    </message>
    <message>
        <source>Remove the selected entries from the list</source>
        <translation>Fjern de valgte oppføringene fra listen</translation>
    </message>
    <message>
        <source>Remove</source>
        <translation>Fjern</translation>
    </message>
    </context>
<context>
    <name>ReceiveRequestDialog</name>
    <message>
        <source>QR Code</source>
        <translation>QR-kode</translation>
    </message>
    <message>
        <source>Copy &amp;URI</source>
        <translation>Kopier &amp;URI</translation>
    </message>
    <message>
        <source>Copy &amp;Address</source>
        <translation>Kopier &amp;Adresse</translation>
    </message>
    <message>
        <source>&amp;Save Image...</source>
        <translation>&amp;Lagre Bilde...</translation>
    </message>
    </context>
<context>
    <name>RecentRequestsTableModel</name>
    </context>
<context>
    <name>SendCoinsDialog</name>
    <message>
        <source>Send Coins</source>
        <translation>Send Bitcoins</translation>
    </message>
    <message>
        <source>Coin Control Features</source>
        <translation>Myntkontroll Funksjoner</translation>
    </message>
    <message>
        <source>Inputs...</source>
        <translation>Inndata...</translation>
    </message>
    <message>
        <source>automatically selected</source>
        <translation>automatisk valgte</translation>
    </message>
    <message>
        <source>Insufficient funds!</source>
        <translation>Utilstrekkelige midler!</translation>
    </message>
    <message>
        <source>Quantity:</source>
        <translation>Mengde:</translation>
    </message>
    <message>
        <source>Bytes:</source>
        <translation>Bytes:</translation>
    </message>
    <message>
        <source>Amount:</source>
        <translation>Beløp:</translation>
    </message>
    <message>
        <source>Priority:</source>
        <translation>Prioritet:</translation>
    </message>
    <message>
        <source>Fee:</source>
        <translation>Gebyr:</translation>
    </message>
    <message>
        <source>After Fee:</source>
        <translation>Etter Gebyr:</translation>
    </message>
    <message>
        <source>Change:</source>
        <translation>Veksel:</translation>
    </message>
    <message>
        <source>If this is activated, but the change address is empty or invalid, change will be sent to a newly generated address.</source>
        <translation>Hvis dette er aktivert, men adressen for veksel er tom eller ugyldig, vil veksel bli sendt til en nylig generert adresse.</translation>
    </message>
    <message>
        <source>Custom change address</source>
        <translation>Egendefinert adresse for veksel</translation>
    </message>
    <message>
        <source>Transaction Fee:</source>
        <translation>Transaksjonsgebyr:</translation>
    </message>
    <message>
        <source>Choose...</source>
        <translation>Velg...</translation>
    </message>
    <message>
        <source>collapse fee-settings</source>
        <translation>Legg ned gebyrinnstillinger</translation>
    </message>
    <message>
        <source>per kilobyte</source>
        <translation>per kilobyte</translation>
    </message>
    <message>
        <source>If the custom fee is set to 1000 satoshis and the transaction is only 250 bytes, then "per kilobyte" only pays 250 satoshis in fee, while "total at least" pays 1000 satoshis. For transactions bigger than a kilobyte both pay by kilobyte.</source>
        <translation>Hvis den egendefinerte avgiften er satt til 1000 satoshis og transaksjonen bare er 250 bytes, da vil "per kilobyte" bare betale 250 satoshis i gebyr, mens "minstebeløp" betaler 1000 satoshis. For transaksjoner større enn en kilobyte vil begge betale for antall kilobyte.</translation>
    </message>
    <message>
        <source>Hide</source>
        <translation>Skjul</translation>
    </message>
    <message>
        <source>total at least</source>
        <translation>minstebeløp</translation>
    </message>
    <message>
        <source>Paying only the minimum fee is just fine as long as there is less transaction volume than space in the blocks. But be aware that this can end up in a never confirming transaction once there is more demand for bitcoin transactions than the network can process.</source>
        <translation>Betaling av bare minimumsavgiften går helt fint så lenge det er mindre transaksjonsvolum enn plass i blokkene. Men vær klar over at dette kan ende opp i en transaksjon som aldri blir bekreftet når det er mer etterspørsel etter Bitcoin-transaksjoner enn nettverket kan behandle.</translation>
    </message>
    <message>
        <source>(read the tooltip)</source>
        <translation>(les verktøytipset)</translation>
    </message>
    <message>
        <source>Recommended:</source>
        <translation>Anbefalt:</translation>
    </message>
    <message>
        <source>Custom:</source>
        <translation>Egendefinert:</translation>
    </message>
    <message>
        <source>(Smart fee not initialized yet. This usually takes a few blocks...)</source>
        <translation>(Smartgebyr ikke innført ennå. Dette tar vanligvis noen blokker...)</translation>
    </message>
    <message>
        <source>Confirmation time:</source>
        <translation>Bekreftelsestid:</translation>
    </message>
    <message>
        <source>normal</source>
        <translation>normal</translation>
    </message>
    <message>
        <source>fast</source>
        <translation>rask</translation>
    </message>
    <message>
        <source>Send to multiple recipients at once</source>
        <translation>Send til flere enn en mottaker</translation>
    </message>
    <message>
        <source>Add &amp;Recipient</source>
        <translation>Legg til &amp;Mottaker</translation>
    </message>
    <message>
        <source>Clear all fields of the form.</source>
        <translation>Fjern alle felter fra skjemaet.</translation>
    </message>
    <message>
        <source>Dust:</source>
        <translation>Støv:</translation>
    </message>
    <message>
        <source>Clear &amp;All</source>
        <translation>Fjern &amp;Alt</translation>
    </message>
    <message>
        <source>Balance:</source>
        <translation>Saldo:</translation>
    </message>
    <message>
        <source>Confirm the send action</source>
        <translation>Bekreft sending</translation>
    </message>
    <message>
        <source>S&amp;end</source>
        <translation>S&amp;end</translation>
    </message>
<<<<<<< HEAD
    <message>
        <source>Confirm send coins</source>
        <translation>Bekreft sending av bitcoins</translation>
    </message>
    <message>
        <source>%1 to %2</source>
        <translation>%1 til %2</translation>
    </message>
    <message>
        <source>Copy quantity</source>
        <translation>Kopier mengde</translation>
    </message>
    <message>
        <source>Copy amount</source>
        <translation>Kopier beløp</translation>
    </message>
    <message>
        <source>Copy fee</source>
        <translation>Kopier gebyr</translation>
    </message>
    <message>
        <source>Copy after fee</source>
        <translation>Kopier fra gebyr</translation>
    </message>
    <message>
        <source>Copy bytes</source>
        <translation>Kopier bytes</translation>
    </message>
    <message>
        <source>Copy priority</source>
        <translation>Kopier prioritet</translation>
    </message>
    <message>
        <source>Copy change</source>
        <translation>Kopier veksel</translation>
    </message>
    <message>
        <source>Total Amount %1&lt;span style='font-size:10pt;font-weight:normal;'&gt;&lt;br /&gt;(=%2)&lt;/span&gt;</source>
        <translation>Totalt Beløp %1&lt;span style='font-size:10pt;font-weight:normal;'&gt;&lt;br /&gt;(=%2)&lt;/span&gt;</translation>
    </message>
    <message>
        <source>or</source>
        <translation>eller</translation>
    </message>
    <message>
        <source>The recipient address is not valid, please recheck.</source>
        <translation>Adresse for mottaker er ugyldig.</translation>
    </message>
    <message>
        <source>The amount to pay must be larger than 0.</source>
        <translation>Beløpet som skal betales må være over 0.</translation>
    </message>
    <message>
        <source>The amount exceeds your balance.</source>
        <translation>Beløpet overstiger saldo.</translation>
    </message>
    <message>
        <source>The total exceeds your balance when the %1 transaction fee is included.</source>
        <translation>Totalbeløpet overstiger saldo etter at %1 transaksjonsgebyr er lagt til.</translation>
    </message>
    <message>
        <source>Duplicate address found, can only send to each address once per send operation.</source>
        <translation>Doble antall adresser funnet. Kan bare sende en gang til hver adresse per operasjon.</translation>
    </message>
    <message>
        <source>Transaction creation failed!</source>
        <translation>Opprettelse av transaksjon feilet!</translation>
    </message>
    <message>
        <source>The transaction was rejected! This might happen if some of the coins in your wallet were already spent, such as if you used a copy of wallet.dat and coins were spent in the copy but not marked as spent here.</source>
        <translation>Transaksjonen ble avvist!  Dette kan skje hvis noen av myntene i lommeboken allerede er brukt, som hvis du kopierte wallet.dat og mynter ble brukt i kopien uten å bli markert som brukt her.</translation>
    </message>
    <message>
        <source>A fee higher than %1 is considered an insanely high fee.</source>
        <translation>Et gebyr høyere enn %1 er ansett som et sinnsykt høyt gebyr.</translation>
    </message>
    <message>
        <source>Pay only the minimum fee of %1</source>
        <translation>Betal kun minimumsgebyret på %1</translation>
    </message>
    <message>
        <source>Estimated to begin confirmation within %1 block(s).</source>
        <translation>Beregner å begynne bekreftelse innen %1 blokk(er).</translation>
    </message>
    <message>
        <source>Warning: Invalid Bitcoin address</source>
        <translation>Advarsel: Ugyldig Bitcoin-adresse</translation>
    </message>
    <message>
        <source>(no label)</source>
        <translation>(ingen merkelapp)</translation>
    </message>
    <message>
        <source>Warning: Unknown change address</source>
        <translation>Advarsel: Ukjent adresse for veksel</translation>
    </message>
    <message>
        <source>Copy dust</source>
        <translation>Kopier støv</translation>
    </message>
    <message>
        <source>Are you sure you want to send?</source>
        <translation>Er du sikker på at du vil sende?</translation>
    </message>
    <message>
        <source>added as transaction fee</source>
        <translation>lagt til som transaksjonsgebyr</translation>
    </message>
</context>
=======
    </context>
>>>>>>> 9460771a
<context>
    <name>SendCoinsEntry</name>
    <message>
        <source>A&amp;mount:</source>
        <translation>&amp;Beløp:</translation>
    </message>
    <message>
        <source>Pay &amp;To:</source>
        <translation>Betal &amp;Til:</translation>
    </message>
    <message>
        <source>&amp;Label:</source>
        <translation>&amp;Merkelapp:</translation>
    </message>
    <message>
        <source>Choose previously used address</source>
        <translation>Velg tidligere brukt adresse</translation>
    </message>
    <message>
        <source>This is a normal payment.</source>
        <translation>Dette er en normal betaling.</translation>
    </message>
    <message>
        <source>The Bitcoin address to send the payment to</source>
        <translation>Bitcoin-adressen betalingen skal sendes til</translation>
    </message>
    <message>
        <source>Alt+A</source>
        <translation>Alt+A</translation>
    </message>
    <message>
        <source>Paste address from clipboard</source>
        <translation>Lim inn adresse fra utklippstavlen</translation>
    </message>
    <message>
        <source>Alt+P</source>
        <translation>Alt+P</translation>
    </message>
    <message>
        <source>Remove this entry</source>
        <translation>Fjern denne oppføringen</translation>
    </message>
    <message>
        <source>The fee will be deducted from the amount being sent. The recipient will receive less bitcoins than you enter in the amount field. If multiple recipients are selected, the fee is split equally.</source>
        <translation>Gebyret vil bli trukket fra beløpet som blir sendt. Mottakeren vil motta mindre bitcoins enn det du skriver inn i beløpsfeltet. Hvis det er valgt flere mottakere, deles gebyret likt.</translation>
    </message>
    <message>
        <source>S&amp;ubtract fee from amount</source>
        <translation>T&amp;rekk fra gebyr fra beløp</translation>
    </message>
    <message>
        <source>Message:</source>
        <translation>Melding:</translation>
    </message>
    <message>
        <source>This is an unauthenticated payment request.</source>
        <translation>Dette er en uautorisert betalingsetterspørring.</translation>
    </message>
    <message>
        <source>This is an authenticated payment request.</source>
        <translation>Dette er en autorisert betalingsetterspørring.</translation>
    </message>
    <message>
        <source>Enter a label for this address to add it to the list of used addresses</source>
        <translation>Skriv inn en merkelapp for denne adressen for å legge den til listen av brukte adresser</translation>
    </message>
    <message>
        <source>A message that was attached to the bitcoin: URI which will be stored with the transaction for your reference. Note: This message will not be sent over the Bitcoin network.</source>
        <translation>En melding som var tilknyttet bitcoinen: URI vil bli lagret med transaksjonen for din oversikt. Denne meldingen vil ikke bli sendt over Bitcoin-nettverket.</translation>
    </message>
    <message>
        <source>Pay To:</source>
        <translation>Betal Til:</translation>
    </message>
    <message>
        <source>Memo:</source>
        <translation>Memo:</translation>
    </message>
    </context>
<context>
    <name>SendConfirmationDialog</name>
    </context>
<context>
    <name>ShutdownWindow</name>
    <message>
        <source>Do not shut down the computer until this window disappears.</source>
        <translation>Slå ikke av datamaskinen før dette vinduet forsvinner.</translation>
    </message>
</context>
<context>
    <name>SignVerifyMessageDialog</name>
    <message>
        <source>Signatures - Sign / Verify a Message</source>
        <translation>Signaturer - Signer / Verifiser en Melding</translation>
    </message>
    <message>
        <source>&amp;Sign Message</source>
        <translation>&amp;Signer Melding</translation>
    </message>
    <message>
        <source>You can sign messages/agreements with your addresses to prove you can receive bitcoins sent to them. Be careful not to sign anything vague or random, as phishing attacks may try to trick you into signing your identity over to them. Only sign fully-detailed statements you agree to.</source>
        <translation>Du kan signere meldinger/avtaler med adresser for å bevise at du kan motta bitcoins sendt til dem. Vær forsiktig med å signere noe vagt eller tilfeldig, siden phishing-angrep kan prøve å lure deg til å signere din identitet over til dem. Bare signer fullt detaljerte utsagn som du er enig i.</translation>
    </message>
    <message>
        <source>The Bitcoin address to sign the message with</source>
        <translation>Bitcoin-adressen meldingen skal signeres med</translation>
    </message>
    <message>
        <source>Choose previously used address</source>
        <translation>Velg tidligere brukt adresse</translation>
    </message>
    <message>
        <source>Alt+A</source>
        <translation>Alt+A</translation>
    </message>
    <message>
        <source>Paste address from clipboard</source>
        <translation>Lim inn adresse fra utklippstavlen</translation>
    </message>
    <message>
        <source>Alt+P</source>
        <translation>Alt+P</translation>
    </message>
    <message>
        <source>Enter the message you want to sign here</source>
        <translation>Skriv inn meldingen du vil signere her</translation>
    </message>
    <message>
        <source>Signature</source>
        <translation>Signatur</translation>
    </message>
    <message>
        <source>Copy the current signature to the system clipboard</source>
        <translation>Kopier valgt signatur til utklippstavle</translation>
    </message>
    <message>
        <source>Sign the message to prove you own this Bitcoin address</source>
        <translation>Signer meldingen for å bevise at du eier denne Bitcoin-adressen</translation>
    </message>
    <message>
        <source>Sign &amp;Message</source>
        <translation>Signer &amp;Melding</translation>
    </message>
    <message>
        <source>Reset all sign message fields</source>
        <translation>Tilbakestill alle felter for meldingssignering</translation>
    </message>
    <message>
        <source>Clear &amp;All</source>
        <translation>Fjern &amp;Alt</translation>
    </message>
    <message>
        <source>&amp;Verify Message</source>
        <translation>&amp;Verifiser Melding</translation>
    </message>
    <message>
        <source>Enter the receiver's address, message (ensure you copy line breaks, spaces, tabs, etc. exactly) and signature below to verify the message. Be careful not to read more into the signature than what is in the signed message itself, to avoid being tricked by a man-in-the-middle attack. Note that this only proves the signing party receives with the address, it cannot prove sendership of any transaction!</source>
        <translation>Skriv inn mottakerens adresse, melding (forsikre deg om at du kopier linjeskift, mellomrom, faner osv. nøyaktig) og underskrift nedenfor for å bekrefte meldingen. Vær forsiktig så du ikke leser mer ut av signaturen enn hva som er i den signerte meldingen i seg selv, for å unngå å bli lurt av et man-in-the-middle-angrep. Merk at dette bare beviser at den som signerer kan motta med adressen, dette beviser ikke hvem som har sendt transaksjoner!</translation>
    </message>
    <message>
        <source>The Bitcoin address the message was signed with</source>
        <translation>Bitcoin-adressen meldingen ble signert med</translation>
    </message>
    <message>
        <source>Verify the message to ensure it was signed with the specified Bitcoin address</source>
        <translation>Verifiser meldingen for å være sikker på at den ble signert av den angitte Bitcoin-adressen</translation>
    </message>
    <message>
        <source>Verify &amp;Message</source>
        <translation>Verifiser &amp;Melding</translation>
    </message>
    <message>
        <source>Reset all verify message fields</source>
        <translation>Tilbakestill alle felter for meldingsverifikasjon</translation>
    </message>
    </context>
<context>
    <name>SplashScreen</name>
    <message>
        <source>[testnet]</source>
        <translation>[testnett]</translation>
    </message>
</context>
<context>
    <name>TrafficGraphWidget</name>
    <message>
        <source>KB/s</source>
        <translation>KB/s</translation>
    </message>
</context>
<context>
    <name>TransactionDesc</name>
    </context>
<context>
    <name>TransactionDescDialog</name>
    <message>
        <source>This pane shows a detailed description of the transaction</source>
        <translation>Her vises en detaljert beskrivelse av transaksjonen</translation>
    </message>
    </context>
<context>
    <name>TransactionTableModel</name>
    </context>
<context>
    <name>TransactionView</name>
    </context>
<context>
    <name>UnitDisplayStatusBarControl</name>
    <message>
        <source>Unit to show amounts in. Click to select another unit.</source>
        <translation>Enhet å vise beløper i. Klikk for å velge en annen enhet.</translation>
    </message>
</context>
<context>
    <name>WalletFrame</name>
    </context>
<context>
    <name>WalletModel</name>
    </context>
<context>
    <name>WalletView</name>
    </context>
<context>
    <name>bitcoin-core</name>
    <message>
        <source>Options:</source>
        <translation>Innstillinger:</translation>
    </message>
    <message>
        <source>Specify data directory</source>
        <translation>Angi mappe for datafiler</translation>
    </message>
    <message>
        <source>Connect to a node to retrieve peer addresses, and disconnect</source>
        <translation>Koble til node for å hente adresser til andre noder, koble så fra igjen</translation>
    </message>
    <message>
        <source>Specify your own public address</source>
        <translation>Angi din egen offentlige adresse</translation>
    </message>
    <message>
        <source>Accept command line and JSON-RPC commands</source>
        <translation>Ta imot kommandolinje- og JSON-RPC-kommandoer</translation>
    </message>
    <message>
        <source>If &lt;category&gt; is not supplied or if &lt;category&gt; = 1, output all debugging information.</source>
        <translation>Hvis &lt;category&gt; ikke er oppgitt eller hvis &lt;category&gt; = 1, ta ut all informasjon for feilsøking.</translation>
    </message>
    <message>
        <source>Prune configured below the minimum of %d MiB.  Please use a higher number.</source>
        <translation>Beskjæringsmodus er konfigurert under minimum på %d MiB. Vennligst bruk et høyere nummer.</translation>
    </message>
    <message>
        <source>Prune: last wallet synchronisation goes beyond pruned data. You need to -reindex (download the whole blockchain again in case of pruned node)</source>
        <translation>Beskjæring: siste lommeboksynkronisering går utenfor beskjærte data. Du må bruke -reindex (laster ned hele blokkjeden igjen for beskjærte noder)</translation>
    </message>
    <message>
        <source>Reduce storage requirements by pruning (deleting) old blocks. This mode is incompatible with -txindex and -rescan. Warning: Reverting this setting requires re-downloading the entire blockchain. (default: 0 = disable pruning blocks, &gt;%u = target size in MiB to use for block files)</source>
        <translation>Reduser lagringsbehovet ved beskjæring (sletting) av gamle blokker. Denne modusen er ikke kompatibel med -txindex og -rescan. Advarsel: Tilbakestilling av denne innstillingen krever at hele blokkjeden må lastes ned på nytt. (Standardverdi: 0 = deaktiver beskjæring av blokker, &gt;%u = mål for størrelse i MiB å bruke for blokkfiler)</translation>
    </message>
    <message>
        <source>Rescans are not possible in pruned mode. You will need to use -reindex which will download the whole blockchain again.</source>
        <translation>Omsøk er ikke mulig i beskjært modus. Du vil måtte bruke -reindex som vil laste nede hele blokkjeden på nytt.</translation>
    </message>
    <message>
        <source>Error: A fatal internal error occurred, see debug.log for details</source>
        <translation>Feil: En fatal intern feil oppstod, se debug.log for detaljer</translation>
    </message>
    <message>
        <source>Fee (in %s/kB) to add to transactions you send (default: %s)</source>
        <translation>Gebyr (i %s/kB) for å legge til i transaksjoner du sender (standardverdi: %s)</translation>
    </message>
    <message>
        <source>Pruning blockstore...</source>
        <translation>Beskjærer blokklageret...</translation>
    </message>
    <message>
        <source>Run in the background as a daemon and accept commands</source>
        <translation>Kjør i bakgrunnen som daemon og ta imot kommandoer</translation>
    </message>
    <message>
        <source>Unable to start HTTP server. See debug log for details.</source>
        <translation>Kunne ikke starte HTTP server. Se debug logg for detaljer.</translation>
    </message>
    <message>
        <source>Accept connections from outside (default: 1 if no -proxy or -connect)</source>
        <translation>Ta imot tilkoblinger fra utsiden (standardverdi: 1 hvis uten -proxy eller -connect)</translation>
    </message>
    <message>
<<<<<<< HEAD
=======
        <source>Bitcoin Core</source>
        <translation>Bitcoin Core</translation>
    </message>
    <message>
>>>>>>> 9460771a
        <source>Bind to given address and always listen on it. Use [host]:port notation for IPv6</source>
        <translation>Bind til angitt adresse. Bruk [vertsmaskin]:port notasjon for IPv6</translation>
    </message>
    <message>
        <source>Delete all wallet transactions and only recover those parts of the blockchain through -rescan on startup</source>
        <translation>Slett alle transaksjoner i lommeboken og gjenopprett kun de delene av blokkjeden gjennom -rescan ved oppstart</translation>
    </message>
    <message>
        <source>Distributed under the MIT software license, see the accompanying file COPYING or &lt;http://www.opensource.org/licenses/mit-license.php&gt;.</source>
        <translation>Distribuert under MIT programvarelisensen, se medfølgende fil COPYING eller &lt;http://www.opensource.org/licenses/mit-license.php&gt;.</translation>
    </message>
    <message>
<<<<<<< HEAD
        <source>Enter regression test mode, which uses a special chain in which blocks can be solved instantly.</source>
        <translation>Gå til modus for regresjonstesting, som bruker en spesiell blokkjede der blokker kan bli løst momentant.</translation>
    </message>
    <message>
=======
>>>>>>> 9460771a
        <source>Execute command when a wallet transaction changes (%s in cmd is replaced by TxID)</source>
        <translation>Kjør kommando når en lommeboktransaksjon endres (%s i kommando er erstattet med TxID)</translation>
    </message>
    <message>
        <source>Set the number of script verification threads (%u to %d, 0 = auto, &lt;0 = leave that many cores free, default: %d)</source>
        <translation>Angi antall tråder for skriptverifisering (%u til %d, 0 = auto, &lt;0 = la det antallet kjerner være ledig, standard: %d)</translation>
    </message>
    <message>
        <source>The block database contains a block which appears to be from the future. This may be due to your computer's date and time being set incorrectly. Only rebuild the block database if you are sure that your computer's date and time are correct</source>
        <translation>Blokkdatabasen inneholder en blokk som ser ut til å være fra fremtiden. Dette kan være fordi dato og tid på din datamaskin er satt feil. Gjenopprett kun blokkdatabasen når du er sikker på at dato og tid er satt riktig.</translation>
    </message>
    <message>
        <source>This is a pre-release test build - use at your own risk - do not use for mining or merchant applications</source>
        <translation>Dette er en forhåndssluppet testversjon - bruk på egen risiko - ikke for bruk til blokkutvinning eller bedriftsapplikasjoner</translation>
    </message>
    <message>
        <source>Use UPnP to map the listening port (default: 1 when listening and no -proxy)</source>
        <translation>Bruk UPnP for lytteport (standardverdi: 1 ved lytting og uten -proxy)</translation>
    </message>
    <message>
        <source>Warning: The network does not appear to fully agree! Some miners appear to be experiencing issues.</source>
        <translation>Advarsel: Nettverket ser ikke ut til å være enig! Noen minere ser ut til å ha problemer.</translation>
    </message>
    <message>
        <source>Warning: We do not appear to fully agree with our peers! You may need to upgrade, or other nodes may need to upgrade.</source>
        <translation>Advarsel: Vi ser ikke ut til å være enige med våre noder! Du må oppgradere, eller andre noder må oppgradere.</translation>
    </message>
    <message>
        <source>Whitelist peers connecting from the given netmask or IP address. Can be specified multiple times.</source>
        <translation>Hvitelist noder som kobler til fra den oppgitte nettmasken eller IP-adressen. Kan oppgis flere ganger.</translation>
    </message>
    <message>
        <source>-maxmempool must be at least %d MB</source>
        <translation>-maxmempool må være minst %d MB</translation>
    </message>
    <message>
        <source>&lt;category&gt; can be:</source>
        <translation>&lt;category&gt; kan være:</translation>
    </message>
    <message>
        <source>Block creation options:</source>
        <translation>Valg for opprettelse av blokker:</translation>
    </message>
    <message>
        <source>Connect only to the specified node(s)</source>
        <translation>Koble kun til angitt(e) node(r)</translation>
    </message>
    <message>
        <source>Connection options:</source>
        <translation>Innstillinger for tilkobling:</translation>
    </message>
    <message>
        <source>Corrupted block database detected</source>
        <translation>Oppdaget korrupt blokkdatabase</translation>
    </message>
    <message>
        <source>Debugging/Testing options:</source>
        <translation>Valg for feilsøking/testing:</translation>
    </message>
    <message>
        <source>Do not load the wallet and disable wallet RPC calls</source>
        <translation>Ikke last inn lommeboken og deaktiver RPC-kall</translation>
    </message>
    <message>
        <source>Do you want to rebuild the block database now?</source>
        <translation>Ønsker du å gjenopprette blokkdatabasen nå?</translation>
    </message>
    <message>
        <source>Enable publish hash block in &lt;address&gt;</source>
        <translation>Slå på publish hash block i &lt;address&gt;</translation>
    </message>
    <message>
        <source>Enable publish hash transaction in &lt;address&gt;</source>
        <translation>Slå på publish hash transaction i &lt;address&gt;</translation>
    </message>
    <message>
        <source>Enable publish raw block in &lt;address&gt;</source>
        <translation>Slå på publisering av råblokk i &lt;address&gt;</translation>
    </message>
    <message>
        <source>Enable publish raw transaction in &lt;address&gt;</source>
        <translation>Slå på publisering av råtransaksjon i &lt;address&gt;</translation>
    </message>
    <message>
        <source>Error initializing block database</source>
        <translation>Feil under initialisering av blokkdatabase</translation>
    </message>
    <message>
        <source>Error initializing wallet database environment %s!</source>
        <translation>Feil under oppstart av lommeboken sitt databasemiljø %s!</translation>
    </message>
    <message>
        <source>Error loading %s</source>
        <translation>Feil ved lasting av %s</translation>
    </message>
    <message>
        <source>Error loading block database</source>
        <translation>Feil ved lasting av blokkdatabase</translation>
    </message>
    <message>
        <source>Error opening block database</source>
        <translation>Feil under åpning av blokkdatabase</translation>
    </message>
    <message>
        <source>Error: Disk space is low!</source>
        <translation>Feil: Lite ledig lagringsplass!</translation>
    </message>
    <message>
        <source>Failed to listen on any port. Use -listen=0 if you want this.</source>
        <translation>Kunne ikke lytte på noen port. Bruk -listen=0 hvis det er dette du vil.</translation>
    </message>
    <message>
        <source>Importing...</source>
        <translation>Importerer...</translation>
    </message>
    <message>
        <source>Incorrect or no genesis block found. Wrong datadir for network?</source>
        <translation>Ugyldig eller ingen skaperblokk funnet. Feil datamappe for nettverk?</translation>
    </message>
    <message>
        <source>Invalid -onion address: '%s'</source>
        <translation>Ugyldig -onion adresse: '%s'</translation>
    </message>
    <message>
        <source>Keep the transaction memory pool below &lt;n&gt; megabytes (default: %u)</source>
        <translation>Hold transaksjonsminnet under &lt;n&gt; megabytes (standard: %u)</translation>
    </message>
    <message>
        <source>Not enough file descriptors available.</source>
        <translation>For få fildeskriptorer tilgjengelig.</translation>
    </message>
    <message>
        <source>Only connect to nodes in network &lt;net&gt; (ipv4, ipv6 or onion)</source>
        <translation>Bare koble til noder i nettverket &lt;net&gt; (IPv4, IPv6 eller onion)</translation>
    </message>
    <message>
        <source>Print this help message and exit</source>
        <translation>Skriv ut denne hjelpemeldingen og avslutt</translation>
    </message>
    <message>
        <source>Print version and exit</source>
        <translation>Skriv ut denne versjonen og avslutt</translation>
    </message>
    <message>
        <source>Prune cannot be configured with a negative value.</source>
        <translation>Beskjæringsmodus kan ikke konfigureres med en negativ verdi.</translation>
    </message>
    <message>
        <source>Prune mode is incompatible with -txindex.</source>
        <translation>Beskjæringsmodus er ikke kompatibel med -txindex.</translation>
    </message>
    <message>
        <source>Set database cache size in megabytes (%d to %d, default: %d)</source>
        <translation>Sett databasen sin størrelse på hurtigbufferen i megabytes (%d til %d, standardverdi: %d)</translation>
    </message>
    <message>
        <source>Set maximum block size in bytes (default: %d)</source>
        <translation>Sett maks blokkstørrelse i bytes (standardverdi: %d)</translation>
    </message>
    <message>
        <source>Specify wallet file (within data directory)</source>
        <translation>Angi lommebokfil (inne i datamappe)</translation>
    </message>
    <message>
        <source>The source code is available from %s.</source>
        <translation>Kildekoden er tilgjengelig fra %s.</translation>
    </message>
    <message>
        <source>Unsupported argument -benchmark ignored, use -debug=bench.</source>
        <translation>Ustøttet argument -benchmark ble ignorert, bruk -debug=bench.</translation>
    </message>
    <message>
        <source>Unsupported argument -debugnet ignored, use -debug=net.</source>
        <translation>Advarsel: Argumentet -debugnet er ikke støttet og ble ignorert, bruk -debug=net.</translation>
    </message>
    <message>
        <source>Unsupported argument -tor found, use -onion.</source>
        <translation>Feil: Argumentet -tor er ikke støttet, bruk -onion.</translation>
    </message>
    <message>
        <source>Use UPnP to map the listening port (default: %u)</source>
        <translation>Bruk UPnP for å sette opp lytteport (standardverdi: %u)</translation>
    </message>
    <message>
        <source>User Agent comment (%s) contains unsafe characters.</source>
        <translation>User Agent kommentar (%s) inneholder utrygge tegn.</translation>
    </message>
    <message>
        <source>Verifying blocks...</source>
        <translation>Verifiserer blokker...</translation>
    </message>
    <message>
        <source>Verifying wallet...</source>
        <translation>Verifiserer lommebok...</translation>
    </message>
    <message>
        <source>Wallet %s resides outside data directory %s</source>
        <translation>Lommebok %s befinner seg utenfor datamappe %s</translation>
    </message>
    <message>
        <source>Wallet options:</source>
        <translation>Valg for lommebok:</translation>
    </message>
    <message>
        <source>Allow JSON-RPC connections from specified source. Valid for &lt;ip&gt; are a single IP (e.g. 1.2.3.4), a network/netmask (e.g. 1.2.3.4/255.255.255.0) or a network/CIDR (e.g. 1.2.3.4/24). This option can be specified multiple times</source>
        <translation>Tillat JSON-RPC-tilkoblinger fra angitt kilde. Gyldig for &lt;ip&gt; er en enkelt IP (f. eks. 1.2.3.4), et nettverk/nettmaske (f. eks. 1.2.3.4/255.255.255.0) eller et nettverk/CIDR (f. eks. 1.2.3.4/24). Dette alternativet kan angis flere ganger</translation>
    </message>
    <message>
        <source>Bind to given address and whitelist peers connecting to it. Use [host]:port notation for IPv6</source>
        <translation>Bind til gitt adresse og hvitlist peers som kobler seg til den. Bruk [host]:port notasjon for IPv6</translation>
    </message>
    <message>
        <source>Bind to given address to listen for JSON-RPC connections. Use [host]:port notation for IPv6. This option can be specified multiple times (default: bind to all interfaces)</source>
        <translation>Bind til gitt adresse for å lytte for JSON-RPC-tilkoblinger. Bruk [host]:port notasjon for IPv6. Dette alternativet kan angis flere ganger (standardverdi: bind til alle grensesnitt)</translation>
    </message>
    <message>
        <source>Create new files with system default permissions, instead of umask 077 (only effective with disabled wallet functionality)</source>
        <translation>Opprett nye filer med standardtillatelser i systemet, i stedet for umask 077 (kun virksom med lommebokfunksjonalitet slått av)</translation>
    </message>
    <message>
        <source>Discover own IP addresses (default: 1 when listening and no -externalip or -proxy)</source>
        <translation>Oppdag egne IP-adresser (standardverdi: 1 ved lytting og ingen -externalip eller -proxy)</translation>
    </message>
    <message>
        <source>Error: Listening for incoming connections failed (listen returned error %s)</source>
        <translation>Feil: Lytting etter innkommende tilkoblinger feilet (lytting returnerte feil %s)</translation>
    </message>
    <message>
        <source>Execute command when a relevant alert is received or we see a really long fork (%s in cmd is replaced by message)</source>
        <translation>Utfør kommando når et relevant varsel er mottatt eller vi ser en veldig lang gaffel (%s i kommando er erstattet med melding)</translation>
    </message>
    <message>
        <source>Fees (in %s/kB) smaller than this are considered zero fee for relaying, mining and transaction creation (default: %s)</source>
        <translation>Gebyrer (i %s/kB) mindre enn dette anses som null gebyr for videresending, graving og laging av transaksjoner (standardverdi: %s)</translation>
    </message>
    <message>
        <source>If paytxfee is not set, include enough fee so transactions begin confirmation on average within n blocks (default: %u)</source>
        <translation>Hvis paytxfee ikke er angitt, inkluderer da nok i gebyr til at transaksjoner gjennomsnittligt bekreftes innen n blokker (standardverdi: %u)</translation>
    </message>
    <message>
        <source>Invalid amount for -maxtxfee=&lt;amount&gt;: '%s' (must be at least the minrelay fee of %s to prevent stuck transactions)</source>
        <translation>Ugyldig beløp for -maxtxfee=&lt;amount&gt;: '%s' (må være minst minimum relé gebyr på %s for å hindre fastlåste transaksjoner)</translation>
    </message>
    <message>
        <source>If paytxfee is not set, include enough fee so transactions begin confirmation on average within n blocks (default: %u)</source>
        <translation>Hvis paytxfee ikke er angitt, inkluderer da nok i gebyr til at transaksjoner gjennomsnittligt bekreftes innen n blokker (standardverdi: %u)</translation>
    </message>
    <message>
        <source>Invalid amount for -maxtxfee=&lt;amount&gt;: '%s' (must be at least the minrelay fee of %s to prevent stuck transactions)</source>
        <translation>Ugyldig beløp for -maxtxfee=&lt;amount&gt;: '%s' (må være minst minimum relé gebyr på %s for å hindre fastlåste transaksjoner)</translation>
    </message>
    <message>
        <source>Maximum size of data in data carrier transactions we relay and mine (default: %u)</source>
        <translation>Maksimal størrelse på data i databærende transaksjoner vi videresender og ufører graving på (standardverdi: %u)</translation>
    </message>
    <message>
        <source>Maximum total fees to use in a single wallet transaction, setting too low may abort large transactions (default: %s)</source>
        <translation>Maksimal sum av gebyrer som kan brukes i en enkelt lommebokstransaksjon, settes den for lavt kan store transaksjoner bli avbrutt (standardverdi: %s)</translation>
    </message>
    <message>
        <source>Query for peer addresses via DNS lookup, if low on addresses (default: 1 unless -connect)</source>
        <translation>Søk etter nodeadresser via DNS-oppslag, hvis vi har få adresser å koble til (standard: 1 med mindre -connect)</translation>
    </message>
    <message>
<<<<<<< HEAD
        <source>Require high priority for relaying free or low-fee transactions (default:%u)</source>
        <translation>Krev høy prioritet for å videreformidle transaksjoner som er gratis eller har lavt gebyr (standardverdi: %u)</translation>
=======
        <source>Randomize credentials for every proxy connection. This enables Tor stream isolation (default: %u)</source>
        <translation>Bruk tilfeldig identitet for hver proxytilkobling. Dette muliggjør TOR stream isolasjon (standardverdi: %u)</translation>
>>>>>>> 9460771a
    </message>
    <message>
        <source>Set maximum size of high-priority/low-fee transactions in bytes (default: %d)</source>
        <translation>Sett maksimum størrelse for transaksjoner med høy prioritet / lavt gebyr, i bytes (standardverdi: %d)</translation>
    </message>
    <message>
        <source>The transaction amount is too small to send after the fee has been deducted</source>
        <translation>Transaksjonsbeløpet er for lite til å sendes etter at gebyret er fratrukket</translation>
    </message>
    <message>
        <source>This product includes software developed by the OpenSSL Project for use in the OpenSSL Toolkit &lt;https://www.openssl.org/&gt; and cryptographic software written by Eric Young and UPnP software written by Thomas Bernard.</source>
        <translation>Dette produktet inneholder programvare utviklet av OpenSSL Project for bruk i OpenSSL Toolkit &lt;https://www.openssl.org/&gt; og kryptografisk programvare skrevet av Eric Young og UPnP-programvare skrevet av Thomas Bernard.</translation>
    </message>
    <message>
<<<<<<< HEAD
        <source>To use bitcoind, or the -server option to bitcoin-qt, you must set an rpcpassword in the configuration file:
%s
It is recommended you use the following random password:
rpcuser=bitcoinrpc
rpcpassword=%s
(you do not need to remember this password)
The username and password MUST NOT be the same.
If the file does not exist, create it with owner-readable-only file permissions.
It is also recommended to set alertnotify so you are notified of problems;
for example: alertnotify=echo %%s | mail -s "Bitcoin Alert" admin@foo.com
</source>
        <translation>For å bruke bitcoind, eller -server valget til bitcoin-qt, må du angi et rpcpassord i konfigurasjonsfilen:
%s
Det anbefales at du bruker det følgende tilfeldige passordet:
rpcuser=bitcoinrpc
rpcpassword=%s
(du behøver ikke å huske passordet)
Brukernavnet og passordet MÅ IKKE være like.
Om filen ikke eksisterer, opprett den med eier-kun-les filrettigheter.
Det er også anbefalt at å sette varselsmelding slik du får melding om problemer;
for eksempel: alertnotify=echo %%s | mail -s "Bitcoin Alert" admin@foo.com
</translation>
    </message>
    <message>
        <source>Warning: -maxtxfee is set very high! Fees this large could be paid on a single transaction.</source>
        <translation>Advarsel: -paytxfee er satt veldig høyt! Så stort gebyr kan bli betalt ved en enkelt transaksjon.</translation>
    </message>
    <message>
        <source>Warning: Please check that your computer's date and time are correct! If your clock is wrong Bitcoin Core will not work properly.</source>
        <translation>Advarsel: Vennligst undersøk at din datamaskin har riktig dato og klokkeslett! Hvis klokken er stilt feil vil ikke Bitcoin Core fungere riktig.</translation>
    </message>
    <message>
=======
>>>>>>> 9460771a
        <source>Whitelisted peers cannot be DoS banned and their transactions are always relayed, even if they are already in the mempool, useful e.g. for a gateway</source>
        <translation>Hvitlistede noder kan ikke DoS-blokkeres, og deres transaksjoner videresendes alltid, selv om de allerede er i minnelageret. Nyttig f.eks. for en gateway.</translation>
    </message>
    <message>
<<<<<<< HEAD
        <source>Accept public REST requests (default: %u)</source>
        <translation>Godta offentlige REST forespørsler (standardverdi: %u)</translation>
    </message>
    <message>
        <source>Cannot resolve -whitebind address: '%s'</source>
        <translation>Kan ikke løse -whitebind-adresse: '%s'</translation>
=======
        <source>You need to rebuild the database using -reindex to go back to unpruned mode.  This will redownload the entire blockchain</source>
        <translation>Du må gjenoppbygge databasen ved hjelp av -reindex for å gå tilbake til ubeskåret modus. Dette vil laste ned hele blokkjeden på nytt.</translation>
>>>>>>> 9460771a
    </message>
    <message>
        <source>(default: %u)</source>
        <translation>(standardverdi: %u)</translation>
    </message>
    <message>
        <source>Accept public REST requests (default: %u)</source>
        <translation>Godta offentlige REST forespørsler (standardverdi: %u)</translation>
    </message>
    <message>
        <source>Automatically create Tor hidden service (default: %d)</source>
        <translation>Automatisk opprette Tor skjult tjeneste (standardverdi: %d)</translation>
    </message>
    <message>
        <source>Connect through SOCKS5 proxy</source>
        <translation>Koble til via SOCKS5-proxy</translation>
    </message>
    <message>
        <source>Error reading from database, shutting down.</source>
        <translation>Feil ved lesing fra database, stenger ned.</translation>
<<<<<<< HEAD
    </message>
    <message>
        <source>Error: A fatal internal error occurred, see debug.log for details</source>
        <translation>Feil: En fatal intern feil oppstod, se debug.log for detaljer</translation>
    </message>
    <message>
        <source>Error: Unsupported argument -tor found, use -onion.</source>
        <translation>Feil: Argumentet -tor er ikke støttet, bruk -onion.</translation>
=======
>>>>>>> 9460771a
    </message>
    <message>
        <source>Imports blocks from external blk000??.dat file on startup</source>
        <translation>Importerer blokker fra ekstern fil blk000??.dat ved oppstart</translation>
    </message>
    <message>
        <source>Information</source>
        <translation>Informasjon</translation>
    </message>
    <message>
<<<<<<< HEAD
        <source>Initialization sanity check failed. Bitcoin Core is shutting down.</source>
        <translation>Sunnhetssjekk ved oppstart feilet. Bitcoin Core stenges ned.</translation>
    </message>
    <message>
        <source>Invalid amount for -maxtxfee=&lt;amount&gt;: '%s'</source>
        <translation>Ugyldig beløp for -maxtxfee=&lt;amount&gt;: '%s'</translation>
    </message>
    <message>
        <source>Invalid amount for -minrelaytxfee=&lt;amount&gt;: '%s'</source>
        <translation>Ugyldig mengde for -minrelaytxfee=&lt;beløp&gt;: '%s'</translation>
    </message>
    <message>
        <source>Invalid amount for -mintxfee=&lt;amount&gt;: '%s'</source>
        <translation>Ugyldig mengde for -mintxfee=&lt;beløp&gt;: '%s'</translation>
    </message>
    <message>
=======
>>>>>>> 9460771a
        <source>Invalid amount for -paytxfee=&lt;amount&gt;: '%s' (must be at least %s)</source>
        <translation>Ugyldig beløp for -paytxfee=&lt;amount&gt;: '%s' (må være minst %s)</translation>
    </message>
    <message>
        <source>Invalid netmask specified in -whitelist: '%s'</source>
        <translation>Ugyldig nettmaske spesifisert i -whitelist: '%s'</translation>
    </message>
    <message>
        <source>Keep at most &lt;n&gt; unconnectable transactions in memory (default: %u)</source>
        <translation>Hold på det meste &lt;n&gt; transaksjoner som ikke kobles i minnet (standardverdi: %u)</translation>
    </message>
    <message>
        <source>Need to specify a port with -whitebind: '%s'</source>
        <translation>Må oppgi en port med -whitebind: '%s'</translation>
    </message>
    <message>
        <source>Node relay options:</source>
        <translation>Node alternativer for videresending:</translation>
    </message>
    <message>
<<<<<<< HEAD
        <source>RPC SSL options: (see the Bitcoin Wiki for SSL setup instructions)</source>
        <translation>RPC SSL-valg: (se Bitcoin Wiki for oppsettsinstruksjoner for SSL)</translation>
    </message>
    <message>
=======
>>>>>>> 9460771a
        <source>RPC server options:</source>
        <translation>Innstillinger for RPC-server:</translation>
    </message>
    <message>
<<<<<<< HEAD
        <source>RPC support for HTTP persistent connections (default: %d)</source>
        <translation>RPC-støtte for persistente HTTP-forbindelser (standardverdi: %d)</translation>
    </message>
    <message>
        <source>Randomly drop 1 of every &lt;n&gt; network messages</source>
        <translation>Slumpvis dropp 1 av hver &lt;n&gt; nettverksmeldinger</translation>
=======
        <source>Reducing -maxconnections from %d to %d, because of system limitations.</source>
        <translation>Reduserer -maxconnections fra %d til %d, pga. systembegrensninger.</translation>
>>>>>>> 9460771a
    </message>
    <message>
        <source>Rescan the block chain for missing wallet transactions on startup</source>
        <translation>Se gjennom blokkjeden etter manglende lommeboktransaksjoner ved oppstart</translation>
    </message>
    <message>
        <source>Receive and display P2P network alerts (default: %u)</source>
        <translation>Motta og vis P2P-nettverksvarsler (standardvalg: %u)</translation>
    </message>
    <message>
        <source>Send trace/debug info to console instead of debug.log file</source>
        <translation>Send spor-/feilsøkingsinformasjon til konsollen istedenfor filen debug.log</translation>
    </message>
    <message>
        <source>Send transactions as zero-fee transactions if possible (default: %u)</source>
        <translation>Send transaksjoner uten transaksjonsgebyr hvis mulig (standardverdi: %u)</translation>
    </message>
    <message>
        <source>Show all debugging options (usage: --help -help-debug)</source>
        <translation>Vis alle feilsøkingsvalg (bruk: --help -help-debug)</translation>
    </message>
    <message>
        <source>Shrink debug.log file on client startup (default: 1 when no -debug)</source>
        <translation>Krymp filen debug.log når klienten starter (standardverdi: 1 hvis uten -debug)</translation>
    </message>
    <message>
        <source>Signing transaction failed</source>
        <translation>Signering av transaksjon feilet</translation>
    </message>
    <message>
        <source>The transaction amount is too small to pay the fee</source>
        <translation>Transaksjonsbeløpet er for lite til å betale gebyr</translation>
    </message>
    <message>
        <source>This is experimental software.</source>
        <translation>Dette er eksperimentell programvare.</translation>
    </message>
    <message>
        <source>Tor control port password (default: empty)</source>
        <translation>Passord for Tor-kontrollport (standardverdi: tom)</translation>
    </message>
    <message>
        <source>Tor control port to use if onion listening enabled (default: %s)</source>
        <translation>Tor-kontrollport å bruke hvis onion-lytting er aktivert (standardverdi: %s)</translation>
    </message>
    <message>
        <source>Transaction amount too small</source>
        <translation>Transaksjonen er for liten</translation>
    </message>
    <message>
        <source>Transaction amounts must be positive</source>
        <translation>Transaksjonsbeløpet må være positivt</translation>
    </message>
    <message>
        <source>Transaction too large for fee policy</source>
        <translation>Transaksjon for stor for gebyrpolitikken</translation>
    </message>
    <message>
        <source>Transaction too large</source>
        <translation>Transaksjonen er for stor</translation>
    </message>
    <message>
        <source>Unable to bind to %s on this computer (bind returned error %s)</source>
        <translation>Kan ikke binde til %s på denne datamaskinen (binding returnerte feilen %s)</translation>
    </message>
    <message>
        <source>Upgrade wallet to latest format on startup</source>
        <translation>Oppgrader lommebok til nyeste format ved oppstart</translation>
    </message>
    <message>
        <source>Username for JSON-RPC connections</source>
        <translation>Brukernavn for JSON-RPC forbindelser</translation>
    </message>
    <message>
        <source>Warning</source>
        <translation>Advarsel</translation>
    </message>
    <message>
        <source>Whether to operate in a blocks only mode (default: %u)</source>
        <translation>Hvorvidt å operere i modus med kun blokker (standardverdi: %u)</translation>
    </message>
    <message>
        <source>Zapping all transactions from wallet...</source>
        <translation>Zapper alle transaksjoner fra lommeboken...</translation>
    </message>
    <message>
        <source>ZeroMQ notification options:</source>
        <translation>Valg for ZeroMQ-meldinger:</translation>
    </message>
    <message>
        <source>Password for JSON-RPC connections</source>
        <translation>Passord for JSON-RPC forbindelser</translation>
    </message>
    <message>
        <source>Execute command when the best block changes (%s in cmd is replaced by block hash)</source>
        <translation>Utfør kommando når beste blokk endrer seg (%s i kommandoen erstattes med blokkens hash)</translation>
    </message>
    <message>
        <source>Allow DNS lookups for -addnode, -seednode and -connect</source>
        <translation>Tillat oppslag i DNS for -addnode, -seednode og -connect</translation>
    </message>
    <message>
        <source>Loading addresses...</source>
        <translation>Laster adresser...</translation>
    </message>
    <message>
        <source>(1 = keep tx meta data e.g. account owner and payment request information, 2 = drop tx meta data)</source>
        <translation>(1 = behold metadata for transaksjon som f. eks. kontoeier og informasjon om betalingsanmodning, 2 = dropp metadata for transaksjon)</translation>
    </message>
    <message>
        <source>-maxtxfee is set very high! Fees this large could be paid on a single transaction.</source>
        <translation>-maxtxfee er satt veldig høyt! Så stort gebyr kan bli betalt ved en enkelt transaksjon.</translation>
    </message>
    <message>
        <source>-paytxfee is set very high! This is the transaction fee you will pay if you send a transaction.</source>
        <translation>-paytxfee er satt veldig høyt! Dette er transaksjonsgebyret du betaler når du sender transaksjoner.</translation>
    </message>
    <message>
        <source>Do not keep transactions in the mempool longer than &lt;n&gt; hours (default: %u)</source>
        <translation>Ikke hold transaksjoner i minnet lenger enn &lt;n&gt; timer (standard: %u)</translation>
    </message>
    <message>
<<<<<<< HEAD
        <source>Log transaction priority and fee per kB when mining blocks (default: %u)</source>
        <translation>Logg transaksjonsprioritet og gebyr per kB under blokkutvinning (standardverdi: %u)</translation>
=======
        <source>Fees (in %s/kB) smaller than this are considered zero fee for transaction creation (default: %s)</source>
        <translation>Gebyrer (i %s/Kb) mindre enn dette anses som null gebyr for laging av transaksjoner (standardverdi: %s)</translation>
    </message>
    <message>
        <source>How thorough the block verification of -checkblocks is (0-4, default: %u)</source>
        <translation>Hvor grundig blokkverifiseringen til -checkblocks er (0-4, standardverdi: %u)</translation>
>>>>>>> 9460771a
    </message>
    <message>
        <source>Maintain a full transaction index, used by the getrawtransaction rpc call (default: %u)</source>
        <translation>Oppretthold en full transaksjonsindeks, brukt av getrawtransaction RPC-kall (standardverdi: %u)</translation>
    </message>
    <message>
        <source>Number of seconds to keep misbehaving peers from reconnecting (default: %u)</source>
        <translation>Antall sekunder noder med dårlig oppførsel hindres fra å koble til på nytt (standardverdi: %u)</translation>
    </message>
    <message>
        <source>Output debugging information (default: %u, supplying &lt;category&gt; is optional)</source>
        <translation>Ta ut feilsøkingsinformasjon (standardverdi: %u, bruk av &lt;category&gt; er valgfritt)</translation>
    </message>
    <message>
        <source>Support filtering of blocks and transaction with bloom filters (default: %u)</source>
        <translation>Støtte filtrering av blokker og transaksjoner med bloomfiltre (standardverdi: %u)</translation>
    </message>
    <message>
        <source>Total length of network version string (%i) exceeds maximum length (%i). Reduce the number or size of uacomments.</source>
        <translation>Total lengde av nettverks-versionstreng (%i) er over maks lengde (%i). Reduser tallet eller størrelsen av uacomments.</translation>
    </message>
    <message>
        <source>Tries to keep outbound traffic under the given target (in MiB per 24h), 0 = no limit (default: %d)</source>
        <translation>Prøv å holde utgående trafikk under angitt mål (i MB per 24t), 0 = ingen grense (standard: %d)</translation>
    </message>
    <message>
        <source>Unsupported argument -socks found. Setting SOCKS version isn't possible anymore, only SOCKS5 proxies are supported.</source>
        <translation>Argumentet -socks er ikke støttet. Det er ikke lenger mulig å sette SOCKS-versjon; bare SOCKS5-proxyer er støttet.</translation>
    </message>
    <message>
        <source>Use separate SOCKS5 proxy to reach peers via Tor hidden services (default: %s)</source>
        <translation>Bruk separate SOCKS5 proxyer for å nå noder via Tor skjulte tjenester (standardverdi: %s)</translation>
    </message>
    <message>
        <source>Username and hashed password for JSON-RPC connections. The field &lt;userpw&gt; comes in the format: &lt;USERNAME&gt;:&lt;SALT&gt;$&lt;HASH&gt;. A canonical python script is included in share/rpcuser. This option can be specified multiple times</source>
        <translation>Brukernavn og hashet passord for JSON-RPC tilkoblinger. Feltet &lt;userpw&gt; kommer i formatet: &lt;USERNAME&gt;:&lt;SALT&gt;$&lt;HASH&gt;. Et Python-skript er inkludert i share/rpcuser. Dette alternativet kan angis flere ganger</translation>
    </message>
    <message>
        <source>(default: %s)</source>
        <translation>(standardverdi: %s)</translation>
    </message>
    <message>
        <source>Always query for peer addresses via DNS lookup (default: %u)</source>
        <translation>Alltid søk etter nodeadresser via DNS-oppslag (standardverdi: %u)</translation>
    </message>
    <message>
        <source>How many blocks to check at startup (default: %u, 0 = all)</source>
        <translation>Hvor mange blokker skal sjekkes ved oppstart (standardverdi: %u, 0 = alle)</translation>
    </message>
    <message>
        <source>Include IP addresses in debug output (default: %u)</source>
        <translation>Inkludere IP-adresser i feilsøkingslogg (standardverdi: %u)</translation>
    </message>
    <message>
        <source>Invalid -proxy address: '%s'</source>
        <translation>Ugyldig -proxy adresse: '%s'</translation>
    </message>
    <message>
        <source>Listen for JSON-RPC connections on &lt;port&gt; (default: %u or testnet: %u)</source>
        <translation>Lytt etter JSON-RPC tilkoblinger på &lt;port&gt; (standardverdi: %u eller testnett: %u)</translation>
    </message>
    <message>
        <source>Listen for connections on &lt;port&gt; (default: %u or testnet: %u)</source>
        <translation>Lytt etter tilkoblinger på &lt;port&gt; (standardverdi: %u eller testnett: %u)</translation>
    </message>
    <message>
        <source>Maintain at most &lt;n&gt; connections to peers (default: %u)</source>
        <translation>Hold maks &lt;n&gt; koblinger åpne til andre noder (standardverdi: %u)</translation>
    </message>
    <message>
        <source>Make the wallet broadcast transactions</source>
        <translation>Få lommeboken til å kringkaste transaksjoner</translation>
    </message>
    <message>
        <source>Maximum per-connection receive buffer, &lt;n&gt;*1000 bytes (default: %u)</source>
        <translation>Maks mottaksbuffer per forbindelse, &lt;n&gt;*1000 bytes (standardverdi: %u)</translation>
    </message>
    <message>
        <source>Maximum per-connection send buffer, &lt;n&gt;*1000 bytes (default: %u)</source>
        <translation>Maks sendebuffer per forbindelse, &lt;n&gt;*1000 bytes (standardverdi: %u)</translation>
    </message>
    <message>
        <source>Prepend debug output with timestamp (default: %u)</source>
        <translation>Sett inn tidsstempel i front av feilsøkingsdata (standardverdi: %u)</translation>
    </message>
    <message>
        <source>Relay and mine data carrier transactions (default: %u)</source>
        <translation>Videresend og ufør graving av databærende transaksjoner (standardverdi: %u)</translation>
    </message>
    <message>
        <source>Relay non-P2SH multisig (default: %u)</source>
        <translation>Videresend ikke-P2SH multisig (standardverdi: %u)</translation>
    </message>
    <message>
        <source>Set key pool size to &lt;n&gt; (default: %u)</source>
        <translation>Angi størrelse på nøkkel-lager til &lt;n&gt; (standardverdi: %u)</translation>
    </message>
    <message>
        <source>Set the number of threads to service RPC calls (default: %d)</source>
        <translation>Sett antall tråder til betjening av RPC-kall (standardverdi: %d)</translation>
    </message>
    <message>
        <source>Specify configuration file (default: %s)</source>
        <translation>Angi konfigurasjonsfil (standardverdi: %s)</translation>
    </message>
    <message>
        <source>Specify connection timeout in milliseconds (minimum: 1, default: %d)</source>
        <translation>Angi tidsavbrudd for forbindelse i millisekunder (minimum: 1, standardverdi: %d)</translation>
    </message>
    <message>
        <source>Specify pid file (default: %s)</source>
        <translation>Angi pid-fil (standardverdi: %s)</translation>
    </message>
    <message>
        <source>Spend unconfirmed change when sending transactions (default: %u)</source>
        <translation>Bruk ubekreftet veksel ved sending av transaksjoner (standardverdi: %u)</translation>
    </message>
    <message>
        <source>Threshold for disconnecting misbehaving peers (default: %u)</source>
        <translation>Grenseverdi for å koble fra noder med dårlig oppførsel (standardverdi: %u)</translation>
    </message>
    <message>
        <source>Unknown network specified in -onlynet: '%s'</source>
        <translation>Ukjent nettverk angitt i -onlynet '%s'</translation>
    </message>
    <message>
<<<<<<< HEAD
        <source>Cannot resolve -bind address: '%s'</source>
        <translation>Kunne ikke slå opp -bind adresse: '%s'</translation>
    </message>
    <message>
        <source>Cannot resolve -externalip address: '%s'</source>
        <translation>Kunne ikke slå opp -externalip adresse: '%s'</translation>
    </message>
    <message>
        <source>Invalid amount for -paytxfee=&lt;amount&gt;: '%s'</source>
        <translation>Ugyldig beløp for -paytxfee=&lt;beløp&gt;: '%s'</translation>
    </message>
    <message>
=======
>>>>>>> 9460771a
        <source>Insufficient funds</source>
        <translation>Utilstrekkelige midler</translation>
    </message>
    <message>
        <source>Loading block index...</source>
        <translation>Laster blokkindeks...</translation>
    </message>
    <message>
        <source>Add a node to connect to and attempt to keep the connection open</source>
        <translation>Legg til node for tilkobling og hold forbindelsen åpen</translation>
    </message>
    <message>
        <source>Loading wallet...</source>
        <translation>Laster lommebok...</translation>
    </message>
    <message>
        <source>Cannot downgrade wallet</source>
        <translation>Kan ikke nedgradere lommebok</translation>
    </message>
    <message>
        <source>Cannot write default address</source>
        <translation>Kan ikke skrive standardadresse</translation>
    </message>
    <message>
        <source>Rescanning...</source>
        <translation>Leser gjennom...</translation>
    </message>
    <message>
        <source>Done loading</source>
        <translation>Ferdig med lasting</translation>
    </message>
    <message>
        <source>Error</source>
        <translation>Feil</translation>
    </message>
</context>
</TS><|MERGE_RESOLUTION|>--- conflicted
+++ resolved
@@ -41,63 +41,7 @@
         <source>&amp;Delete</source>
         <translation>&amp;Slett</translation>
     </message>
-<<<<<<< HEAD
-    <message>
-        <source>Choose the address to send coins to</source>
-        <translation>Velg adressen å sende mynter til</translation>
-    </message>
-    <message>
-        <source>Choose the address to receive coins with</source>
-        <translation>Velg adressen til å motta mynter med</translation>
-    </message>
-    <message>
-        <source>C&amp;hoose</source>
-        <translation>&amp;Velg</translation>
-    </message>
-    <message>
-        <source>Sending addresses</source>
-        <translation>Utsendingsadresser</translation>
-    </message>
-    <message>
-        <source>Receiving addresses</source>
-        <translation>Mottaksadresser</translation>
-    </message>
-    <message>
-        <source>These are your Bitcoin addresses for sending payments. Always check the amount and the receiving address before sending coins.</source>
-        <translation>Dette er dine Bitcoin-adresser for å sende betalinger. Alltid sjekk beløp og mottakeradresse før sending av mynter.</translation>
-    </message>
-    <message>
-        <source>These are your Bitcoin addresses for receiving payments. It is recommended to use a new receiving address for each transaction.</source>
-        <translation>Dette er dine Bitcoin-adresser for å sende betalinger. Det er anbefalt å bruk en ny mottaksadresse for hver transaksjon.</translation>
-    </message>
-    <message>
-        <source>Copy &amp;Label</source>
-        <translation>Kopier &amp;Merkelapp</translation>
-    </message>
-    <message>
-        <source>&amp;Edit</source>
-        <translation>&amp;Rediger</translation>
-    </message>
-    <message>
-        <source>Export Address List</source>
-        <translation>Ekporter Adresseliste</translation>
-    </message>
-    <message>
-        <source>Comma separated file (*.csv)</source>
-        <translation>Kommaseparert fil (*.csv)</translation>
-    </message>
-    <message>
-        <source>Exporting Failed</source>
-        <translation>Eksportering feilet</translation>
-    </message>
-    <message>
-        <source>There was an error trying to save the address list to %1. Please try again.</source>
-        <translation>Det oppstod en feil under lagring av adresselisten til %1. Vennligst prøv på nytt.</translation>
-    </message>
-</context>
-=======
     </context>
->>>>>>> 9460771a
 <context>
     <name>AddressTableModel</name>
     </context>
@@ -510,155 +454,7 @@
         <source>Priority</source>
         <translation>Prioritet</translation>
     </message>
-<<<<<<< HEAD
-    <message>
-        <source>Copy address</source>
-        <translation>Kopier adresse</translation>
-    </message>
-    <message>
-        <source>Copy label</source>
-        <translation>Kopier merkelapp</translation>
-    </message>
-    <message>
-        <source>Copy amount</source>
-        <translation>Kopier beløp</translation>
-    </message>
-    <message>
-        <source>Copy transaction ID</source>
-        <translation>Kopier transaksjons-ID</translation>
-    </message>
-    <message>
-        <source>Lock unspent</source>
-        <translation>Lås ubrukte</translation>
-    </message>
-    <message>
-        <source>Unlock unspent</source>
-        <translation>Lås opp ubrukte</translation>
-    </message>
-    <message>
-        <source>Copy quantity</source>
-        <translation>Kopier mengde</translation>
-    </message>
-    <message>
-        <source>Copy fee</source>
-        <translation>Kopier gebyr</translation>
-    </message>
-    <message>
-        <source>Copy after fee</source>
-        <translation>Kopier totalt</translation>
-    </message>
-    <message>
-        <source>Copy bytes</source>
-        <translation>Kopier bytes</translation>
-    </message>
-    <message>
-        <source>Copy priority</source>
-        <translation>Kopier prioritet</translation>
-    </message>
-    <message>
-        <source>Copy dust</source>
-        <translation>Kopier støv</translation>
-    </message>
-    <message>
-        <source>Copy change</source>
-        <translation>Kopier veksel</translation>
-    </message>
-    <message>
-        <source>highest</source>
-        <translation>høyest</translation>
-    </message>
-    <message>
-        <source>higher</source>
-        <translation>høyere</translation>
-    </message>
-    <message>
-        <source>high</source>
-        <translation>høy</translation>
-    </message>
-    <message>
-        <source>medium-high</source>
-        <translation>medium-høy</translation>
-    </message>
-    <message>
-        <source>medium</source>
-        <translation>medium</translation>
-    </message>
-    <message>
-        <source>low-medium</source>
-        <translation>lav-medium</translation>
-    </message>
-    <message>
-        <source>low</source>
-        <translation>lav</translation>
-    </message>
-    <message>
-        <source>lower</source>
-        <translation>lavere</translation>
-    </message>
-    <message>
-        <source>lowest</source>
-        <translation>lavest</translation>
-    </message>
-    <message>
-        <source>(%1 locked)</source>
-        <translation>(%1 låst)</translation>
-    </message>
-    <message>
-        <source>none</source>
-        <translation>ingen</translation>
-    </message>
-    <message>
-        <source>Can vary +/- %1 satoshi(s) per input.</source>
-        <translation>Kan variere +/- %1 satoshi(er) per input.</translation>
-    </message>
-    <message>
-        <source>yes</source>
-        <translation>ja</translation>
-    </message>
-    <message>
-        <source>no</source>
-        <translation>nei</translation>
-    </message>
-    <message>
-        <source>This label turns red, if the transaction size is greater than 1000 bytes.</source>
-        <translation>Denne merkelappen blir rød, hvis transaksjonsstørrelsen er større enn 1000 bytes.</translation>
-    </message>
-    <message>
-        <source>This means a fee of at least %1 per kB is required.</source>
-        <translation>Dette betyr at et gebyr på minst %1 per KB er påkrevd.</translation>
-    </message>
-    <message>
-        <source>Can vary +/- 1 byte per input.</source>
-        <translation>Kan variere +/- 1 byte per input.</translation>
-    </message>
-    <message>
-        <source>Transactions with higher priority are more likely to get included into a block.</source>
-        <translation>Transaksjoner med høyere prioritet har mer sannsynlighet for å bli inkludert i en blokk.</translation>
-    </message>
-    <message>
-        <source>This label turns red, if the priority is smaller than "medium".</source>
-        <translation>Denne merkelappen blir rød, hvis prioriteten er mindre enn "medium".</translation>
-    </message>
-    <message>
-        <source>This label turns red, if any recipient receives an amount smaller than %1.</source>
-        <translation>Denne merkelappen blir rød, hvis en mottaker mottar en mengde på mindre enn %1.</translation>
-    </message>
-    <message>
-        <source>(no label)</source>
-        <translation>(ingen merkelapp)</translation>
-    </message>
-    <message>
-        <source>change from %1 (%2)</source>
-        <translation>veksel fra %1 (%2)</translation>
-    </message>
-    <message>
-        <source>(change)</source>
-        <translation>(veksel)</translation>
-    </message>
-</context>
-=======
     </context>
->>>>>>> 9460771a
 <context>
     <name>EditAddressDialog</name>
     <message>
@@ -1106,99 +902,7 @@
 </context>
 <context>
     <name>PaymentServer</name>
-<<<<<<< HEAD
-    <message>
-        <source>URI handling</source>
-        <translation>URI-håndtering</translation>
-    </message>
-    <message>
-        <source>Invalid payment address %1</source>
-        <translation>Ugyldig betalingsadresse %1</translation>
-    </message>
-    <message>
-        <source>Payment request rejected</source>
-        <translation>Betalingsetterspørring avvist</translation>
-    </message>
-    <message>
-        <source>Payment request network doesn't match client network.</source>
-        <translation>Nettverk for betalingsetterspørring er ikke i overensstemmelse med klientnettverket.</translation>
-    </message>
-    <message>
-        <source>Payment request has expired.</source>
-        <translation>Betalingsetterspørringen har utløpt.</translation>
-    </message>
-    <message>
-        <source>Payment request is not initialized.</source>
-        <translation>Betalingsetterspørringen er ikke initialisert.</translation>
-    </message>
-    <message>
-        <source>Requested payment amount of %1 is too small (considered dust).</source>
-        <translation>Forespurt betalingsmengde på %1 er for liten (betraktet som støv).</translation>
-    </message>
-    <message>
-        <source>Payment request error</source>
-        <translation>Betalingsetterspørringsfeil</translation>
-    </message>
-    <message>
-        <source>Cannot start bitcoin: click-to-pay handler</source>
-        <translation>Kan ikke starte Bitcoin: klikk-og-betal håndterer</translation>
-    </message>
-    <message>
-        <source>Payment request fetch URL is invalid: %1</source>
-        <translation>Hentelenke for betalingsetterspørring er ugyldig: %1</translation>
-    </message>
-    <message>
-        <source>URI cannot be parsed! This can be caused by an invalid Bitcoin address or malformed URI parameters.</source>
-        <translation>URI kan ikke fortolkes! Dette kan være forårsaket av en ugyldig Bitcoin-adresse eller feilformede URI-parametre.</translation>
-    </message>
-    <message>
-        <source>Payment request file handling</source>
-        <translation>Filhåndtering for betalingsetterspørring</translation>
-    </message>
-    <message>
-        <source>Payment request file cannot be read! This can be caused by an invalid payment request file.</source>
-        <translation>Betalingsetterspørringsfil kan ikke leses! Dette kan være forårsaket av en ugyldig betalingsetterspørringsfil.</translation>
-    </message>
-    <message>
-        <source>Unverified payment requests to custom payment scripts are unsupported.</source>
-        <translation>Uverifiserte betalingsforespørsler til egentilpassede betalingscript er ikke støttet.</translation>
-    </message>
-    <message>
-        <source>Refund from %1</source>
-        <translation>Refundering fra %1</translation>
-    </message>
-    <message>
-        <source>Payment request %1 is too large (%2 bytes, allowed %3 bytes).</source>
-        <translation>Betalingsforespørsel %1 er for stor (%2 bytes, tillatt %3 bytes).</translation>
-    </message>
-    <message>
-        <source>Payment request DoS protection</source>
-        <translation>Betalingsforespørsel DoS-beskyttelse</translation>
-    </message>
-    <message>
-        <source>Error communicating with %1: %2</source>
-        <translation>Feil i kommunikasjonen med %1: %2</translation>
-    </message>
-    <message>
-        <source>Payment request cannot be parsed!</source>
-        <translation>Betaingsetterspørrelse kan ikke fortolkes!</translation>
-    </message>
-    <message>
-        <source>Bad response from server %1</source>
-        <translation>Dårlig svar fra server %1</translation>
-    </message>
-    <message>
-        <source>Payment acknowledged</source>
-        <translation>Betaling erkjent</translation>
-    </message>
-    <message>
-        <source>Network request error</source>
-        <translation>Nettverksforespørsel feil</translation>
-    </message>
-</context>
-=======
     </context>
->>>>>>> 9460771a
 <context>
     <name>PeerTableModel</name>
     <message>
@@ -1778,119 +1482,7 @@
         <source>S&amp;end</source>
         <translation>S&amp;end</translation>
     </message>
-<<<<<<< HEAD
-    <message>
-        <source>Confirm send coins</source>
-        <translation>Bekreft sending av bitcoins</translation>
-    </message>
-    <message>
-        <source>%1 to %2</source>
-        <translation>%1 til %2</translation>
-    </message>
-    <message>
-        <source>Copy quantity</source>
-        <translation>Kopier mengde</translation>
-    </message>
-    <message>
-        <source>Copy amount</source>
-        <translation>Kopier beløp</translation>
-    </message>
-    <message>
-        <source>Copy fee</source>
-        <translation>Kopier gebyr</translation>
-    </message>
-    <message>
-        <source>Copy after fee</source>
-        <translation>Kopier fra gebyr</translation>
-    </message>
-    <message>
-        <source>Copy bytes</source>
-        <translation>Kopier bytes</translation>
-    </message>
-    <message>
-        <source>Copy priority</source>
-        <translation>Kopier prioritet</translation>
-    </message>
-    <message>
-        <source>Copy change</source>
-        <translation>Kopier veksel</translation>
-    </message>
-    <message>
-        <source>Total Amount %1&lt;span style='font-size:10pt;font-weight:normal;'&gt;&lt;br /&gt;(=%2)&lt;/span&gt;</source>
-        <translation>Totalt Beløp %1&lt;span style='font-size:10pt;font-weight:normal;'&gt;&lt;br /&gt;(=%2)&lt;/span&gt;</translation>
-    </message>
-    <message>
-        <source>or</source>
-        <translation>eller</translation>
-    </message>
-    <message>
-        <source>The recipient address is not valid, please recheck.</source>
-        <translation>Adresse for mottaker er ugyldig.</translation>
-    </message>
-    <message>
-        <source>The amount to pay must be larger than 0.</source>
-        <translation>Beløpet som skal betales må være over 0.</translation>
-    </message>
-    <message>
-        <source>The amount exceeds your balance.</source>
-        <translation>Beløpet overstiger saldo.</translation>
-    </message>
-    <message>
-        <source>The total exceeds your balance when the %1 transaction fee is included.</source>
-        <translation>Totalbeløpet overstiger saldo etter at %1 transaksjonsgebyr er lagt til.</translation>
-    </message>
-    <message>
-        <source>Duplicate address found, can only send to each address once per send operation.</source>
-        <translation>Doble antall adresser funnet. Kan bare sende en gang til hver adresse per operasjon.</translation>
-    </message>
-    <message>
-        <source>Transaction creation failed!</source>
-        <translation>Opprettelse av transaksjon feilet!</translation>
-    </message>
-    <message>
-        <source>The transaction was rejected! This might happen if some of the coins in your wallet were already spent, such as if you used a copy of wallet.dat and coins were spent in the copy but not marked as spent here.</source>
-        <translation>Transaksjonen ble avvist!  Dette kan skje hvis noen av myntene i lommeboken allerede er brukt, som hvis du kopierte wallet.dat og mynter ble brukt i kopien uten å bli markert som brukt her.</translation>
-    </message>
-    <message>
-        <source>A fee higher than %1 is considered an insanely high fee.</source>
-        <translation>Et gebyr høyere enn %1 er ansett som et sinnsykt høyt gebyr.</translation>
-    </message>
-    <message>
-        <source>Pay only the minimum fee of %1</source>
-        <translation>Betal kun minimumsgebyret på %1</translation>
-    </message>
-    <message>
-        <source>Estimated to begin confirmation within %1 block(s).</source>
-        <translation>Beregner å begynne bekreftelse innen %1 blokk(er).</translation>
-    </message>
-    <message>
-        <source>Warning: Invalid Bitcoin address</source>
-        <translation>Advarsel: Ugyldig Bitcoin-adresse</translation>
-    </message>
-    <message>
-        <source>(no label)</source>
-        <translation>(ingen merkelapp)</translation>
-    </message>
-    <message>
-        <source>Warning: Unknown change address</source>
-        <translation>Advarsel: Ukjent adresse for veksel</translation>
-    </message>
-    <message>
-        <source>Copy dust</source>
-        <translation>Kopier støv</translation>
-    </message>
-    <message>
-        <source>Are you sure you want to send?</source>
-        <translation>Er du sikker på at du vil sende?</translation>
-    </message>
-    <message>
-        <source>added as transaction fee</source>
-        <translation>lagt til som transaksjonsgebyr</translation>
-    </message>
-</context>
-=======
     </context>
->>>>>>> 9460771a
 <context>
     <name>SendCoinsEntry</name>
     <message>
@@ -2180,13 +1772,10 @@
         <translation>Ta imot tilkoblinger fra utsiden (standardverdi: 1 hvis uten -proxy eller -connect)</translation>
     </message>
     <message>
-<<<<<<< HEAD
-=======
         <source>Bitcoin Core</source>
         <translation>Bitcoin Core</translation>
     </message>
     <message>
->>>>>>> 9460771a
         <source>Bind to given address and always listen on it. Use [host]:port notation for IPv6</source>
         <translation>Bind til angitt adresse. Bruk [vertsmaskin]:port notasjon for IPv6</translation>
     </message>
@@ -2199,13 +1788,6 @@
         <translation>Distribuert under MIT programvarelisensen, se medfølgende fil COPYING eller &lt;http://www.opensource.org/licenses/mit-license.php&gt;.</translation>
     </message>
     <message>
-<<<<<<< HEAD
-        <source>Enter regression test mode, which uses a special chain in which blocks can be solved instantly.</source>
-        <translation>Gå til modus for regresjonstesting, som bruker en spesiell blokkjede der blokker kan bli løst momentant.</translation>
-    </message>
-    <message>
-=======
->>>>>>> 9460771a
         <source>Execute command when a wallet transaction changes (%s in cmd is replaced by TxID)</source>
         <translation>Kjør kommando når en lommeboktransaksjon endres (%s i kommando er erstattet med TxID)</translation>
     </message>
@@ -2450,33 +2032,16 @@
         <translation>Ugyldig beløp for -maxtxfee=&lt;amount&gt;: '%s' (må være minst minimum relé gebyr på %s for å hindre fastlåste transaksjoner)</translation>
     </message>
     <message>
-        <source>If paytxfee is not set, include enough fee so transactions begin confirmation on average within n blocks (default: %u)</source>
-        <translation>Hvis paytxfee ikke er angitt, inkluderer da nok i gebyr til at transaksjoner gjennomsnittligt bekreftes innen n blokker (standardverdi: %u)</translation>
-    </message>
-    <message>
-        <source>Invalid amount for -maxtxfee=&lt;amount&gt;: '%s' (must be at least the minrelay fee of %s to prevent stuck transactions)</source>
-        <translation>Ugyldig beløp for -maxtxfee=&lt;amount&gt;: '%s' (må være minst minimum relé gebyr på %s for å hindre fastlåste transaksjoner)</translation>
-    </message>
-    <message>
         <source>Maximum size of data in data carrier transactions we relay and mine (default: %u)</source>
         <translation>Maksimal størrelse på data i databærende transaksjoner vi videresender og ufører graving på (standardverdi: %u)</translation>
     </message>
     <message>
-        <source>Maximum total fees to use in a single wallet transaction, setting too low may abort large transactions (default: %s)</source>
-        <translation>Maksimal sum av gebyrer som kan brukes i en enkelt lommebokstransaksjon, settes den for lavt kan store transaksjoner bli avbrutt (standardverdi: %s)</translation>
-    </message>
-    <message>
         <source>Query for peer addresses via DNS lookup, if low on addresses (default: 1 unless -connect)</source>
         <translation>Søk etter nodeadresser via DNS-oppslag, hvis vi har få adresser å koble til (standard: 1 med mindre -connect)</translation>
     </message>
     <message>
-<<<<<<< HEAD
-        <source>Require high priority for relaying free or low-fee transactions (default:%u)</source>
-        <translation>Krev høy prioritet for å videreformidle transaksjoner som er gratis eller har lavt gebyr (standardverdi: %u)</translation>
-=======
         <source>Randomize credentials for every proxy connection. This enables Tor stream isolation (default: %u)</source>
         <translation>Bruk tilfeldig identitet for hver proxytilkobling. Dette muliggjør TOR stream isolasjon (standardverdi: %u)</translation>
->>>>>>> 9460771a
     </message>
     <message>
         <source>Set maximum size of high-priority/low-fee transactions in bytes (default: %d)</source>
@@ -2491,66 +2056,22 @@
         <translation>Dette produktet inneholder programvare utviklet av OpenSSL Project for bruk i OpenSSL Toolkit &lt;https://www.openssl.org/&gt; og kryptografisk programvare skrevet av Eric Young og UPnP-programvare skrevet av Thomas Bernard.</translation>
     </message>
     <message>
-<<<<<<< HEAD
-        <source>To use bitcoind, or the -server option to bitcoin-qt, you must set an rpcpassword in the configuration file:
-%s
-It is recommended you use the following random password:
-rpcuser=bitcoinrpc
-rpcpassword=%s
-(you do not need to remember this password)
-The username and password MUST NOT be the same.
-If the file does not exist, create it with owner-readable-only file permissions.
-It is also recommended to set alertnotify so you are notified of problems;
-for example: alertnotify=echo %%s | mail -s "Bitcoin Alert" admin@foo.com
-</source>
-        <translation>For å bruke bitcoind, eller -server valget til bitcoin-qt, må du angi et rpcpassord i konfigurasjonsfilen:
-%s
-Det anbefales at du bruker det følgende tilfeldige passordet:
-rpcuser=bitcoinrpc
-rpcpassword=%s
-(du behøver ikke å huske passordet)
-Brukernavnet og passordet MÅ IKKE være like.
-Om filen ikke eksisterer, opprett den med eier-kun-les filrettigheter.
-Det er også anbefalt at å sette varselsmelding slik du får melding om problemer;
-for eksempel: alertnotify=echo %%s | mail -s "Bitcoin Alert" admin@foo.com
-</translation>
-    </message>
-    <message>
-        <source>Warning: -maxtxfee is set very high! Fees this large could be paid on a single transaction.</source>
-        <translation>Advarsel: -paytxfee er satt veldig høyt! Så stort gebyr kan bli betalt ved en enkelt transaksjon.</translation>
-    </message>
-    <message>
-        <source>Warning: Please check that your computer's date and time are correct! If your clock is wrong Bitcoin Core will not work properly.</source>
-        <translation>Advarsel: Vennligst undersøk at din datamaskin har riktig dato og klokkeslett! Hvis klokken er stilt feil vil ikke Bitcoin Core fungere riktig.</translation>
-    </message>
-    <message>
-=======
->>>>>>> 9460771a
         <source>Whitelisted peers cannot be DoS banned and their transactions are always relayed, even if they are already in the mempool, useful e.g. for a gateway</source>
         <translation>Hvitlistede noder kan ikke DoS-blokkeres, og deres transaksjoner videresendes alltid, selv om de allerede er i minnelageret. Nyttig f.eks. for en gateway.</translation>
     </message>
     <message>
-<<<<<<< HEAD
+        <source>You need to rebuild the database using -reindex to go back to unpruned mode.  This will redownload the entire blockchain</source>
+        <translation>Du må gjenoppbygge databasen ved hjelp av -reindex for å gå tilbake til ubeskåret modus. Dette vil laste ned hele blokkjeden på nytt.</translation>
+    </message>
+    <message>
+        <source>(default: %u)</source>
+        <translation>(standardverdi: %u)</translation>
+    </message>
+    <message>
         <source>Accept public REST requests (default: %u)</source>
         <translation>Godta offentlige REST forespørsler (standardverdi: %u)</translation>
     </message>
     <message>
-        <source>Cannot resolve -whitebind address: '%s'</source>
-        <translation>Kan ikke løse -whitebind-adresse: '%s'</translation>
-=======
-        <source>You need to rebuild the database using -reindex to go back to unpruned mode.  This will redownload the entire blockchain</source>
-        <translation>Du må gjenoppbygge databasen ved hjelp av -reindex for å gå tilbake til ubeskåret modus. Dette vil laste ned hele blokkjeden på nytt.</translation>
->>>>>>> 9460771a
-    </message>
-    <message>
-        <source>(default: %u)</source>
-        <translation>(standardverdi: %u)</translation>
-    </message>
-    <message>
-        <source>Accept public REST requests (default: %u)</source>
-        <translation>Godta offentlige REST forespørsler (standardverdi: %u)</translation>
-    </message>
-    <message>
         <source>Automatically create Tor hidden service (default: %d)</source>
         <translation>Automatisk opprette Tor skjult tjeneste (standardverdi: %d)</translation>
     </message>
@@ -2561,17 +2082,6 @@
     <message>
         <source>Error reading from database, shutting down.</source>
         <translation>Feil ved lesing fra database, stenger ned.</translation>
-<<<<<<< HEAD
-    </message>
-    <message>
-        <source>Error: A fatal internal error occurred, see debug.log for details</source>
-        <translation>Feil: En fatal intern feil oppstod, se debug.log for detaljer</translation>
-    </message>
-    <message>
-        <source>Error: Unsupported argument -tor found, use -onion.</source>
-        <translation>Feil: Argumentet -tor er ikke støttet, bruk -onion.</translation>
-=======
->>>>>>> 9460771a
     </message>
     <message>
         <source>Imports blocks from external blk000??.dat file on startup</source>
@@ -2582,25 +2092,6 @@
         <translation>Informasjon</translation>
     </message>
     <message>
-<<<<<<< HEAD
-        <source>Initialization sanity check failed. Bitcoin Core is shutting down.</source>
-        <translation>Sunnhetssjekk ved oppstart feilet. Bitcoin Core stenges ned.</translation>
-    </message>
-    <message>
-        <source>Invalid amount for -maxtxfee=&lt;amount&gt;: '%s'</source>
-        <translation>Ugyldig beløp for -maxtxfee=&lt;amount&gt;: '%s'</translation>
-    </message>
-    <message>
-        <source>Invalid amount for -minrelaytxfee=&lt;amount&gt;: '%s'</source>
-        <translation>Ugyldig mengde for -minrelaytxfee=&lt;beløp&gt;: '%s'</translation>
-    </message>
-    <message>
-        <source>Invalid amount for -mintxfee=&lt;amount&gt;: '%s'</source>
-        <translation>Ugyldig mengde for -mintxfee=&lt;beløp&gt;: '%s'</translation>
-    </message>
-    <message>
-=======
->>>>>>> 9460771a
         <source>Invalid amount for -paytxfee=&lt;amount&gt;: '%s' (must be at least %s)</source>
         <translation>Ugyldig beløp for -paytxfee=&lt;amount&gt;: '%s' (må være minst %s)</translation>
     </message>
@@ -2621,38 +2112,18 @@
         <translation>Node alternativer for videresending:</translation>
     </message>
     <message>
-<<<<<<< HEAD
-        <source>RPC SSL options: (see the Bitcoin Wiki for SSL setup instructions)</source>
-        <translation>RPC SSL-valg: (se Bitcoin Wiki for oppsettsinstruksjoner for SSL)</translation>
-    </message>
-    <message>
-=======
->>>>>>> 9460771a
         <source>RPC server options:</source>
         <translation>Innstillinger for RPC-server:</translation>
     </message>
     <message>
-<<<<<<< HEAD
-        <source>RPC support for HTTP persistent connections (default: %d)</source>
-        <translation>RPC-støtte for persistente HTTP-forbindelser (standardverdi: %d)</translation>
-    </message>
-    <message>
-        <source>Randomly drop 1 of every &lt;n&gt; network messages</source>
-        <translation>Slumpvis dropp 1 av hver &lt;n&gt; nettverksmeldinger</translation>
-=======
         <source>Reducing -maxconnections from %d to %d, because of system limitations.</source>
         <translation>Reduserer -maxconnections fra %d til %d, pga. systembegrensninger.</translation>
->>>>>>> 9460771a
     </message>
     <message>
         <source>Rescan the block chain for missing wallet transactions on startup</source>
         <translation>Se gjennom blokkjeden etter manglende lommeboktransaksjoner ved oppstart</translation>
     </message>
     <message>
-        <source>Receive and display P2P network alerts (default: %u)</source>
-        <translation>Motta og vis P2P-nettverksvarsler (standardvalg: %u)</translation>
-    </message>
-    <message>
         <source>Send trace/debug info to console instead of debug.log file</source>
         <translation>Send spor-/feilsøkingsinformasjon til konsollen istedenfor filen debug.log</translation>
     </message>
@@ -2765,17 +2236,12 @@
         <translation>Ikke hold transaksjoner i minnet lenger enn &lt;n&gt; timer (standard: %u)</translation>
     </message>
     <message>
-<<<<<<< HEAD
-        <source>Log transaction priority and fee per kB when mining blocks (default: %u)</source>
-        <translation>Logg transaksjonsprioritet og gebyr per kB under blokkutvinning (standardverdi: %u)</translation>
-=======
         <source>Fees (in %s/kB) smaller than this are considered zero fee for transaction creation (default: %s)</source>
         <translation>Gebyrer (i %s/Kb) mindre enn dette anses som null gebyr for laging av transaksjoner (standardverdi: %s)</translation>
     </message>
     <message>
         <source>How thorough the block verification of -checkblocks is (0-4, default: %u)</source>
         <translation>Hvor grundig blokkverifiseringen til -checkblocks er (0-4, standardverdi: %u)</translation>
->>>>>>> 9460771a
     </message>
     <message>
         <source>Maintain a full transaction index, used by the getrawtransaction rpc call (default: %u)</source>
@@ -2902,21 +2368,6 @@
         <translation>Ukjent nettverk angitt i -onlynet '%s'</translation>
     </message>
     <message>
-<<<<<<< HEAD
-        <source>Cannot resolve -bind address: '%s'</source>
-        <translation>Kunne ikke slå opp -bind adresse: '%s'</translation>
-    </message>
-    <message>
-        <source>Cannot resolve -externalip address: '%s'</source>
-        <translation>Kunne ikke slå opp -externalip adresse: '%s'</translation>
-    </message>
-    <message>
-        <source>Invalid amount for -paytxfee=&lt;amount&gt;: '%s'</source>
-        <translation>Ugyldig beløp for -paytxfee=&lt;beløp&gt;: '%s'</translation>
-    </message>
-    <message>
-=======
->>>>>>> 9460771a
         <source>Insufficient funds</source>
         <translation>Utilstrekkelige midler</translation>
     </message>
