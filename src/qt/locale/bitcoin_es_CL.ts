--- conflicted
+++ resolved
@@ -7,34 +7,25 @@
     </message>
     <message>
         <source>Create a new address</source>
-        <translation>Crea una nueva direCrea una nueva direccióncción</translation>
+        <translation>Crea una nueva dirección</translation>
     </message>
     <message>
         <source>&amp;New</source>
         <translation>y nueva</translation>
     </message>
     <message>
-        <source>&amp;New</source>
-        <translation>y nueva</translation>
-    </message>
-    <message>
         <source>Copy the currently selected address to the system clipboard</source>
         <translation>Copia la dirección seleccionada al portapapeles</translation>
     </message>
     <message>
         <source>&amp;Copy</source>
         <translation>y copiar</translation>
-<<<<<<< HEAD
     </message>
     <message>
         <source>C&amp;lose</source>
         <translation>C y perder</translation>
     </message>
     <message>
-        <source>&amp;Copy Address</source>
-        <translation>&amp;Copia dirección</translation>
-    </message>
-    <message>
         <source>Delete the currently selected address from the list</source>
         <translation>Eliminar la dirección seleccionada de la lista</translation>
     </message>
@@ -49,28 +40,6 @@
     <message>
         <source>&amp;Delete</source>
         <translation>&amp;Borrar</translation>
-=======
-    </message>
-    <message>
-        <source>C&amp;lose</source>
-        <translation>C y perder</translation>
-    </message>
-    <message>
-        <source>Delete the currently selected address from the list</source>
-        <translation>Eliminar la dirección seleccionada de la lista</translation>
->>>>>>> 9460771a
-    </message>
-    <message>
-        <source>Export the data in the current tab to a file</source>
-        <translation>Exportar los datos de la pestaña actual a un archivo</translation>
-    </message>
-    <message>
-        <source>&amp;Export</source>
-        <translation>y exportar</translation>
-    </message>
-    <message>
-        <source>&amp;Delete</source>
-        <translation>&amp;Borrar</translation>
     </message>
     </context>
 <context>
@@ -157,27 +126,18 @@
         <translation>&amp;Cambiar la contraseña...</translation>
     </message>
     <message>
-<<<<<<< HEAD
+        <source>&amp;Sending addresses...</source>
+        <translation>Mandando direcciones</translation>
+    </message>
+    <message>
+        <source>&amp;Receiving addresses...</source>
+        <translation>Recibiendo direcciones</translation>
+    </message>
+    <message>
         <source>Open &amp;URI...</source>
         <translation>Abrir y url...</translation>
     </message>
     <message>
-        <source>Bitcoin Core client</source>
-        <translation>cliente bitcoin core</translation>
-=======
-        <source>&amp;Sending addresses...</source>
-        <translation>Mandando direcciones</translation>
-    </message>
-    <message>
-        <source>&amp;Receiving addresses...</source>
-        <translation>Recibiendo direcciones</translation>
-    </message>
-    <message>
-        <source>Open &amp;URI...</source>
-        <translation>Abrir y url...</translation>
->>>>>>> 9460771a
-    </message>
-    <message>
         <source>Reindexing blocks on disk...</source>
         <translation>Cargando el index de bloques...</translation>
     </message>
@@ -246,758 +206,660 @@
         <translation>Barra de pestañas</translation>
     </message>
     <message>
-<<<<<<< HEAD
+        <source>Request payments (generates QR codes and bitcoin: URIs)</source>
+        <translation>Pide pagos (genera codigos QR and bitcoin: URls)</translation>
+    </message>
+    <message>
+        <source>%1 and %2</source>
+        <translation>%1 y %2</translation>
+    </message>
+    <message>
+        <source>Error</source>
+        <translation>Error</translation>
+    </message>
+    <message>
+        <source>Warning</source>
+        <translation>Atención</translation>
+    </message>
+    <message>
+        <source>Information</source>
+        <translation>Información</translation>
+    </message>
+    <message>
+        <source>Up to date</source>
+        <translation>Actualizado</translation>
+    </message>
+    <message>
+        <source>Catching up...</source>
+        <translation>Recuperando...</translation>
+    </message>
+    <message>
+        <source>Sent transaction</source>
+        <translation>Transacción enviada</translation>
+    </message>
+    <message>
+        <source>Incoming transaction</source>
+        <translation>Transacción entrante</translation>
+    </message>
+    <message>
+        <source>Wallet is &lt;b&gt;encrypted&lt;/b&gt; and currently &lt;b&gt;unlocked&lt;/b&gt;</source>
+        <translation>La billetera esta &lt;b&gt;codificada&lt;/b&gt; y actualmente &lt;b&gt;desbloqueda&lt;/b&gt;</translation>
+    </message>
+    <message>
+        <source>Wallet is &lt;b&gt;encrypted&lt;/b&gt; and currently &lt;b&gt;locked&lt;/b&gt;</source>
+        <translation>La billetera esta &lt;b&gt;codificada&lt;/b&gt; y actualmente &lt;b&gt;bloqueda&lt;/b&gt;</translation>
+    </message>
+</context>
+<context>
+    <name>CoinControlDialog</name>
+    <message>
+        <source>Amount:</source>
+        <translation>Cantidad:</translation>
+    </message>
+    <message>
+        <source>Priority:</source>
+        <translation>prioridad:</translation>
+    </message>
+    <message>
+        <source>Fee:</source>
+        <translation>comisión:
+</translation>
+    </message>
+    <message>
+        <source>Amount</source>
+        <translation>Cantidad</translation>
+    </message>
+    <message>
+        <source>Date</source>
+        <translation>Fecha</translation>
+    </message>
+    <message>
+        <source>Confirmations</source>
+        <translation>Confirmaciones</translation>
+    </message>
+    <message>
+        <source>Confirmed</source>
+        <translation>Confirmado</translation>
+    </message>
+    <message>
+        <source>Priority</source>
+        <translation>prioridad</translation>
+    </message>
+    </context>
+<context>
+    <name>EditAddressDialog</name>
+    <message>
+        <source>Edit Address</source>
+        <translation>Editar dirección</translation>
+    </message>
+    <message>
+        <source>&amp;Label</source>
+        <translation>&amp;Etiqueta</translation>
+    </message>
+    <message>
+        <source>&amp;Address</source>
+        <translation>&amp;Dirección</translation>
+    </message>
+    </context>
+<context>
+    <name>FreespaceChecker</name>
+    <message>
+        <source>name</source>
+        <translation>Nombre</translation>
+    </message>
+    </context>
+<context>
+    <name>HelpMessageDialog</name>
+    <message>
+        <source>version</source>
+        <translation>versión</translation>
+    </message>
+    <message>
+        <source>Command-line options</source>
+        <translation>opciones de linea de comando</translation>
+    </message>
+    <message>
+        <source>Usage:</source>
+        <translation>Uso:</translation>
+    </message>
+    </context>
+<context>
+    <name>Intro</name>
+    <message>
+        <source>Welcome</source>
+        <translation>bienvenido</translation>
+    </message>
+    <message>
+        <source>Error</source>
+        <translation>Error</translation>
+    </message>
+    </context>
+<context>
+    <name>OpenURIDialog</name>
+    <message>
+        <source>URI:</source>
+        <translation>url:</translation>
+    </message>
+    </context>
+<context>
+    <name>OptionsDialog</name>
+    <message>
+        <source>Options</source>
+        <translation>Opciones</translation>
+    </message>
+    <message>
+        <source>&amp;Main</source>
+        <translation>&amp;Principal</translation>
+    </message>
+    <message>
+        <source>Reset all client options to default.</source>
+        <translation>Reestablece todas las opciones.</translation>
+    </message>
+    <message>
+        <source>&amp;Network</source>
+        <translation>&amp;Red</translation>
+    </message>
+    <message>
+        <source>W&amp;allet</source>
+        <translation>Cartera</translation>
+    </message>
+    <message>
+        <source>Expert</source>
+        <translation>experto</translation>
+    </message>
+    <message>
+        <source>Automatically open the Bitcoin client port on the router. This only works when your router supports UPnP and it is enabled.</source>
+        <translation>Abre automáticamente el puerto del cliente Bitcoin en el router. Esto funciona solo cuando tu router es compatible con UPnP y está habilitado.</translation>
+    </message>
+    <message>
+        <source>Map port using &amp;UPnP</source>
+        <translation>Direcciona el puerto usando &amp;UPnP</translation>
+    </message>
+    <message>
+        <source>Proxy &amp;IP:</source>
+        <translation>&amp;IP Proxy:</translation>
+    </message>
+    <message>
+        <source>&amp;Port:</source>
+        <translation>&amp;Puerto:</translation>
+    </message>
+    <message>
+        <source>Port of the proxy (e.g. 9050)</source>
+        <translation>Puerto del servidor proxy (ej. 9050)</translation>
+    </message>
+    <message>
+        <source>&amp;Window</source>
+        <translation>y windows
+</translation>
+    </message>
+    <message>
+        <source>Show only a tray icon after minimizing the window.</source>
+        <translation>Muestra solo un ícono en la bandeja después de minimizar la ventana</translation>
+    </message>
+    <message>
+        <source>&amp;Minimize to the tray instead of the taskbar</source>
+        <translation>&amp;Minimiza a la bandeja en vez de la barra de tareas</translation>
+    </message>
+    <message>
+        <source>M&amp;inimize on close</source>
+        <translation>M&amp;inimiza a la bandeja al cerrar</translation>
+    </message>
+    <message>
+        <source>&amp;Display</source>
+        <translation>&amp;Mostrado</translation>
+    </message>
+    <message>
+        <source>&amp;Unit to show amounts in:</source>
+        <translation>&amp;Unidad en la que mostrar cantitades:</translation>
+    </message>
+    <message>
+        <source>Choose the default subdivision unit to show in the interface and when sending coins.</source>
+        <translation>Elige la subdivisión por defecto para mostrar cantidaded en la interfaz cuando se envien monedas</translation>
+    </message>
+    <message>
+        <source>&amp;OK</source>
+        <translation>&amp;OK</translation>
+    </message>
+    <message>
+        <source>&amp;Cancel</source>
+        <translation>&amp;Cancela</translation>
+    </message>
+    <message>
+        <source>default</source>
+        <translation>predeterminado</translation>
+    </message>
+    <message>
+        <source>Confirm options reset</source>
+        <translation>Confirmar reestablecimiento de las opciones</translation>
+    </message>
+    </context>
+<context>
+    <name>OverviewPage</name>
+    <message>
+        <source>Form</source>
+        <translation>Formulario</translation>
+    </message>
+    <message>
+        <source>Total:</source>
+        <translation>Total:</translation>
+    </message>
+    </context>
+<context>
+    <name>PaymentServer</name>
+    </context>
+<context>
+    <name>PeerTableModel</name>
+    </context>
+<context>
+    <name>QObject</name>
+    <message>
+        <source>Amount</source>
+        <translation>Cantidad</translation>
+    </message>
+    <message>
+        <source>N/A</source>
+        <translation>N/A</translation>
+    </message>
+    </context>
+<context>
+    <name>QRImageWidget</name>
+    </context>
+<context>
+    <name>RPCConsole</name>
+    <message>
+        <source>N/A</source>
+        <translation>N/A</translation>
+    </message>
+    <message>
+        <source>Client version</source>
+        <translation>Versión del Cliente</translation>
+    </message>
+    <message>
+        <source>&amp;Information</source>
+        <translation>&amp;Información</translation>
+    </message>
+    <message>
+        <source>Debug window</source>
+        <translation>Ventana Debug</translation>
+    </message>
+    <message>
+        <source>General</source>
+        <translation>General</translation>
+    </message>
+    <message>
+        <source>Startup time</source>
+        <translation>Tiempo de inicio</translation>
+    </message>
+    <message>
+        <source>Network</source>
+        <translation>Red</translation>
+    </message>
+    <message>
+        <source>Name</source>
+        <translation>Nombre</translation>
+    </message>
+    <message>
+        <source>Number of connections</source>
+        <translation>Número de conexiones</translation>
+    </message>
+    <message>
+        <source>Block chain</source>
+        <translation>Bloquea cadena</translation>
+    </message>
+    <message>
+        <source>Version</source>
+        <translation>version
+</translation>
+    </message>
+    <message>
+        <source>&amp;Open</source>
+        <translation>&amp;Abrir</translation>
+    </message>
+    <message>
+        <source>&amp;Console</source>
+        <translation>&amp;Consola</translation>
+    </message>
+    <message>
+        <source>Totals</source>
+        <translation>Total:</translation>
+    </message>
+    <message>
+        <source>Clear console</source>
+        <translation>Limpiar Consola</translation>
+    </message>
+    </context>
+<context>
+    <name>ReceiveCoinsDialog</name>
+    <message>
+        <source>&amp;Amount:</source>
+        <translation>Cantidad:</translation>
+    </message>
+    <message>
+        <source>&amp;Label:</source>
+        <translation>&amp;Etiqueta:</translation>
+    </message>
+    <message>
+        <source>&amp;Message:</source>
+        <translation>&amp;mensaje</translation>
+    </message>
+    </context>
+<context>
+    <name>ReceiveRequestDialog</name>
+    <message>
+        <source>QR Code</source>
+        <translation>Código QR </translation>
+    </message>
+    <message>
+        <source>Copy &amp;Address</source>
+        <translation>&amp;Copia dirección</translation>
+    </message>
+    <message>
+        <source>&amp;Save Image...</source>
+        <translation>Guardar imagen...</translation>
+    </message>
+    </context>
+<context>
+    <name>RecentRequestsTableModel</name>
+    </context>
+<context>
+    <name>SendCoinsDialog</name>
+    <message>
+        <source>Send Coins</source>
+        <translation>Enviar monedas</translation>
+    </message>
+    <message>
+        <source>Insufficient funds!</source>
+        <translation>Fondos insuficientes</translation>
+    </message>
+    <message>
+        <source>Amount:</source>
+        <translation>Cantidad:</translation>
+    </message>
+    <message>
+        <source>Priority:</source>
+        <translation>prioridad:</translation>
+    </message>
+    <message>
+        <source>Fee:</source>
+        <translation>comisión:
+</translation>
+    </message>
+    <message>
+        <source>Transaction Fee:</source>
+        <translation>Comisión transacción:</translation>
+    </message>
+    <message>
+        <source>normal</source>
+        <translation>normal</translation>
+    </message>
+    <message>
+        <source>fast</source>
+        <translation>rapido</translation>
+    </message>
+    <message>
+        <source>Send to multiple recipients at once</source>
+        <translation>Enviar a múltiples destinatarios</translation>
+    </message>
+    <message>
+        <source>Add &amp;Recipient</source>
+        <translation>&amp;Agrega destinatario</translation>
+    </message>
+    <message>
+        <source>Clear &amp;All</source>
+        <translation>&amp;Borra todos</translation>
+    </message>
+    <message>
+        <source>Balance:</source>
+        <translation>Balance:</translation>
+    </message>
+    <message>
+        <source>Confirm the send action</source>
+        <translation>Confirma el envio</translation>
+    </message>
+    <message>
+        <source>S&amp;end</source>
+        <translation>&amp;Envía</translation>
+    </message>
+    </context>
+<context>
+    <name>SendCoinsEntry</name>
+    <message>
+        <source>A&amp;mount:</source>
+        <translation>Cantidad:</translation>
+    </message>
+    <message>
+        <source>Pay &amp;To:</source>
+        <translation>&amp;Pagar a:</translation>
+    </message>
+    <message>
+        <source>&amp;Label:</source>
+        <translation>&amp;Etiqueta:</translation>
+    </message>
+    <message>
+        <source>Alt+A</source>
+        <translation>Alt+A</translation>
+    </message>
+    <message>
+        <source>Paste address from clipboard</source>
+        <translation>Pega dirección desde portapapeles</translation>
+    </message>
+    <message>
+        <source>Alt+P</source>
+        <translation>Alt+P</translation>
+    </message>
+    <message>
+        <source>Message:</source>
+        <translation>Mensaje:</translation>
+    </message>
+    <message>
+        <source>Pay To:</source>
+        <translation>Pagar a:</translation>
+    </message>
+    </context>
+<context>
+    <name>SendConfirmationDialog</name>
+    </context>
+<context>
+    <name>ShutdownWindow</name>
+    </context>
+<context>
+    <name>SignVerifyMessageDialog</name>
+    <message>
+        <source>&amp;Sign Message</source>
+        <translation>&amp;Firmar Mensaje</translation>
+    </message>
+    <message>
+        <source>Alt+A</source>
+        <translation>Alt+A</translation>
+    </message>
+    <message>
+        <source>Paste address from clipboard</source>
+        <translation>Pega dirección desde portapapeles</translation>
+    </message>
+    <message>
+        <source>Alt+P</source>
+        <translation>Alt+P</translation>
+    </message>
+    <message>
+        <source>Enter the message you want to sign here</source>
+        <translation>Escriba el mensaje que desea firmar</translation>
+    </message>
+    <message>
+        <source>Signature</source>
+        <translation>Firma</translation>
+    </message>
+    <message>
+        <source>Sign the message to prove you own this Bitcoin address</source>
+        <translation>Firmar un mensjage para probar que usted es dueño de esta dirección</translation>
+    </message>
+    <message>
+        <source>Sign &amp;Message</source>
+        <translation>Firmar Mensaje</translation>
+    </message>
+    <message>
+        <source>Clear &amp;All</source>
+        <translation>&amp;Borra todos</translation>
+    </message>
+    <message>
+        <source>&amp;Verify Message</source>
+        <translation>&amp;Firmar Mensaje</translation>
+    </message>
+    <message>
+        <source>Verify &amp;Message</source>
+        <translation>&amp;Firmar Mensaje</translation>
+    </message>
+    </context>
+<context>
+    <name>SplashScreen</name>
+    <message>
+        <source>[testnet]</source>
+        <translation>[red-de-pruebas]</translation>
+    </message>
+</context>
+<context>
+    <name>TrafficGraphWidget</name>
+    <message>
+        <source>KB/s</source>
+        <translation>KB/s</translation>
+    </message>
+</context>
+<context>
+    <name>TransactionDesc</name>
+    </context>
+<context>
+    <name>TransactionDescDialog</name>
+    <message>
+        <source>This pane shows a detailed description of the transaction</source>
+        <translation>Esta ventana muestra información detallada sobre la transacción</translation>
+    </message>
+    </context>
+<context>
+    <name>TransactionTableModel</name>
+    </context>
+<context>
+    <name>TransactionView</name>
+    </context>
+<context>
+    <name>UnitDisplayStatusBarControl</name>
+    </context>
+<context>
+    <name>WalletFrame</name>
+    </context>
+<context>
+    <name>WalletModel</name>
+    </context>
+<context>
+    <name>WalletView</name>
+    </context>
+<context>
+    <name>bitcoin-core</name>
+    <message>
+        <source>Options:</source>
+        <translation>Opciones:
+</translation>
+    </message>
+    <message>
+        <source>Specify data directory</source>
+        <translation>Especifica directorio para los datos
+</translation>
+    </message>
+    <message>
+        <source>Accept command line and JSON-RPC commands</source>
+        <translation>Aceptar comandos consola y JSON-RPC
+</translation>
+    </message>
+    <message>
+        <source>Run in the background as a daemon and accept commands</source>
+        <translation>Correr como demonio y acepta comandos
+</translation>
+    </message>
+    <message>
         <source>Bitcoin Core</source>
         <translation>bitcoin core</translation>
     </message>
-    <message numerus="yes">
-        <source>%n active connection(s) to Bitcoin network</source>
-        <translation><numerusform>%n conexión activa hacia la red Bitcoin</numerusform><numerusform>%n conexiones activas hacia la red Bitcoin</numerusform></translation>
-    </message>
-    <message numerus="yes">
-        <source>%n hour(s)</source>
-        <translation><numerusform>%n hora</numerusform><numerusform>%n horas</numerusform></translation>
-    </message>
-    <message numerus="yes">
-        <source>%n day(s)</source>
-        <translation><numerusform>%n día</numerusform><numerusform>%n días</numerusform></translation>
-=======
-        <source>Request payments (generates QR codes and bitcoin: URIs)</source>
-        <translation>Pide pagos (genera codigos QR and bitcoin: URls)</translation>
->>>>>>> 9460771a
-    </message>
-    <message>
-        <source>%1 and %2</source>
-        <translation>%1 y %2</translation>
+    <message>
+        <source>Connect only to the specified node(s)</source>
+        <translation>Conecta solo al nodo especificado
+</translation>
+    </message>
+    <message>
+        <source>Error loading block database</source>
+        <translation>Error cargando blkindex.dat</translation>
+    </message>
+    <message>
+        <source>Error: Disk space is low!</source>
+        <translation>Atención: Poco espacio en el disco duro</translation>
+    </message>
+    <message>
+        <source>Information</source>
+        <translation>Información</translation>
+    </message>
+    <message>
+        <source>Send trace/debug info to console instead of debug.log file</source>
+        <translation>Enviar informacion de seguimiento a la consola en vez del archivo debug.log</translation>
+    </message>
+    <message>
+        <source>Username for JSON-RPC connections</source>
+        <translation>Usuario para las conexiones JSON-RPC
+</translation>
+    </message>
+    <message>
+        <source>Warning</source>
+        <translation>Atención</translation>
+    </message>
+    <message>
+        <source>Password for JSON-RPC connections</source>
+        <translation>Contraseña para las conexiones JSON-RPC
+</translation>
+    </message>
+    <message>
+        <source>Allow DNS lookups for -addnode, -seednode and -connect</source>
+        <translation>Permite búsqueda DNS para addnode y connect
+</translation>
+    </message>
+    <message>
+        <source>Loading addresses...</source>
+        <translation>Cargando direcciónes...</translation>
+    </message>
+    <message>
+        <source>Invalid -proxy address: '%s'</source>
+        <translation>Dirección -proxy invalida: '%s'</translation>
+    </message>
+    <message>
+        <source>Insufficient funds</source>
+        <translation>Fondos insuficientes</translation>
+    </message>
+    <message>
+        <source>Loading block index...</source>
+        <translation>Cargando el index de bloques...</translation>
+    </message>
+    <message>
+        <source>Add a node to connect to and attempt to keep the connection open</source>
+        <translation>Agrega un nodo para conectarse and attempt to keep the connection open</translation>
+    </message>
+    <message>
+        <source>Loading wallet...</source>
+        <translation>Cargando cartera...</translation>
+    </message>
+    <message>
+        <source>Cannot downgrade wallet</source>
+        <translation>No es posible desactualizar la billetera</translation>
+    </message>
+    <message>
+        <source>Cannot write default address</source>
+        <translation>No se pudo escribir la dirección por defecto</translation>
+    </message>
+    <message>
+        <source>Rescanning...</source>
+        <translation>Rescaneando...</translation>
+    </message>
+    <message>
+        <source>Done loading</source>
+        <translation>Carga completa</translation>
     </message>
     <message>
         <source>Error</source>
         <translation>Error</translation>
     </message>
-    <message>
-        <source>Warning</source>
-        <translation>Atención</translation>
-    </message>
-    <message>
-        <source>Information</source>
-        <translation>Información</translation>
-    </message>
-    <message>
-        <source>Up to date</source>
-        <translation>Actualizado</translation>
-    </message>
-    <message>
-        <source>Catching up...</source>
-        <translation>Recuperando...</translation>
-    </message>
-    <message>
-        <source>Sent transaction</source>
-        <translation>Transacción enviada</translation>
-    </message>
-    <message>
-        <source>Incoming transaction</source>
-        <translation>Transacción entrante</translation>
-    </message>
-    <message>
-        <source>Wallet is &lt;b&gt;encrypted&lt;/b&gt; and currently &lt;b&gt;unlocked&lt;/b&gt;</source>
-        <translation>La billetera esta &lt;b&gt;codificada&lt;/b&gt; y actualmente &lt;b&gt;desbloqueda&lt;/b&gt;</translation>
-    </message>
-    <message>
-        <source>Wallet is &lt;b&gt;encrypted&lt;/b&gt; and currently &lt;b&gt;locked&lt;/b&gt;</source>
-        <translation>La billetera esta &lt;b&gt;codificada&lt;/b&gt; y actualmente &lt;b&gt;bloqueda&lt;/b&gt;</translation>
-    </message>
-</context>
-<context>
-    <name>CoinControlDialog</name>
-    <message>
-        <source>Amount:</source>
-        <translation>Cantidad:</translation>
-    </message>
-    <message>
-        <source>Priority:</source>
-        <translation>prioridad:</translation>
-    </message>
-    <message>
-        <source>Fee:</source>
-        <translation>comisión:
-</translation>
-    </message>
-    <message>
-        <source>Amount</source>
-        <translation>Cantidad</translation>
-    </message>
-    <message>
-<<<<<<< HEAD
-        <source>Priority</source>
-        <translation>prioridad</translation>
-    </message>
-    <message>
-        <source>Copy address</source>
-        <translation>Copia dirección</translation>
-=======
-        <source>Date</source>
-        <translation>Fecha</translation>
->>>>>>> 9460771a
-    </message>
-    <message>
-        <source>Confirmations</source>
-        <translation>Confirmaciones</translation>
-    </message>
-    <message>
-        <source>Confirmed</source>
-        <translation>Confirmado</translation>
-    </message>
-    <message>
-<<<<<<< HEAD
-        <source>medium</source>
-        <translation>medio</translation>
-    </message>
-    <message>
-        <source>yes</source>
-        <translation>si</translation>
-    </message>
-    <message>
-        <source>no</source>
-        <translation>no</translation>
-    </message>
-    <message>
-        <source>(no label)</source>
-        <translation>(sin etiqueta)</translation>
-=======
-        <source>Priority</source>
-        <translation>prioridad</translation>
->>>>>>> 9460771a
-    </message>
-    </context>
-<context>
-    <name>EditAddressDialog</name>
-    <message>
-        <source>Edit Address</source>
-        <translation>Editar dirección</translation>
-    </message>
-    <message>
-        <source>&amp;Label</source>
-        <translation>&amp;Etiqueta</translation>
-    </message>
-    <message>
-        <source>&amp;Address</source>
-        <translation>&amp;Dirección</translation>
-    </message>
-    </context>
-<context>
-    <name>FreespaceChecker</name>
-    <message>
-        <source>name</source>
-        <translation>Nombre</translation>
-    </message>
-    </context>
-<context>
-    <name>HelpMessageDialog</name>
-    <message>
-        <source>Bitcoin Core</source>
-        <translation>bitcoin core</translation>
-    </message>
-    <message>
-        <source>version</source>
-        <translation>versión</translation>
-    </message>
-    <message>
-        <source>Command-line options</source>
-        <translation>opciones de linea de comando</translation>
-    </message>
-    <message>
-        <source>Usage:</source>
-        <translation>Uso:</translation>
-    </message>
-    </context>
-<context>
-    <name>Intro</name>
-    <message>
-        <source>Welcome</source>
-        <translation>bienvenido</translation>
-    </message>
-    <message>
-<<<<<<< HEAD
-        <source>Bitcoin Core</source>
-        <translation>bitcoin core</translation>
-    </message>
-    <message>
-=======
->>>>>>> 9460771a
-        <source>Error</source>
-        <translation>Error</translation>
-    </message>
-    </context>
-<context>
-    <name>OpenURIDialog</name>
-    <message>
-        <source>URI:</source>
-        <translation>url:</translation>
-    </message>
-    </context>
-<context>
-    <name>OptionsDialog</name>
-    <message>
-        <source>Options</source>
-        <translation>Opciones</translation>
-    </message>
-    <message>
-        <source>&amp;Main</source>
-        <translation>&amp;Principal</translation>
-    </message>
-    <message>
-        <source>Reset all client options to default.</source>
-        <translation>Reestablece todas las opciones.</translation>
-    </message>
-    <message>
-        <source>&amp;Network</source>
-        <translation>&amp;Red</translation>
-    </message>
-    <message>
-<<<<<<< HEAD
-=======
-        <source>W&amp;allet</source>
-        <translation>Cartera</translation>
-    </message>
-    <message>
->>>>>>> 9460771a
-        <source>Expert</source>
-        <translation>experto</translation>
-    </message>
-    <message>
-        <source>Automatically open the Bitcoin client port on the router. This only works when your router supports UPnP and it is enabled.</source>
-        <translation>Abre automáticamente el puerto del cliente Bitcoin en el router. Esto funciona solo cuando tu router es compatible con UPnP y está habilitado.</translation>
-    </message>
-    <message>
-        <source>Map port using &amp;UPnP</source>
-        <translation>Direcciona el puerto usando &amp;UPnP</translation>
-    </message>
-    <message>
-        <source>Proxy &amp;IP:</source>
-        <translation>&amp;IP Proxy:</translation>
-    </message>
-    <message>
-        <source>&amp;Port:</source>
-        <translation>&amp;Puerto:</translation>
-    </message>
-    <message>
-        <source>Port of the proxy (e.g. 9050)</source>
-        <translation>Puerto del servidor proxy (ej. 9050)</translation>
-    </message>
-    <message>
-        <source>&amp;Window</source>
-        <translation>y windows
-</translation>
-    </message>
-    <message>
-        <source>Show only a tray icon after minimizing the window.</source>
-        <translation>Muestra solo un ícono en la bandeja después de minimizar la ventana</translation>
-    </message>
-    <message>
-        <source>&amp;Minimize to the tray instead of the taskbar</source>
-        <translation>&amp;Minimiza a la bandeja en vez de la barra de tareas</translation>
-    </message>
-    <message>
-        <source>M&amp;inimize on close</source>
-        <translation>M&amp;inimiza a la bandeja al cerrar</translation>
-    </message>
-    <message>
-        <source>&amp;Display</source>
-        <translation>&amp;Mostrado</translation>
-    </message>
-    <message>
-        <source>&amp;Unit to show amounts in:</source>
-        <translation>&amp;Unidad en la que mostrar cantitades:</translation>
-    </message>
-    <message>
-        <source>Choose the default subdivision unit to show in the interface and when sending coins.</source>
-        <translation>Elige la subdivisión por defecto para mostrar cantidaded en la interfaz cuando se envien monedas</translation>
-    </message>
-    <message>
-        <source>&amp;OK</source>
-        <translation>&amp;OK</translation>
-    </message>
-    <message>
-        <source>&amp;Cancel</source>
-        <translation>&amp;Cancela</translation>
-    </message>
-    <message>
-        <source>default</source>
-        <translation>predeterminado</translation>
-    </message>
-    <message>
-        <source>Confirm options reset</source>
-        <translation>Confirmar reestablecimiento de las opciones</translation>
-    </message>
-    </context>
-<context>
-    <name>OverviewPage</name>
-    <message>
-        <source>Form</source>
-        <translation>Formulario</translation>
-    </message>
-    <message>
-        <source>Total:</source>
-        <translation>Total:</translation>
-    </message>
-    </context>
-<context>
-    <name>PaymentServer</name>
-    </context>
-<context>
-    <name>PeerTableModel</name>
-    </context>
-<context>
-    <name>QObject</name>
-    <message>
-        <source>Amount</source>
-        <translation>Cantidad</translation>
-    </message>
-    <message>
-        <source>UNKNOWN</source>
-        <translation>DESCONOCIDO</translation>
-    </message>
-    <message>
-        <source>N/A</source>
-        <translation>N/A</translation>
-    </message>
-    </context>
-<context>
-    <name>QRImageWidget</name>
-    </context>
-<context>
-    <name>RPCConsole</name>
-    <message>
-        <source>N/A</source>
-        <translation>N/A</translation>
-    </message>
-    <message>
-        <source>Client version</source>
-        <translation>Versión del Cliente</translation>
-    </message>
-    <message>
-        <source>&amp;Information</source>
-        <translation>&amp;Información</translation>
-    </message>
-    <message>
-<<<<<<< HEAD
-=======
-        <source>Debug window</source>
-        <translation>Ventana Debug</translation>
-    </message>
-    <message>
->>>>>>> 9460771a
-        <source>General</source>
-        <translation>General</translation>
-    </message>
-    <message>
-        <source>Startup time</source>
-        <translation>Tiempo de inicio</translation>
-    </message>
-    <message>
-        <source>Network</source>
-        <translation>Red</translation>
-    </message>
-    <message>
-        <source>Name</source>
-        <translation>Nombre</translation>
-    </message>
-    <message>
-        <source>Number of connections</source>
-        <translation>Número de conexiones</translation>
-    </message>
-    <message>
-        <source>Block chain</source>
-        <translation>Bloquea cadena</translation>
-    </message>
-    <message>
-        <source>Version</source>
-        <translation>version
-</translation>
-    </message>
-    <message>
-        <source>&amp;Open</source>
-        <translation>&amp;Abrir</translation>
-    </message>
-    <message>
-        <source>&amp;Console</source>
-        <translation>&amp;Consola</translation>
-    </message>
-    <message>
-        <source>Totals</source>
-        <translation>Total:</translation>
-    </message>
-    <message>
-        <source>Clear console</source>
-        <translation>Limpiar Consola</translation>
-    </message>
-    </context>
-<context>
-    <name>ReceiveCoinsDialog</name>
-    <message>
-        <source>&amp;Amount:</source>
-        <translation>Cantidad:</translation>
-    </message>
-    <message>
-        <source>&amp;Label:</source>
-        <translation>&amp;Etiqueta:</translation>
-    </message>
-    <message>
-        <source>&amp;Message:</source>
-        <translation>&amp;mensaje</translation>
-    </message>
-    </context>
-<context>
-    <name>ReceiveRequestDialog</name>
-    <message>
-        <source>QR Code</source>
-        <translation>Código QR </translation>
-    </message>
-    <message>
-        <source>Copy &amp;Address</source>
-        <translation>&amp;Copia dirección</translation>
-    </message>
-    <message>
-        <source>&amp;Save Image...</source>
-        <translation>Guardar imagen...</translation>
-    </message>
-    </context>
-<context>
-    <name>RecentRequestsTableModel</name>
-    </context>
-<context>
-    <name>SendCoinsDialog</name>
-    <message>
-        <source>Send Coins</source>
-        <translation>Enviar monedas</translation>
-    </message>
-    <message>
-        <source>Insufficient funds!</source>
-        <translation>Fondos insuficientes</translation>
-    </message>
-    <message>
-        <source>Amount:</source>
-        <translation>Cantidad:</translation>
-    </message>
-    <message>
-        <source>Priority:</source>
-        <translation>prioridad:</translation>
-    </message>
-    <message>
-        <source>Fee:</source>
-        <translation>comisión:
-</translation>
-    </message>
-    <message>
-        <source>Transaction Fee:</source>
-        <translation>Comisión transacción:</translation>
-    </message>
-    <message>
-        <source>normal</source>
-        <translation>normal</translation>
-    </message>
-    <message>
-        <source>fast</source>
-        <translation>rapido</translation>
-    </message>
-    <message>
-        <source>Send to multiple recipients at once</source>
-        <translation>Enviar a múltiples destinatarios</translation>
-    </message>
-    <message>
-        <source>Add &amp;Recipient</source>
-        <translation>&amp;Agrega destinatario</translation>
-    </message>
-    <message>
-        <source>Clear &amp;All</source>
-        <translation>&amp;Borra todos</translation>
-    </message>
-    <message>
-        <source>Balance:</source>
-        <translation>Balance:</translation>
-    </message>
-    <message>
-        <source>Confirm the send action</source>
-        <translation>Confirma el envio</translation>
-    </message>
-    <message>
-        <source>S&amp;end</source>
-        <translation>&amp;Envía</translation>
-    </message>
-    </context>
-<context>
-    <name>SendCoinsEntry</name>
-    <message>
-        <source>A&amp;mount:</source>
-        <translation>Cantidad:</translation>
-    </message>
-    <message>
-        <source>Pay &amp;To:</source>
-        <translation>&amp;Pagar a:</translation>
-    </message>
-    <message>
-        <source>&amp;Label:</source>
-        <translation>&amp;Etiqueta:</translation>
-    </message>
-    <message>
-        <source>Alt+A</source>
-        <translation>Alt+A</translation>
-    </message>
-    <message>
-        <source>Paste address from clipboard</source>
-        <translation>Pega dirección desde portapapeles</translation>
-    </message>
-    <message>
-        <source>Alt+P</source>
-        <translation>Alt+P</translation>
-    </message>
-    <message>
-        <source>Message:</source>
-        <translation>Mensaje:</translation>
-    </message>
-    <message>
-        <source>Pay To:</source>
-        <translation>Pagar a:</translation>
-    </message>
-    </context>
-<context>
-    <name>SendConfirmationDialog</name>
-    </context>
-<context>
-    <name>ShutdownWindow</name>
-    </context>
-<context>
-    <name>SignVerifyMessageDialog</name>
-    <message>
-        <source>&amp;Sign Message</source>
-        <translation>&amp;Firmar Mensaje</translation>
-    </message>
-    <message>
-        <source>Alt+A</source>
-        <translation>Alt+A</translation>
-    </message>
-    <message>
-        <source>Paste address from clipboard</source>
-        <translation>Pega dirección desde portapapeles</translation>
-    </message>
-    <message>
-        <source>Alt+P</source>
-        <translation>Alt+P</translation>
-    </message>
-    <message>
-        <source>Enter the message you want to sign here</source>
-        <translation>Escriba el mensaje que desea firmar</translation>
-    </message>
-    <message>
-        <source>Signature</source>
-        <translation>Firma</translation>
-    </message>
-    <message>
-        <source>Sign the message to prove you own this Bitcoin address</source>
-        <translation>Firmar un mensjage para probar que usted es dueño de esta dirección</translation>
-    </message>
-    <message>
-        <source>Sign &amp;Message</source>
-        <translation>Firmar Mensaje</translation>
-    </message>
-    <message>
-        <source>Clear &amp;All</source>
-        <translation>&amp;Borra todos</translation>
-    </message>
-    <message>
-        <source>&amp;Verify Message</source>
-        <translation>&amp;Firmar Mensaje</translation>
-    </message>
-    <message>
-        <source>Verify &amp;Message</source>
-        <translation>&amp;Firmar Mensaje</translation>
-    </message>
-    </context>
-<context>
-    <name>SplashScreen</name>
-    <message>
-        <source>Bitcoin Core</source>
-        <translation>bitcoin core</translation>
-    </message>
-    <message>
-        <source>[testnet]</source>
-        <translation>[red-de-pruebas]</translation>
-    </message>
-</context>
-<context>
-    <name>TrafficGraphWidget</name>
-    <message>
-        <source>KB/s</source>
-        <translation>KB/s</translation>
-    </message>
-</context>
-<context>
-    <name>TransactionDesc</name>
-    </context>
-<context>
-    <name>TransactionDescDialog</name>
-    <message>
-        <source>This pane shows a detailed description of the transaction</source>
-        <translation>Esta ventana muestra información detallada sobre la transacción</translation>
-    </message>
-    </context>
-<context>
-    <name>TransactionTableModel</name>
-    </context>
-<context>
-    <name>TransactionView</name>
-    </context>
-<context>
-    <name>UnitDisplayStatusBarControl</name>
-    </context>
-<context>
-    <name>WalletFrame</name>
-    </context>
-<context>
-    <name>WalletModel</name>
-    </context>
-<context>
-    <name>WalletView</name>
-<<<<<<< HEAD
-    <message>
-        <source>&amp;Export</source>
-        <translation>y exportar</translation>
-    </message>
-    <message>
-        <source>Export the data in the current tab to a file</source>
-        <translation>Exportar los datos de la pestaña actual a un archivo</translation>
-    </message>
-    <message>
-        <source>Backup Wallet</source>
-        <translation>Respaldar billetera</translation>
-    </message>
-    <message>
-        <source>Wallet Data (*.dat)</source>
-        <translation>Datos de billetera (*.dat)</translation>
-    </message>
-    <message>
-        <source>Backup Failed</source>
-        <translation>Ha fallado el respaldo</translation>
-    </message>
-=======
->>>>>>> 9460771a
-    </context>
-<context>
-    <name>bitcoin-core</name>
-    <message>
-        <source>Options:</source>
-        <translation>Opciones:
-</translation>
-    </message>
-    <message>
-        <source>Specify data directory</source>
-        <translation>Especifica directorio para los datos
-</translation>
-    </message>
-    <message>
-        <source>Accept command line and JSON-RPC commands</source>
-        <translation>Aceptar comandos consola y JSON-RPC
-</translation>
-    </message>
-    <message>
-        <source>Run in the background as a daemon and accept commands</source>
-        <translation>Correr como demonio y acepta comandos
-</translation>
-    </message>
-    <message>
-        <source>Bitcoin Core</source>
-        <translation>bitcoin core</translation>
-    </message>
-    <message>
-        <source>Connect only to the specified node(s)</source>
-        <translation>Conecta solo al nodo especificado
-</translation>
-    </message>
-    <message>
-        <source>Error loading block database</source>
-        <translation>Error cargando blkindex.dat</translation>
-    </message>
-    <message>
-        <source>Error: Disk space is low!</source>
-        <translation>Atención: Poco espacio en el disco duro</translation>
-    </message>
-    <message>
-        <source>Information</source>
-        <translation>Información</translation>
-    </message>
-    <message>
-        <source>Send trace/debug info to console instead of debug.log file</source>
-        <translation>Enviar informacion de seguimiento a la consola en vez del archivo debug.log</translation>
-    </message>
-    <message>
-        <source>Username for JSON-RPC connections</source>
-        <translation>Usuario para las conexiones JSON-RPC
-</translation>
-    </message>
-    <message>
-        <source>Warning</source>
-        <translation>Atención</translation>
-    </message>
-    <message>
-        <source>Password for JSON-RPC connections</source>
-        <translation>Contraseña para las conexiones JSON-RPC
-</translation>
-    </message>
-    <message>
-        <source>Allow DNS lookups for -addnode, -seednode and -connect</source>
-        <translation>Permite búsqueda DNS para addnode y connect
-</translation>
-    </message>
-    <message>
-        <source>Loading addresses...</source>
-        <translation>Cargando direcciónes...</translation>
-    </message>
-    <message>
-        <source>Invalid -proxy address: '%s'</source>
-        <translation>Dirección -proxy invalida: '%s'</translation>
-    </message>
-    <message>
-<<<<<<< HEAD
-        <source>Invalid amount for -paytxfee=&lt;amount&gt;: '%s'</source>
-        <translation>Cantidad inválida para -paytxfee=&lt;amount&gt;: '%s'</translation>
-    </message>
-    <message>
-=======
->>>>>>> 9460771a
-        <source>Insufficient funds</source>
-        <translation>Fondos insuficientes</translation>
-    </message>
-    <message>
-        <source>Loading block index...</source>
-        <translation>Cargando el index de bloques...</translation>
-    </message>
-    <message>
-        <source>Add a node to connect to and attempt to keep the connection open</source>
-        <translation>Agrega un nodo para conectarse and attempt to keep the connection open</translation>
-    </message>
-    <message>
-        <source>Loading wallet...</source>
-        <translation>Cargando cartera...</translation>
-    </message>
-    <message>
-        <source>Cannot downgrade wallet</source>
-        <translation>No es posible desactualizar la billetera</translation>
-    </message>
-    <message>
-        <source>Cannot write default address</source>
-        <translation>No se pudo escribir la dirección por defecto</translation>
-    </message>
-    <message>
-        <source>Rescanning...</source>
-        <translation>Rescaneando...</translation>
-    </message>
-    <message>
-        <source>Done loading</source>
-        <translation>Carga completa</translation>
-    </message>
-    <message>
-        <source>Error</source>
-        <translation>Error</translation>
-    </message>
 </context>
 </TS>