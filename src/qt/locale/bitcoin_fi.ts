<TS language="fi" version="2.1">
<context>
    <name>AddressBookPage</name>
    <message>
        <source>Right-click to edit address or label</source>
        <translation>Valitse hiiren oikealla painikkeella muokataksesi osoitetta tai nimikettä</translation>
    </message>
    <message>
        <source>Create a new address</source>
        <translation>Luo uusi osoite</translation>
    </message>
    <message>
        <source>&amp;New</source>
        <translation>&amp;Uusi</translation>
    </message>
    <message>
        <source>Copy the currently selected address to the system clipboard</source>
        <translation>Kopioi valittu osoite leikepöydälle</translation>
    </message>
    <message>
        <source>&amp;Copy</source>
        <translation>&amp;Kopioi</translation>
    </message>
    <message>
        <source>C&amp;lose</source>
        <translation>S&amp;ulje</translation>
    </message>
    <message>
        <source>Delete the currently selected address from the list</source>
        <translation>Poista valittu osoite listalta</translation>
    </message>
    <message>
        <source>Export the data in the current tab to a file</source>
        <translation>Vie auki olevan välilehden tiedot tiedostoon</translation>
    </message>
    <message>
        <source>&amp;Export</source>
        <translation>&amp;Vie</translation>
    </message>
    <message>
        <source>&amp;Delete</source>
        <translation>&amp;Poista</translation>
    </message>
<<<<<<< HEAD
    <message>
        <source>Choose the address to send coins to</source>
        <translation>Valitse osoite johon kolikot lähetetään</translation>
    </message>
    <message>
        <source>Choose the address to receive coins with</source>
        <translation>Valitse osoite johon vastaanotetaan kolikoita</translation>
    </message>
    <message>
        <source>C&amp;hoose</source>
        <translation>V&amp;alitse</translation>
    </message>
    <message>
        <source>Sending addresses</source>
        <translation>Lähettävä osoite</translation>
    </message>
    <message>
        <source>Receiving addresses</source>
        <translation>Vastaanottava osoite</translation>
    </message>
    <message>
        <source>These are your Zetacoin addresses for sending payments. Always check the amount and the receiving address before sending coins.</source>
        <translation>Nämä ovat sinun Zetacoin osoitteita maksujen lähetykseen. Tarkista aina summa ja vastaanottajan osoite ennenkuin lähetät kolikkoja.</translation>
    </message>
    <message>
        <source>These are your Zetacoin addresses for receiving payments. It is recommended to use a new receiving address for each transaction.</source>
        <translation>Nämä ovat sinun Zetacoin-osoitteesi suoritusten vastaanottamiseen. Suositellaan että annat uuden osoitteen kullekin transaktiolle.</translation>
    </message>
    <message>
        <source>Copy &amp;Label</source>
        <translation>Kopioi &amp;nimike</translation>
    </message>
    <message>
        <source>&amp;Edit</source>
        <translation>&amp;Muokkaa</translation>
    </message>
    <message>
        <source>Export Address List</source>
        <translation>Vie osoitekirja</translation>
    </message>
    <message>
        <source>Comma separated file (*.csv)</source>
        <translation>Comma separated file (*.csv)</translation>
    </message>
    <message>
        <source>Exporting Failed</source>
        <translation>Vienti epäonnistui</translation>
    </message>
    <message>
        <source>There was an error trying to save the address list to %1. Please try again.</source>
        <translation>Virhe tallentaessa osoitelistaa %1. Yritä uudelleen.</translation>
    </message>
</context>
=======
    </context>
>>>>>>> 0d719145
<context>
    <name>AddressTableModel</name>
    </context>
<context>
    <name>AskPassphraseDialog</name>
    <message>
        <source>Passphrase Dialog</source>
        <translation>Tunnuslauseen tekstinsyöttökenttä</translation>
    </message>
    <message>
        <source>Enter passphrase</source>
        <translation>Kirjoita tunnuslause</translation>
    </message>
    <message>
        <source>New passphrase</source>
        <translation>Uusi tunnuslause</translation>
    </message>
    <message>
        <source>Repeat new passphrase</source>
        <translation>Toista uusi tunnuslause</translation>
    </message>
    </context>
<context>
    <name>BanTableModel</name>
    <message>
<<<<<<< HEAD
        <source>Encrypt wallet</source>
        <translation>Salaa lompakko</translation>
    </message>
    <message>
        <source>This operation needs your wallet passphrase to unlock the wallet.</source>
        <translation>Tätä toimintoa varten sinun täytyy antaa lompakon tunnuslause sen avaamiseksi.</translation>
    </message>
    <message>
        <source>Unlock wallet</source>
        <translation>Avaa lompakko</translation>
    </message>
    <message>
        <source>This operation needs your wallet passphrase to decrypt the wallet.</source>
        <translation>Tätä toimintoa varten sinun täytyy antaa lompakon tunnuslause salauksen purkuun.</translation>
    </message>
    <message>
        <source>Decrypt wallet</source>
        <translation>Pura lompakon salaus</translation>
    </message>
    <message>
        <source>Change passphrase</source>
        <translation>Vaihda tunnuslause</translation>
    </message>
    <message>
        <source>Confirm wallet encryption</source>
        <translation>Vahvista lompakon salaus</translation>
    </message>
    <message>
        <source>Warning: If you encrypt your wallet and lose your passphrase, you will &lt;b&gt;LOSE ALL OF YOUR ZETACOINS&lt;/b&gt;!</source>
        <translation>Varoitus: Jos salaat lompakkosi ja menetät tunnuslauseesi, &lt;b&gt;MENETÄT KAIKKI ZETACOINISI&lt;/b&gt;!</translation>
    </message>
    <message>
        <source>Are you sure you wish to encrypt your wallet?</source>
        <translation>Haluatko varmasti salata lompakkosi?</translation>
    </message>
    <message>
        <source>Zetacoin Core will close now to finish the encryption process. Remember that encrypting your wallet cannot fully protect your zetacoins from being stolen by malware infecting your computer.</source>
        <translation>Zetacoin Core sammuu nyt viimeistelläkseen kryptaamisen. Muista että lompakon kryptaaminen ei voi täysin suojata zetacoinejasi varkaudelta malwaren saastuttamalla tietokoneella.</translation>
    </message>
    <message>
        <source>IMPORTANT: Any previous backups you have made of your wallet file should be replaced with the newly generated, encrypted wallet file. For security reasons, previous backups of the unencrypted wallet file will become useless as soon as you start using the new, encrypted wallet.</source>
        <translation>TÄRKEÄÄ: Kaikki vanhat lompakon varmuuskopiot pitäisi korvata uusilla suojatuilla varmuuskopioilla. Turvallisuussyistä edelliset varmuuskopiot muuttuvat turhiksi, kun aloitat suojatun lompakon käytön.</translation>
    </message>
    <message>
        <source>Warning: The Caps Lock key is on!</source>
        <translation>Varoitus: Caps Lock on käytössä!</translation>
    </message>
    <message>
        <source>Wallet encrypted</source>
        <translation>Lompakko salattu</translation>
    </message>
    <message>
        <source>Enter the new passphrase to the wallet.&lt;br/&gt;Please use a passphrase of &lt;b&gt;ten or more random characters&lt;/b&gt;, or &lt;b&gt;eight or more words&lt;/b&gt;.</source>
        <translation>Anna salauslause lompakkoon. &lt;br/&gt;Ole hyvä ja käytä lausetta jossa on &lt;b&gt;kymmenen tai enemmän satunnaista merkkiä&lt;/b&gt; tai &lt;b&gt;kahdeksan tai useampi sanaa&lt;/b&gt;.</translation>
    </message>
    <message>
        <source>Enter the old passphrase and new passphrase to the wallet.</source>
        <translation>Syötä vanha ja uusi salasana lompakolle.</translation>
    </message>
    <message>
        <source>Wallet encryption failed</source>
        <translation>Lompakon salaus epäonnistui</translation>
    </message>
    <message>
        <source>Wallet encryption failed due to an internal error. Your wallet was not encrypted.</source>
        <translation>Lompakon salaaminen epäonnistui sisäisen virheen vuoksi. Lompakkoasi ei salattu.</translation>
    </message>
    <message>
        <source>The supplied passphrases do not match.</source>
        <translation>Annetut tunnuslauseet eivät täsmää.</translation>
    </message>
    <message>
        <source>Wallet unlock failed</source>
        <translation>Lompakon avaaminen epäonnistui.</translation>
    </message>
    <message>
        <source>The passphrase entered for the wallet decryption was incorrect.</source>
        <translation>Annettu tunnuslause oli väärä.</translation>
    </message>
    <message>
        <source>Wallet decryption failed</source>
        <translation>Lompakon salauksen purku epäonnistui.</translation>
=======
        <source>IP/Netmask</source>
        <translation>IP/Verkon peite</translation>
>>>>>>> 0d719145
    </message>
    <message>
        <source>Banned Until</source>
        <translation>Estetty kunnes</translation>
    </message>
</context>
<context>
<<<<<<< HEAD
    <name>BanTableModel</name>
    <message>
        <source>IP/Netmask</source>
        <translation>IP/Verkon peite</translation>
    </message>
    <message>
        <source>Banned Until</source>
        <translation>Estetty kunnes</translation>
    </message>
</context>
<context>
=======
>>>>>>> 0d719145
    <name>BitcoinGUI</name>
    <message>
        <source>Sign &amp;message...</source>
        <translation>&amp;Allekirjoita viesti...</translation>
    </message>
    <message>
        <source>Synchronizing with network...</source>
        <translation>Synkronoidaan verkon kanssa...</translation>
    </message>
    <message>
        <source>&amp;Overview</source>
        <translation>&amp;Yleisnäkymä</translation>
    </message>
    <message>
        <source>Node</source>
        <translation>Solmu</translation>
    </message>
    <message>
        <source>Show general overview of wallet</source>
        <translation>Lompakon tilanteen yleiskatsaus</translation>
    </message>
    <message>
        <source>&amp;Transactions</source>
        <translation>&amp;Rahansiirrot</translation>
    </message>
    <message>
        <source>Browse transaction history</source>
        <translation>Selaa rahansiirtohistoriaa</translation>
    </message>
    <message>
        <source>E&amp;xit</source>
        <translation>L&amp;opeta</translation>
    </message>
    <message>
        <source>Quit application</source>
        <translation>Sulje ohjelma</translation>
    </message>
    <message>
        <source>&amp;About %1</source>
        <translation>&amp;Tietoja %1</translation>
    </message>
    <message>
        <source>Show information about %1</source>
        <translation>Näytä tietoa aiheesta %1</translation>
    </message>
    <message>
        <source>About &amp;Qt</source>
        <translation>Tietoja &amp;Qt</translation>
    </message>
    <message>
        <source>Show information about Qt</source>
        <translation>Näytä tietoja Qt:ta</translation>
    </message>
    <message>
        <source>&amp;Options...</source>
        <translation>&amp;Asetukset...</translation>
    </message>
    <message>
        <source>Modify configuration options for %1</source>
        <translation>Muuta kohteen %1 kokoonpanoasetuksia</translation>
    </message>
    <message>
        <source>&amp;Encrypt Wallet...</source>
        <translation>&amp;Salaa lompakko...</translation>
    </message>
    <message>
        <source>&amp;Backup Wallet...</source>
        <translation>&amp;Varmuuskopioi Lompakko...</translation>
    </message>
    <message>
        <source>&amp;Change Passphrase...</source>
        <translation>&amp;Vaihda Tunnuslause...</translation>
    </message>
    <message>
        <source>&amp;Sending addresses...</source>
        <translation>&amp;Lähetysosoitteet...</translation>
    </message>
    <message>
        <source>&amp;Receiving addresses...</source>
        <translation>&amp;Vastaanotto-osoitteet...</translation>
    </message>
    <message>
        <source>Open &amp;URI...</source>
        <translation>Avaa &amp;URI...</translation>
    </message>
    <message>
<<<<<<< HEAD
        <source>Zetacoin Core client</source>
        <translation>Zetacoin Core ohjelma</translation>
    </message>
    <message>
        <source>Importing blocks from disk...</source>
        <translation>Tuodaan lohkoja levyltä</translation>
    </message>
    <message>
=======
>>>>>>> 0d719145
        <source>Reindexing blocks on disk...</source>
        <translation>Ladataan lohkoindeksiä...</translation>
    </message>
    <message>
        <source>Send coins to a Zetacoin address</source>
        <translation>Lähetä kolikoita Zetacoin-osoitteeseen</translation>
    </message>
    <message>
        <source>Backup wallet to another location</source>
        <translation>Varmuuskopioi lompakko toiseen sijaintiin</translation>
    </message>
    <message>
        <source>Change the passphrase used for wallet encryption</source>
        <translation>Vaihda lompakon salaukseen käytettävä tunnuslause</translation>
    </message>
    <message>
        <source>&amp;Debug window</source>
        <translation>&amp;Testausikkuna</translation>
    </message>
    <message>
        <source>Open debugging and diagnostic console</source>
        <translation>Avaa debuggaus- ja diagnostiikkakonsoli</translation>
    </message>
    <message>
        <source>&amp;Verify message...</source>
        <translation>Varmista &amp;viesti...</translation>
    </message>
    <message>
        <source>Zetacoin</source>
        <translation>Zetacoin</translation>
    </message>
    <message>
        <source>Wallet</source>
        <translation>Lompakko</translation>
    </message>
    <message>
        <source>&amp;Send</source>
        <translation>&amp;Lähetä</translation>
    </message>
    <message>
        <source>&amp;Receive</source>
        <translation>&amp;Vastaanota</translation>
    </message>
    <message>
<<<<<<< HEAD
        <source>Show information about Zetacoin Core</source>
        <translation>Näytä tietoja Zetacoin Core:sta</translation>
    </message>
    <message>
=======
>>>>>>> 0d719145
        <source>&amp;Show / Hide</source>
        <translation>&amp;Näytä / Piilota</translation>
    </message>
    <message>
        <source>Show or hide the main Window</source>
        <translation>Näytä tai piilota Zetacoin-ikkuna</translation>
    </message>
    <message>
        <source>Encrypt the private keys that belong to your wallet</source>
        <translation>Suojaa yksityiset avaimet, jotka kuuluvat lompakkoosi</translation>
    </message>
    <message>
        <source>Sign messages with your Zetacoin addresses to prove you own them</source>
        <translation>Allekirjoita viestisi omalla Zetacoin -osoitteellasi todistaaksesi, että omistat ne</translation>
    </message>
    <message>
        <source>Verify messages to ensure they were signed with specified Zetacoin addresses</source>
        <translation>Varmista, että viestisi on allekirjoitettu määritetyllä Zetacoin -osoitteella</translation>
    </message>
    <message>
        <source>&amp;File</source>
        <translation>&amp;Tiedosto</translation>
    </message>
    <message>
        <source>&amp;Settings</source>
        <translation>&amp;Asetukset</translation>
    </message>
    <message>
        <source>&amp;Help</source>
        <translation>&amp;Apua</translation>
    </message>
    <message>
        <source>Tabs toolbar</source>
        <translation>Välilehtipalkki</translation>
    </message>
    <message>
<<<<<<< HEAD
        <source>Zetacoin Core</source>
        <translation>Zetacoin-ydin</translation>
    </message>
    <message>
        <source>Request payments (generates QR codes and zetacoin: URIs)</source>
        <translation>Pyydä maksuja (Luo QR koodit ja zetacoin: URIt)</translation>
    </message>
    <message>
        <source>&amp;About Zetacoin Core</source>
        <translation>&amp;Tietoja Zetacoin Core</translation>
    </message>
    <message>
        <source>Modify configuration options for Zetacoin Core</source>
        <translation>Muokkaa kokoonpanoasetuksia Zetacoin Corelle</translation>
    </message>
    <message>
=======
        <source>Request payments (generates QR codes and bitcoin: URIs)</source>
        <translation>Pyydä maksuja (Luo QR koodit ja bitcoin: URIt)</translation>
    </message>
    <message>
>>>>>>> 0d719145
        <source>Show the list of used sending addresses and labels</source>
        <translation>Näytä lähettämiseen käytettyjen osoitteiden ja nimien lista</translation>
    </message>
    <message>
        <source>Show the list of used receiving addresses and labels</source>
        <translation>Näytä vastaanottamiseen käytettyjen osoitteiden ja nimien lista</translation>
    </message>
    <message>
        <source>Open a zetacoin: URI or payment request</source>
        <translation>Avaa zetacoin: URI tai maksupyyntö</translation>
    </message>
    <message>
        <source>&amp;Command-line options</source>
        <translation>&amp;Komentorivin valinnat</translation>
    </message>
<<<<<<< HEAD
    <message>
        <source>Show the Zetacoin Core help message to get a list with possible Zetacoin command-line options</source>
        <translation>Näytä Zetacoin Core ohjeet saadaksesi listan mahdollisista Zetacoinin komentorivivalinnoista</translation>
    </message>
=======
>>>>>>> 0d719145
    <message numerus="yes">
        <source>%n active connection(s) to Zetacoin network</source>
        <translation><numerusform>%n aktiivinen yhteys Zetacoin-verkkoon</numerusform><numerusform>%n aktiivista yhteyttä Zetacoin-verkkoon</numerusform></translation>
    </message>
    <message>
        <source>Indexing blocks on disk...</source>
        <translation>Ladataan lohkoindeksiä...</translation>
    </message>
    <message>
        <source>Processing blocks on disk...</source>
        <translation>Käsitellään lohkoja levyllä...</translation>
    </message>
    <message>
        <source>No block source available...</source>
        <translation>Lohkojen lähdettä ei saatavilla...</translation>
    </message>
    <message numerus="yes">
        <source>Processed %n block(s) of transaction history.</source>
        <translation><numerusform>Prosessoitu %n lohko rahansiirtohistoriasta.</numerusform><numerusform>Prosessoitu %n lohkoa rahansiirtohistoriasta.</numerusform></translation>
    </message>
    <message numerus="yes">
        <source>%n hour(s)</source>
        <translation><numerusform>%n tunti</numerusform><numerusform>%n tuntia</numerusform></translation>
    </message>
    <message numerus="yes">
        <source>%n day(s)</source>
        <translation><numerusform>%n päivä</numerusform><numerusform>%n päivää</numerusform></translation>
    </message>
    <message numerus="yes">
        <source>%n week(s)</source>
        <translation><numerusform>%n viikko</numerusform><numerusform>%n viikkoa</numerusform></translation>
    </message>
    <message>
        <source>%1 and %2</source>
        <translation>%1 ja %2</translation>
    </message>
    <message numerus="yes">
        <source>%n year(s)</source>
        <translation><numerusform>%n vuosi</numerusform><numerusform>%n vuotta</numerusform></translation>
    </message>
    <message>
        <source>%1 behind</source>
        <translation>%1 jäljessä</translation>
    </message>
    <message>
        <source>Last received block was generated %1 ago.</source>
        <translation>Viimeisin vastaanotettu lohko tuotettu %1.</translation>
    </message>
    <message>
        <source>Transactions after this will not yet be visible.</source>
        <translation>Tämän jälkeiset rahansiirrot eivät ole vielä näkyvissä.</translation>
    </message>
    <message>
        <source>Error</source>
        <translation>Virhe</translation>
    </message>
    <message>
        <source>Warning</source>
        <translation>Varoitus</translation>
    </message>
    <message>
        <source>Information</source>
        <translation>Tietoa</translation>
    </message>
    <message>
        <source>Up to date</source>
        <translation>Rahansiirtohistoria on ajan tasalla</translation>
    </message>
    <message>
        <source>Show the %1 help message to get a list with possible Bitcoin command-line options</source>
        <translation>Näytä %1 ohjeet saadaksesi listan mahdollisista Bitcoinin komentorivivalinnoista</translation>
    </message>
    <message>
        <source>%1 client</source>
        <translation>%1-asiakas</translation>
    </message>
    <message>
        <source>Catching up...</source>
        <translation>Saavutetaan verkkoa...</translation>
    </message>
    <message>
        <source>Date: %1
</source>
        <translation>Päivämäärä: %1
</translation>
    </message>
    <message>
        <source>Amount: %1
</source>
        <translation>Määrä: %1
</translation>
    </message>
    <message>
        <source>Type: %1
</source>
        <translation>Tyyppi: %1
</translation>
    </message>
    <message>
        <source>Label: %1
</source>
        <translation>Nimike: %1
</translation>
    </message>
    <message>
        <source>Address: %1
</source>
        <translation>Osoite: %1
</translation>
    </message>
    <message>
        <source>Sent transaction</source>
        <translation>Lähetetyt rahansiirrot</translation>
    </message>
    <message>
        <source>Incoming transaction</source>
        <translation>Saapuva rahansiirto</translation>
    </message>
    <message>
        <source>Wallet is &lt;b&gt;encrypted&lt;/b&gt; and currently &lt;b&gt;unlocked&lt;/b&gt;</source>
        <translation>Lompakko on &lt;b&gt;salattu&lt;/b&gt; ja tällä hetkellä &lt;b&gt;avoinna&lt;/b&gt;</translation>
    </message>
    <message>
        <source>Wallet is &lt;b&gt;encrypted&lt;/b&gt; and currently &lt;b&gt;locked&lt;/b&gt;</source>
        <translation>Lompakko on &lt;b&gt;salattu&lt;/b&gt; ja tällä hetkellä &lt;b&gt;lukittuna&lt;/b&gt;</translation>
    </message>
</context>
<context>
    <name>CoinControlDialog</name>
    <message>
        <source>Coin Selection</source>
        <translation>Kolikoiden valinta</translation>
    </message>
    <message>
        <source>Quantity:</source>
        <translation>Määrä:</translation>
    </message>
    <message>
        <source>Bytes:</source>
        <translation>Tavuja:</translation>
    </message>
    <message>
        <source>Amount:</source>
        <translation>Määrä:</translation>
    </message>
    <message>
        <source>Priority:</source>
        <translation>Prioriteetti:</translation>
    </message>
    <message>
        <source>Fee:</source>
        <translation>Palkkio:</translation>
    </message>
    <message>
        <source>Dust:</source>
        <translation>Tomu:</translation>
    </message>
    <message>
        <source>After Fee:</source>
        <translation>Palkkion jälkeen:</translation>
    </message>
    <message>
        <source>Change:</source>
        <translation>Vaihtoraha:</translation>
    </message>
    <message>
        <source>(un)select all</source>
        <translation>(epä)valitse kaikki</translation>
    </message>
    <message>
        <source>Tree mode</source>
        <translation>Puurakenne</translation>
    </message>
    <message>
        <source>List mode</source>
        <translation>Listarakenne</translation>
    </message>
    <message>
        <source>Amount</source>
        <translation>Määrä</translation>
    </message>
    <message>
        <source>Received with label</source>
        <translation>Vastaanotettu nimikkeellä</translation>
    </message>
    <message>
        <source>Received with address</source>
        <translation>Vastaanotettu osoitteella</translation>
    </message>
    <message>
        <source>Date</source>
        <translation>Aika</translation>
    </message>
    <message>
        <source>Confirmations</source>
        <translation>Vahvistuksia</translation>
    </message>
    <message>
        <source>Confirmed</source>
        <translation>Vahvistettu</translation>
    </message>
    <message>
        <source>Priority</source>
        <translation>Prioriteetti</translation>
    </message>
    </context>
<context>
    <name>EditAddressDialog</name>
    <message>
        <source>Edit Address</source>
        <translation>Muokkaa osoitetta</translation>
    </message>
    <message>
        <source>&amp;Label</source>
        <translation>&amp;Nimi</translation>
    </message>
    <message>
        <source>The label associated with this address list entry</source>
        <translation>Tähän osoitteeseen liitetty nimi</translation>
    </message>
    <message>
        <source>The address associated with this address list entry. This can only be modified for sending addresses.</source>
        <translation>Osoite liitettynä tähän osoitekirjan alkioon. Tämä voidaan muokata vain lähetysosoitteissa.</translation>
    </message>
    <message>
        <source>&amp;Address</source>
        <translation>&amp;Osoite</translation>
    </message>
<<<<<<< HEAD
    <message>
        <source>New receiving address</source>
        <translation>Uusi vastaanottava osoite</translation>
    </message>
    <message>
        <source>New sending address</source>
        <translation>Uusi lähettävä osoite</translation>
    </message>
    <message>
        <source>Edit receiving address</source>
        <translation>Muokkaa vastaanottajan osoitetta</translation>
    </message>
    <message>
        <source>Edit sending address</source>
        <translation>Muokkaa lähtevää osoitetta</translation>
    </message>
    <message>
        <source>The entered address "%1" is already in the address book.</source>
        <translation>Osoite "%1" on jo osoitekirjassa.</translation>
    </message>
    <message>
        <source>The entered address "%1" is not a valid Zetacoin address.</source>
        <translation>Antamasi osoite "%1" ei ole validi Zetacoin-osoite.</translation>
    </message>
    <message>
        <source>Could not unlock wallet.</source>
        <translation>Lompakkoa ei voitu avata.</translation>
    </message>
    <message>
        <source>New key generation failed.</source>
        <translation>Uuden avaimen luonti epäonnistui.</translation>
    </message>
</context>
=======
    </context>
>>>>>>> 0d719145
<context>
    <name>FreespaceChecker</name>
    <message>
        <source>A new data directory will be created.</source>
        <translation>Luodaan uusi kansio.</translation>
    </message>
    <message>
        <source>name</source>
        <translation>Nimi</translation>
    </message>
    <message>
        <source>Directory already exists. Add %1 if you intend to create a new directory here.</source>
        <translation>Hakemisto on jo olemassa. Lisää %1 jos tarkoitus on luoda hakemisto tänne.</translation>
    </message>
    <message>
        <source>Path already exists, and is not a directory.</source>
        <translation>Polku on jo olemassa, eikä se ole kansio.</translation>
    </message>
    <message>
        <source>Cannot create data directory here.</source>
        <translation>Ei voida luoda data-hakemistoa tänne.</translation>
    </message>
</context>
<context>
    <name>HelpMessageDialog</name>
    <message>
<<<<<<< HEAD
        <source>Zetacoin Core</source>
        <translation>Zetacoin-ydin</translation>
    </message>
    <message>
=======
>>>>>>> 0d719145
        <source>version</source>
        <translation>versio</translation>
    </message>
    <message>
        <source>(%1-bit)</source>
        <translation>(%1-bit)</translation>
    </message>
    <message>
<<<<<<< HEAD
        <source>About Zetacoin Core</source>
        <translation>Tietoja Zetacoin Core</translation>
=======
        <source>About %1</source>
        <translation>Tietoja %1</translation>
>>>>>>> 0d719145
    </message>
    <message>
        <source>Command-line options</source>
        <translation>Komentorivi parametrit</translation>
    </message>
    <message>
        <source>Usage:</source>
        <translation>Käyttö:</translation>
    </message>
    <message>
        <source>command-line options</source>
        <translation>komentorivi parametrit</translation>
    </message>
    <message>
        <source>UI Options:</source>
        <translation>Käyttöliittymän asetukset:</translation>
    </message>
    <message>
        <source>Choose data directory on startup (default: %u)</source>
        <translation>Valitse datahakemisto käynnistyksen yhteydessä (oletus: %u)</translation>
    </message>
    <message>
        <source>Set language, for example "de_DE" (default: system locale)</source>
        <translation>Aseta kieli, esimerkiksi "de_DE" (oletus: järjestelmän kieli)</translation>
    </message>
    <message>
        <source>Start minimized</source>
        <translation>Käynnistä pienennettynä</translation>
    </message>
    <message>
        <source>Set SSL root certificates for payment request (default: -system-)</source>
        <translation>Aseta maksupyynnöille SSL-juurivarmenteet (oletus: -system-)</translation>
    </message>
    <message>
        <source>Show splash screen on startup (default: %u)</source>
        <translation>Näytä aloitusruutu käynnistyksen yhteydessä (oletus: %u)</translation>
    </message>
    <message>
<<<<<<< HEAD
        <source>Reset all settings changes made over the GUI</source>
=======
        <source>Reset all settings changed in the GUI</source>
>>>>>>> 0d719145
        <translation>Nollaa kaikki graafisen käyttöliittymän kautta tehdyt muutokset</translation>
    </message>
</context>
<context>
    <name>Intro</name>
    <message>
        <source>Welcome</source>
        <translation>Tervetuloa</translation>
    </message>
    <message>
<<<<<<< HEAD
        <source>Welcome to Zetacoin Core.</source>
        <translation>Tervetuloa Zetacoin Core</translation>
    </message>
    <message>
        <source>As this is the first time the program is launched, you can choose where Zetacoin Core will store its data.</source>
        <translation>Tämän on ensimmäinen kerta kun Zetacoin Core on käynnistetty joten voit valita data-hakemiston paikan.</translation>
    </message>
    <message>
        <source>Zetacoin Core will download and store a copy of the Zetacoin block chain. At least %1GB of data will be stored in this directory, and it will grow over time. The wallet will also be stored in this directory.</source>
        <translation>Zetacoin Core lataa ja tallentaa kopion Zetacoinin lohkoketjusta. Vähintään %1GB dataa tullaan tallentamaan tähän hakemistoon ja tarve kasvaa ajan myötä. Lomakko tullaan myös tallentamaan tähän hakemistoon.</translation>
=======
        <source>Welcome to %1.</source>
        <translation>Tervetuloa %1 pariin.</translation>
    </message>
    <message>
        <source>As this is the first time the program is launched, you can choose where %1 will store its data.</source>
        <translation>Tämä on ensimmäinen kerta, kun %1 on käynnistetty, joten voit valita data-hakemiston paikan.</translation>
    </message>
    <message>
        <source>%1 will download and store a copy of the Bitcoin block chain. At least %2GB of data will be stored in this directory, and it will grow over time. The wallet will also be stored in this directory.</source>
        <translation>%1 lataa ja tallentaa kopion Bitcoinin lohkoketjusta. Vähintään %2Gt dataa tullaan tallentamaan tähän hakemistoon, ja tarve kasvaa ajan myötä. Lompakko tullaan myös tallentamaan tähän hakemistoon.</translation>
>>>>>>> 0d719145
    </message>
    <message>
        <source>Use the default data directory</source>
        <translation>Käytä oletuskansiota</translation>
    </message>
    <message>
        <source>Use a custom data directory:</source>
        <translation>Määritä oma kansio:</translation>
    </message>
    <message>
<<<<<<< HEAD
        <source>Zetacoin Core</source>
        <translation>Zetacoin-ydin</translation>
    </message>
    <message>
=======
>>>>>>> 0d719145
        <source>Error: Specified data directory "%1" cannot be created.</source>
        <translation>Virhe: Annettu datahakemistoa "%1" ei voida luoda.</translation>
    </message>
    <message>
        <source>Error</source>
        <translation>Virhe</translation>
    </message>
    <message numerus="yes">
        <source>%n GB of free space available</source>
        <translation><numerusform>%n Gt vapaata tilaa käytettävissä</numerusform><numerusform>%n Gt vapaata tilaa käytettävissä</numerusform></translation>
    </message>
    <message numerus="yes">
        <source>(of %n GB needed)</source>
        <translation><numerusform>(%n Gt tarvittavasta tilasta)</numerusform><numerusform>(%n Gt tarvittavasta tilasta)</numerusform></translation>
    </message>
</context>
<context>
    <name>OpenURIDialog</name>
    <message>
        <source>Open URI</source>
        <translation>Avaa URI</translation>
    </message>
    <message>
        <source>Open payment request from URI or file</source>
        <translation>Avaa maksupyyntö URI:sta tai tiedostosta</translation>
    </message>
    <message>
        <source>URI:</source>
        <translation>URI:</translation>
    </message>
    <message>
        <source>Select payment request file</source>
        <translation>Valitse maksupyynnön tiedosto</translation>
    </message>
    </context>
<context>
    <name>OptionsDialog</name>
    <message>
        <source>Options</source>
        <translation>Asetukset</translation>
    </message>
    <message>
        <source>&amp;Main</source>
        <translation>&amp;Yleiset</translation>
    </message>
    <message>
        <source>Automatically start %1 after logging in to the system.</source>
        <translation>Käynnistä %1 automaattisesti järjestelmään kirjautumisen jälkeen.</translation>
    </message>
    <message>
        <source>&amp;Start %1 on system login</source>
        <translation>&amp;Käynnistä %1 järjestelmään kirjautuessa</translation>
    </message>
    <message>
        <source>Size of &amp;database cache</source>
        <translation>&amp;Tietokannan välimuistin koko</translation>
    </message>
    <message>
        <source>MB</source>
        <translation>MB</translation>
    </message>
    <message>
        <source>Number of script &amp;verification threads</source>
        <translation>Script &amp;varmistuksen threadien määrä</translation>
    </message>
    <message>
        <source>Accept connections from outside</source>
        <translation>Hyväksy yhteysiä ulkopuolelta</translation>
    </message>
    <message>
        <source>Allow incoming connections</source>
        <translation>Hyväksy sisääntulevia yhteyksiä</translation>
    </message>
    <message>
        <source>IP address of the proxy (e.g. IPv4: 127.0.0.1 / IPv6: ::1)</source>
        <translation>IP osoite proxille (esim. IPv4: 127.0.0.1 / IPv6: ::1)</translation>
    </message>
    <message>
        <source>Minimize instead of exit the application when the window is closed. When this option is enabled, the application will be closed only after selecting Exit in the menu.</source>
        <translation>Minimoi ikkuna ohjelman sulkemisen sijasta kun ikkuna suljetaan. Kun tämä asetus on käytössä, ohjelma suljetaan vain valittaessa valikosta Poistu.</translation>
    </message>
    <message>
<<<<<<< HEAD
        <source>The user interface language can be set here. This setting will take effect after restarting Zetacoin Core.</source>
        <translation>Käyttöliittymän kieli voidaan asettaa tässä. Tämä asetus tulee käyttöön vasta kun Zetacoin Core käynnistetään uudelleen.</translation>
    </message>
    <message>
=======
>>>>>>> 0d719145
        <source>Third party URLs (e.g. a block explorer) that appear in the transactions tab as context menu items. %s in the URL is replaced by transaction hash. Multiple URLs are separated by vertical bar |.</source>
        <translation>Ulkopuoliset URL-osoitteet (esim. block explorer,) jotka esiintyvät siirrot-välilehdellä valikossa. %s URL-osoitteessa korvataan siirtotunnuksella. Useampi URL-osoite on eroteltu pystyviivalla |.</translation>
    </message>
    <message>
        <source>Third party transaction URLs</source>
        <translation>Kolmannen osapuolen rahansiirto URL:t</translation>
    </message>
    <message>
        <source>Active command-line options that override above options:</source>
        <translation>Aktiiviset komentorivivalinnat jotka ohittavat ylläolevat valinnat:</translation>
    </message>
    <message>
        <source>Reset all client options to default.</source>
        <translation>Palauta kaikki asetukset takaisin alkuperäisiksi.</translation>
    </message>
    <message>
        <source>&amp;Reset Options</source>
        <translation>&amp;Palauta asetukset</translation>
    </message>
    <message>
        <source>&amp;Network</source>
        <translation>&amp;Verkko</translation>
    </message>
    <message>
<<<<<<< HEAD
        <source>Automatically start Zetacoin Core after logging in to the system.</source>
        <translation>Käynnistä Zetacoin Core automaattisesti järjestelmään kirjautumisen jälkeen.</translation>
    </message>
    <message>
        <source>&amp;Start Zetacoin Core on system login</source>
        <translation>&amp;Käynnistä Zetacoin Core järjestelmään kirjautuessa</translation>
    </message>
    <message>
=======
>>>>>>> 0d719145
        <source>(0 = auto, &lt;0 = leave that many cores free)</source>
        <translation>(0 = auto, &lt;0 = jätä näin monta ydintä vapaaksi)</translation>
    </message>
    <message>
        <source>W&amp;allet</source>
        <translation>&amp;Lompakko</translation>
    </message>
    <message>
        <source>Expert</source>
        <translation>Expertti</translation>
    </message>
    <message>
        <source>Enable coin &amp;control features</source>
        <translation>Ota käytöön &amp;Kolikkokontrolli-ominaisuudet</translation>
    </message>
    <message>
        <source>If you disable the spending of unconfirmed change, the change from a transaction cannot be used until that transaction has at least one confirmation. This also affects how your balance is computed.</source>
        <translation>Jos poistat varmistamattomien vaihtorahojen käytön, rahansiirron vaihtorahaa ei voida käyttää ennen vähintään yhtä varmistusta. Tämä vaikuttaa myös kuinka taseesi lasketaan.</translation>
    </message>
    <message>
        <source>&amp;Spend unconfirmed change</source>
        <translation>&amp;Käytä varmistamattomia vaihtorahoja</translation>
    </message>
    <message>
        <source>Automatically open the Zetacoin client port on the router. This only works when your router supports UPnP and it is enabled.</source>
        <translation>Avaa Zetacoin-asiakasohjelman portti reitittimellä automaattisesti. Tämä toimii vain, jos reitittimesi tukee UPnP:tä ja se on käytössä.</translation>
    </message>
    <message>
        <source>Map port using &amp;UPnP</source>
        <translation>Portin uudelleenohjaus &amp;UPnP:llä</translation>
    </message>
    <message>
        <source>Connect to the Zetacoin network through a SOCKS5 proxy.</source>
        <translation>Yhdistä Zetacoin-verkkoon SOCKS5-välityspalvelimen kautta.</translation>
    </message>
    <message>
        <source>&amp;Connect through SOCKS5 proxy (default proxy):</source>
        <translation>&amp;Yhdistä SOCKS5-välityspalvelimen kautta (oletus välityspalvelin):</translation>
    </message>
    <message>
        <source>Proxy &amp;IP:</source>
        <translation>Proxyn &amp;IP:</translation>
    </message>
    <message>
        <source>&amp;Port:</source>
        <translation>&amp;Portti</translation>
    </message>
    <message>
        <source>Port of the proxy (e.g. 9050)</source>
        <translation>Proxyn Portti (esim. 9050)</translation>
    </message>
    <message>
        <source>Used for reaching peers via:</source>
        <translation>Vertaisten saavuttamiseen käytettävät verkkotyypit:</translation>
<<<<<<< HEAD
    </message>
    <message>
        <source>Shows, if the supplied default SOCKS5 proxy is used to reach peers via this network type.</source>
        <translation>Ilmoittaa, mikäli oletetettua SOCKS5-välityspalvelinta käytetään tämän verkkotyypin kautta vertaisten saavuttamiseen.</translation>
    </message>
    <message>
        <source>IPv4</source>
        <translation>IPv4</translation>
    </message>
    <message>
        <source>IPv6</source>
        <translation>IPv6</translation>
    </message>
    <message>
        <source>Tor</source>
        <translation>Tor</translation>
    </message>
    <message>
        <source>Connect to the Zetacoin network through a separate SOCKS5 proxy for Tor hidden services.</source>
        <translation>Yhdistä Zetacoin-verkkoon erillisen SOCKS5-välityspalvelimen kautta piilotettuja Tor-palveluja varten.</translation>
    </message>
    <message>
        <source>Use separate SOCKS5 proxy to reach peers via Tor hidden services:</source>
        <translation>Käytä erillistä SOCKS5-välityspalvelinta saavuttaaksesi vertaisia piilotettujen Tor-palveluiden kautta:</translation>
    </message>
    <message>
        <source>&amp;Window</source>
        <translation>&amp;Ikkuna</translation>
=======
>>>>>>> 0d719145
    </message>
    <message>
        <source>Shows, if the supplied default SOCKS5 proxy is used to reach peers via this network type.</source>
        <translation>Ilmoittaa, mikäli oletetettua SOCKS5-välityspalvelinta käytetään tämän verkkotyypin kautta vertaisten saavuttamiseen.</translation>
    </message>
    <message>
        <source>IPv4</source>
        <translation>IPv4</translation>
    </message>
    <message>
        <source>IPv6</source>
        <translation>IPv6</translation>
    </message>
    <message>
        <source>Tor</source>
        <translation>Tor</translation>
    </message>
    <message>
        <source>Connect to the Bitcoin network through a separate SOCKS5 proxy for Tor hidden services.</source>
        <translation>Yhdistä Bitcoin-verkkoon erillisen SOCKS5-välityspalvelimen kautta piilotettuja Tor-palveluja varten.</translation>
    </message>
    <message>
        <source>Use separate SOCKS5 proxy to reach peers via Tor hidden services:</source>
        <translation>Käytä erillistä SOCKS5-välityspalvelinta saavuttaaksesi vertaisia piilotettujen Tor-palveluiden kautta:</translation>
    </message>
    <message>
        <source>&amp;Window</source>
        <translation>&amp;Ikkuna</translation>
    </message>
    <message>
        <source>Show only a tray icon after minimizing the window.</source>
        <translation>Näytä ainoastaan ilmaisinalueella ikkunan pienentämisen jälkeen.</translation>
    </message>
    <message>
        <source>&amp;Minimize to the tray instead of the taskbar</source>
        <translation>&amp;Pienennä ilmaisinalueelle työkalurivin sijasta</translation>
    </message>
    <message>
        <source>M&amp;inimize on close</source>
        <translation>P&amp;ienennä suljettaessa</translation>
    </message>
    <message>
        <source>&amp;Display</source>
        <translation>&amp;Käyttöliittymä</translation>
    </message>
    <message>
        <source>User Interface &amp;language:</source>
        <translation>&amp;Käyttöliittymän kieli</translation>
    </message>
    <message>
        <source>The user interface language can be set here. This setting will take effect after restarting %1.</source>
        <translation>Tässä voit määritellä käyttöliittymän kielen. Muutokset astuvat voimaan seuraavan kerran, kun %1 käynnistetään.</translation>
    </message>
    <message>
        <source>&amp;Unit to show amounts in:</source>
        <translation>Yksikkö jona zetacoin-määrät näytetään</translation>
    </message>
    <message>
        <source>Choose the default subdivision unit to show in the interface and when sending coins.</source>
        <translation>Valitse mitä yksikköä käytetään ensisijaisesti zetacoin-määrien näyttämiseen.</translation>
    </message>
    <message>
        <source>Whether to show coin control features or not.</source>
        <translation>Näytetäänkö kolikkokontrollin ominaisuuksia vai ei</translation>
    </message>
    <message>
        <source>&amp;OK</source>
        <translation>&amp;OK</translation>
    </message>
    <message>
        <source>&amp;Cancel</source>
        <translation>&amp;Peruuta</translation>
    </message>
    <message>
        <source>default</source>
        <translation>oletus</translation>
    </message>
    <message>
        <source>none</source>
        <translation>ei mitään</translation>
    </message>
    <message>
        <source>Confirm options reset</source>
        <translation>Varmista asetusten palautus</translation>
    </message>
    <message>
        <source>Client restart required to activate changes.</source>
        <translation>Ohjelman uudelleenkäynnistys aktivoi muutokset.</translation>
    </message>
    <message>
        <source>Client will be shut down. Do you want to proceed?</source>
        <translation>Asiakasohjelma sammutetaan. Haluatko jatkaa?</translation>
    </message>
    <message>
        <source>This change would require a client restart.</source>
        <translation>Tämä muutos vaatii ohjelman uudelleenkäynnistyksen.</translation>
    </message>
    <message>
        <source>The supplied proxy address is invalid.</source>
        <translation>Antamasi proxy-osoite on virheellinen.</translation>
    </message>
</context>
<context>
    <name>OverviewPage</name>
    <message>
        <source>Form</source>
        <translation>Lomake</translation>
    </message>
    <message>
        <source>The displayed information may be out of date. Your wallet automatically synchronizes with the Zetacoin network after a connection is established, but this process has not completed yet.</source>
        <translation>Näytetyt tiedot eivät välttämättä ole ajantasalla. Lompakkosi synkronoituu Zetacoin-verkon kanssa automaattisesti yhteyden muodostamisen jälkeen, mutta synkronointi on vielä meneillään.</translation>
    </message>
    <message>
        <source>Watch-only:</source>
        <translation>Seuranta:</translation>
    </message>
    <message>
        <source>Available:</source>
        <translation>Käytettävissä:</translation>
    </message>
    <message>
        <source>Your current spendable balance</source>
        <translation>Nykyinen käytettävissä oleva tase</translation>
    </message>
    <message>
        <source>Pending:</source>
        <translation>Odotetaan:</translation>
    </message>
    <message>
        <source>Total of transactions that have yet to be confirmed, and do not yet count toward the spendable balance</source>
        <translation>Varmistamattomien rahansiirtojen summa, jota ei lasketa käytettävissä olevaan taseeseen.</translation>
    </message>
    <message>
        <source>Immature:</source>
        <translation>Epäkypsää:</translation>
    </message>
    <message>
        <source>Mined balance that has not yet matured</source>
        <translation>Louhittu saldo, joka ei ole vielä kypsynyt</translation>
    </message>
    <message>
        <source>Balances</source>
        <translation>Saldot</translation>
    </message>
    <message>
        <source>Total:</source>
        <translation>Yhteensä:</translation>
    </message>
    <message>
        <source>Your current total balance</source>
        <translation>Tililläsi tällä hetkellä olevien Zetacoinien määrä</translation>
    </message>
    <message>
        <source>Your current balance in watch-only addresses</source>
        <translation>Nykyinen tase seurantaosoitetteissa</translation>
    </message>
    <message>
        <source>Spendable:</source>
        <translation>Käytettävissä:</translation>
    </message>
    <message>
        <source>Recent transactions</source>
        <translation>Viimeisimmät rahansiirrot</translation>
    </message>
    <message>
        <source>Unconfirmed transactions to watch-only addresses</source>
        <translation>Vahvistamattomat rahansiirrot vain katseltaviin osoitteisiin</translation>
    </message>
    <message>
        <source>Mined balance in watch-only addresses that has not yet matured</source>
        <translation>Louhittu, ei vielä kypsynyt saldo vain katseltavissa osoitteissa</translation>
    </message>
    <message>
        <source>Current total balance in watch-only addresses</source>
        <translation>Nykyinen tase seurantaosoitetteissa</translation>
    </message>
</context>
<context>
    <name>PaymentServer</name>
<<<<<<< HEAD
    <message>
        <source>URI handling</source>
        <translation>URI käsittely</translation>
    </message>
    <message>
        <source>Invalid payment address %1</source>
        <translation>Virheellinen maksuosoite %1</translation>
    </message>
    <message>
        <source>Payment request rejected</source>
        <translation>Maksupyyntö hylätty</translation>
    </message>
    <message>
        <source>Payment request network doesn't match client network.</source>
        <translation>Maksypyyntö verkossa ei täsmää asiakasohjelman verkkoon.</translation>
    </message>
    <message>
        <source>Payment request is not initialized.</source>
        <translation>Maksupyyntöä ei ole alustettu.</translation>
    </message>
    <message>
        <source>Requested payment amount of %1 is too small (considered dust).</source>
        <translation>Maksupyyntö %1 on liian pieni (huomioidaan tomuna).</translation>
    </message>
    <message>
        <source>Payment request error</source>
        <translation>Maksupyyntövirhe</translation>
    </message>
    <message>
        <source>Cannot start zetacoin: click-to-pay handler</source>
        <translation>Ei voida käynnistää zetacoin: klikkaa-maksu käsittelijää</translation>
    </message>
    <message>
        <source>Payment request fetch URL is invalid: %1</source>
        <translation>Maksupyynnön haku URL on virheellinen: %1</translation>
    </message>
    <message>
        <source>URI cannot be parsed! This can be caused by an invalid Zetacoin address or malformed URI parameters.</source>
        <translation>URIa ei voitu jäsentää! Tämä voi johtua kelvottomasta Zetacoin-osoitteesta tai virheellisistä URI parametreista.</translation>
    </message>
    <message>
        <source>Payment request file handling</source>
        <translation>Maksupyynnön tiedoston käsittely</translation>
    </message>
    <message>
        <source>Payment request file cannot be read! This can be caused by an invalid payment request file.</source>
        <translation>Maksupyynnön tiedostoa ei voida lukea! Tämä voi aiheutua sopimattomasta maksupyyntötiedostosta.</translation>
    </message>
    <message>
        <source>Payment request expired.</source>
        <translation>Maksupyyntö on vanhentunut.</translation>
    </message>
    <message>
        <source>Unverified payment requests to custom payment scripts are unsupported.</source>
        <translation>Varmistamattomia maksupyyntöjä kustomoituun maksupalveluun ei tueta.</translation>
    </message>
    <message>
        <source>Invalid payment request.</source>
        <translation>Epäkelpo maksupyyntö.</translation>
    </message>
    <message>
        <source>Refund from %1</source>
        <translation>Maksupalautus %1:sta</translation>
    </message>
    <message>
        <source>Payment request %1 is too large (%2 bytes, allowed %3 bytes).</source>
        <translation>Maksupyyntö %1 on liian suuri (%2 tavua, sallittu %3 tavua).</translation>
    </message>
    <message>
        <source>Error communicating with %1: %2</source>
        <translation>Virhe kommunikoidessa %1n kanssa: %2</translation>
    </message>
    <message>
        <source>Payment request cannot be parsed!</source>
        <translation>Maksupyyntöä ei voida jäsentää!</translation>
    </message>
    <message>
        <source>Bad response from server %1</source>
        <translation>Huono vastaus palvelimelta %1</translation>
    </message>
    <message>
        <source>Payment acknowledged</source>
        <translation>Rahansiirto tunnistettu</translation>
    </message>
    <message>
        <source>Network request error</source>
        <translation>Tietoverkon pyyntövirhe</translation>
    </message>
</context>
=======
    </context>
>>>>>>> 0d719145
<context>
    <name>PeerTableModel</name>
    <message>
        <source>User Agent</source>
        <translation>Käyttöliittymä</translation>
    </message>
    <message>
        <source>Node/Service</source>
        <translation>Noodi/Palvelu</translation>
    </message>
    <message>
        <source>Ping Time</source>
        <translation>Vasteaika</translation>
    </message>
</context>
<context>
    <name>QObject</name>
    <message>
        <source>Amount</source>
        <translation>Määrä</translation>
    </message>
    <message>
        <source>Enter a Zetacoin address (e.g. %1)</source>
        <translation>Syötä Zetacoin-osoite (esim. %1)</translation>
    </message>
    <message>
        <source>%1 d</source>
        <translation>%1 d</translation>
    </message>
    <message>
        <source>%1 h</source>
        <translation>%1 h</translation>
    </message>
    <message>
        <source>%1 m</source>
        <translation>%1 m</translation>
    </message>
    <message>
        <source>%1 s</source>
        <translation>%1 s</translation>
    </message>
    <message>
        <source>None</source>
        <translation>Ei yhtään</translation>
    </message>
    <message>
        <source>N/A</source>
        <translation>Ei saatavilla</translation>
    </message>
    <message>
        <source>%1 ms</source>
        <translation>%1 ms</translation>
    </message>
</context>
<context>
    <name>QRImageWidget</name>
    </context>
<context>
    <name>RPCConsole</name>
    <message>
        <source>N/A</source>
        <translation>Ei saatavilla</translation>
    </message>
    <message>
        <source>Client version</source>
        <translation>Pääteohjelman versio</translation>
    </message>
    <message>
        <source>&amp;Information</source>
        <translation>T&amp;ietoa</translation>
    </message>
    <message>
        <source>Debug window</source>
        <translation>&amp;Debug-ikkuna</translation>
    </message>
    <message>
        <source>General</source>
        <translation>Yleinen</translation>
    </message>
    <message>
        <source>Using BerkeleyDB version</source>
        <translation>Käyttää BerkeleyDB-versiota</translation>
    </message>
    <message>
        <source>Datadir</source>
        <translation>Data-hakemisto</translation>
    </message>
    <message>
        <source>Startup time</source>
        <translation>Käynnistysaika</translation>
    </message>
    <message>
        <source>Network</source>
        <translation>Verkko</translation>
    </message>
    <message>
        <source>Name</source>
        <translation>Nimi</translation>
    </message>
    <message>
        <source>Number of connections</source>
        <translation>Yhteyksien lukumäärä</translation>
    </message>
    <message>
        <source>Block chain</source>
        <translation>Lohkoketju</translation>
    </message>
    <message>
        <source>Current number of blocks</source>
        <translation>Nykyinen Lohkojen määrä</translation>
    </message>
    <message>
        <source>Memory Pool</source>
        <translation>Muistiallas</translation>
    </message>
    <message>
        <source>Current number of transactions</source>
        <translation>Tämänhetkinen rahansiirtojen määrä</translation>
    </message>
    <message>
        <source>Memory usage</source>
        <translation>Muistin käyttö</translation>
    </message>
    <message>
<<<<<<< HEAD
        <source>Open the Zetacoin Core debug log file from the current data directory. This can take a few seconds for large log files.</source>
        <translation>Avaa Zetacoin Coren debug-loki tämänhetkisestä datahakemistosta. Tämä voi viedä muutaman sekunnin suurille lokitiedostoille.</translation>
    </message>
    <message>
=======
>>>>>>> 0d719145
        <source>Received</source>
        <translation>Vastaanotetut</translation>
    </message>
    <message>
        <source>Sent</source>
        <translation>Lähetetyt</translation>
    </message>
    <message>
        <source>&amp;Peers</source>
        <translation>&amp;Vertaiset</translation>
    </message>
    <message>
        <source>Banned peers</source>
        <translation>Estetyt vertaiset</translation>
    </message>
    <message>
        <source>Select a peer to view detailed information.</source>
        <translation>Valitse vertainen eriteltyjä tietoja varten.</translation>
    </message>
    <message>
        <source>Whitelisted</source>
        <translation>Sallittu</translation>
    </message>
    <message>
        <source>Direction</source>
        <translation>Suunta</translation>
    </message>
    <message>
        <source>Version</source>
        <translation>Versio</translation>
    </message>
    <message>
        <source>Starting Block</source>
        <translation>Alkaen lohkosta</translation>
    </message>
    <message>
        <source>Synced Headers</source>
        <translation>Synkronoidut ylätunnisteet</translation>
    </message>
    <message>
        <source>Synced Blocks</source>
        <translation>Synkronoidut lohkot</translation>
    </message>
    <message>
        <source>User Agent</source>
        <translation>Käyttöliittymä</translation>
    </message>
    <message>
        <source>Open the %1 debug log file from the current data directory. This can take a few seconds for large log files.</source>
        <translation>Avaa %1 -debug-loki tämänhetkisestä data-hakemistosta. Tämä voi viedä muutaman sekunnin suurille lokitiedostoille.</translation>
    </message>
    <message>
        <source>Decrease font size</source>
        <translation>Pienennä fontin kokoa</translation>
    </message>
    <message>
        <source>Increase font size</source>
        <translation>Suurenna fontin kokoa</translation>
    </message>
    <message>
        <source>Services</source>
        <translation>Palvelut</translation>
    </message>
    <message>
        <source>Ban Score</source>
        <translation>Panna-pisteytys</translation>
    </message>
    <message>
        <source>Connection Time</source>
        <translation>Yhteysaika</translation>
    </message>
    <message>
        <source>Last Send</source>
        <translation>Viimeisin lähetetty</translation>
    </message>
    <message>
        <source>Last Receive</source>
        <translation>Viimeisin vastaanotettu</translation>
    </message>
    <message>
        <source>Ping Time</source>
        <translation>Vasteaika</translation>
    </message>
    <message>
        <source>The duration of a currently outstanding ping.</source>
        <translation>Tämänhetkisen merkittävän yhteyskokeilun kesto.</translation>
    </message>
    <message>
        <source>Ping Wait</source>
        <translation>Yhteyskokeilun odotus</translation>
    </message>
    <message>
        <source>Time Offset</source>
        <translation>Ajan poikkeama</translation>
    </message>
    <message>
        <source>Last block time</source>
        <translation>Viimeisimmän lohkon aika</translation>
    </message>
    <message>
        <source>&amp;Open</source>
        <translation>&amp;Avaa</translation>
    </message>
    <message>
        <source>&amp;Console</source>
        <translation>&amp;Konsoli</translation>
    </message>
    <message>
        <source>&amp;Network Traffic</source>
        <translation>&amp;Verkkoliikenne</translation>
    </message>
    <message>
        <source>&amp;Clear</source>
        <translation>&amp;Tyhjennä</translation>
    </message>
    <message>
        <source>Totals</source>
        <translation>Yhteensä</translation>
    </message>
    <message>
        <source>In:</source>
        <translation>Sisään:</translation>
    </message>
    <message>
        <source>Out:</source>
        <translation>Ulos:</translation>
    </message>
    <message>
        <source>Debug log file</source>
        <translation>Debug lokitiedosto</translation>
    </message>
    <message>
        <source>Clear console</source>
        <translation>Tyhjennä konsoli</translation>
    </message>
    <message>
        <source>&amp;Disconnect Node</source>
        <translation>&amp;Katkaise yhteys solmukohtaan</translation>
    </message>
    <message>
        <source>Ban Node for</source>
        <translation>Estä solmukohta</translation>
    </message>
    <message>
        <source>1 &amp;hour</source>
        <translation>1 &amp;tunti</translation>
    </message>
    <message>
        <source>1 &amp;day</source>
        <translation>1 &amp;päivä</translation>
    </message>
    <message>
        <source>1 &amp;week</source>
        <translation>1 &amp;viikko</translation>
    </message>
    <message>
        <source>1 &amp;year</source>
        <translation>1 &amp;vuosi</translation>
    </message>
    <message>
        <source>&amp;Unban Node</source>
        <translation>&amp;Poista solmukohdan esto</translation>
<<<<<<< HEAD
    </message>
    <message>
        <source>Welcome to the Zetacoin Core RPC console.</source>
        <translation>Tervetuloa Zetacoin Coren RPC-konsoliin.</translation>
=======
>>>>>>> 0d719145
    </message>
    <message>
        <source>Use up and down arrows to navigate history, and &lt;b&gt;Ctrl-L&lt;/b&gt; to clear screen.</source>
        <translation>Ylös- ja alas-nuolet selaavat historiaa ja &lt;b&gt;Ctrl-L&lt;/b&gt; tyhjentää ruudun.</translation>
    </message>
    <message>
        <source>Type &lt;b&gt;help&lt;/b&gt; for an overview of available commands.</source>
        <translation>Kirjoita &lt;b&gt;help&lt;/b&gt; nähdäksesi yleiskatsauksen käytettävissä olevista komennoista.</translation>
    </message>
    <message>
        <source>%1 B</source>
        <translation>%1 B</translation>
    </message>
    <message>
        <source>%1 KB</source>
        <translation>%1 KB</translation>
    </message>
    <message>
        <source>%1 MB</source>
        <translation>%1 MB</translation>
    </message>
    <message>
        <source>%1 GB</source>
        <translation>%1 GB</translation>
    </message>
    <message>
        <source>(node id: %1)</source>
        <translation>(solmukohdan id: %1)</translation>
    </message>
    <message>
        <source>via %1</source>
        <translation>%1 kautta</translation>
    </message>
    <message>
        <source>never</source>
        <translation>ei koskaan</translation>
    </message>
    <message>
        <source>Inbound</source>
        <translation>Sisääntuleva</translation>
    </message>
    <message>
        <source>Outbound</source>
        <translation>Ulosmenevä</translation>
    </message>
    <message>
        <source>Yes</source>
        <translation>Kyllä</translation>
    </message>
    <message>
        <source>No</source>
        <translation>Ei</translation>
    </message>
    <message>
        <source>Unknown</source>
        <translation>Tuntematon</translation>
    </message>
</context>
<context>
    <name>ReceiveCoinsDialog</name>
    <message>
        <source>&amp;Amount:</source>
        <translation>&amp;Määrä</translation>
    </message>
    <message>
        <source>&amp;Label:</source>
        <translation>&amp;Nimi:</translation>
    </message>
    <message>
        <source>&amp;Message:</source>
        <translation>&amp;Viesti:</translation>
    </message>
    <message>
        <source>Reuse one of the previously used receiving addresses. Reusing addresses has security and privacy issues. Do not use this unless re-generating a payment request made before.</source>
        <translation>Uudelleenkäytä yksi vanhoista vastaanotto-osoitteista. Uudelleenkäyttössä on turvallisuus- ja yksityisyysongelmia. Älä käytä tätä ellet ole uudelleenluomassa aikaisempaa maksupyyntöä.</translation>
    </message>
    <message>
        <source>R&amp;euse an existing receiving address (not recommended)</source>
        <translation>&amp;Uudelleenkäytä vastaanotto-osoitetta (ei suositella)</translation>
    </message>
    <message>
        <source>An optional message to attach to the payment request, which will be displayed when the request is opened. Note: The message will not be sent with the payment over the Zetacoin network.</source>
        <translation>Valinnainen viesti liitetään maksupyyntöön ja näytetään avattaessa. Viestiä ei lähetetä Zetacoin-verkkoon.</translation>
    </message>
    <message>
        <source>An optional label to associate with the new receiving address.</source>
        <translation>Valinnainen nimi liitetään vastaanottavaan osoitteeseen.</translation>
    </message>
    <message>
        <source>Use this form to request payments. All fields are &lt;b&gt;optional&lt;/b&gt;.</source>
        <translation>Käytä lomaketta maksupyyntöihin. Kaikki kentät ovat &lt;b&gt;valinnaisia&lt;/b&gt;.</translation>
    </message>
    <message>
        <source>An optional amount to request. Leave this empty or zero to not request a specific amount.</source>
        <translation>Valinnainen pyyntömäärä. Jätä tyhjäksi tai nollaksi jos et pyydä tiettyä määrää.</translation>
    </message>
    <message>
        <source>Clear all fields of the form.</source>
        <translation>Tyhjennä lomakkeen kaikki kentät.</translation>
    </message>
    <message>
        <source>Clear</source>
        <translation>Tyhjennä</translation>
    </message>
    <message>
        <source>Requested payments history</source>
        <translation>Pyydettyjen maksujen historia</translation>
    </message>
    <message>
        <source>&amp;Request payment</source>
        <translation>&amp;Vastaanota maksu</translation>
    </message>
    <message>
        <source>Show the selected request (does the same as double clicking an entry)</source>
        <translation>Näytä valittu pyyntö (sama toiminta kuin alkion tuplaklikkaus)</translation>
    </message>
    <message>
        <source>Show</source>
        <translation>Näytä</translation>
    </message>
    <message>
        <source>Remove the selected entries from the list</source>
        <translation>Poista valitut alkiot listasta</translation>
    </message>
    <message>
        <source>Remove</source>
        <translation>Poista</translation>
    </message>
    </context>
<context>
    <name>ReceiveRequestDialog</name>
    <message>
        <source>QR Code</source>
        <translation>QR-koodi</translation>
    </message>
    <message>
        <source>Copy &amp;URI</source>
        <translation>Kopioi &amp;URI</translation>
    </message>
    <message>
        <source>Copy &amp;Address</source>
        <translation>Kopioi &amp;Osoite</translation>
    </message>
    <message>
        <source>&amp;Save Image...</source>
        <translation>&amp;Tallenna kuva</translation>
    </message>
    </context>
<context>
    <name>RecentRequestsTableModel</name>
    </context>
<context>
    <name>SendCoinsDialog</name>
    <message>
        <source>Send Coins</source>
        <translation>Lähetä Zetacoineja</translation>
    </message>
    <message>
        <source>Coin Control Features</source>
        <translation>Kolikkokontrolli ominaisuudet</translation>
    </message>
    <message>
        <source>Inputs...</source>
        <translation>Sisääntulot...</translation>
    </message>
    <message>
        <source>automatically selected</source>
        <translation>automaattisesti valitut</translation>
    </message>
    <message>
        <source>Insufficient funds!</source>
        <translation>Lompakon saldo ei riitä!</translation>
    </message>
    <message>
        <source>Quantity:</source>
        <translation>Määrä:</translation>
    </message>
    <message>
        <source>Bytes:</source>
        <translation>Tavuja:</translation>
    </message>
    <message>
        <source>Amount:</source>
        <translation>Määrä:</translation>
    </message>
    <message>
        <source>Priority:</source>
        <translation>Prioriteetti:</translation>
    </message>
    <message>
        <source>Fee:</source>
        <translation>Palkkio:</translation>
    </message>
    <message>
        <source>After Fee:</source>
        <translation>Palkkion jälkeen:</translation>
    </message>
    <message>
        <source>Change:</source>
        <translation>Vaihtoraha:</translation>
    </message>
    <message>
        <source>If this is activated, but the change address is empty or invalid, change will be sent to a newly generated address.</source>
        <translation>Jos tämä aktivoidaan mutta vaihtorahan osoite on tyhjä tai virheellinen, vaihtoraha tullaan lähettämään uuteen luotuun osoitteeseen.</translation>
    </message>
    <message>
        <source>Custom change address</source>
        <translation>Kustomoitu vaihtorahan osoite</translation>
    </message>
    <message>
        <source>Transaction Fee:</source>
        <translation>Rahansiirtokulu:</translation>
    </message>
    <message>
        <source>Choose...</source>
        <translation>Valitse...</translation>
    </message>
    <message>
        <source>collapse fee-settings</source>
        <translation>pudota kulujen asetukset</translation>
    </message>
    <message>
        <source>per kilobyte</source>
        <translation>per kilotavu</translation>
    </message>
    <message>
        <source>Hide</source>
        <translation>Piilota</translation>
    </message>
    <message>
        <source>total at least</source>
        <translation>yhteensä ainakin</translation>
    </message>
    <message>
        <source>(read the tooltip)</source>
        <translation>(lue työkaluvinkki)</translation>
    </message>
    <message>
        <source>Recommended:</source>
        <translation>Suositeltu:</translation>
    </message>
    <message>
        <source>Custom:</source>
        <translation>Muokattu:</translation>
    </message>
    <message>
        <source>(Smart fee not initialized yet. This usually takes a few blocks...)</source>
        <translation>(Älykästä rahansiirtokulua ei ole vielä alustettu. Tähän kuluu yleensä aikaa muutaman lohkon verran...)</translation>
    </message>
    <message>
        <source>Confirmation time:</source>
        <translation>Vahvistusaika:</translation>
    </message>
    <message>
        <source>normal</source>
        <translation>normaali</translation>
    </message>
    <message>
        <source>fast</source>
        <translation>nopea</translation>
    </message>
    <message>
        <source>Send to multiple recipients at once</source>
        <translation>Lähetä usealla vastaanottajalle samanaikaisesti</translation>
    </message>
    <message>
        <source>Add &amp;Recipient</source>
        <translation>Lisää &amp;Vastaanottaja</translation>
    </message>
    <message>
        <source>Clear all fields of the form.</source>
        <translation>Tyhjennä lomakkeen kaikki kentät</translation>
    </message>
    <message>
        <source>Dust:</source>
        <translation>Tomu:</translation>
    </message>
    <message>
        <source>Clear &amp;All</source>
        <translation>&amp;Tyhjennnä Kaikki</translation>
    </message>
    <message>
        <source>Balance:</source>
        <translation>Balanssi:</translation>
    </message>
    <message>
        <source>Confirm the send action</source>
        <translation>Vahvista lähetys</translation>
    </message>
    <message>
        <source>S&amp;end</source>
        <translation>&amp;Lähetä</translation>
    </message>
<<<<<<< HEAD
    <message>
        <source>Confirm send coins</source>
        <translation>Hyväksy Zetacoinien lähettäminen</translation>
    </message>
    <message>
        <source>%1 to %2</source>
        <translation>%1 to %2</translation>
    </message>
    <message>
        <source>Copy quantity</source>
        <translation>Kopioi määrä</translation>
    </message>
    <message>
        <source>Copy amount</source>
        <translation>Kopioi määrä</translation>
    </message>
    <message>
        <source>Copy fee</source>
        <translation>Kopioi palkkio</translation>
    </message>
    <message>
        <source>Copy after fee</source>
        <translation>Kopioi palkkion jälkeen</translation>
    </message>
    <message>
        <source>Copy bytes</source>
        <translation>Kopioi tavut</translation>
    </message>
    <message>
        <source>Copy priority</source>
        <translation>Kopioi prioriteetti</translation>
    </message>
    <message>
        <source>Copy change</source>
        <translation>Kopioi vaihtoraha</translation>
    </message>
    <message>
        <source>Total Amount %1</source>
        <translation>Kokonaismäärä %1</translation>
    </message>
    <message>
        <source>or</source>
        <translation>tai</translation>
    </message>
    <message>
        <source>The amount to pay must be larger than 0.</source>
        <translation>Maksettavan summan tulee olla suurempi kuin 0 Zetacoinia.</translation>
    </message>
    <message>
        <source>The amount exceeds your balance.</source>
        <translation>Määrä ylittää käytettävissä olevan saldon.</translation>
    </message>
    <message>
        <source>The total exceeds your balance when the %1 transaction fee is included.</source>
        <translation>Kokonaismäärä ylittää saldosi kun %1 maksukulu lisätään summaan.</translation>
    </message>
    <message>
        <source>Transaction creation failed!</source>
        <translation>Rahansiirron luonti epäonnistui!</translation>
    </message>
    <message>
        <source>The transaction was rejected! This might happen if some of the coins in your wallet were already spent, such as if you used a copy of wallet.dat and coins were spent in the copy but not marked as spent here.</source>
        <translation>Rahansiirto hylättiin! Tämä saattaa tapahtua jos lompakossa olevat kolikot on jo kulutettu, kuten jos käytät kopioita wallet.dat tiedostosta ja kolikot oli jos käytetty mutta ei merkattu täällä.</translation>
    </message>
    <message>
        <source>A fee higher than %1 is considered an absurdly high fee.</source>
        <translation>Rahansiirtokulua %1 ja sitä suurempia määriä pidetään järjenvastaisen korkeana kuluna.</translation>
    </message>
    <message>
        <source>Payment request expired.</source>
        <translation>Maksupyyntö on vanhentunut.</translation>
    </message>
    <message>
        <source>Pay only the required fee of %1</source>
        <translation>Maksa vain vaadittu kulu kooltaan %1</translation>
    </message>
    <message numerus="yes">
        <source>Estimated to begin confirmation within %n block(s).</source>
        <translation><numerusform>Vahvistuminen alkaa arviolta %n lohkon päästä.</numerusform><numerusform>Vahvistuminen alkaa arviolta %n lohkon päästä.</numerusform></translation>
    </message>
    <message>
        <source>The recipient address is not valid. Please recheck.</source>
        <translation>Vastaanottajan osoite ei ole kelvollinen. Tarkistathan uudelleen.</translation>
    </message>
    <message>
        <source>Duplicate address found: addresses should only be used once each.</source>
        <translation>Duplikaattiosoite löytyi: kutakin osoitetta pitäisi käyttää vain kerran.</translation>
    </message>
    <message>
        <source>Warning: Invalid Zetacoin address</source>
        <translation>Varoitus: Virheellinen Zetacoin osoite</translation>
    </message>
    <message>
        <source>(no label)</source>
        <translation>(ei nimeä)</translation>
    </message>
    <message>
        <source>Warning: Unknown change address</source>
        <translation>Varoitus: Tuntematon vaihtorahan osoite</translation>
    </message>
    <message>
        <source>Copy dust</source>
        <translation>Kopioi tomu</translation>
    </message>
    <message>
        <source>Are you sure you want to send?</source>
        <translation>Haluatko varmasti lähettää?</translation>
    </message>
    <message>
        <source>added as transaction fee</source>
        <translation>lisätty rahansiirtomaksuna</translation>
    </message>
</context>
=======
    </context>
>>>>>>> 0d719145
<context>
    <name>SendCoinsEntry</name>
    <message>
        <source>A&amp;mount:</source>
        <translation>M&amp;äärä:</translation>
    </message>
    <message>
        <source>Pay &amp;To:</source>
        <translation>Maksun saaja:</translation>
    </message>
    <message>
        <source>&amp;Label:</source>
        <translation>&amp;Nimi:</translation>
    </message>
    <message>
        <source>Choose previously used address</source>
        <translation>Valitse aikaisemmin käytetty osoite</translation>
    </message>
    <message>
        <source>This is a normal payment.</source>
        <translation>Tämä on normaali maksu.</translation>
    </message>
    <message>
        <source>The Zetacoin address to send the payment to</source>
        <translation>Zetacoin-osoite johon maksu lähetetään</translation>
    </message>
    <message>
        <source>Alt+A</source>
        <translation>Alt+A</translation>
    </message>
    <message>
        <source>Paste address from clipboard</source>
        <translation>Liitä osoite leikepöydältä</translation>
    </message>
    <message>
        <source>Alt+P</source>
        <translation>Alt+P</translation>
    </message>
    <message>
        <source>Remove this entry</source>
        <translation>Poista tämä alkio</translation>
    </message>
    <message>
        <source>The fee will be deducted from the amount being sent. The recipient will receive less bitcoins than you enter in the amount field. If multiple recipients are selected, the fee is split equally.</source>
        <translation>Kulu vähennetään lähetettävästä määrästä. Saaja vastaanottaa vähemmän bitcoineja kuin merkitset Määrä-kenttään. Jos saajia on monia, kulu jaetaan tasan.</translation>
    </message>
    <message>
        <source>S&amp;ubtract fee from amount</source>
        <translation>V&amp;ähennä maksukulu määrästä</translation>
    </message>
    <message>
        <source>Message:</source>
        <translation>Viesti:</translation>
    </message>
    <message>
        <source>This is an unauthenticated payment request.</source>
        <translation>Tämä on todentamaton maksupyyntö.</translation>
    </message>
    <message>
        <source>This is an authenticated payment request.</source>
        <translation>Tämä on todennettu maksupyyntö.</translation>
    </message>
    <message>
        <source>Enter a label for this address to add it to the list of used addresses</source>
        <translation>Aseta nimi tälle osoitteelle lisätäksesi sen käytettyjen osoitteiden listalle.</translation>
    </message>
    <message>
        <source>A message that was attached to the zetacoin: URI which will be stored with the transaction for your reference. Note: This message will not be sent over the Zetacoin network.</source>
        <translation>Viesti joka liitettiin zetacoin: URI:iin tallennetaan rahansiirtoon viitteeksi. Tätä viestiä ei lähetetä Zetacoin-verkkoon.</translation>
    </message>
    <message>
        <source>Pay To:</source>
        <translation>Saaja:</translation>
    </message>
    <message>
        <source>Memo:</source>
        <translation>Muistio:</translation>
    </message>
    </context>
<context>
    <name>SendConfirmationDialog</name>
    </context>
<context>
    <name>ShutdownWindow</name>
    <message>
<<<<<<< HEAD
        <source>Zetacoin Core is shutting down...</source>
        <translation>Zetacoin core sulkeutuu...</translation>
=======
        <source>%1 is shutting down...</source>
        <translation>%1 sulkeutuu...</translation>
>>>>>>> 0d719145
    </message>
    <message>
        <source>Do not shut down the computer until this window disappears.</source>
        <translation>Älä sammuta tietokonetta ennenkuin tämä ikkuna katoaa.</translation>
    </message>
</context>
<context>
    <name>SignVerifyMessageDialog</name>
    <message>
        <source>Signatures - Sign / Verify a Message</source>
        <translation>Allekirjoitukset - Allekirjoita / Varmista viesti</translation>
    </message>
    <message>
        <source>&amp;Sign Message</source>
        <translation>&amp;Allekirjoita viesti</translation>
    </message>
    <message>
        <source>The Zetacoin address to sign the message with</source>
        <translation>Zetacoin-osoite jolla viesti allekirjoitetaan</translation>
    </message>
    <message>
        <source>Choose previously used address</source>
        <translation>Valitse aikaisemmin käytetty osoite</translation>
    </message>
    <message>
        <source>Alt+A</source>
        <translation>Alt+A</translation>
    </message>
    <message>
        <source>Paste address from clipboard</source>
        <translation>Liitä osoite leikepöydältä</translation>
    </message>
    <message>
        <source>Alt+P</source>
        <translation>Alt+P</translation>
    </message>
    <message>
        <source>Enter the message you want to sign here</source>
        <translation>Kirjoita tähän viesti minkä haluat allekirjoittaa</translation>
    </message>
    <message>
        <source>Signature</source>
        <translation>Allekirjoitus</translation>
    </message>
    <message>
        <source>Copy the current signature to the system clipboard</source>
        <translation>Kopioi tämänhetkinen allekirjoitus leikepöydälle</translation>
    </message>
    <message>
        <source>Sign the message to prove you own this Zetacoin address</source>
        <translation>Allekirjoita viesti todistaaksesi, että omistat tämän Zetacoin-osoitteen</translation>
    </message>
    <message>
        <source>Sign &amp;Message</source>
        <translation>Allekirjoita &amp;viesti</translation>
    </message>
    <message>
        <source>Reset all sign message fields</source>
        <translation>Tyhjennä kaikki allekirjoita-viesti-kentät</translation>
    </message>
    <message>
        <source>Clear &amp;All</source>
        <translation>&amp;Tyhjennä Kaikki</translation>
    </message>
    <message>
        <source>&amp;Verify Message</source>
        <translation>&amp;Varmista viesti</translation>
    </message>
    <message>
        <source>The Zetacoin address the message was signed with</source>
        <translation>Zetacoin-osoite jolla viesti on allekirjoitettu</translation>
    </message>
    <message>
        <source>Verify the message to ensure it was signed with the specified Zetacoin address</source>
        <translation>Tarkista viestin allekirjoitus varmistaaksesi, että se allekirjoitettiin tietyllä Zetacoin-osoitteella</translation>
    </message>
    <message>
        <source>Verify &amp;Message</source>
        <translation>Varmista &amp;viesti...</translation>
    </message>
    <message>
        <source>Reset all verify message fields</source>
        <translation>Tyhjennä kaikki varmista-viesti-kentät</translation>
    </message>
    </context>
<context>
    <name>SplashScreen</name>
    <message>
        <source>[testnet]</source>
        <translation>[testnet]</translation>
    </message>
</context>
<context>
    <name>TrafficGraphWidget</name>
    <message>
<<<<<<< HEAD
        <source>Please check the address and try again.</source>
        <translation>Tarkista osoite ja yritä uudelleen.</translation>
    </message>
    <message>
        <source>The entered address does not refer to a key.</source>
        <translation>Syötetyn osoitteen avainta ei löydy.</translation>
    </message>
    <message>
        <source>Wallet unlock was cancelled.</source>
        <translation>Lompakon avaaminen peruttiin.</translation>
    </message>
    <message>
        <source>Private key for the entered address is not available.</source>
        <translation>Yksityistä avainta syötetylle osoitteelle ei ole saatavilla.</translation>
    </message>
    <message>
        <source>Message signing failed.</source>
        <translation>Viestin allekirjoitus epäonnistui.</translation>
    </message>
    <message>
        <source>Message signed.</source>
        <translation>Viesti allekirjoitettu.</translation>
    </message>
    <message>
        <source>The signature could not be decoded.</source>
        <translation>Allekirjoitusta ei pystytty tulkitsemaan.</translation>
    </message>
    <message>
        <source>Please check the signature and try again.</source>
        <translation>Tarkista allekirjoitus ja yritä uudelleen.</translation>
    </message>
    <message>
        <source>The signature did not match the message digest.</source>
        <translation>Allekirjoitus ei täsmää viestin tiivisteeseen.</translation>
    </message>
    <message>
        <source>Message verification failed.</source>
        <translation>Viestin varmistus epäonnistui.</translation>
    </message>
    <message>
        <source>Message verified.</source>
        <translation>Viesti varmistettu.</translation>
    </message>
</context>
<context>
    <name>SplashScreen</name>
    <message>
        <source>Zetacoin Core</source>
        <translation>Zetacoin-ydin</translation>
    </message>
    <message>
        <source>The Zetacoin Core developers</source>
        <translation>Zetacoin Core kehittäjät</translation>
    </message>
    <message>
        <source>[testnet]</source>
        <translation>[testnet]</translation>
    </message>
</context>
<context>
    <name>TrafficGraphWidget</name>
    <message>
=======
>>>>>>> 0d719145
        <source>KB/s</source>
        <translation>KB/s</translation>
    </message>
</context>
<context>
    <name>TransactionDesc</name>
    </context>
<context>
    <name>TransactionDescDialog</name>
    <message>
        <source>This pane shows a detailed description of the transaction</source>
        <translation>Tämä ruutu näyttää yksityiskohtaisen tiedon rahansiirrosta</translation>
    </message>
    </context>
<context>
    <name>TransactionTableModel</name>
<<<<<<< HEAD
    <message>
        <source>Date</source>
        <translation>Päivämäärä</translation>
    </message>
    <message>
        <source>Type</source>
        <translation>Laatu</translation>
    </message>
    <message>
        <source>Immature (%1 confirmations, will be available after %2)</source>
        <translation>Epäkypsä (%1 varmistusta, saatavilla %2 jälkeen)</translation>
    </message>
    <message numerus="yes">
        <source>Open for %n more block(s)</source>
        <translation><numerusform>Avoinna %n lisälohkolle</numerusform><numerusform>Avoinna %n lisälohkolle</numerusform></translation>
    </message>
    <message>
        <source>Open until %1</source>
        <translation>Avoinna %1 asti</translation>
    </message>
    <message>
        <source>Confirmed (%1 confirmations)</source>
        <translation>Vahvistettu (%1 vahvistusta)</translation>
    </message>
    <message>
        <source>This block was not received by any other nodes and will probably not be accepted!</source>
        <translation>Tätä lohkoa ei vastaanotettu mistään muusta solmusta ja sitä ei mahdollisesti hyväksytä!</translation>
    </message>
    <message>
        <source>Generated but not accepted</source>
        <translation>Generoitu mutta ei hyväksytty</translation>
    </message>
    <message>
        <source>Offline</source>
        <translation>Offline</translation>
    </message>
    <message>
        <source>Label</source>
        <translation>Nimi</translation>
    </message>
    <message>
        <source>Unconfirmed</source>
        <translation>Varmistamaton</translation>
    </message>
    <message>
        <source>Confirming (%1 of %2 recommended confirmations)</source>
        <translation>Varmistetaan (%1 kehoitetusta %2 varmistuksesta)</translation>
    </message>
    <message>
        <source>Conflicted</source>
        <translation>Ristiriitainen</translation>
    </message>
    <message>
        <source>Received with</source>
        <translation>Vastaanotettu osoitteella</translation>
    </message>
    <message>
        <source>Received from</source>
        <translation>Vastaanotettu</translation>
    </message>
    <message>
        <source>Sent to</source>
        <translation>Saaja</translation>
    </message>
    <message>
        <source>Payment to yourself</source>
        <translation>Maksu itsellesi</translation>
    </message>
    <message>
        <source>Mined</source>
        <translation>Louhittu</translation>
    </message>
    <message>
        <source>watch-only</source>
        <translation>vain katseltava</translation>
    </message>
    <message>
        <source>(n/a)</source>
        <translation>(ei saatavilla)</translation>
    </message>
    <message>
        <source>Transaction status. Hover over this field to show number of confirmations.</source>
        <translation>Rahansiirron tila. Siirrä osoitin kentän päälle nähdäksesi vahvistusten lukumäärä.</translation>
    </message>
    <message>
        <source>Date and time that the transaction was received.</source>
        <translation>Rahansiirron vastaanottamisen päivämäärä ja aika.</translation>
    </message>
    <message>
        <source>Type of transaction.</source>
        <translation>Rahansiirron laatu.</translation>
    </message>
    <message>
        <source>Whether or not a watch-only address is involved in this transaction.</source>
        <translation>Onko rahansiirrossa mukana ainoastaan katseltava osoite vai ei.</translation>
    </message>
    <message>
        <source>User-defined intent/purpose of the transaction.</source>
        <translation>Käyttäjän määrittämä käyttötarkoitus rahansiirrolle.</translation>
    </message>
    <message>
        <source>Amount removed from or added to balance.</source>
        <translation>Saldoon lisätty tai siitä vähennetty määrä.</translation>
    </message>
</context>
<context>
    <name>TransactionView</name>
    <message>
        <source>All</source>
        <translation>Kaikki</translation>
    </message>
    <message>
        <source>Today</source>
        <translation>Tänään</translation>
    </message>
    <message>
        <source>This week</source>
        <translation>Tällä viikolla</translation>
    </message>
    <message>
        <source>This month</source>
        <translation>Tässä kuussa</translation>
    </message>
    <message>
        <source>Last month</source>
        <translation>Viime kuussa</translation>
    </message>
    <message>
        <source>This year</source>
        <translation>Tänä vuonna</translation>
    </message>
    <message>
        <source>Range...</source>
        <translation>Alue...</translation>
    </message>
    <message>
        <source>Received with</source>
        <translation>Vastaanotettu osoitteella</translation>
    </message>
    <message>
        <source>Sent to</source>
        <translation>Saaja</translation>
    </message>
    <message>
        <source>To yourself</source>
        <translation>Itsellesi</translation>
    </message>
    <message>
        <source>Mined</source>
        <translation>Louhittu</translation>
    </message>
    <message>
        <source>Other</source>
        <translation>Muu</translation>
    </message>
    <message>
        <source>Enter address or label to search</source>
        <translation>Anna etsittävä osoite tai tunniste</translation>
    </message>
    <message>
        <source>Min amount</source>
        <translation>Minimimäärä</translation>
    </message>
    <message>
        <source>Copy address</source>
        <translation>Kopioi osoite</translation>
    </message>
    <message>
        <source>Copy label</source>
        <translation>Kopioi nimi</translation>
    </message>
    <message>
        <source>Copy amount</source>
        <translation>Kopioi määrä</translation>
    </message>
    <message>
        <source>Copy transaction ID</source>
        <translation>Kopioi siirtotunnus</translation>
    </message>
    <message>
        <source>Copy raw transaction</source>
        <translation>Kopioi rahansiirron raakavedos</translation>
    </message>
    <message>
        <source>Edit label</source>
        <translation>Muokkaa nimeä</translation>
    </message>
    <message>
        <source>Show transaction details</source>
        <translation>Näytä rahansiirron yksityiskohdat</translation>
    </message>
    <message>
        <source>Export Transaction History</source>
        <translation>Vie rahansiirtohistoria</translation>
    </message>
    <message>
        <source>Watch-only</source>
        <translation>Vain katseltava</translation>
    </message>
    <message>
        <source>Exporting Failed</source>
        <translation>Vienti epäonnistui</translation>
    </message>
    <message>
        <source>There was an error trying to save the transaction history to %1.</source>
        <translation>Rahansiirron historian tallentamisessa tapahtui virhe paikkaan %1.</translation>
    </message>
    <message>
        <source>Exporting Successful</source>
        <translation>Vienti onnistui</translation>
    </message>
    <message>
        <source>The transaction history was successfully saved to %1.</source>
        <translation>Rahansiirron historia tallennettiin onnistuneesti paikkaan %1.</translation>
    </message>
    <message>
        <source>Comma separated file (*.csv)</source>
        <translation>Comma separated file (*.csv)</translation>
    </message>
    <message>
        <source>Confirmed</source>
        <translation>Vahvistettu</translation>
    </message>
    <message>
        <source>Date</source>
        <translation>Aika</translation>
    </message>
    <message>
        <source>Type</source>
        <translation>Laatu</translation>
    </message>
    <message>
        <source>Label</source>
        <translation>Nimi</translation>
    </message>
    <message>
        <source>Address</source>
        <translation>Osoite</translation>
    </message>
    <message>
        <source>ID</source>
        <translation>ID</translation>
    </message>
    <message>
        <source>Range:</source>
        <translation>Alue:</translation>
    </message>
    <message>
        <source>to</source>
        <translation>kenelle</translation>
    </message>
</context>
=======
    </context>
<context>
    <name>TransactionView</name>
    </context>
>>>>>>> 0d719145
<context>
    <name>UnitDisplayStatusBarControl</name>
    <message>
        <source>Unit to show amounts in. Click to select another unit.</source>
        <translation>Yksikkö jossa määrät näytetään. Klikkaa valitaksesi toisen yksikön.</translation>
    </message>
</context>
<context>
    <name>WalletFrame</name>
    </context>
<context>
    <name>WalletModel</name>
<<<<<<< HEAD
    <message>
        <source>Send Coins</source>
        <translation>Lähetä Zetacoineja</translation>
    </message>
</context>
=======
    </context>
>>>>>>> 0d719145
<context>
    <name>WalletView</name>
    </context>
<context>
    <name>bitcoin-core</name>
    <message>
        <source>Options:</source>
        <translation>Asetukset:</translation>
    </message>
    <message>
        <source>Specify data directory</source>
        <translation>Määritä data-hakemisto</translation>
    </message>
    <message>
        <source>Connect to a node to retrieve peer addresses, and disconnect</source>
        <translation>Yhdistä noodiin hakeaksesi naapurien osoitteet ja katkaise yhteys</translation>
    </message>
    <message>
        <source>Specify your own public address</source>
        <translation>Määritä julkinen osoitteesi</translation>
    </message>
    <message>
        <source>Accept command line and JSON-RPC commands</source>
        <translation>Hyväksy merkkipohjaiset- ja JSON-RPC-käskyt</translation>
    </message>
    <message>
        <source>If &lt;category&gt; is not supplied or if &lt;category&gt; = 1, output all debugging information.</source>
        <translation>Jos &lt;category&gt; on toimittamatta tai jos &lt;category&gt; = 1, tulosta kaikki debug-tieto.</translation>
    </message>
    <message>
        <source>Prune configured below the minimum of %d MiB.  Please use a higher number.</source>
        <translation>Karsinta konfiguroitu alle minimin %d MiB. Käytä surempaa numeroa.</translation>
    </message>
    <message>
        <source>Prune: last wallet synchronisation goes beyond pruned data. You need to -reindex (download the whole blockchain again in case of pruned node)</source>
        <translation>Karsinta: viime lompakon synkronisointi menee karsitun datan taakse. Sinun tarvitsee ajaa -reindex (lataa koko lohkoketju uudelleen tapauksessa jossa karsiva noodi)</translation>
    </message>
    <message>
        <source>Reduce storage requirements by pruning (deleting) old blocks. This mode is incompatible with -txindex and -rescan. Warning: Reverting this setting requires re-downloading the entire blockchain. (default: 0 = disable pruning blocks, &gt;%u = target size in MiB to use for block files)</source>
        <translation>Vähennä levytilan tarvetta karsimalla (poistamalla) vanhoja lohkoja. Tämä tila ei ole yhteensopiva -txindex ja -rescan -parametrien kanssa. Varoitus: Tämän asetuksen peruutus vaatii koko lohkoketjun uudelleenlataamisen. (oletus: 0 = poista karsinta käytöstä, &gt;%u = kohdekoko muodossa MiB jota käytetään lohkotiedostoille) </translation>
    </message>
    <message>
        <source>Rescans are not possible in pruned mode. You will need to use -reindex which will download the whole blockchain again.</source>
        <translation>Uudelleenskannaukset eivät ole mahdollisia karsivassa tilassa. Sinun täytyy käyttää -reindex joka lataa koko lohkoketjun uudelleen.</translation>
    </message>
    <message>
        <source>Error: A fatal internal error occurred, see debug.log for details</source>
        <translation>Virhe: Kriittinen sisäinen virhe kohdattiin, katso debug.log lisätietoja varten</translation>
    </message>
    <message>
        <source>Fee (in %s/kB) to add to transactions you send (default: %s)</source>
        <translation>Kulu (muodossa %s/kB) joka lisätään rahansiirtoihin joita lähetät (oletus: %s)</translation>
    </message>
    <message>
        <source>Pruning blockstore...</source>
        <translation>Karsitaan lohkovarastoa...</translation>
    </message>
    <message>
        <source>If &lt;category&gt; is not supplied or if &lt;category&gt; = 1, output all debugging information.</source>
        <translation>Jos &lt;category&gt; on toimittamatta tai jos &lt;category&gt; = 1, tulosta kaikki debug-tieto.</translation>
    </message>
    <message>
        <source>Error: A fatal internal error occurred, see debug.log for details</source>
        <translation>Virhe: Kriittinen sisäinen virhe kohdattiin, katso debug.log lisätietoja varten</translation>
    </message>
    <message>
        <source>Run in the background as a daemon and accept commands</source>
        <translation>Aja taustalla daemonina ja hyväksy komennot</translation>
    </message>
    <message>
        <source>Unable to start HTTP server. See debug log for details.</source>
        <translation>HTTP-palvelinta ei voitu käynnistää. Katso debug-lokista lisätietoja.</translation>
    </message>
    <message>
        <source>Accept connections from outside (default: 1 if no -proxy or -connect)</source>
        <translation>Hyväksy yhteyksiä ulkopuolelta (vakioasetus: 1 jos -proxy tai -connect ei määritelty)</translation>
    </message>
    <message>
        <source>Bitcoin Core</source>
        <translation>Bitcoin-ydin</translation>
    </message>
    <message>
        <source>The %s developers</source>
        <translation>%s kehittäjät</translation>
    </message>
    <message>
        <source>-fallbackfee is set very high! This is the transaction fee you may pay when fee estimates are not available.</source>
        <translation>-fallbackfee on asetettu erittäin suureksi! Tämä on rahansiirtokulu jonka voit maksaa kun arvioitu rahansirtokulu ei ole saatavilla.</translation>
    </message>
    <message>
        <source>Bind to given address and always listen on it. Use [host]:port notation for IPv6</source>
        <translation>Kytkeydy annettuun osoitteeseen ja pidä linja aina auki. Käytä [host]:portin merkintätapaa IPv6:lle.</translation>
    </message>
    <message>
        <source>Cannot obtain a lock on data directory %s. %s is probably already running.</source>
        <translation>Ei voida lukita data-hakemistoa %s. %s on luultavasti jo käynnissä.</translation>
    </message>
    <message>
        <source>Distributed under the MIT software license, see the accompanying file COPYING or &lt;http://www.opensource.org/licenses/mit-license.php&gt;.</source>
        <translation>Jaettu MIT-ohjelmistolisenssin alla, katso mukana tullut tiedosto COPYING tai &lt;http://www.opensource.org/licenses/mit-license.php&gt;.</translation>
    </message>
    <message>
        <source>Execute command when a wallet transaction changes (%s in cmd is replaced by TxID)</source>
        <translation>Suorita käsky kun lompakossa rahansiirto muuttuu (%s cmd on vaihdettu TxID kanssa)</translation>
    </message>
    <message>
        <source>Please check that your computer's date and time are correct! If your clock is wrong, %s will not work properly.</source>
        <translation>Tarkistathan että tietokoneesi päivämäärä ja kellonaika ovat oikeassa! Jos kellosi on väärässä, %s ei toimi oikein.</translation>
    </message>
    <message>
        <source>Please contribute if you find %s useful. Visit %s for further information about the software.</source>
        <translation>Ole hyvä ja avusta, jos %s on mielestäsi hyödyllinen. Vieraile %s saadaksesi lisää tietoa ohjelmistosta.</translation>
    </message>
    <message>
        <source>Set the number of script verification threads (%u to %d, 0 = auto, &lt;0 = leave that many cores free, default: %d)</source>
        <translation>Aseta script varmistuksen threadien lukumäärä (%u - %d, 0= auto, &lt;0 = jätä näin monta ydintä vapaaksi, oletus: %d)</translation>
    </message>
    <message>
        <source>The block database contains a block which appears to be from the future. This may be due to your computer's date and time being set incorrectly. Only rebuild the block database if you are sure that your computer's date and time are correct</source>
        <translation>Lohkotietokanta sisältää lohkon, joka vaikuttaa olevan tulevaisuudesta. Tämä saattaa johtua tietokoneesi virheellisesti asetetuista aika-asetuksista. Rakenna lohkotietokanta uudelleen vain jos olet varma, että tietokoneesi päivämäärä ja aika ovat oikein.</translation>
    </message>
    <message>
        <source>This is a pre-release test build - use at your own risk - do not use for mining or merchant applications</source>
        <translation>Tämä on esi-julkaistu testiversio - Käytä omalla riskillä - Ei saa käytää louhimiseen tai kauppasovelluksiin.</translation>
    </message>
    <message>
<<<<<<< HEAD
        <source>Unable to bind to %s on this computer. Zetacoin Core is probably already running.</source>
        <translation>Ei voida yhdistää %s tässä tietokoneessa. Zetacoin Core on luultavasti jo käynnissä.</translation>
    </message>
    <message>
        <source>Use UPnP to map the listening port (default: 1 when listening and no -proxy)</source>
        <translation>Käytä UPnP:ta kuuntelevan portin kartoitukseen (oletus: 1 kun kuunnellaan ja -proxy ei käytössä)</translation>
    </message>
    <message>
        <source>WARNING: abnormally high number of blocks generated, %d blocks received in the last %d hours (%d expected)</source>
        <translation>VAROITUS: epätavallisen monta lohkoa generoitu, vastaanotettu %d lohkoa viimeisen %d tunnin aikana (odotettavissa %d)</translation>
    </message>
    <message>
        <source>WARNING: check your network connection, %d blocks received in the last %d hours (%d expected)</source>
        <translation>VAROITUS: tarkista verkkoyhteytesi, vastaanotettu %d lohkoa viimeisen %d tunnin aikana (odotettavissa %d)</translation>
=======
        <source>Use UPnP to map the listening port (default: 1 when listening and no -proxy)</source>
        <translation>Käytä UPnP:ta kuuntelevan portin kartoitukseen (oletus: 1 kun kuunnellaan ja -proxy ei käytössä)</translation>
>>>>>>> 0d719145
    </message>
    <message>
        <source>Warning: The network does not appear to fully agree! Some miners appear to be experiencing issues.</source>
        <translation>Varoitus: Tietoverkko ei ole sovussa! Luohijat näyttävät kokevan virhetilanteita.</translation>
    </message>
    <message>
        <source>Warning: We do not appear to fully agree with our peers! You may need to upgrade, or other nodes may need to upgrade.</source>
        <translation>Varoitus: Olemme vertaisverkon kanssa ristiriidassa! Sinun tulee päivittää tai toisten solmujen tulee päivitää.</translation>
    </message>
    <message>
        <source>Whitelist peers connecting from the given netmask or IP address. Can be specified multiple times.</source>
        <translation>Salli vertaisten yhdistää annetusta verkkomaskista tai IP-osoitteesta. Voidaan määrittää useampia kertoja.</translation>
    </message>
    <message>
        <source>You need to rebuild the database using -reindex-chainstate to change -txindex</source>
        <translation>Sinun tulee uudelleenrakentaa tietokanta käyttäen -reindex-chainstate vaihtaaksesi -txindex</translation>
    </message>
    <message>
        <source>%s corrupt, salvage failed</source>
        <translation>%s korruptoitunut, korjaaminen epäonnistui</translation>
    </message>
    <message>
        <source>-maxmempool must be at least %d MB</source>
        <translation>-maxmempool on oltava vähintään %d MB</translation>
    </message>
    <message>
        <source>-maxmempool must be at least %d MB</source>
        <translation>-maxmempool on oltava vähintään %d MB</translation>
    </message>
    <message>
        <source>&lt;category&gt; can be:</source>
        <translation>&lt;category&gt; voi olla:</translation>
    </message>
    <message>
        <source>Attempt to recover private keys from a corrupt wallet on startup</source>
        <translation>Yritä palauttaa yksityiset avaimet korruptoituneesta lompakosta käynnistyksen yhteydessä</translation>
    </message>
    <message>
        <source>Block creation options:</source>
        <translation>Lohkon luonnin asetukset:</translation>
    </message>
    <message>
        <source>Cannot resolve -%s address: '%s'</source>
        <translation>-%s -osoitteen '%s' selvittäminen epäonnistui</translation>
    </message>
    <message>
        <source>Connect only to the specified node(s)</source>
        <translation>Yhidstä ainoastaan määrättyihin noodeihin</translation>
    </message>
    <message>
        <source>Connection options:</source>
        <translation>Yhteyden valinnat:</translation>
    </message>
    <message>
        <source>Copyright (C) %i-%i</source>
        <translation>Tekijänoikeus (C) %i-%i</translation>
    </message>
    <message>
        <source>Corrupted block database detected</source>
        <translation>Vioittunut lohkotietokanta havaittu</translation>
    </message>
    <message>
        <source>Debugging/Testing options:</source>
        <translation>Debuggaus/Testauksen valinnat:</translation>
    </message>
    <message>
        <source>Do not load the wallet and disable wallet RPC calls</source>
        <translation>Älä lataa lompakkoa ja poista lompakon RPC kutsut</translation>
    </message>
    <message>
        <source>Do you want to rebuild the block database now?</source>
        <translation>Haluatko uudelleenrakentaa lohkotietokannan nyt?</translation>
    </message>
    <message>
        <source>Enable publish raw transaction in &lt;address&gt;</source>
        <translation>Ota rahansiirtojen raakavedosten julkaisu käyttöön osoitteessa &lt;address&gt;</translation>
    </message>
    <message>
        <source>Error initializing block database</source>
        <translation>Virhe alustaessa lohkotietokantaa</translation>
    </message>
    <message>
        <source>Error initializing wallet database environment %s!</source>
        <translation>Virhe alustaessa lompakon tietokantaympäristöä %s!</translation>
    </message>
    <message>
        <source>Error loading %s</source>
        <translation>Virhe ladattaessa %s</translation>
    </message>
    <message>
        <source>Error loading %s: Wallet corrupted</source>
        <translation>Virhe ladattaessa %s: Lompakko vioittunut</translation>
    </message>
    <message>
        <source>Error loading %s: Wallet requires newer version of %s</source>
        <translation>Virhe ladattaessa %s: Tarvitset uudemman %s -version</translation>
    </message>
    <message>
        <source>Error loading block database</source>
        <translation>Virhe avattaessa lohkoketjua</translation>
    </message>
    <message>
        <source>Error opening block database</source>
        <translation>Virhe avattaessa lohkoindeksiä</translation>
    </message>
    <message>
        <source>Error: Disk space is low!</source>
        <translation>Varoitus: Levytila on vähissä!</translation>
    </message>
    <message>
        <source>Failed to listen on any port. Use -listen=0 if you want this.</source>
        <translation>Ei onnistuttu kuuntelemaan missään portissa. Käytä -listen=0 jos haluat tätä.</translation>
    </message>
    <message>
        <source>Importing...</source>
        <translation>Tuodaan...</translation>
    </message>
    <message>
        <source>Incorrect or no genesis block found. Wrong datadir for network?</source>
        <translation>Virheellinen tai olematon alkulohko löydetty. Väärä data-hakemisto verkolle?</translation>
    </message>
    <message>
        <source>Invalid -onion address: '%s'</source>
        <translation>Virheellinen -onion osoite: '%s'</translation>
    </message>
    <message>
        <source>Invalid amount for -%s=&lt;amount&gt;: '%s'</source>
        <translation>Virheellinen määrä -%s=&lt;amount&gt;: '%s'</translation>
    </message>
    <message>
        <source>Invalid amount for -fallbackfee=&lt;amount&gt;: '%s'</source>
        <translation>Virheellinen määrä -fallbackfee=&lt;amount&gt;: '%s'</translation>
    </message>
    <message>
        <source>Loading banlist...</source>
        <translation>Ladataan kieltolistaa...</translation>
    </message>
    <message>
        <source>Location of the auth cookie (default: data dir)</source>
        <translation>Todennusevästeen sijainti (oletus: datahakemisto)</translation>
    </message>
    <message>
        <source>Not enough file descriptors available.</source>
        <translation>Ei tarpeeksi tiedostomerkintöjä vapaana.</translation>
    </message>
    <message>
        <source>Only connect to nodes in network &lt;net&gt; (ipv4, ipv6 or onion)</source>
        <translation>Yhdistä vain solmukohtiin &lt;net&gt;-verkossa (ipv4, ipv6 tai onion)</translation>
    </message>
    <message>
        <source>Print this help message and exit</source>
        <translation>Näytä tämä ohjeviesti ja poistu</translation>
    </message>
    <message>
        <source>Print version and exit</source>
        <translation>Näytä versio ja poistu.</translation>
    </message>
    <message>
        <source>Prune mode is incompatible with -txindex.</source>
        <translation>Karsittu tila ei ole yhteensopiva -txindex:n kanssa.</translation>
    </message>
    <message>
        <source>Set database cache size in megabytes (%d to %d, default: %d)</source>
        <translation>Aseta tietokannan välimuistin koko megatavuissa (%d - %d, oletus: %d</translation>
    </message>
    <message>
        <source>Set maximum BIP141 block weight (default: %d)</source>
        <translation>Aseta suurin BIP141-lohkopaino (oletus: %d)</translation>
    </message>
    <message>
        <source>Set maximum block size in bytes (default: %d)</source>
        <translation>Aseta lohkon maksimikoko tavuissa (oletus: %d)</translation>
    </message>
    <message>
        <source>Specify wallet file (within data directory)</source>
        <translation>Aseta lompakkotiedosto (data-hakemiston sisällä)</translation>
    </message>
    <message>
        <source>The source code is available from %s.</source>
        <translation>Lähdekoodi löytyy %s.</translation>
    </message>
    <message>
        <source>Unsupported argument -benchmark ignored, use -debug=bench.</source>
        <translation>Argumenttia -benchmark ei tueta, käytä -debug=bench.</translation>
    </message>
    <message>
        <source>Unsupported argument -debugnet ignored, use -debug=net.</source>
        <translation>Argumenttia -debugnet ei tueta, käytä -debug=net.</translation>
    </message>
    <message>
        <source>Unsupported argument -tor found, use -onion.</source>
        <translation>Argumenttia -tor ei tueta, käytä -onion.</translation>
    </message>
    <message>
        <source>Use UPnP to map the listening port (default: %u)</source>
        <translation>Käytä UPnP:ta kuuntelevan portin kartoittamiseen (oletus: %u)</translation>
    </message>
    <message>
        <source>Verifying blocks...</source>
        <translation>Varmistetaan lohkoja...</translation>
    </message>
    <message>
        <source>Verifying wallet...</source>
        <translation>Varmistetaan lompakko...</translation>
    </message>
    <message>
        <source>Wallet %s resides outside data directory %s</source>
        <translation>Lompakko %s sijaitsee data-hakemiston ulkopuolella %s</translation>
    </message>
    <message>
        <source>Wallet needed to be rewritten: restart %s to complete</source>
        <translation>Lompakko tarvitsee uudelleenkirjoittaa: käynnistä %s uudelleen</translation>
    </message>
    <message>
        <source>Wallet options:</source>
        <translation>Lompakon valinnat:</translation>
    </message>
    <message>
        <source>Allow JSON-RPC connections from specified source. Valid for &lt;ip&gt; are a single IP (e.g. 1.2.3.4), a network/netmask (e.g. 1.2.3.4/255.255.255.0) or a network/CIDR (e.g. 1.2.3.4/24). This option can be specified multiple times</source>
        <translation>Salli JSON-RPC-yhteydet määritetystä lähteestä. Kelvolliset arvot &lt;ip&gt; ovat yksittäinen IP (esim. 1.2.3.4), verkko/verkkomaski (esim. 1.2.3.4/255.255.255.0) tai verkko/luokaton reititys (esim. 1.2.3.4/24). Tätä valintatapaa voidaan käyttää useita kertoja</translation>
    </message>
    <message>
        <source>Discover own IP addresses (default: 1 when listening and no -externalip or -proxy)</source>
        <translation>Paljasta omat IP-osoitteet (oletus: 1 kun kuunnellaan ja -externalip tai -proxy ei ole käytössä)</translation>
    </message>
    <message>
<<<<<<< HEAD
        <source>Allow JSON-RPC connections from specified source. Valid for &lt;ip&gt; are a single IP (e.g. 1.2.3.4), a network/netmask (e.g. 1.2.3.4/255.255.255.0) or a network/CIDR (e.g. 1.2.3.4/24). This option can be specified multiple times</source>
        <translation>Salli JSON-RPC-yhteydet määritetystä lähteestä. Kelvolliset arvot &lt;ip&gt; ovat yksittäinen IP (esim. 1.2.3.4), verkko/verkkomaski (esim. 1.2.3.4/255.255.255.0) tai verkko/luokaton reititys (esim. 1.2.3.4/24). Tätä valintatapaa voidaan käyttää useita kertoja</translation>
    </message>
    <message>
        <source>Cannot obtain a lock on data directory %s. Zetacoin Core is probably already running.</source>
        <translation>Ei voida lukita data-hakemistoa %s. Zetacoin Core on luultavasti jo käynnissä.</translation>
=======
        <source>Error: Listening for incoming connections failed (listen returned error %s)</source>
        <translation>Virhe: Saapuvien yhteyksien kuuntelu epäonnistui (kuuntelu palautti virheen %s)</translation>
>>>>>>> 0d719145
    </message>
    <message>
        <source>Execute command when a relevant alert is received or we see a really long fork (%s in cmd is replaced by message)</source>
        <translation>Aja komento kun olennainen hälytys vastaanotetaan tai nähdään todella pitkä haara (%s komennossa korvataan viestillä)</translation>
    </message>
    <message>
        <source>Set maximum size of high-priority/low-fee transactions in bytes (default: %d)</source>
        <translation>Aseta maksimikoko korkea prioriteetti/pieni palkkio rahansiirtoihin tavuissa (oletus: %d)</translation>
    </message>
    <message>
        <source>The transaction amount is too small to send after the fee has been deducted</source>
        <translation>Siirtomäärä on liian pieni lähetettäväksi kulun vähentämisen jälkeen.</translation>
    </message>
    <message>
        <source>This product includes software developed by the OpenSSL Project for use in the OpenSSL Toolkit &lt;https://www.openssl.org/&gt; and cryptographic software written by Eric Young and UPnP software written by Thomas Bernard.</source>
        <translation>Tämä tuote sisältää ohjelmistoa, jonka on kehittänyt OpenSSL Project käytettäväksi OpenSSL Toolkit -ohjelmistossa &lt;https://www.openssl.org/&gt;, ja Eric Youngin kirjoittamaa salausohjelmistoa sekä Thomas Bernardin kirjoittamaa UPnP-ohjelmistoa.</translation>
    </message>
    <message>
        <source>(default: %u)</source>
        <translation>(oletus: %u)</translation>
    </message>
    <message>
        <source>Accept public REST requests (default: %u)</source>
        <translation>Hyväksy julkisia REST-pyyntöjä (oletus: %u)</translation>
    </message>
    <message>
<<<<<<< HEAD
        <source>Activating best chain...</source>
        <translation>Aktivoidaan parhainta ketjua...</translation>
    </message>
    <message>
        <source>Attempt to recover private keys from a corrupt wallet.dat on startup</source>
        <translation>Yritä palauttaa yksityiset avaimet korruptoituneesta wallet.dat-tiedostosta käynnistyksen yhteydessä</translation>
    </message>
    <message>
        <source>Cannot resolve -whitebind address: '%s'</source>
        <translation>-whitebind -osoitetta '%s' ei voida jäsentää</translation>
=======
        <source>Automatically create Tor hidden service (default: %d)</source>
        <translation>Luo Tor-salattu palvelu automaattisesti (oletus: %d)</translation>
>>>>>>> 0d719145
    </message>
    <message>
        <source>Connect through SOCKS5 proxy</source>
        <translation>Yhdistä SOCKS5 proxin kautta</translation>
    </message>
    <message>
<<<<<<< HEAD
        <source>Copyright (C) 2009-%i The Zetacoin Core Developers</source>
        <translation>Copyright (C) 2009-%i  Zetacoin kehittäjät</translation>
    </message>
    <message>
        <source>Error loading wallet.dat: Wallet requires newer version of Zetacoin Core</source>
        <translation>Virhe ladattaessa wallet.dat-tiedostoa: Tarvitset uudemman version Zetacoinista</translation>
    </message>
    <message>
=======
>>>>>>> 0d719145
        <source>Error reading from database, shutting down.</source>
        <translation>Virheitä tietokantaa luettaessa, ohjelma pysäytetään.</translation>
    </message>
    <message>
        <source>Imports blocks from external blk000??.dat file on startup</source>
        <translation>Tuo lohkot ulkoisesta blk000??.dat -tiedostosta käynnistettäessä</translation>
    </message>
    <message>
        <source>Information</source>
        <translation>Tietoa</translation>
    </message>
    <message>
<<<<<<< HEAD
        <source>Invalid amount for -maxtxfee=&lt;amount&gt;: '%s'</source>
        <translation>Virheellinen määrä -maxtxfee=&lt;amount&gt;: '%s'</translation>
    </message>
    <message>
        <source>Invalid amount for -minrelaytxfee=&lt;amount&gt;: '%s'</source>
        <translation>Virheellinen määrä -minrelaytxfee=&lt;amount&gt;: '%s'</translation>
=======
        <source>Invalid amount for -paytxfee=&lt;amount&gt;: '%s' (must be at least %s)</source>
        <translation>Kelvoton määrä argumentille -paytxfee=&lt;amount&gt;: '%s' (pitää olla vähintään %s)</translation>
    </message>
    <message>
        <source>Invalid netmask specified in -whitelist: '%s'</source>
        <translation>Kelvoton verkkopeite määritelty argumentissa -whitelist: '%s'</translation>
>>>>>>> 0d719145
    </message>
    <message>
        <source>Keep at most &lt;n&gt; unconnectable transactions in memory (default: %u)</source>
        <translation>Pidä enimmillään &lt;n&gt; yhdistämiskelvotonta rahansiirtoa muistissa (oletus: %u)</translation>
    </message>
    <message>
        <source>Need to specify a port with -whitebind: '%s'</source>
        <translation>Pitää määritellä portti argumentilla -whitebind: '%s'</translation>
    </message>
    <message>
        <source>Keep at most &lt;n&gt; unconnectable transactions in memory (default: %u)</source>
        <translation>Pidä enimmillään &lt;n&gt; yhdistämiskelvotonta rahansiirtoa muistissa (oletus: %u)</translation>
    </message>
    <message>
        <source>Node relay options:</source>
        <translation>Välityssolmukohdan asetukset:</translation>
    </message>
    <message>
        <source>RPC server options:</source>
        <translation>RPC-palvelimen valinnat:</translation>
    </message>
    <message>
        <source>Rescan the block chain for missing wallet transactions on startup</source>
        <translation>Uudelleenskannaa lohkoketju käynnistyksen yhteydessä puuttuvien lompakon rahansiirtojen vuoksi</translation>
    </message>
    <message>
        <source>Rescan the block chain for missing wallet transactions on startup</source>
        <translation>Uudelleenskannaa lohkoketju käynnistyksen yhteydessä puuttuvien lompakon rahansiirtojen vuoksi</translation>
    </message>
    <message>
        <source>Send trace/debug info to console instead of debug.log file</source>
        <translation>Lähetä jäljitys/debug-tieto konsoliin, debug.log-tiedoston sijaan</translation>
    </message>
    <message>
        <source>Show all debugging options (usage: --help -help-debug)</source>
        <translation>Näytä kaikki debuggaus valinnat: (käyttö: --help -help-debug)</translation>
    </message>
    <message>
        <source>Shrink debug.log file on client startup (default: 1 when no -debug)</source>
        <translation>Pienennä debug.log tiedosto käynnistyksen yhteydessä (vakioasetus: 1 kun ei -debug)</translation>
    </message>
    <message>
        <source>Signing transaction failed</source>
        <translation>Siirron vahvistus epäonnistui</translation>
    </message>
    <message>
        <source>The transaction amount is too small to pay the fee</source>
        <translation>Rahansiirron määrä on liian pieni kattaakseen maksukulun</translation>
    </message>
    <message>
        <source>This is experimental software.</source>
        <translation>Tämä on ohjelmistoa kokeelliseen käyttöön.</translation>
    </message>
    <message>
        <source>Tor control port password (default: empty)</source>
        <translation>Tor-hallintaportin salasana (oletus: tyhjä)</translation>
    </message>
    <message>
        <source>Tor control port to use if onion listening enabled (default: %s)</source>
        <translation>Tor-hallintaportti jota käytetään jos onion-kuuntelu on käytössä (oletus: %s)</translation>
    </message>
    <message>
        <source>Transaction amount too small</source>
        <translation>Siirtosumma liian pieni</translation>
    </message>
    <message>
        <source>Transaction amounts must be positive</source>
        <translation>Siirtosumman tulee olla positiivinen</translation>
    </message>
    <message>
        <source>Transaction too large for fee policy</source>
        <translation>Rahansiirto on liian suuri maksukulukäytännölle</translation>
    </message>
    <message>
        <source>Transaction too large</source>
        <translation>Siirtosumma liian iso</translation>
    </message>
    <message>
        <source>Upgrade wallet to latest format on startup</source>
        <translation>Päivitä lompakko viimeisimpään formaattiin käynnistyksen yhteydessä</translation>
<<<<<<< HEAD
    </message>
    <message>
        <source>Username for JSON-RPC connections</source>
        <translation>Käyttäjätunnus JSON-RPC-yhteyksille</translation>
    </message>
    <message>
        <source>Wallet needed to be rewritten: restart Zetacoin Core to complete</source>
        <translation>Lompakko tarvitsee uudelleenkirjoittaa: käynnistä Zetacoin uudelleen</translation>
=======
    </message>
    <message>
        <source>Username for JSON-RPC connections</source>
        <translation>Käyttäjätunnus JSON-RPC-yhteyksille</translation>
>>>>>>> 0d719145
    </message>
    <message>
        <source>Warning</source>
        <translation>Varoitus</translation>
    </message>
    <message>
        <source>Whether to operate in a blocks only mode (default: %u)</source>
        <translation>Toimitaanko tilassa jossa ainoastaan lohkot sallitaan (oletus: %u)</translation>
    </message>
    <message>
        <source>Zapping all transactions from wallet...</source>
        <translation>Tyhjennetään kaikki rahansiirrot lompakosta....</translation>
    </message>
    <message>
        <source>ZeroMQ notification options:</source>
        <translation>ZeroMQ-ilmoitusasetukset:</translation>
<<<<<<< HEAD
    </message>
    <message>
        <source>wallet.dat corrupt, salvage failed</source>
        <translation>wallet.dat -lompakkotiedosto korruptoitunut, korjaaminen epäonnistui</translation>
=======
>>>>>>> 0d719145
    </message>
    <message>
        <source>Password for JSON-RPC connections</source>
        <translation>Salasana JSON-RPC-yhteyksille</translation>
    </message>
    <message>
        <source>Execute command when the best block changes (%s in cmd is replaced by block hash)</source>
        <translation>Suorita käsky kun paras lohko muuttuu (%s cmd on vaihdettu block hashin kanssa)</translation>
    </message>
    <message>
        <source>Allow DNS lookups for -addnode, -seednode and -connect</source>
        <translation>Salli DNS kyselyt -addnode, -seednode ja -connect yhteydessä</translation>
    </message>
    <message>
        <source>Loading addresses...</source>
        <translation>Ladataan osoitteita...</translation>
    </message>
    <message>
        <source>-maxtxfee is set very high! Fees this large could be paid on a single transaction.</source>
        <translation>-maxtxfee on asetettu erittäin suureksi! Tämänkokoisia kuluja saatetaan maksaa yhdessä rahansiirrossa.</translation>
    </message>
    <message>
        <source>-paytxfee is set very high! This is the transaction fee you will pay if you send a transaction.</source>
        <translation>-paytxfee on asetettu erittäin suureksi! Tämä on rahansiirtokulu, jonka maksat, mikäli lähetät rahansiirron.</translation>
    </message>
    <message>
        <source>Do not keep transactions in the mempool longer than &lt;n&gt; hours (default: %u)</source>
        <translation>Älä pidä rahansiirtoja muistivarannoissa kauemmin kuin &lt;n&gt; tuntia (oletus: %u)</translation>
    </message>
    <message>
        <source>How thorough the block verification of -checkblocks is (0-4, default: %u)</source>
        <translation>Kuinka läpikäyvä lohkojen -checkblocks -todennus on (0-4, oletus: %u)</translation>
    </message>
    <message>
        <source>Output debugging information (default: %u, supplying &lt;category&gt; is optional)</source>
        <translation>Tulosta debuggaustieto (oletus: %u, annettu &lt;category&gt; valinnainen)</translation>
    </message>
    <message>
        <source>-maxtxfee is set very high! Fees this large could be paid on a single transaction.</source>
        <translation>-maxtxfee on asetettu erittäin suureksi! Tämänkokoisia kuluja saatetaan maksaa yhdessä rahansiirrossa.</translation>
    </message>
    <message>
        <source>-paytxfee is set very high! This is the transaction fee you will pay if you send a transaction.</source>
        <translation>-paytxfee on asetettu erittäin suureksi! Tämä on rahansiirtokulu, jonka maksat, mikäli lähetät rahansiirron.</translation>
    </message>
    <message>
        <source>Do not keep transactions in the mempool longer than &lt;n&gt; hours (default: %u)</source>
        <translation>Älä pidä rahansiirtoja muistivarannoissa kauemmin kuin &lt;n&gt; tuntia (oletus: %u)</translation>
    </message>
    <message>
        <source>Error reading wallet.dat! All keys read correctly, but transaction data or address book entries might be missing or incorrect.</source>
        <translation>Virhe lukiessa wallet.dat-tiedostoa! Kaikki avaimet luettiin onnistuneesti, mutta rahansiirtotiedot tai osoitekirjan sisältö saattavat olla muuttuneita tai vääriä.</translation>
    </message>
    <message>
        <source>How thorough the block verification of -checkblocks is (0-4, default: %u)</source>
        <translation>Kuinka läpikäyvä lohkojen -checkblocks -todennus on (0-4, oletus: %u)</translation>
    </message>
    <message>
        <source>Use separate SOCKS5 proxy to reach peers via Tor hidden services (default: %s)</source>
        <translation>Käytä erillistä SOCKS5-proxyä tavoittaaksesi vertaisia Tor-piilopalveluiden kautta (oletus: %s)</translation>
    </message>
    <message>
        <source>(default: %s)</source>
        <translation>(oletus: %s)</translation>
    </message>
    <message>
        <source>Always query for peer addresses via DNS lookup (default: %u)</source>
        <translation>Pyydä vertaisten osoitteita aina DNS-kyselyjen avulla (oletus: %u)</translation>
<<<<<<< HEAD
    </message>
    <message>
        <source>Error loading wallet.dat</source>
        <translation>Virhe ladattaessa wallet.dat-tiedostoa</translation>
    </message>
    <message>
        <source>Generate coins (default: %u)</source>
        <translation>Luo kolikoita (oletus: %u)</translation>
=======
>>>>>>> 0d719145
    </message>
    <message>
        <source>How many blocks to check at startup (default: %u, 0 = all)</source>
        <translation>Kuinka monta lohkoa tarkistetaan käynnistyksessä (oletus: %u, 0 = kaikki)</translation>
    </message>
    <message>
        <source>Include IP addresses in debug output (default: %u)</source>
        <translation>Sisällytä IP-osoitteet virheenkorjauslokissa (oletus: %u)</translation>
    </message>
    <message>
        <source>Invalid -proxy address: '%s'</source>
        <translation>Virheellinen proxy-osoite '%s'</translation>
    </message>
    <message>
        <source>Listen for JSON-RPC connections on &lt;port&gt; (default: %u or testnet: %u)</source>
        <translation>Kuuntele JSON-RPC-yhteyksiä portissa &lt;port&gt; (oletus: %u tai testnet: %u)</translation>
    </message>
    <message>
        <source>Listen for connections on &lt;port&gt; (default: %u or testnet: %u)</source>
        <translation>Kuuntele yhteyksiä portissa &lt;port&gt; (oletus: %u tai testnet: %u)</translation>
    </message>
    <message>
        <source>Maintain at most &lt;n&gt; connections to peers (default: %u)</source>
        <translation>Ylläpidä enimmillään &lt;n&gt; yhteyttä vertaisiin (oletus: %u)</translation>
    </message>
    <message>
        <source>Make the wallet broadcast transactions</source>
        <translation>Aseta lompakko kuuluttamaan rahansiirtoja</translation>
    </message>
    <message>
        <source>Maximum per-connection receive buffer, &lt;n&gt;*1000 bytes (default: %u)</source>
        <translation>Maksimi yhteyttä kohden käytettävä vastaanottopuskurin koko, &lt;n&gt;*1000 tavua (oletus: %u)</translation>
    </message>
    <message>
        <source>Maximum per-connection send buffer, &lt;n&gt;*1000 bytes (default: %u)</source>
        <translation>Maksimi yhteyttä kohden käytettävä lähetyspuskurin koko, &lt;n&gt;*1000 tavua (oletus: %u)</translation>
    </message>
    <message>
        <source>Prepend debug output with timestamp (default: %u)</source>
        <translation>Lisää debug-tietojen alkuun aikaleimat (oletus: %u)</translation>
    </message>
    <message>
        <source>Relay and mine data carrier transactions (default: %u)</source>
        <translation>Välitä ja louhi dataa kantavia rahansiirtoja (oletus: %u)</translation>
    </message>
    <message>
        <source>Relay non-P2SH multisig (default: %u)</source>
        <translation>Välitä ei-P2SH-multisig (oletus: %u)</translation>
    </message>
    <message>
        <source>Set key pool size to &lt;n&gt; (default: %u)</source>
        <translation>Aseta avainaltaan kooksi &lt;n&gt; (oletus: %u)</translation>
    </message>
    <message>
        <source>Set the number of threads to service RPC calls (default: %d)</source>
        <translation>Aseta RPC-kutsujen palvelemiseen tarkoitettujen säikeiden lukumäärä (oletus: %d)</translation>
    </message>
    <message>
        <source>Specify configuration file (default: %s)</source>
        <translation>Määritä asetustiedosto (oletus: %s)</translation>
    </message>
    <message>
        <source>Specify connection timeout in milliseconds (minimum: 1, default: %d)</source>
        <translation>Määritä yhteyden aikakatkaisu millisekunneissa (minimi: 1, oletus: %d)</translation>
    </message>
    <message>
        <source>Specify pid file (default: %s)</source>
        <translation>Määritä pid-tiedosto (oletus: %s)</translation>
    </message>
    <message>
        <source>Spend unconfirmed change when sending transactions (default: %u)</source>
        <translation>Käytä vahvistamattomia vaihtorahoja lähetettäessä rahansiirtoja (oletus: %u)</translation>
    </message>
    <message>
        <source>Threshold for disconnecting misbehaving peers (default: %u)</source>
        <translation>Aikaväli sopimattomien vertaisten yhteyksien katkaisuun (oletus: %u)</translation>
<<<<<<< HEAD
    </message>
    <message>
        <source>Unknown network specified in -onlynet: '%s'</source>
        <translation>Tuntematon verkko -onlynet parametrina: '%s'</translation>
=======
>>>>>>> 0d719145
    </message>
    <message>
        <source>Unknown network specified in -onlynet: '%s'</source>
        <translation>Tuntematon verkko -onlynet parametrina: '%s'</translation>
    </message>
    <message>
        <source>Insufficient funds</source>
        <translation>Lompakon saldo ei riitä</translation>
    </message>
    <message>
        <source>Loading block index...</source>
        <translation>Ladataan lohkoindeksiä...</translation>
    </message>
    <message>
        <source>Add a node to connect to and attempt to keep the connection open</source>
        <translation>Linää solmu mihin liittyä pitääksesi yhteyden auki</translation>
    </message>
    <message>
        <source>Loading wallet...</source>
        <translation>Ladataan lompakkoa...</translation>
    </message>
    <message>
        <source>Cannot downgrade wallet</source>
        <translation>Et voi päivittää lompakkoasi vanhempaan versioon</translation>
    </message>
    <message>
        <source>Cannot write default address</source>
        <translation>Oletusosoitetta ei voi kirjoittaa</translation>
    </message>
    <message>
        <source>Rescanning...</source>
        <translation>Skannataan uudelleen...</translation>
    </message>
    <message>
        <source>Done loading</source>
        <translation>Lataus on valmis</translation>
    </message>
    <message>
        <source>Error</source>
        <translation>Virhe</translation>
    </message>
</context>
</TS><|MERGE_RESOLUTION|>--- conflicted
+++ resolved
@@ -41,63 +41,7 @@
         <source>&amp;Delete</source>
         <translation>&amp;Poista</translation>
     </message>
-<<<<<<< HEAD
-    <message>
-        <source>Choose the address to send coins to</source>
-        <translation>Valitse osoite johon kolikot lähetetään</translation>
-    </message>
-    <message>
-        <source>Choose the address to receive coins with</source>
-        <translation>Valitse osoite johon vastaanotetaan kolikoita</translation>
-    </message>
-    <message>
-        <source>C&amp;hoose</source>
-        <translation>V&amp;alitse</translation>
-    </message>
-    <message>
-        <source>Sending addresses</source>
-        <translation>Lähettävä osoite</translation>
-    </message>
-    <message>
-        <source>Receiving addresses</source>
-        <translation>Vastaanottava osoite</translation>
-    </message>
-    <message>
-        <source>These are your Zetacoin addresses for sending payments. Always check the amount and the receiving address before sending coins.</source>
-        <translation>Nämä ovat sinun Zetacoin osoitteita maksujen lähetykseen. Tarkista aina summa ja vastaanottajan osoite ennenkuin lähetät kolikkoja.</translation>
-    </message>
-    <message>
-        <source>These are your Zetacoin addresses for receiving payments. It is recommended to use a new receiving address for each transaction.</source>
-        <translation>Nämä ovat sinun Zetacoin-osoitteesi suoritusten vastaanottamiseen. Suositellaan että annat uuden osoitteen kullekin transaktiolle.</translation>
-    </message>
-    <message>
-        <source>Copy &amp;Label</source>
-        <translation>Kopioi &amp;nimike</translation>
-    </message>
-    <message>
-        <source>&amp;Edit</source>
-        <translation>&amp;Muokkaa</translation>
-    </message>
-    <message>
-        <source>Export Address List</source>
-        <translation>Vie osoitekirja</translation>
-    </message>
-    <message>
-        <source>Comma separated file (*.csv)</source>
-        <translation>Comma separated file (*.csv)</translation>
-    </message>
-    <message>
-        <source>Exporting Failed</source>
-        <translation>Vienti epäonnistui</translation>
-    </message>
-    <message>
-        <source>There was an error trying to save the address list to %1. Please try again.</source>
-        <translation>Virhe tallentaessa osoitelistaa %1. Yritä uudelleen.</translation>
-    </message>
-</context>
-=======
     </context>
->>>>>>> 0d719145
 <context>
     <name>AddressTableModel</name>
     </context>
@@ -123,93 +67,8 @@
 <context>
     <name>BanTableModel</name>
     <message>
-<<<<<<< HEAD
-        <source>Encrypt wallet</source>
-        <translation>Salaa lompakko</translation>
-    </message>
-    <message>
-        <source>This operation needs your wallet passphrase to unlock the wallet.</source>
-        <translation>Tätä toimintoa varten sinun täytyy antaa lompakon tunnuslause sen avaamiseksi.</translation>
-    </message>
-    <message>
-        <source>Unlock wallet</source>
-        <translation>Avaa lompakko</translation>
-    </message>
-    <message>
-        <source>This operation needs your wallet passphrase to decrypt the wallet.</source>
-        <translation>Tätä toimintoa varten sinun täytyy antaa lompakon tunnuslause salauksen purkuun.</translation>
-    </message>
-    <message>
-        <source>Decrypt wallet</source>
-        <translation>Pura lompakon salaus</translation>
-    </message>
-    <message>
-        <source>Change passphrase</source>
-        <translation>Vaihda tunnuslause</translation>
-    </message>
-    <message>
-        <source>Confirm wallet encryption</source>
-        <translation>Vahvista lompakon salaus</translation>
-    </message>
-    <message>
-        <source>Warning: If you encrypt your wallet and lose your passphrase, you will &lt;b&gt;LOSE ALL OF YOUR ZETACOINS&lt;/b&gt;!</source>
-        <translation>Varoitus: Jos salaat lompakkosi ja menetät tunnuslauseesi, &lt;b&gt;MENETÄT KAIKKI ZETACOINISI&lt;/b&gt;!</translation>
-    </message>
-    <message>
-        <source>Are you sure you wish to encrypt your wallet?</source>
-        <translation>Haluatko varmasti salata lompakkosi?</translation>
-    </message>
-    <message>
-        <source>Zetacoin Core will close now to finish the encryption process. Remember that encrypting your wallet cannot fully protect your zetacoins from being stolen by malware infecting your computer.</source>
-        <translation>Zetacoin Core sammuu nyt viimeistelläkseen kryptaamisen. Muista että lompakon kryptaaminen ei voi täysin suojata zetacoinejasi varkaudelta malwaren saastuttamalla tietokoneella.</translation>
-    </message>
-    <message>
-        <source>IMPORTANT: Any previous backups you have made of your wallet file should be replaced with the newly generated, encrypted wallet file. For security reasons, previous backups of the unencrypted wallet file will become useless as soon as you start using the new, encrypted wallet.</source>
-        <translation>TÄRKEÄÄ: Kaikki vanhat lompakon varmuuskopiot pitäisi korvata uusilla suojatuilla varmuuskopioilla. Turvallisuussyistä edelliset varmuuskopiot muuttuvat turhiksi, kun aloitat suojatun lompakon käytön.</translation>
-    </message>
-    <message>
-        <source>Warning: The Caps Lock key is on!</source>
-        <translation>Varoitus: Caps Lock on käytössä!</translation>
-    </message>
-    <message>
-        <source>Wallet encrypted</source>
-        <translation>Lompakko salattu</translation>
-    </message>
-    <message>
-        <source>Enter the new passphrase to the wallet.&lt;br/&gt;Please use a passphrase of &lt;b&gt;ten or more random characters&lt;/b&gt;, or &lt;b&gt;eight or more words&lt;/b&gt;.</source>
-        <translation>Anna salauslause lompakkoon. &lt;br/&gt;Ole hyvä ja käytä lausetta jossa on &lt;b&gt;kymmenen tai enemmän satunnaista merkkiä&lt;/b&gt; tai &lt;b&gt;kahdeksan tai useampi sanaa&lt;/b&gt;.</translation>
-    </message>
-    <message>
-        <source>Enter the old passphrase and new passphrase to the wallet.</source>
-        <translation>Syötä vanha ja uusi salasana lompakolle.</translation>
-    </message>
-    <message>
-        <source>Wallet encryption failed</source>
-        <translation>Lompakon salaus epäonnistui</translation>
-    </message>
-    <message>
-        <source>Wallet encryption failed due to an internal error. Your wallet was not encrypted.</source>
-        <translation>Lompakon salaaminen epäonnistui sisäisen virheen vuoksi. Lompakkoasi ei salattu.</translation>
-    </message>
-    <message>
-        <source>The supplied passphrases do not match.</source>
-        <translation>Annetut tunnuslauseet eivät täsmää.</translation>
-    </message>
-    <message>
-        <source>Wallet unlock failed</source>
-        <translation>Lompakon avaaminen epäonnistui.</translation>
-    </message>
-    <message>
-        <source>The passphrase entered for the wallet decryption was incorrect.</source>
-        <translation>Annettu tunnuslause oli väärä.</translation>
-    </message>
-    <message>
-        <source>Wallet decryption failed</source>
-        <translation>Lompakon salauksen purku epäonnistui.</translation>
-=======
         <source>IP/Netmask</source>
         <translation>IP/Verkon peite</translation>
->>>>>>> 0d719145
     </message>
     <message>
         <source>Banned Until</source>
@@ -217,20 +76,6 @@
     </message>
 </context>
 <context>
-<<<<<<< HEAD
-    <name>BanTableModel</name>
-    <message>
-        <source>IP/Netmask</source>
-        <translation>IP/Verkon peite</translation>
-    </message>
-    <message>
-        <source>Banned Until</source>
-        <translation>Estetty kunnes</translation>
-    </message>
-</context>
-<context>
-=======
->>>>>>> 0d719145
     <name>BitcoinGUI</name>
     <message>
         <source>Sign &amp;message...</source>
@@ -317,17 +162,6 @@
         <translation>Avaa &amp;URI...</translation>
     </message>
     <message>
-<<<<<<< HEAD
-        <source>Zetacoin Core client</source>
-        <translation>Zetacoin Core ohjelma</translation>
-    </message>
-    <message>
-        <source>Importing blocks from disk...</source>
-        <translation>Tuodaan lohkoja levyltä</translation>
-    </message>
-    <message>
-=======
->>>>>>> 0d719145
         <source>Reindexing blocks on disk...</source>
         <translation>Ladataan lohkoindeksiä...</translation>
     </message>
@@ -372,13 +206,6 @@
         <translation>&amp;Vastaanota</translation>
     </message>
     <message>
-<<<<<<< HEAD
-        <source>Show information about Zetacoin Core</source>
-        <translation>Näytä tietoja Zetacoin Core:sta</translation>
-    </message>
-    <message>
-=======
->>>>>>> 0d719145
         <source>&amp;Show / Hide</source>
         <translation>&amp;Näytä / Piilota</translation>
     </message>
@@ -415,29 +242,10 @@
         <translation>Välilehtipalkki</translation>
     </message>
     <message>
-<<<<<<< HEAD
-        <source>Zetacoin Core</source>
-        <translation>Zetacoin-ydin</translation>
-    </message>
-    <message>
         <source>Request payments (generates QR codes and zetacoin: URIs)</source>
         <translation>Pyydä maksuja (Luo QR koodit ja zetacoin: URIt)</translation>
     </message>
     <message>
-        <source>&amp;About Zetacoin Core</source>
-        <translation>&amp;Tietoja Zetacoin Core</translation>
-    </message>
-    <message>
-        <source>Modify configuration options for Zetacoin Core</source>
-        <translation>Muokkaa kokoonpanoasetuksia Zetacoin Corelle</translation>
-    </message>
-    <message>
-=======
-        <source>Request payments (generates QR codes and bitcoin: URIs)</source>
-        <translation>Pyydä maksuja (Luo QR koodit ja bitcoin: URIt)</translation>
-    </message>
-    <message>
->>>>>>> 0d719145
         <source>Show the list of used sending addresses and labels</source>
         <translation>Näytä lähettämiseen käytettyjen osoitteiden ja nimien lista</translation>
     </message>
@@ -453,13 +261,6 @@
         <source>&amp;Command-line options</source>
         <translation>&amp;Komentorivin valinnat</translation>
     </message>
-<<<<<<< HEAD
-    <message>
-        <source>Show the Zetacoin Core help message to get a list with possible Zetacoin command-line options</source>
-        <translation>Näytä Zetacoin Core ohjeet saadaksesi listan mahdollisista Zetacoinin komentorivivalinnoista</translation>
-    </message>
-=======
->>>>>>> 0d719145
     <message numerus="yes">
         <source>%n active connection(s) to Zetacoin network</source>
         <translation><numerusform>%n aktiivinen yhteys Zetacoin-verkkoon</numerusform><numerusform>%n aktiivista yhteyttä Zetacoin-verkkoon</numerusform></translation>
@@ -529,8 +330,8 @@
         <translation>Rahansiirtohistoria on ajan tasalla</translation>
     </message>
     <message>
-        <source>Show the %1 help message to get a list with possible Bitcoin command-line options</source>
-        <translation>Näytä %1 ohjeet saadaksesi listan mahdollisista Bitcoinin komentorivivalinnoista</translation>
+        <source>Show the %1 help message to get a list with possible Zetacoin command-line options</source>
+        <translation>Näytä %1 ohjeet saadaksesi listan mahdollisista Zetacoinin komentorivivalinnoista</translation>
     </message>
     <message>
         <source>%1 client</source>
@@ -688,43 +489,7 @@
         <source>&amp;Address</source>
         <translation>&amp;Osoite</translation>
     </message>
-<<<<<<< HEAD
-    <message>
-        <source>New receiving address</source>
-        <translation>Uusi vastaanottava osoite</translation>
-    </message>
-    <message>
-        <source>New sending address</source>
-        <translation>Uusi lähettävä osoite</translation>
-    </message>
-    <message>
-        <source>Edit receiving address</source>
-        <translation>Muokkaa vastaanottajan osoitetta</translation>
-    </message>
-    <message>
-        <source>Edit sending address</source>
-        <translation>Muokkaa lähtevää osoitetta</translation>
-    </message>
-    <message>
-        <source>The entered address "%1" is already in the address book.</source>
-        <translation>Osoite "%1" on jo osoitekirjassa.</translation>
-    </message>
-    <message>
-        <source>The entered address "%1" is not a valid Zetacoin address.</source>
-        <translation>Antamasi osoite "%1" ei ole validi Zetacoin-osoite.</translation>
-    </message>
-    <message>
-        <source>Could not unlock wallet.</source>
-        <translation>Lompakkoa ei voitu avata.</translation>
-    </message>
-    <message>
-        <source>New key generation failed.</source>
-        <translation>Uuden avaimen luonti epäonnistui.</translation>
-    </message>
-</context>
-=======
     </context>
->>>>>>> 0d719145
 <context>
     <name>FreespaceChecker</name>
     <message>
@@ -751,13 +516,6 @@
 <context>
     <name>HelpMessageDialog</name>
     <message>
-<<<<<<< HEAD
-        <source>Zetacoin Core</source>
-        <translation>Zetacoin-ydin</translation>
-    </message>
-    <message>
-=======
->>>>>>> 0d719145
         <source>version</source>
         <translation>versio</translation>
     </message>
@@ -766,13 +524,8 @@
         <translation>(%1-bit)</translation>
     </message>
     <message>
-<<<<<<< HEAD
-        <source>About Zetacoin Core</source>
-        <translation>Tietoja Zetacoin Core</translation>
-=======
         <source>About %1</source>
         <translation>Tietoja %1</translation>
->>>>>>> 0d719145
     </message>
     <message>
         <source>Command-line options</source>
@@ -811,11 +564,7 @@
         <translation>Näytä aloitusruutu käynnistyksen yhteydessä (oletus: %u)</translation>
     </message>
     <message>
-<<<<<<< HEAD
-        <source>Reset all settings changes made over the GUI</source>
-=======
         <source>Reset all settings changed in the GUI</source>
->>>>>>> 0d719145
         <translation>Nollaa kaikki graafisen käyttöliittymän kautta tehdyt muutokset</translation>
     </message>
 </context>
@@ -826,18 +575,6 @@
         <translation>Tervetuloa</translation>
     </message>
     <message>
-<<<<<<< HEAD
-        <source>Welcome to Zetacoin Core.</source>
-        <translation>Tervetuloa Zetacoin Core</translation>
-    </message>
-    <message>
-        <source>As this is the first time the program is launched, you can choose where Zetacoin Core will store its data.</source>
-        <translation>Tämän on ensimmäinen kerta kun Zetacoin Core on käynnistetty joten voit valita data-hakemiston paikan.</translation>
-    </message>
-    <message>
-        <source>Zetacoin Core will download and store a copy of the Zetacoin block chain. At least %1GB of data will be stored in this directory, and it will grow over time. The wallet will also be stored in this directory.</source>
-        <translation>Zetacoin Core lataa ja tallentaa kopion Zetacoinin lohkoketjusta. Vähintään %1GB dataa tullaan tallentamaan tähän hakemistoon ja tarve kasvaa ajan myötä. Lomakko tullaan myös tallentamaan tähän hakemistoon.</translation>
-=======
         <source>Welcome to %1.</source>
         <translation>Tervetuloa %1 pariin.</translation>
     </message>
@@ -846,9 +583,8 @@
         <translation>Tämä on ensimmäinen kerta, kun %1 on käynnistetty, joten voit valita data-hakemiston paikan.</translation>
     </message>
     <message>
-        <source>%1 will download and store a copy of the Bitcoin block chain. At least %2GB of data will be stored in this directory, and it will grow over time. The wallet will also be stored in this directory.</source>
-        <translation>%1 lataa ja tallentaa kopion Bitcoinin lohkoketjusta. Vähintään %2Gt dataa tullaan tallentamaan tähän hakemistoon, ja tarve kasvaa ajan myötä. Lompakko tullaan myös tallentamaan tähän hakemistoon.</translation>
->>>>>>> 0d719145
+        <source>%1 will download and store a copy of the Zetacoin block chain. At least %2GB of data will be stored in this directory, and it will grow over time. The wallet will also be stored in this directory.</source>
+        <translation>%1 lataa ja tallentaa kopion Zetacoinin lohkoketjusta. Vähintään %2Gt dataa tullaan tallentamaan tähän hakemistoon, ja tarve kasvaa ajan myötä. Lompakko tullaan myös tallentamaan tähän hakemistoon.</translation>
     </message>
     <message>
         <source>Use the default data directory</source>
@@ -859,13 +595,6 @@
         <translation>Määritä oma kansio:</translation>
     </message>
     <message>
-<<<<<<< HEAD
-        <source>Zetacoin Core</source>
-        <translation>Zetacoin-ydin</translation>
-    </message>
-    <message>
-=======
->>>>>>> 0d719145
         <source>Error: Specified data directory "%1" cannot be created.</source>
         <translation>Virhe: Annettu datahakemistoa "%1" ei voida luoda.</translation>
     </message>
@@ -948,13 +677,6 @@
         <translation>Minimoi ikkuna ohjelman sulkemisen sijasta kun ikkuna suljetaan. Kun tämä asetus on käytössä, ohjelma suljetaan vain valittaessa valikosta Poistu.</translation>
     </message>
     <message>
-<<<<<<< HEAD
-        <source>The user interface language can be set here. This setting will take effect after restarting Zetacoin Core.</source>
-        <translation>Käyttöliittymän kieli voidaan asettaa tässä. Tämä asetus tulee käyttöön vasta kun Zetacoin Core käynnistetään uudelleen.</translation>
-    </message>
-    <message>
-=======
->>>>>>> 0d719145
         <source>Third party URLs (e.g. a block explorer) that appear in the transactions tab as context menu items. %s in the URL is replaced by transaction hash. Multiple URLs are separated by vertical bar |.</source>
         <translation>Ulkopuoliset URL-osoitteet (esim. block explorer,) jotka esiintyvät siirrot-välilehdellä valikossa. %s URL-osoitteessa korvataan siirtotunnuksella. Useampi URL-osoite on eroteltu pystyviivalla |.</translation>
     </message>
@@ -979,17 +701,6 @@
         <translation>&amp;Verkko</translation>
     </message>
     <message>
-<<<<<<< HEAD
-        <source>Automatically start Zetacoin Core after logging in to the system.</source>
-        <translation>Käynnistä Zetacoin Core automaattisesti järjestelmään kirjautumisen jälkeen.</translation>
-    </message>
-    <message>
-        <source>&amp;Start Zetacoin Core on system login</source>
-        <translation>&amp;Käynnistä Zetacoin Core järjestelmään kirjautuessa</translation>
-    </message>
-    <message>
-=======
->>>>>>> 0d719145
         <source>(0 = auto, &lt;0 = leave that many cores free)</source>
         <translation>(0 = auto, &lt;0 = jätä näin monta ydintä vapaaksi)</translation>
     </message>
@@ -1044,7 +755,6 @@
     <message>
         <source>Used for reaching peers via:</source>
         <translation>Vertaisten saavuttamiseen käytettävät verkkotyypit:</translation>
-<<<<<<< HEAD
     </message>
     <message>
         <source>Shows, if the supplied default SOCKS5 proxy is used to reach peers via this network type.</source>
@@ -1073,36 +783,6 @@
     <message>
         <source>&amp;Window</source>
         <translation>&amp;Ikkuna</translation>
-=======
->>>>>>> 0d719145
-    </message>
-    <message>
-        <source>Shows, if the supplied default SOCKS5 proxy is used to reach peers via this network type.</source>
-        <translation>Ilmoittaa, mikäli oletetettua SOCKS5-välityspalvelinta käytetään tämän verkkotyypin kautta vertaisten saavuttamiseen.</translation>
-    </message>
-    <message>
-        <source>IPv4</source>
-        <translation>IPv4</translation>
-    </message>
-    <message>
-        <source>IPv6</source>
-        <translation>IPv6</translation>
-    </message>
-    <message>
-        <source>Tor</source>
-        <translation>Tor</translation>
-    </message>
-    <message>
-        <source>Connect to the Bitcoin network through a separate SOCKS5 proxy for Tor hidden services.</source>
-        <translation>Yhdistä Bitcoin-verkkoon erillisen SOCKS5-välityspalvelimen kautta piilotettuja Tor-palveluja varten.</translation>
-    </message>
-    <message>
-        <source>Use separate SOCKS5 proxy to reach peers via Tor hidden services:</source>
-        <translation>Käytä erillistä SOCKS5-välityspalvelinta saavuttaaksesi vertaisia piilotettujen Tor-palveluiden kautta:</translation>
-    </message>
-    <message>
-        <source>&amp;Window</source>
-        <translation>&amp;Ikkuna</translation>
     </message>
     <message>
         <source>Show only a tray icon after minimizing the window.</source>
@@ -1254,99 +934,7 @@
 </context>
 <context>
     <name>PaymentServer</name>
-<<<<<<< HEAD
-    <message>
-        <source>URI handling</source>
-        <translation>URI käsittely</translation>
-    </message>
-    <message>
-        <source>Invalid payment address %1</source>
-        <translation>Virheellinen maksuosoite %1</translation>
-    </message>
-    <message>
-        <source>Payment request rejected</source>
-        <translation>Maksupyyntö hylätty</translation>
-    </message>
-    <message>
-        <source>Payment request network doesn't match client network.</source>
-        <translation>Maksypyyntö verkossa ei täsmää asiakasohjelman verkkoon.</translation>
-    </message>
-    <message>
-        <source>Payment request is not initialized.</source>
-        <translation>Maksupyyntöä ei ole alustettu.</translation>
-    </message>
-    <message>
-        <source>Requested payment amount of %1 is too small (considered dust).</source>
-        <translation>Maksupyyntö %1 on liian pieni (huomioidaan tomuna).</translation>
-    </message>
-    <message>
-        <source>Payment request error</source>
-        <translation>Maksupyyntövirhe</translation>
-    </message>
-    <message>
-        <source>Cannot start zetacoin: click-to-pay handler</source>
-        <translation>Ei voida käynnistää zetacoin: klikkaa-maksu käsittelijää</translation>
-    </message>
-    <message>
-        <source>Payment request fetch URL is invalid: %1</source>
-        <translation>Maksupyynnön haku URL on virheellinen: %1</translation>
-    </message>
-    <message>
-        <source>URI cannot be parsed! This can be caused by an invalid Zetacoin address or malformed URI parameters.</source>
-        <translation>URIa ei voitu jäsentää! Tämä voi johtua kelvottomasta Zetacoin-osoitteesta tai virheellisistä URI parametreista.</translation>
-    </message>
-    <message>
-        <source>Payment request file handling</source>
-        <translation>Maksupyynnön tiedoston käsittely</translation>
-    </message>
-    <message>
-        <source>Payment request file cannot be read! This can be caused by an invalid payment request file.</source>
-        <translation>Maksupyynnön tiedostoa ei voida lukea! Tämä voi aiheutua sopimattomasta maksupyyntötiedostosta.</translation>
-    </message>
-    <message>
-        <source>Payment request expired.</source>
-        <translation>Maksupyyntö on vanhentunut.</translation>
-    </message>
-    <message>
-        <source>Unverified payment requests to custom payment scripts are unsupported.</source>
-        <translation>Varmistamattomia maksupyyntöjä kustomoituun maksupalveluun ei tueta.</translation>
-    </message>
-    <message>
-        <source>Invalid payment request.</source>
-        <translation>Epäkelpo maksupyyntö.</translation>
-    </message>
-    <message>
-        <source>Refund from %1</source>
-        <translation>Maksupalautus %1:sta</translation>
-    </message>
-    <message>
-        <source>Payment request %1 is too large (%2 bytes, allowed %3 bytes).</source>
-        <translation>Maksupyyntö %1 on liian suuri (%2 tavua, sallittu %3 tavua).</translation>
-    </message>
-    <message>
-        <source>Error communicating with %1: %2</source>
-        <translation>Virhe kommunikoidessa %1n kanssa: %2</translation>
-    </message>
-    <message>
-        <source>Payment request cannot be parsed!</source>
-        <translation>Maksupyyntöä ei voida jäsentää!</translation>
-    </message>
-    <message>
-        <source>Bad response from server %1</source>
-        <translation>Huono vastaus palvelimelta %1</translation>
-    </message>
-    <message>
-        <source>Payment acknowledged</source>
-        <translation>Rahansiirto tunnistettu</translation>
-    </message>
-    <message>
-        <source>Network request error</source>
-        <translation>Tietoverkon pyyntövirhe</translation>
-    </message>
-</context>
-=======
     </context>
->>>>>>> 0d719145
 <context>
     <name>PeerTableModel</name>
     <message>
@@ -1471,13 +1059,6 @@
         <translation>Muistin käyttö</translation>
     </message>
     <message>
-<<<<<<< HEAD
-        <source>Open the Zetacoin Core debug log file from the current data directory. This can take a few seconds for large log files.</source>
-        <translation>Avaa Zetacoin Coren debug-loki tämänhetkisestä datahakemistosta. Tämä voi viedä muutaman sekunnin suurille lokitiedostoille.</translation>
-    </message>
-    <message>
-=======
->>>>>>> 0d719145
         <source>Received</source>
         <translation>Vastaanotetut</translation>
     </message>
@@ -1640,13 +1221,6 @@
     <message>
         <source>&amp;Unban Node</source>
         <translation>&amp;Poista solmukohdan esto</translation>
-<<<<<<< HEAD
-    </message>
-    <message>
-        <source>Welcome to the Zetacoin Core RPC console.</source>
-        <translation>Tervetuloa Zetacoin Coren RPC-konsoliin.</translation>
-=======
->>>>>>> 0d719145
     </message>
     <message>
         <source>Use up and down arrows to navigate history, and &lt;b&gt;Ctrl-L&lt;/b&gt; to clear screen.</source>
@@ -1940,123 +1514,7 @@
         <source>S&amp;end</source>
         <translation>&amp;Lähetä</translation>
     </message>
-<<<<<<< HEAD
-    <message>
-        <source>Confirm send coins</source>
-        <translation>Hyväksy Zetacoinien lähettäminen</translation>
-    </message>
-    <message>
-        <source>%1 to %2</source>
-        <translation>%1 to %2</translation>
-    </message>
-    <message>
-        <source>Copy quantity</source>
-        <translation>Kopioi määrä</translation>
-    </message>
-    <message>
-        <source>Copy amount</source>
-        <translation>Kopioi määrä</translation>
-    </message>
-    <message>
-        <source>Copy fee</source>
-        <translation>Kopioi palkkio</translation>
-    </message>
-    <message>
-        <source>Copy after fee</source>
-        <translation>Kopioi palkkion jälkeen</translation>
-    </message>
-    <message>
-        <source>Copy bytes</source>
-        <translation>Kopioi tavut</translation>
-    </message>
-    <message>
-        <source>Copy priority</source>
-        <translation>Kopioi prioriteetti</translation>
-    </message>
-    <message>
-        <source>Copy change</source>
-        <translation>Kopioi vaihtoraha</translation>
-    </message>
-    <message>
-        <source>Total Amount %1</source>
-        <translation>Kokonaismäärä %1</translation>
-    </message>
-    <message>
-        <source>or</source>
-        <translation>tai</translation>
-    </message>
-    <message>
-        <source>The amount to pay must be larger than 0.</source>
-        <translation>Maksettavan summan tulee olla suurempi kuin 0 Zetacoinia.</translation>
-    </message>
-    <message>
-        <source>The amount exceeds your balance.</source>
-        <translation>Määrä ylittää käytettävissä olevan saldon.</translation>
-    </message>
-    <message>
-        <source>The total exceeds your balance when the %1 transaction fee is included.</source>
-        <translation>Kokonaismäärä ylittää saldosi kun %1 maksukulu lisätään summaan.</translation>
-    </message>
-    <message>
-        <source>Transaction creation failed!</source>
-        <translation>Rahansiirron luonti epäonnistui!</translation>
-    </message>
-    <message>
-        <source>The transaction was rejected! This might happen if some of the coins in your wallet were already spent, such as if you used a copy of wallet.dat and coins were spent in the copy but not marked as spent here.</source>
-        <translation>Rahansiirto hylättiin! Tämä saattaa tapahtua jos lompakossa olevat kolikot on jo kulutettu, kuten jos käytät kopioita wallet.dat tiedostosta ja kolikot oli jos käytetty mutta ei merkattu täällä.</translation>
-    </message>
-    <message>
-        <source>A fee higher than %1 is considered an absurdly high fee.</source>
-        <translation>Rahansiirtokulua %1 ja sitä suurempia määriä pidetään järjenvastaisen korkeana kuluna.</translation>
-    </message>
-    <message>
-        <source>Payment request expired.</source>
-        <translation>Maksupyyntö on vanhentunut.</translation>
-    </message>
-    <message>
-        <source>Pay only the required fee of %1</source>
-        <translation>Maksa vain vaadittu kulu kooltaan %1</translation>
-    </message>
-    <message numerus="yes">
-        <source>Estimated to begin confirmation within %n block(s).</source>
-        <translation><numerusform>Vahvistuminen alkaa arviolta %n lohkon päästä.</numerusform><numerusform>Vahvistuminen alkaa arviolta %n lohkon päästä.</numerusform></translation>
-    </message>
-    <message>
-        <source>The recipient address is not valid. Please recheck.</source>
-        <translation>Vastaanottajan osoite ei ole kelvollinen. Tarkistathan uudelleen.</translation>
-    </message>
-    <message>
-        <source>Duplicate address found: addresses should only be used once each.</source>
-        <translation>Duplikaattiosoite löytyi: kutakin osoitetta pitäisi käyttää vain kerran.</translation>
-    </message>
-    <message>
-        <source>Warning: Invalid Zetacoin address</source>
-        <translation>Varoitus: Virheellinen Zetacoin osoite</translation>
-    </message>
-    <message>
-        <source>(no label)</source>
-        <translation>(ei nimeä)</translation>
-    </message>
-    <message>
-        <source>Warning: Unknown change address</source>
-        <translation>Varoitus: Tuntematon vaihtorahan osoite</translation>
-    </message>
-    <message>
-        <source>Copy dust</source>
-        <translation>Kopioi tomu</translation>
-    </message>
-    <message>
-        <source>Are you sure you want to send?</source>
-        <translation>Haluatko varmasti lähettää?</translation>
-    </message>
-    <message>
-        <source>added as transaction fee</source>
-        <translation>lisätty rahansiirtomaksuna</translation>
-    </message>
-</context>
-=======
     </context>
->>>>>>> 0d719145
 <context>
     <name>SendCoinsEntry</name>
     <message>
@@ -2100,8 +1558,8 @@
         <translation>Poista tämä alkio</translation>
     </message>
     <message>
-        <source>The fee will be deducted from the amount being sent. The recipient will receive less bitcoins than you enter in the amount field. If multiple recipients are selected, the fee is split equally.</source>
-        <translation>Kulu vähennetään lähetettävästä määrästä. Saaja vastaanottaa vähemmän bitcoineja kuin merkitset Määrä-kenttään. Jos saajia on monia, kulu jaetaan tasan.</translation>
+        <source>The fee will be deducted from the amount being sent. The recipient will receive less zetacoins than you enter in the amount field. If multiple recipients are selected, the fee is split equally.</source>
+        <translation>Kulu vähennetään lähetettävästä määrästä. Saaja vastaanottaa vähemmän zetacoineja kuin merkitset Määrä-kenttään. Jos saajia on monia, kulu jaetaan tasan.</translation>
     </message>
     <message>
         <source>S&amp;ubtract fee from amount</source>
@@ -2142,13 +1600,8 @@
 <context>
     <name>ShutdownWindow</name>
     <message>
-<<<<<<< HEAD
-        <source>Zetacoin Core is shutting down...</source>
-        <translation>Zetacoin core sulkeutuu...</translation>
-=======
         <source>%1 is shutting down...</source>
         <translation>%1 sulkeutuu...</translation>
->>>>>>> 0d719145
     </message>
     <message>
         <source>Do not shut down the computer until this window disappears.</source>
@@ -2244,449 +1697,113 @@
 <context>
     <name>TrafficGraphWidget</name>
     <message>
-<<<<<<< HEAD
-        <source>Please check the address and try again.</source>
-        <translation>Tarkista osoite ja yritä uudelleen.</translation>
-    </message>
-    <message>
-        <source>The entered address does not refer to a key.</source>
-        <translation>Syötetyn osoitteen avainta ei löydy.</translation>
-    </message>
-    <message>
-        <source>Wallet unlock was cancelled.</source>
-        <translation>Lompakon avaaminen peruttiin.</translation>
-    </message>
-    <message>
-        <source>Private key for the entered address is not available.</source>
-        <translation>Yksityistä avainta syötetylle osoitteelle ei ole saatavilla.</translation>
-    </message>
-    <message>
-        <source>Message signing failed.</source>
-        <translation>Viestin allekirjoitus epäonnistui.</translation>
-    </message>
-    <message>
-        <source>Message signed.</source>
-        <translation>Viesti allekirjoitettu.</translation>
-    </message>
-    <message>
-        <source>The signature could not be decoded.</source>
-        <translation>Allekirjoitusta ei pystytty tulkitsemaan.</translation>
-    </message>
-    <message>
-        <source>Please check the signature and try again.</source>
-        <translation>Tarkista allekirjoitus ja yritä uudelleen.</translation>
-    </message>
-    <message>
-        <source>The signature did not match the message digest.</source>
-        <translation>Allekirjoitus ei täsmää viestin tiivisteeseen.</translation>
-    </message>
-    <message>
-        <source>Message verification failed.</source>
-        <translation>Viestin varmistus epäonnistui.</translation>
-    </message>
-    <message>
-        <source>Message verified.</source>
-        <translation>Viesti varmistettu.</translation>
+        <source>KB/s</source>
+        <translation>KB/s</translation>
     </message>
 </context>
 <context>
-    <name>SplashScreen</name>
+    <name>TransactionDesc</name>
+    </context>
+<context>
+    <name>TransactionDescDialog</name>
+    <message>
+        <source>This pane shows a detailed description of the transaction</source>
+        <translation>Tämä ruutu näyttää yksityiskohtaisen tiedon rahansiirrosta</translation>
+    </message>
+    </context>
+<context>
+    <name>TransactionTableModel</name>
+    </context>
+<context>
+    <name>TransactionView</name>
+    </context>
+<context>
+    <name>UnitDisplayStatusBarControl</name>
+    <message>
+        <source>Unit to show amounts in. Click to select another unit.</source>
+        <translation>Yksikkö jossa määrät näytetään. Klikkaa valitaksesi toisen yksikön.</translation>
+    </message>
+</context>
+<context>
+    <name>WalletFrame</name>
+    </context>
+<context>
+    <name>WalletModel</name>
+    </context>
+<context>
+    <name>WalletView</name>
+    </context>
+<context>
+    <name>bitcoin-core</name>
+    <message>
+        <source>Options:</source>
+        <translation>Asetukset:</translation>
+    </message>
+    <message>
+        <source>Specify data directory</source>
+        <translation>Määritä data-hakemisto</translation>
+    </message>
+    <message>
+        <source>Connect to a node to retrieve peer addresses, and disconnect</source>
+        <translation>Yhdistä noodiin hakeaksesi naapurien osoitteet ja katkaise yhteys</translation>
+    </message>
+    <message>
+        <source>Specify your own public address</source>
+        <translation>Määritä julkinen osoitteesi</translation>
+    </message>
+    <message>
+        <source>Accept command line and JSON-RPC commands</source>
+        <translation>Hyväksy merkkipohjaiset- ja JSON-RPC-käskyt</translation>
+    </message>
+    <message>
+        <source>If &lt;category&gt; is not supplied or if &lt;category&gt; = 1, output all debugging information.</source>
+        <translation>Jos &lt;category&gt; on toimittamatta tai jos &lt;category&gt; = 1, tulosta kaikki debug-tieto.</translation>
+    </message>
+    <message>
+        <source>Prune configured below the minimum of %d MiB.  Please use a higher number.</source>
+        <translation>Karsinta konfiguroitu alle minimin %d MiB. Käytä surempaa numeroa.</translation>
+    </message>
+    <message>
+        <source>Prune: last wallet synchronisation goes beyond pruned data. You need to -reindex (download the whole blockchain again in case of pruned node)</source>
+        <translation>Karsinta: viime lompakon synkronisointi menee karsitun datan taakse. Sinun tarvitsee ajaa -reindex (lataa koko lohkoketju uudelleen tapauksessa jossa karsiva noodi)</translation>
+    </message>
+    <message>
+        <source>Reduce storage requirements by pruning (deleting) old blocks. This mode is incompatible with -txindex and -rescan. Warning: Reverting this setting requires re-downloading the entire blockchain. (default: 0 = disable pruning blocks, &gt;%u = target size in MiB to use for block files)</source>
+        <translation>Vähennä levytilan tarvetta karsimalla (poistamalla) vanhoja lohkoja. Tämä tila ei ole yhteensopiva -txindex ja -rescan -parametrien kanssa. Varoitus: Tämän asetuksen peruutus vaatii koko lohkoketjun uudelleenlataamisen. (oletus: 0 = poista karsinta käytöstä, &gt;%u = kohdekoko muodossa MiB jota käytetään lohkotiedostoille) </translation>
+    </message>
+    <message>
+        <source>Rescans are not possible in pruned mode. You will need to use -reindex which will download the whole blockchain again.</source>
+        <translation>Uudelleenskannaukset eivät ole mahdollisia karsivassa tilassa. Sinun täytyy käyttää -reindex joka lataa koko lohkoketjun uudelleen.</translation>
+    </message>
+    <message>
+        <source>Error: A fatal internal error occurred, see debug.log for details</source>
+        <translation>Virhe: Kriittinen sisäinen virhe kohdattiin, katso debug.log lisätietoja varten</translation>
+    </message>
+    <message>
+        <source>Fee (in %s/kB) to add to transactions you send (default: %s)</source>
+        <translation>Kulu (muodossa %s/kB) joka lisätään rahansiirtoihin joita lähetät (oletus: %s)</translation>
+    </message>
+    <message>
+        <source>Pruning blockstore...</source>
+        <translation>Karsitaan lohkovarastoa...</translation>
+    </message>
+    <message>
+        <source>Run in the background as a daemon and accept commands</source>
+        <translation>Aja taustalla daemonina ja hyväksy komennot</translation>
+    </message>
+    <message>
+        <source>Unable to start HTTP server. See debug log for details.</source>
+        <translation>HTTP-palvelinta ei voitu käynnistää. Katso debug-lokista lisätietoja.</translation>
+    </message>
+    <message>
+        <source>Accept connections from outside (default: 1 if no -proxy or -connect)</source>
+        <translation>Hyväksy yhteyksiä ulkopuolelta (vakioasetus: 1 jos -proxy tai -connect ei määritelty)</translation>
+    </message>
     <message>
         <source>Zetacoin Core</source>
         <translation>Zetacoin-ydin</translation>
     </message>
     <message>
-        <source>The Zetacoin Core developers</source>
-        <translation>Zetacoin Core kehittäjät</translation>
-    </message>
-    <message>
-        <source>[testnet]</source>
-        <translation>[testnet]</translation>
-    </message>
-</context>
-<context>
-    <name>TrafficGraphWidget</name>
-    <message>
-=======
->>>>>>> 0d719145
-        <source>KB/s</source>
-        <translation>KB/s</translation>
-    </message>
-</context>
-<context>
-    <name>TransactionDesc</name>
-    </context>
-<context>
-    <name>TransactionDescDialog</name>
-    <message>
-        <source>This pane shows a detailed description of the transaction</source>
-        <translation>Tämä ruutu näyttää yksityiskohtaisen tiedon rahansiirrosta</translation>
-    </message>
-    </context>
-<context>
-    <name>TransactionTableModel</name>
-<<<<<<< HEAD
-    <message>
-        <source>Date</source>
-        <translation>Päivämäärä</translation>
-    </message>
-    <message>
-        <source>Type</source>
-        <translation>Laatu</translation>
-    </message>
-    <message>
-        <source>Immature (%1 confirmations, will be available after %2)</source>
-        <translation>Epäkypsä (%1 varmistusta, saatavilla %2 jälkeen)</translation>
-    </message>
-    <message numerus="yes">
-        <source>Open for %n more block(s)</source>
-        <translation><numerusform>Avoinna %n lisälohkolle</numerusform><numerusform>Avoinna %n lisälohkolle</numerusform></translation>
-    </message>
-    <message>
-        <source>Open until %1</source>
-        <translation>Avoinna %1 asti</translation>
-    </message>
-    <message>
-        <source>Confirmed (%1 confirmations)</source>
-        <translation>Vahvistettu (%1 vahvistusta)</translation>
-    </message>
-    <message>
-        <source>This block was not received by any other nodes and will probably not be accepted!</source>
-        <translation>Tätä lohkoa ei vastaanotettu mistään muusta solmusta ja sitä ei mahdollisesti hyväksytä!</translation>
-    </message>
-    <message>
-        <source>Generated but not accepted</source>
-        <translation>Generoitu mutta ei hyväksytty</translation>
-    </message>
-    <message>
-        <source>Offline</source>
-        <translation>Offline</translation>
-    </message>
-    <message>
-        <source>Label</source>
-        <translation>Nimi</translation>
-    </message>
-    <message>
-        <source>Unconfirmed</source>
-        <translation>Varmistamaton</translation>
-    </message>
-    <message>
-        <source>Confirming (%1 of %2 recommended confirmations)</source>
-        <translation>Varmistetaan (%1 kehoitetusta %2 varmistuksesta)</translation>
-    </message>
-    <message>
-        <source>Conflicted</source>
-        <translation>Ristiriitainen</translation>
-    </message>
-    <message>
-        <source>Received with</source>
-        <translation>Vastaanotettu osoitteella</translation>
-    </message>
-    <message>
-        <source>Received from</source>
-        <translation>Vastaanotettu</translation>
-    </message>
-    <message>
-        <source>Sent to</source>
-        <translation>Saaja</translation>
-    </message>
-    <message>
-        <source>Payment to yourself</source>
-        <translation>Maksu itsellesi</translation>
-    </message>
-    <message>
-        <source>Mined</source>
-        <translation>Louhittu</translation>
-    </message>
-    <message>
-        <source>watch-only</source>
-        <translation>vain katseltava</translation>
-    </message>
-    <message>
-        <source>(n/a)</source>
-        <translation>(ei saatavilla)</translation>
-    </message>
-    <message>
-        <source>Transaction status. Hover over this field to show number of confirmations.</source>
-        <translation>Rahansiirron tila. Siirrä osoitin kentän päälle nähdäksesi vahvistusten lukumäärä.</translation>
-    </message>
-    <message>
-        <source>Date and time that the transaction was received.</source>
-        <translation>Rahansiirron vastaanottamisen päivämäärä ja aika.</translation>
-    </message>
-    <message>
-        <source>Type of transaction.</source>
-        <translation>Rahansiirron laatu.</translation>
-    </message>
-    <message>
-        <source>Whether or not a watch-only address is involved in this transaction.</source>
-        <translation>Onko rahansiirrossa mukana ainoastaan katseltava osoite vai ei.</translation>
-    </message>
-    <message>
-        <source>User-defined intent/purpose of the transaction.</source>
-        <translation>Käyttäjän määrittämä käyttötarkoitus rahansiirrolle.</translation>
-    </message>
-    <message>
-        <source>Amount removed from or added to balance.</source>
-        <translation>Saldoon lisätty tai siitä vähennetty määrä.</translation>
-    </message>
-</context>
-<context>
-    <name>TransactionView</name>
-    <message>
-        <source>All</source>
-        <translation>Kaikki</translation>
-    </message>
-    <message>
-        <source>Today</source>
-        <translation>Tänään</translation>
-    </message>
-    <message>
-        <source>This week</source>
-        <translation>Tällä viikolla</translation>
-    </message>
-    <message>
-        <source>This month</source>
-        <translation>Tässä kuussa</translation>
-    </message>
-    <message>
-        <source>Last month</source>
-        <translation>Viime kuussa</translation>
-    </message>
-    <message>
-        <source>This year</source>
-        <translation>Tänä vuonna</translation>
-    </message>
-    <message>
-        <source>Range...</source>
-        <translation>Alue...</translation>
-    </message>
-    <message>
-        <source>Received with</source>
-        <translation>Vastaanotettu osoitteella</translation>
-    </message>
-    <message>
-        <source>Sent to</source>
-        <translation>Saaja</translation>
-    </message>
-    <message>
-        <source>To yourself</source>
-        <translation>Itsellesi</translation>
-    </message>
-    <message>
-        <source>Mined</source>
-        <translation>Louhittu</translation>
-    </message>
-    <message>
-        <source>Other</source>
-        <translation>Muu</translation>
-    </message>
-    <message>
-        <source>Enter address or label to search</source>
-        <translation>Anna etsittävä osoite tai tunniste</translation>
-    </message>
-    <message>
-        <source>Min amount</source>
-        <translation>Minimimäärä</translation>
-    </message>
-    <message>
-        <source>Copy address</source>
-        <translation>Kopioi osoite</translation>
-    </message>
-    <message>
-        <source>Copy label</source>
-        <translation>Kopioi nimi</translation>
-    </message>
-    <message>
-        <source>Copy amount</source>
-        <translation>Kopioi määrä</translation>
-    </message>
-    <message>
-        <source>Copy transaction ID</source>
-        <translation>Kopioi siirtotunnus</translation>
-    </message>
-    <message>
-        <source>Copy raw transaction</source>
-        <translation>Kopioi rahansiirron raakavedos</translation>
-    </message>
-    <message>
-        <source>Edit label</source>
-        <translation>Muokkaa nimeä</translation>
-    </message>
-    <message>
-        <source>Show transaction details</source>
-        <translation>Näytä rahansiirron yksityiskohdat</translation>
-    </message>
-    <message>
-        <source>Export Transaction History</source>
-        <translation>Vie rahansiirtohistoria</translation>
-    </message>
-    <message>
-        <source>Watch-only</source>
-        <translation>Vain katseltava</translation>
-    </message>
-    <message>
-        <source>Exporting Failed</source>
-        <translation>Vienti epäonnistui</translation>
-    </message>
-    <message>
-        <source>There was an error trying to save the transaction history to %1.</source>
-        <translation>Rahansiirron historian tallentamisessa tapahtui virhe paikkaan %1.</translation>
-    </message>
-    <message>
-        <source>Exporting Successful</source>
-        <translation>Vienti onnistui</translation>
-    </message>
-    <message>
-        <source>The transaction history was successfully saved to %1.</source>
-        <translation>Rahansiirron historia tallennettiin onnistuneesti paikkaan %1.</translation>
-    </message>
-    <message>
-        <source>Comma separated file (*.csv)</source>
-        <translation>Comma separated file (*.csv)</translation>
-    </message>
-    <message>
-        <source>Confirmed</source>
-        <translation>Vahvistettu</translation>
-    </message>
-    <message>
-        <source>Date</source>
-        <translation>Aika</translation>
-    </message>
-    <message>
-        <source>Type</source>
-        <translation>Laatu</translation>
-    </message>
-    <message>
-        <source>Label</source>
-        <translation>Nimi</translation>
-    </message>
-    <message>
-        <source>Address</source>
-        <translation>Osoite</translation>
-    </message>
-    <message>
-        <source>ID</source>
-        <translation>ID</translation>
-    </message>
-    <message>
-        <source>Range:</source>
-        <translation>Alue:</translation>
-    </message>
-    <message>
-        <source>to</source>
-        <translation>kenelle</translation>
-    </message>
-</context>
-=======
-    </context>
-<context>
-    <name>TransactionView</name>
-    </context>
->>>>>>> 0d719145
-<context>
-    <name>UnitDisplayStatusBarControl</name>
-    <message>
-        <source>Unit to show amounts in. Click to select another unit.</source>
-        <translation>Yksikkö jossa määrät näytetään. Klikkaa valitaksesi toisen yksikön.</translation>
-    </message>
-</context>
-<context>
-    <name>WalletFrame</name>
-    </context>
-<context>
-    <name>WalletModel</name>
-<<<<<<< HEAD
-    <message>
-        <source>Send Coins</source>
-        <translation>Lähetä Zetacoineja</translation>
-    </message>
-</context>
-=======
-    </context>
->>>>>>> 0d719145
-<context>
-    <name>WalletView</name>
-    </context>
-<context>
-    <name>bitcoin-core</name>
-    <message>
-        <source>Options:</source>
-        <translation>Asetukset:</translation>
-    </message>
-    <message>
-        <source>Specify data directory</source>
-        <translation>Määritä data-hakemisto</translation>
-    </message>
-    <message>
-        <source>Connect to a node to retrieve peer addresses, and disconnect</source>
-        <translation>Yhdistä noodiin hakeaksesi naapurien osoitteet ja katkaise yhteys</translation>
-    </message>
-    <message>
-        <source>Specify your own public address</source>
-        <translation>Määritä julkinen osoitteesi</translation>
-    </message>
-    <message>
-        <source>Accept command line and JSON-RPC commands</source>
-        <translation>Hyväksy merkkipohjaiset- ja JSON-RPC-käskyt</translation>
-    </message>
-    <message>
-        <source>If &lt;category&gt; is not supplied or if &lt;category&gt; = 1, output all debugging information.</source>
-        <translation>Jos &lt;category&gt; on toimittamatta tai jos &lt;category&gt; = 1, tulosta kaikki debug-tieto.</translation>
-    </message>
-    <message>
-        <source>Prune configured below the minimum of %d MiB.  Please use a higher number.</source>
-        <translation>Karsinta konfiguroitu alle minimin %d MiB. Käytä surempaa numeroa.</translation>
-    </message>
-    <message>
-        <source>Prune: last wallet synchronisation goes beyond pruned data. You need to -reindex (download the whole blockchain again in case of pruned node)</source>
-        <translation>Karsinta: viime lompakon synkronisointi menee karsitun datan taakse. Sinun tarvitsee ajaa -reindex (lataa koko lohkoketju uudelleen tapauksessa jossa karsiva noodi)</translation>
-    </message>
-    <message>
-        <source>Reduce storage requirements by pruning (deleting) old blocks. This mode is incompatible with -txindex and -rescan. Warning: Reverting this setting requires re-downloading the entire blockchain. (default: 0 = disable pruning blocks, &gt;%u = target size in MiB to use for block files)</source>
-        <translation>Vähennä levytilan tarvetta karsimalla (poistamalla) vanhoja lohkoja. Tämä tila ei ole yhteensopiva -txindex ja -rescan -parametrien kanssa. Varoitus: Tämän asetuksen peruutus vaatii koko lohkoketjun uudelleenlataamisen. (oletus: 0 = poista karsinta käytöstä, &gt;%u = kohdekoko muodossa MiB jota käytetään lohkotiedostoille) </translation>
-    </message>
-    <message>
-        <source>Rescans are not possible in pruned mode. You will need to use -reindex which will download the whole blockchain again.</source>
-        <translation>Uudelleenskannaukset eivät ole mahdollisia karsivassa tilassa. Sinun täytyy käyttää -reindex joka lataa koko lohkoketjun uudelleen.</translation>
-    </message>
-    <message>
-        <source>Error: A fatal internal error occurred, see debug.log for details</source>
-        <translation>Virhe: Kriittinen sisäinen virhe kohdattiin, katso debug.log lisätietoja varten</translation>
-    </message>
-    <message>
-        <source>Fee (in %s/kB) to add to transactions you send (default: %s)</source>
-        <translation>Kulu (muodossa %s/kB) joka lisätään rahansiirtoihin joita lähetät (oletus: %s)</translation>
-    </message>
-    <message>
-        <source>Pruning blockstore...</source>
-        <translation>Karsitaan lohkovarastoa...</translation>
-    </message>
-    <message>
-        <source>If &lt;category&gt; is not supplied or if &lt;category&gt; = 1, output all debugging information.</source>
-        <translation>Jos &lt;category&gt; on toimittamatta tai jos &lt;category&gt; = 1, tulosta kaikki debug-tieto.</translation>
-    </message>
-    <message>
-        <source>Error: A fatal internal error occurred, see debug.log for details</source>
-        <translation>Virhe: Kriittinen sisäinen virhe kohdattiin, katso debug.log lisätietoja varten</translation>
-    </message>
-    <message>
-        <source>Run in the background as a daemon and accept commands</source>
-        <translation>Aja taustalla daemonina ja hyväksy komennot</translation>
-    </message>
-    <message>
-        <source>Unable to start HTTP server. See debug log for details.</source>
-        <translation>HTTP-palvelinta ei voitu käynnistää. Katso debug-lokista lisätietoja.</translation>
-    </message>
-    <message>
-        <source>Accept connections from outside (default: 1 if no -proxy or -connect)</source>
-        <translation>Hyväksy yhteyksiä ulkopuolelta (vakioasetus: 1 jos -proxy tai -connect ei määritelty)</translation>
-    </message>
-    <message>
-        <source>Bitcoin Core</source>
-        <translation>Bitcoin-ydin</translation>
-    </message>
-    <message>
         <source>The %s developers</source>
         <translation>%s kehittäjät</translation>
     </message>
@@ -2731,27 +1848,10 @@
         <translation>Tämä on esi-julkaistu testiversio - Käytä omalla riskillä - Ei saa käytää louhimiseen tai kauppasovelluksiin.</translation>
     </message>
     <message>
-<<<<<<< HEAD
-        <source>Unable to bind to %s on this computer. Zetacoin Core is probably already running.</source>
-        <translation>Ei voida yhdistää %s tässä tietokoneessa. Zetacoin Core on luultavasti jo käynnissä.</translation>
-    </message>
-    <message>
         <source>Use UPnP to map the listening port (default: 1 when listening and no -proxy)</source>
         <translation>Käytä UPnP:ta kuuntelevan portin kartoitukseen (oletus: 1 kun kuunnellaan ja -proxy ei käytössä)</translation>
     </message>
     <message>
-        <source>WARNING: abnormally high number of blocks generated, %d blocks received in the last %d hours (%d expected)</source>
-        <translation>VAROITUS: epätavallisen monta lohkoa generoitu, vastaanotettu %d lohkoa viimeisen %d tunnin aikana (odotettavissa %d)</translation>
-    </message>
-    <message>
-        <source>WARNING: check your network connection, %d blocks received in the last %d hours (%d expected)</source>
-        <translation>VAROITUS: tarkista verkkoyhteytesi, vastaanotettu %d lohkoa viimeisen %d tunnin aikana (odotettavissa %d)</translation>
-=======
-        <source>Use UPnP to map the listening port (default: 1 when listening and no -proxy)</source>
-        <translation>Käytä UPnP:ta kuuntelevan portin kartoitukseen (oletus: 1 kun kuunnellaan ja -proxy ei käytössä)</translation>
->>>>>>> 0d719145
-    </message>
-    <message>
         <source>Warning: The network does not appear to fully agree! Some miners appear to be experiencing issues.</source>
         <translation>Varoitus: Tietoverkko ei ole sovussa! Luohijat näyttävät kokevan virhetilanteita.</translation>
     </message>
@@ -2776,10 +1876,6 @@
         <translation>-maxmempool on oltava vähintään %d MB</translation>
     </message>
     <message>
-        <source>-maxmempool must be at least %d MB</source>
-        <translation>-maxmempool on oltava vähintään %d MB</translation>
-    </message>
-    <message>
         <source>&lt;category&gt; can be:</source>
         <translation>&lt;category&gt; voi olla:</translation>
     </message>
@@ -2976,17 +2072,8 @@
         <translation>Paljasta omat IP-osoitteet (oletus: 1 kun kuunnellaan ja -externalip tai -proxy ei ole käytössä)</translation>
     </message>
     <message>
-<<<<<<< HEAD
-        <source>Allow JSON-RPC connections from specified source. Valid for &lt;ip&gt; are a single IP (e.g. 1.2.3.4), a network/netmask (e.g. 1.2.3.4/255.255.255.0) or a network/CIDR (e.g. 1.2.3.4/24). This option can be specified multiple times</source>
-        <translation>Salli JSON-RPC-yhteydet määritetystä lähteestä. Kelvolliset arvot &lt;ip&gt; ovat yksittäinen IP (esim. 1.2.3.4), verkko/verkkomaski (esim. 1.2.3.4/255.255.255.0) tai verkko/luokaton reititys (esim. 1.2.3.4/24). Tätä valintatapaa voidaan käyttää useita kertoja</translation>
-    </message>
-    <message>
-        <source>Cannot obtain a lock on data directory %s. Zetacoin Core is probably already running.</source>
-        <translation>Ei voida lukita data-hakemistoa %s. Zetacoin Core on luultavasti jo käynnissä.</translation>
-=======
         <source>Error: Listening for incoming connections failed (listen returned error %s)</source>
         <translation>Virhe: Saapuvien yhteyksien kuuntelu epäonnistui (kuuntelu palautti virheen %s)</translation>
->>>>>>> 0d719145
     </message>
     <message>
         <source>Execute command when a relevant alert is received or we see a really long fork (%s in cmd is replaced by message)</source>
@@ -3013,38 +2100,14 @@
         <translation>Hyväksy julkisia REST-pyyntöjä (oletus: %u)</translation>
     </message>
     <message>
-<<<<<<< HEAD
-        <source>Activating best chain...</source>
-        <translation>Aktivoidaan parhainta ketjua...</translation>
-    </message>
-    <message>
-        <source>Attempt to recover private keys from a corrupt wallet.dat on startup</source>
-        <translation>Yritä palauttaa yksityiset avaimet korruptoituneesta wallet.dat-tiedostosta käynnistyksen yhteydessä</translation>
-    </message>
-    <message>
-        <source>Cannot resolve -whitebind address: '%s'</source>
-        <translation>-whitebind -osoitetta '%s' ei voida jäsentää</translation>
-=======
         <source>Automatically create Tor hidden service (default: %d)</source>
         <translation>Luo Tor-salattu palvelu automaattisesti (oletus: %d)</translation>
->>>>>>> 0d719145
     </message>
     <message>
         <source>Connect through SOCKS5 proxy</source>
         <translation>Yhdistä SOCKS5 proxin kautta</translation>
     </message>
     <message>
-<<<<<<< HEAD
-        <source>Copyright (C) 2009-%i The Zetacoin Core Developers</source>
-        <translation>Copyright (C) 2009-%i  Zetacoin kehittäjät</translation>
-    </message>
-    <message>
-        <source>Error loading wallet.dat: Wallet requires newer version of Zetacoin Core</source>
-        <translation>Virhe ladattaessa wallet.dat-tiedostoa: Tarvitset uudemman version Zetacoinista</translation>
-    </message>
-    <message>
-=======
->>>>>>> 0d719145
         <source>Error reading from database, shutting down.</source>
         <translation>Virheitä tietokantaa luettaessa, ohjelma pysäytetään.</translation>
     </message>
@@ -3057,21 +2120,12 @@
         <translation>Tietoa</translation>
     </message>
     <message>
-<<<<<<< HEAD
-        <source>Invalid amount for -maxtxfee=&lt;amount&gt;: '%s'</source>
-        <translation>Virheellinen määrä -maxtxfee=&lt;amount&gt;: '%s'</translation>
-    </message>
-    <message>
-        <source>Invalid amount for -minrelaytxfee=&lt;amount&gt;: '%s'</source>
-        <translation>Virheellinen määrä -minrelaytxfee=&lt;amount&gt;: '%s'</translation>
-=======
         <source>Invalid amount for -paytxfee=&lt;amount&gt;: '%s' (must be at least %s)</source>
         <translation>Kelvoton määrä argumentille -paytxfee=&lt;amount&gt;: '%s' (pitää olla vähintään %s)</translation>
     </message>
     <message>
         <source>Invalid netmask specified in -whitelist: '%s'</source>
         <translation>Kelvoton verkkopeite määritelty argumentissa -whitelist: '%s'</translation>
->>>>>>> 0d719145
     </message>
     <message>
         <source>Keep at most &lt;n&gt; unconnectable transactions in memory (default: %u)</source>
@@ -3082,10 +2136,6 @@
         <translation>Pitää määritellä portti argumentilla -whitebind: '%s'</translation>
     </message>
     <message>
-        <source>Keep at most &lt;n&gt; unconnectable transactions in memory (default: %u)</source>
-        <translation>Pidä enimmillään &lt;n&gt; yhdistämiskelvotonta rahansiirtoa muistissa (oletus: %u)</translation>
-    </message>
-    <message>
         <source>Node relay options:</source>
         <translation>Välityssolmukohdan asetukset:</translation>
     </message>
@@ -3098,10 +2148,6 @@
         <translation>Uudelleenskannaa lohkoketju käynnistyksen yhteydessä puuttuvien lompakon rahansiirtojen vuoksi</translation>
     </message>
     <message>
-        <source>Rescan the block chain for missing wallet transactions on startup</source>
-        <translation>Uudelleenskannaa lohkoketju käynnistyksen yhteydessä puuttuvien lompakon rahansiirtojen vuoksi</translation>
-    </message>
-    <message>
         <source>Send trace/debug info to console instead of debug.log file</source>
         <translation>Lähetä jäljitys/debug-tieto konsoliin, debug.log-tiedoston sijaan</translation>
     </message>
@@ -3152,23 +2198,12 @@
     <message>
         <source>Upgrade wallet to latest format on startup</source>
         <translation>Päivitä lompakko viimeisimpään formaattiin käynnistyksen yhteydessä</translation>
-<<<<<<< HEAD
     </message>
     <message>
         <source>Username for JSON-RPC connections</source>
         <translation>Käyttäjätunnus JSON-RPC-yhteyksille</translation>
     </message>
     <message>
-        <source>Wallet needed to be rewritten: restart Zetacoin Core to complete</source>
-        <translation>Lompakko tarvitsee uudelleenkirjoittaa: käynnistä Zetacoin uudelleen</translation>
-=======
-    </message>
-    <message>
-        <source>Username for JSON-RPC connections</source>
-        <translation>Käyttäjätunnus JSON-RPC-yhteyksille</translation>
->>>>>>> 0d719145
-    </message>
-    <message>
         <source>Warning</source>
         <translation>Varoitus</translation>
     </message>
@@ -3183,13 +2218,6 @@
     <message>
         <source>ZeroMQ notification options:</source>
         <translation>ZeroMQ-ilmoitusasetukset:</translation>
-<<<<<<< HEAD
-    </message>
-    <message>
-        <source>wallet.dat corrupt, salvage failed</source>
-        <translation>wallet.dat -lompakkotiedosto korruptoitunut, korjaaminen epäonnistui</translation>
-=======
->>>>>>> 0d719145
     </message>
     <message>
         <source>Password for JSON-RPC connections</source>
@@ -3228,26 +2256,6 @@
         <translation>Tulosta debuggaustieto (oletus: %u, annettu &lt;category&gt; valinnainen)</translation>
     </message>
     <message>
-        <source>-maxtxfee is set very high! Fees this large could be paid on a single transaction.</source>
-        <translation>-maxtxfee on asetettu erittäin suureksi! Tämänkokoisia kuluja saatetaan maksaa yhdessä rahansiirrossa.</translation>
-    </message>
-    <message>
-        <source>-paytxfee is set very high! This is the transaction fee you will pay if you send a transaction.</source>
-        <translation>-paytxfee on asetettu erittäin suureksi! Tämä on rahansiirtokulu, jonka maksat, mikäli lähetät rahansiirron.</translation>
-    </message>
-    <message>
-        <source>Do not keep transactions in the mempool longer than &lt;n&gt; hours (default: %u)</source>
-        <translation>Älä pidä rahansiirtoja muistivarannoissa kauemmin kuin &lt;n&gt; tuntia (oletus: %u)</translation>
-    </message>
-    <message>
-        <source>Error reading wallet.dat! All keys read correctly, but transaction data or address book entries might be missing or incorrect.</source>
-        <translation>Virhe lukiessa wallet.dat-tiedostoa! Kaikki avaimet luettiin onnistuneesti, mutta rahansiirtotiedot tai osoitekirjan sisältö saattavat olla muuttuneita tai vääriä.</translation>
-    </message>
-    <message>
-        <source>How thorough the block verification of -checkblocks is (0-4, default: %u)</source>
-        <translation>Kuinka läpikäyvä lohkojen -checkblocks -todennus on (0-4, oletus: %u)</translation>
-    </message>
-    <message>
         <source>Use separate SOCKS5 proxy to reach peers via Tor hidden services (default: %s)</source>
         <translation>Käytä erillistä SOCKS5-proxyä tavoittaaksesi vertaisia Tor-piilopalveluiden kautta (oletus: %s)</translation>
     </message>
@@ -3258,17 +2266,6 @@
     <message>
         <source>Always query for peer addresses via DNS lookup (default: %u)</source>
         <translation>Pyydä vertaisten osoitteita aina DNS-kyselyjen avulla (oletus: %u)</translation>
-<<<<<<< HEAD
-    </message>
-    <message>
-        <source>Error loading wallet.dat</source>
-        <translation>Virhe ladattaessa wallet.dat-tiedostoa</translation>
-    </message>
-    <message>
-        <source>Generate coins (default: %u)</source>
-        <translation>Luo kolikoita (oletus: %u)</translation>
-=======
->>>>>>> 0d719145
     </message>
     <message>
         <source>How many blocks to check at startup (default: %u, 0 = all)</source>
@@ -3345,17 +2342,10 @@
     <message>
         <source>Threshold for disconnecting misbehaving peers (default: %u)</source>
         <translation>Aikaväli sopimattomien vertaisten yhteyksien katkaisuun (oletus: %u)</translation>
-<<<<<<< HEAD
     </message>
     <message>
         <source>Unknown network specified in -onlynet: '%s'</source>
         <translation>Tuntematon verkko -onlynet parametrina: '%s'</translation>
-=======
->>>>>>> 0d719145
-    </message>
-    <message>
-        <source>Unknown network specified in -onlynet: '%s'</source>
-        <translation>Tuntematon verkko -onlynet parametrina: '%s'</translation>
     </message>
     <message>
         <source>Insufficient funds</source>
