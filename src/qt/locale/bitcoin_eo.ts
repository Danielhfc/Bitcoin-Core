--- conflicted
+++ resolved
@@ -180,13 +180,6 @@
         <translation>La monujo estas ĉifrita</translation>
     </message>
     <message>
-<<<<<<< HEAD
-        <source>Enter the old passphrase and new passphrase to the wallet.</source>
-        <translation>Tajpu la malnovan pasvorton kaj la novan pasvorton por la monujo.</translation>
-    </message>
-    <message>
-=======
->>>>>>> 188ca9c3
         <source>Wallet encryption failed</source>
         <translation>Ĉifrado de la monujo fiaskis</translation>
     </message>
@@ -293,11 +286,7 @@
         <translation>Malfermi &amp;URI-on...</translation>
     </message>
     <message>
-<<<<<<< HEAD
         <source>Zetacoin Core client</source>
-=======
-        <source>Bitcoin Core client</source>
->>>>>>> 188ca9c3
         <translation>kliento de bitmon-kerno</translation>
     </message>
     <message>
@@ -349,11 +338,7 @@
         <translation>&amp;Ricevi</translation>
     </message>
     <message>
-<<<<<<< HEAD
         <source>Show information about Zetacoin Core</source>
-=======
-        <source>Show information about Bitcoin Core</source>
->>>>>>> 188ca9c3
         <translation>Vidigi informon pri Bitmona Kerno</translation>
     </message>
     <message>
@@ -424,8 +409,6 @@
         <source>No block source available...</source>
         <translation>Neniu fonto de blokoj trovebla...</translation>
     </message>
-<<<<<<< HEAD
-=======
     <message numerus="yes">
         <source>%n day(s)</source>
         <translation><numerusform>%n tago</numerusform><numerusform>%n tagoj</numerusform></translation>
@@ -434,7 +417,6 @@
         <source>%n week(s)</source>
         <translation><numerusform>%n semajno</numerusform><numerusform>%n semajnoj</numerusform></translation>
     </message>
->>>>>>> 188ca9c3
     <message>
         <source>%1 and %2</source>
         <translation>%1 kaj %2</translation>
@@ -476,7 +458,12 @@
         <translation>Ĝisdatigante...</translation>
     </message>
     <message>
-<<<<<<< HEAD
+        <source>Date: %1
+</source>
+        <translation>Dato: %1
+</translation>
+    </message>
+    <message>
         <source>Amount: %1
 </source>
         <translation>Sumo: %1
@@ -495,38 +482,6 @@
 </translation>
     </message>
     <message>
-        <source>Address: %1
-</source>
-        <translation>Adreso: %1
-</translation>
-    </message>
-    <message>
-=======
-        <source>Date: %1
-</source>
-        <translation>Dato: %1
-</translation>
-    </message>
-    <message>
-        <source>Amount: %1
-</source>
-        <translation>Sumo: %1
-</translation>
-    </message>
-    <message>
-        <source>Type: %1
-</source>
-        <translation>Tipo: %1
-</translation>
-    </message>
-    <message>
-        <source>Label: %1
-</source>
-        <translation>Etikedo: %1
-</translation>
-    </message>
-    <message>
->>>>>>> 188ca9c3
         <source>Sent transaction</source>
         <translation>Sendita transakcio</translation>
     </message>
@@ -857,11 +812,7 @@
         <source>command-line options</source>
         <translation>komandliniaj agordaĵoj</translation>
     </message>
-<<<<<<< HEAD
-</context>
-=======
     </context>
->>>>>>> 188ca9c3
 <context>
     <name>Intro</name>
     <message>
@@ -967,11 +918,7 @@
         <translation>Fakulo</translation>
     </message>
     <message>
-<<<<<<< HEAD
         <source>Automatically open the Zetacoin client port on the router. This only works when your router supports UPnP and it is enabled.</source>
-=======
-        <source>Automatically open the Bitcoin client port on the router. This only works when your router supports UPnP and it is enabled.</source>
->>>>>>> 188ca9c3
         <translation>Aŭtomate malfermi la kursilan pordon por Bitmono. Tio funkcias nur se via kursilo havas la UPnP-funkcion, kaj se tiu ĉi estas ŝaltita.</translation>
     </message>
     <message>
@@ -1151,10 +1098,6 @@
 </context>
 <context>
     <name>PeerTableModel</name>
-    <message>
-        <source>User Agent</source>
-        <translation>Uzanto Agento</translation>
-    </message>
     </context>
 <context>
     <name>QObject</name>
@@ -1261,35 +1204,14 @@
         <translation>Sendita</translation>
     </message>
     <message>
-<<<<<<< HEAD
-        <source>&amp;Peers</source>
-        <translation>&amp;Samuloj</translation>
-    </message>
-    <message>
-=======
->>>>>>> 188ca9c3
         <source>Version</source>
         <translation>Versio</translation>
     </message>
     <message>
-<<<<<<< HEAD
-        <source>User Agent</source>
-        <translation>Uzanto Agento</translation>
-    </message>
-    <message>
-=======
->>>>>>> 188ca9c3
         <source>Services</source>
         <translation>Servoj</translation>
     </message>
     <message>
-<<<<<<< HEAD
-        <source>Bytes Sent</source>
-        <translation>Bajtoj Senditaj:</translation>
-    </message>
-    <message>
-=======
->>>>>>> 188ca9c3
         <source>Last block time</source>
         <translation>Horo de la lasta bloko</translation>
     </message>
@@ -1779,11 +1701,7 @@
         <translation>&amp;Kontroli Mesaĝon</translation>
     </message>
     <message>
-<<<<<<< HEAD
         <source>Verify the message to ensure it was signed with the specified Zetacoin address</source>
-=======
-        <source>Verify the message to ensure it was signed with the specified Bitcoin address</source>
->>>>>>> 188ca9c3
         <translation>Kontroli la mesaĝon por pravigi, ke ĝi ja estas subskribita per la specifa Bitmon-adreso</translation>
     </message>
     <message>
@@ -2388,13 +2306,6 @@
         <translation>Ne eblas trovi la adreson -whitebind: '%s'</translation>
     </message>
     <message>
-<<<<<<< HEAD
-        <source>Choose data directory on startup (default: 0)</source>
-        <translation>Elekti dosierujon por datumoj dum lanĉo (defaŭlte: 0)</translation>
-    </message>
-    <message>
-=======
->>>>>>> 188ca9c3
         <source>Information</source>
         <translation>Informoj</translation>
     </message>
@@ -2415,14 +2326,6 @@
         <translation>Sendi spurajn/sencimigajn informojn al la konzolo anstataŭ al dosiero debug.log</translation>
     </message>
     <message>
-        <source>Set language, for example "de_DE" (default: system locale)</source>
-        <translation>Agordi lingvon, ekzemple "de_DE" (defaŭlte: tiu de la sistemo)</translation>
-    </message>
-    <message>
-        <source>Show splash screen on startup (default: 1)</source>
-        <translation>Montri salutŝildon dum lanĉo (defaŭlte: 1)</translation>
-    </message>
-    <message>
         <source>Shrink debug.log file on client startup (default: 1 when no -debug)</source>
         <translation>Malpligrandigi la sencimigan protokol-dosieron kiam kliento lanĉiĝas (defaŭlte: 1 kiam mankas -debug)</translation>
     </message>
@@ -2431,13 +2334,6 @@
         <translation>Subskriba transakcio fiaskis</translation>
     </message>
     <message>
-<<<<<<< HEAD
-        <source>Start minimized</source>
-        <translation>Lanĉiĝi plejete</translation>
-    </message>
-    <message>
-=======
->>>>>>> 188ca9c3
         <source>This is experimental software.</source>
         <translation>ĝi estas eksperimenta programo</translation>
     </message>
@@ -2454,17 +2350,6 @@
         <translation>Transakcio estas tro granda</translation>
     </message>
     <message>
-<<<<<<< HEAD
-        <source>UI Options:</source>
-        <translation>Uzantinterfaco ebloj:</translation>
-    </message>
-    <message>
-        <source>Use UPnP to map the listening port (default: 1 when listening)</source>
-        <translation>Uzi UPnP por mapi la aŭskultan pordon (defaŭlte: 1 dum aŭskultado)</translation>
-    </message>
-    <message>
-=======
->>>>>>> 188ca9c3
         <source>Username for JSON-RPC connections</source>
         <translation>Salutnomo por konektoj JSON-RPC</translation>
     </message>
