<TS version="2.1" language="es_VE">
<context>
    <name>AddressBookPage</name>
    <message>
        <source>Right-click to edit address or label</source>
        <translation type="unfinished">Haga clic con el botón derecho para editar una dirección o etiqueta</translation>
    </message>
    <message>
        <source>Create a new address</source>
        <translation type="unfinished">Crear una nueva dirección</translation>
    </message>
    <message>
        <source>&amp;New</source>
        <translation type="unfinished">&amp;Nuevo</translation>
    </message>
    <message>
        <source>Copy the currently selected address to the system clipboard</source>
        <translation type="unfinished">Copiar la dirección seleccionada al portapapeles del sistema</translation>
    </message>
    <message>
        <source>&amp;Copy</source>
        <translation type="unfinished">&amp;Copiar</translation>
    </message>
    <message>
        <source>C&amp;lose</source>
        <translation type="unfinished">&amp;Cerrar</translation>
    </message>
    <message>
        <source>Delete the currently selected address from the list</source>
        <translation type="unfinished">Borrar de la lista la dirección seleccionada</translation>
    </message>
    <message>
        <source>Enter address or label to search</source>
        <translation type="unfinished">Introduzca una dirección o etiqueta que buscar</translation>
    </message>
    <message>
        <source>Export the data in the current tab to a file</source>
        <translation type="unfinished">Exportar a un archivo los datos de esta pestaña</translation>
    </message>
    <message>
        <source>&amp;Export</source>
        <translation type="unfinished">&amp;Exportar</translation>
    </message>
    <message>
        <source>&amp;Delete</source>
        <translation type="unfinished">&amp;Eliminar</translation>
    </message>
    <message>
        <source>Choose the address to send coins to</source>
        <translation type="unfinished">Escoja la dirección a la que se enviarán monedas</translation>
    </message>
    <message>
        <source>Choose the address to receive coins with</source>
        <translation type="unfinished">Escoja la dirección donde quiere recibir monedas</translation>
    </message>
    <message>
        <source>C&amp;hoose</source>
        <translation type="unfinished">Escoger</translation>
    </message>
    <message>
        <source>Sending addresses</source>
        <translation type="unfinished">Direcciones de envío</translation>
    </message>
    <message>
        <source>Receiving addresses</source>
        <translation type="unfinished">Direcciones de recepción</translation>
    </message>
    <message>
        <source>These are your Bitcoin addresses for sending payments. Always check the amount and the receiving address before sending coins.</source>
        <translation type="unfinished">Estas son sus direcciones Bitcoin para enviar pagos. Compruebe siempre la cantidad y la dirección de recibo antes de transferir monedas.</translation>
    </message>
    <message>
        <source>&amp;Copy Address</source>
        <translation type="unfinished">Copiar dirección</translation>
    </message>
    <message>
        <source>Copy &amp;Label</source>
        <translation type="unfinished">Copiar &amp;Etiqueta</translation>
    </message>
    <message>
        <source>&amp;Edit</source>
        <translation type="unfinished">&amp;Editar</translation>
    </message>
    <message>
        <source>Export Address List</source>
        <translation type="unfinished">Exportar la Lista de Direcciones</translation>
    </message>
    <message>
        <source>There was an error trying to save the address list to %1. Please try again.</source>
        <extracomment>An error message. %1 is a stand-in argument for the name of the file we attempted to save to.</extracomment>
        <translation type="unfinished">Hubo un error al intentar guardar la lista de direcciones a %1. Por favor trate de nuevo.</translation>
    </message>
    <message>
        <source>Exporting Failed</source>
        <translation type="unfinished">La exportación falló</translation>
    </message>
</context>
<context>
    <name>AddressTableModel</name>
    <message>
        <source>Label</source>
        <translation type="unfinished">Etiqueta</translation>
    </message>
    <message>
        <source>Address</source>
        <translation type="unfinished">Dirección</translation>
    </message>
    <message>
        <source>(no label)</source>
        <translation type="unfinished">(sin etiqueta)</translation>
    </message>
</context>
<context>
    <name>AskPassphraseDialog</name>
    <message>
        <source>Passphrase Dialog</source>
        <translation type="unfinished">Diálogo de contraseña</translation>
    </message>
    <message>
        <source>Enter passphrase</source>
        <translation type="unfinished">Introducir contraseña</translation>
    </message>
    <message>
        <source>New passphrase</source>
        <translation type="unfinished">Nueva contraseña</translation>
    </message>
    <message>
        <source>Repeat new passphrase</source>
        <translation type="unfinished">Repita la nueva contraseña</translation>
    </message>
    <message>
        <source>Show passphrase</source>
        <translation type="unfinished">Mostrar la frase de contraseña</translation>
    </message>
    <message>
        <source>Encrypt wallet</source>
        <translation type="unfinished">Cifrar monedero</translation>
    </message>
    <message>
        <source>This operation needs your wallet passphrase to unlock the wallet.</source>
        <translation type="unfinished">Esta operación requiere su contraseña para desbloquear el monedero.</translation>
    </message>
    <message>
        <source>Unlock wallet</source>
        <translation type="unfinished">Desbloquear monedero</translation>
    </message>
    <message>
        <source>Change passphrase</source>
        <translation type="unfinished">Cambiar frase secreta</translation>
    </message>
    <message>
        <source>Confirm wallet encryption</source>
        <translation type="unfinished">Confirme cifrado del monedero</translation>
    </message>
    <message>
        <source>Warning: If you encrypt your wallet and lose your passphrase, you will &lt;b&gt;LOSE ALL OF YOUR BITCOINS&lt;/b&gt;!</source>
        <translation type="unfinished">Atención: Si cifra su monedero y pierde la contraseña, perderá ¡&lt;b&gt;TODOS SUS BITCOINS&lt;/b&gt;!</translation>
    </message>
    <message>
        <source>Are you sure you wish to encrypt your wallet?</source>
        <translation type="unfinished">¿Está seguro que desea cifrar su monedero?</translation>
    </message>
    <message>
        <source>Wallet encrypted</source>
        <translation type="unfinished">Monedero cifrado</translation>
    </message>
    <message>
        <source>Enter the new passphrase for the wallet.&lt;br/&gt;Please use a passphrase of &lt;b&gt;ten or more random characters&lt;/b&gt;, or &lt;b&gt;eight or more words&lt;/b&gt;.</source>
        <translation type="unfinished">Ingrese la nueva contraseña para la billetera. Use una contraseña de diez o más caracteres aleatorios, u ocho o más palabras.</translation>
    </message>
    <message>
        <source>Enter the new passphrase for the wallet.&lt;br/&gt;Please use a passphrase of &lt;b&gt;ten or more random characters&lt;/b&gt;, or &lt;b&gt;eight or more words&lt;/b&gt;.</source>
        <translation>Ingrese la nueva contraseña para la billetera. Use una contraseña de diez o más caracteres aleatorios, u ocho o más palabras.</translation>
    </message>
    <message>
        <source>Wallet to be encrypted</source>
        <translation type="unfinished">Billetera a ser cifrada</translation>
    </message>
    <message>
        <source>Your wallet is now encrypted. </source>
        <translation type="unfinished">Su billetera está ahora cifrada</translation>
    </message>
    <message>
        <source>IMPORTANT: Any previous backups you have made of your wallet file should be replaced with the newly generated, encrypted wallet file. For security reasons, previous backups of the unencrypted wallet file will become useless as soon as you start using the new, encrypted wallet.</source>
        <translation type="unfinished">IMPORTANTE: Algunas copias de seguridad que hayas hecho de tu archivo de billetera deberían ser reemplazadas con la billetera encriptada generada recientemente. Por razones de seguridad, las copias de seguridad previas del archivo de billetera sin cifrar serán inútiles tan pronto uses la nueva billetera encriptada.</translation>
    </message>
    <message>
        <source>Wallet encryption failed</source>
        <translation type="unfinished">Encriptado de monedero fallido</translation>
    </message>
    <message>
        <source>Wallet encryption failed due to an internal error. Your wallet was not encrypted.</source>
        <translation type="unfinished">Encriptación de billetera fallida debido a un error interno. Tu billetera no fue encriptada.</translation>
    </message>
    <message>
        <source>The supplied passphrases do not match.</source>
        <translation type="unfinished">Las frases secretas introducidas no concuerdan.</translation>
    </message>
    <message>
        <source>Wallet unlock failed</source>
        <translation type="unfinished">Desbloqueo de billetera fallido</translation>
    </message>
    <message>
        <source>The passphrase entered for the wallet decryption was incorrect.</source>
        <translation type="unfinished">La frase secreta introducida para la desencriptación de la billetera fué incorrecta.</translation>
    </message>
    <message>
        <source>Wallet passphrase was successfully changed.</source>
        <translation type="unfinished">La frase secreta de la billetera fué cambiada exitosamente.</translation>
    </message>
    <message>
        <source>Warning: The Caps Lock key is on!</source>
        <translation type="unfinished">Aviso: El bloqueo de mayúsculas está activado.</translation>
    </message>
</context>
<context>
    <name>QObject</name>
    <message>
        <source>unknown</source>
        <translation type="unfinished">desconocido</translation>
    </message>
    <message>
        <source>Amount</source>
        <translation type="unfinished">Cantidad</translation>
    </message>
    <message>
        <source>N/A</source>
        <translation type="unfinished">N/D</translation>
    </message>
    <message numerus="yes">
        <source>%n second(s)</source>
        <translation type="unfinished">
            <numerusform />
            <numerusform />
        </translation>
    </message>
    <message numerus="yes">
        <source>%n minute(s)</source>
        <translation type="unfinished">
            <numerusform />
            <numerusform />
        </translation>
    </message>
    <message numerus="yes">
        <source>%n hour(s)</source>
        <translation type="unfinished">
            <numerusform />
            <numerusform />
        </translation>
    </message>
    <message numerus="yes">
        <source>%n day(s)</source>
        <translation type="unfinished">
            <numerusform />
            <numerusform />
        </translation>
    </message>
    <message numerus="yes">
        <source>%n week(s)</source>
        <translation type="unfinished">
            <numerusform />
            <numerusform />
        </translation>
    </message>
    <message>
        <source>%1 and %2</source>
        <translation type="unfinished">%1 y %2</translation>
    </message>
    <message numerus="yes">
        <source>%n year(s)</source>
        <translation type="unfinished">
            <numerusform />
            <numerusform />
        </translation>
    </message>
    </context>
<context>
    <name>bitcoin-core</name>
    <message>
        <source>This is a pre-release test build - use at your own risk - do not use for mining or merchant applications</source>
        <translation type="unfinished">Esta es una compilación de prueba pre-lanzamiento - use bajo su propio riesgo - no utilizar para aplicaciones de minería o mercantes</translation>
    </message>
    <message>
        <source>Warning: We do not appear to fully agree with our peers! You may need to upgrade, or other nodes may need to upgrade.</source>
        <translation type="unfinished">Aviso: ¡No parecen estar totalmente de acuerdo con nuestros compañeros! Puede que tengas que actualizar, u otros nodos tengan que actualizarce.</translation>
    </message>
    <message>
        <source>Corrupted block database detected</source>
        <translation type="unfinished">Corrupción de base de datos de bloques detectada.</translation>
    </message>
    <message>
        <source>Do you want to rebuild the block database now?</source>
        <translation type="unfinished">¿Quieres reconstruir la base de datos de bloques ahora?</translation>
    </message>
    <message>
        <source>Done loading</source>
        <translation type="unfinished">Generado pero no aceptado</translation>
    </message>
    <message>
        <source>Error initializing block database</source>
        <translation type="unfinished">Error al inicializar la base de datos de bloques</translation>
    </message>
    <message>
        <source>Error initializing wallet database environment %s!</source>
        <translation type="unfinished">Error al inicializar el entorno de la base de datos del monedero  %s</translation>
    </message>
    <message>
        <source>Error loading block database</source>
        <translation type="unfinished">Error cargando base de datos de bloques</translation>
    </message>
    <message>
        <source>Error opening block database</source>
        <translation type="unfinished">Error al abrir base de datos de bloques.</translation>
    </message>
    <message>
        <source>Failed to listen on any port. Use -listen=0 if you want this.</source>
        <translation type="unfinished">Ha fallado la escucha en todos los puertos. Use -listen=0 si desea esto.</translation>
    </message>
    <message>
        <source>Incorrect or no genesis block found. Wrong datadir for network?</source>
        <translation type="unfinished">Incorrecto o bloque de génesis no encontrado. Datadir equivocada para la red?</translation>
    </message>
    <message>
        <source>Insufficient funds</source>
        <translation type="unfinished">Fondos insuficientes</translation>
    </message>
    <message>
        <source>Not enough file descriptors available.</source>
        <translation type="unfinished">No hay suficientes descriptores de archivo disponibles.</translation>
    </message>
    <message>
        <source>Signing transaction failed</source>
        <translation type="unfinished">Transacción falló</translation>
    </message>
    <message>
        <source>This is the minimum transaction fee you pay on every transaction.</source>
        <translation type="unfinished">Esta es la tarifa mínima a pagar en cada transacción.</translation>
    </message>
    <message>
        <source>This is the transaction fee you will pay if you send a transaction.</source>
        <translation type="unfinished">Esta es la tarifa a pagar si realizas una transacción.</translation>
    </message>
    <message>
        <source>Transaction amount too small</source>
        <translation type="unfinished">Monto de la transacción muy pequeño</translation>
    </message>
    <message>
        <source>Transaction amounts must not be negative</source>
        <translation type="unfinished">Los montos de la transacción no debe ser negativo</translation>
    </message>
    <message>
        <source>Transaction has too long of a mempool chain</source>
        <translation type="unfinished">La transacción tiene largo tiempo en una cadena mempool</translation>
    </message>
    <message>
        <source>Transaction must have at least one recipient</source>
        <translation type="unfinished">La transacción debe tener al menos un destinatario</translation>
    </message>
    <message>
        <source>Transaction too large</source>
        <translation type="unfinished">Transacción demasiado grande</translation>
    </message>
    <message>
        <source>Unknown network specified in -onlynet: '%s'</source>
        <translation type="unfinished">La red especificada en -onlynet '%s' es desconocida</translation>
    </message>
    </context>
<context>
    <name>BitcoinGUI</name>
    <message>
        <source>&amp;Overview</source>
        <translation type="unfinished">&amp;Vista general</translation>
    </message>
    <message>
        <source>Show general overview of wallet</source>
        <translation type="unfinished">Mostrar vista general del monedero</translation>
    </message>
    <message>
        <source>&amp;Transactions</source>
        <translation type="unfinished">&amp;Transacciones</translation>
    </message>
    <message>
        <source>Browse transaction history</source>
        <translation type="unfinished">Examinar el historial de transacciones</translation>
    </message>
    <message>
        <source>E&amp;xit</source>
        <translation type="unfinished">&amp;Salir</translation>
    </message>
    <message>
        <source>Quit application</source>
        <translation type="unfinished">Salir de la aplicación</translation>
    </message>
    <message>
        <source>About &amp;Qt</source>
        <translation type="unfinished">Acerca de &amp;Qt</translation>
    </message>
    <message>
        <source>Show information about Qt</source>
        <translation type="unfinished">Mostrar información acerca de Qt</translation>
    </message>
    <message>
        <source>Create a new wallet</source>
        <translation type="unfinished">Crear una nueva billetera</translation>
    </message>
    <message>
        <source>Network activity disabled.</source>
        <extracomment>A substring of the tooltip.</extracomment>
        <translation type="unfinished">Actividad de red deshabilitada.</translation>
    </message>
    <message>
        <source>Send coins to a Bitcoin address</source>
        <translation type="unfinished">Enviar monedas a una dirección Bitcoin</translation>
    </message>
    <message>
        <source>Backup wallet to another location</source>
        <translation type="unfinished">Copia de seguridad del monedero en otra ubicación</translation>
    </message>
    <message>
        <source>Change the passphrase used for wallet encryption</source>
        <translation type="unfinished">Cambiar la contraseña utilizada para el cifrado del monedero</translation>
    </message>
    <message>
        <source>&amp;Send</source>
        <translation type="unfinished">&amp;Enviar</translation>
    </message>
    <message>
        <source>&amp;Receive</source>
        <translation type="unfinished">&amp;Recibir</translation>
    </message>
    <message>
        <source>Encrypt the private keys that belong to your wallet</source>
        <translation type="unfinished">Cifrar las claves privadas de su monedero</translation>
    </message>
    <message>
        <source>Sign messages with your Bitcoin addresses to prove you own them</source>
        <translation type="unfinished">Firmar mensajes con sus direcciones Bitcoin para demostrar la propiedad</translation>
    </message>
    <message>
        <source>Verify messages to ensure they were signed with specified Bitcoin addresses</source>
        <translation type="unfinished">Verificar mensajes comprobando que están firmados con direcciones Bitcoin concretas</translation>
    </message>
    <message>
        <source>&amp;File</source>
        <translation type="unfinished">&amp;Archivo</translation>
    </message>
    <message>
        <source>&amp;Settings</source>
        <translation type="unfinished">&amp;Configuración</translation>
    </message>
    <message>
        <source>&amp;Help</source>
        <translation type="unfinished">A&amp;yuda</translation>
    </message>
    <message>
        <source>Tabs toolbar</source>
        <translation type="unfinished">Barra de pestañas</translation>
    </message>
    <message>
        <source>Request payments (generates QR codes and bitcoin: URIs)</source>
        <translation type="unfinished">Solicitar pagos (genera codigo QR y URL's de Bitcoin)</translation>
    </message>
    <message>
        <source>Show the list of used sending addresses and labels</source>
        <translation type="unfinished">Mostrar la lista de direcciones de envío y etiquetas</translation>
    </message>
    <message>
        <source>Show the list of used receiving addresses and labels</source>
        <translation type="unfinished">Muestra la lista de direcciones de recepción y etiquetas</translation>
    </message>
    <message>
        <source>&amp;Command-line options</source>
        <translation type="unfinished">&amp;Opciones de linea de comando</translation>
    </message>
    <message numerus="yes">
        <source>Processed %n block(s) of transaction history.</source>
        <translation type="unfinished">
            <numerusform />
            <numerusform />
        </translation>
    </message>
    <message>
        <source>%1 behind</source>
        <translation type="unfinished">%1 atrás</translation>
    </message>
    <message>
        <source>Last received block was generated %1 ago.</source>
        <translation type="unfinished">El último bloque recibido fue generado hace %1.</translation>
    </message>
    <message>
        <source>Transactions after this will not yet be visible.</source>
        <translation type="unfinished">Las transacciones posteriores aún no están visibles.</translation>
    </message>
    <message>
        <source>Warning</source>
        <translation type="unfinished">Aviso</translation>
    </message>
    <message>
        <source>Information</source>
        <translation type="unfinished">Información</translation>
    </message>
    <message>
        <source>Up to date</source>
        <translation type="unfinished">Actualizado</translation>
    </message>
    <message>
        <source>Close wallet</source>
        <translation type="unfinished">Cerrar monedero</translation>
    </message>
    <message>
        <source>default wallet</source>
        <translation type="unfinished">billetera por defecto</translation>
    </message>
    <message>
        <source>No wallets available</source>
        <translation type="unfinished">Monederos no disponibles</translation>
    </message>
    <message>
        <source>&amp;Window</source>
        <translation type="unfinished">&amp;Ventana</translation>
    </message>
    <message numerus="yes">
        <source>%n active connection(s) to Bitcoin network.</source>
        <extracomment>A substring of the tooltip.</extracomment>
        <translation type="unfinished">
            <numerusform />
            <numerusform />
        </translation>
    </message>
    <message>
        <source>Sent transaction</source>
        <translation type="unfinished">Transacción enviada</translation>
    </message>
    <message>
        <source>Incoming transaction</source>
        <translation type="unfinished">Transacción entrante</translation>
    </message>
    <message>
        <source>Wallet is &lt;b&gt;encrypted&lt;/b&gt; and currently &lt;b&gt;unlocked&lt;/b&gt;</source>
        <translation type="unfinished">El monedero está &lt;b&gt;cifrado&lt;/b&gt; y actualmente &lt;b&gt;desbloqueado&lt;/b&gt;</translation>
    </message>
    <message>
        <source>Wallet is &lt;b&gt;encrypted&lt;/b&gt; and currently &lt;b&gt;locked&lt;/b&gt;</source>
        <translation type="unfinished">El monedero está &lt;b&gt;cifrado&lt;/b&gt; y actualmente &lt;b&gt;bloqueado&lt;/b&gt;</translation>
    </message>
    </context>
<context>
    <name>CoinControlDialog</name>
    <message>
        <source>Coin Selection</source>
        <translation type="unfinished">Selección de moneda</translation>
    </message>
    <message>
        <source>Quantity:</source>
        <translation type="unfinished">Cantidad:</translation>
    </message>
    <message>
        <source>Amount:</source>
        <translation type="unfinished">Cuantía:</translation>
    </message>
    <message>
        <source>Fee:</source>
        <translation type="unfinished">Tasa:</translation>
    </message>
    <message>
        <source>Dust:</source>
        <translation type="unfinished">Polvo:</translation>
    </message>
    <message>
        <source>After Fee:</source>
        <translation type="unfinished">Después de tasas:</translation>
    </message>
    <message>
        <source>Change:</source>
        <translation type="unfinished">Cambio:</translation>
    </message>
    <message>
        <source>(un)select all</source>
        <translation type="unfinished">(des)selecciona todos</translation>
    </message>
    <message>
        <source>Tree mode</source>
        <translation type="unfinished">Modo arbol</translation>
    </message>
    <message>
        <source>List mode</source>
        <translation type="unfinished">Modo lista</translation>
    </message>
    <message>
        <source>Amount</source>
        <translation type="unfinished">Cantidad</translation>
    </message>
    <message>
        <source>Received with label</source>
        <translation type="unfinished">Recibido con etiqueta</translation>
    </message>
    <message>
        <source>Received with address</source>
        <translation type="unfinished">Recibido con dirección</translation>
    </message>
    <message>
        <source>Date</source>
        <translation type="unfinished">Fecha</translation>
    </message>
    <message>
        <source>Confirmations</source>
        <translation type="unfinished">Confirmaciones</translation>
    </message>
    <message>
        <source>Confirmed</source>
        <translation type="unfinished">Confirmado</translation>
    </message>
    <message>
        <source>Copy amount</source>
        <translation type="unfinished">Copiar cantidad</translation>
    </message>
    <message>
        <source>Copy quantity</source>
        <translation type="unfinished">Copiar cantidad</translation>
    </message>
    <message>
        <source>Copy fee</source>
        <translation type="unfinished">Copiar comisión</translation>
    </message>
    <message>
        <source>Copy bytes</source>
        <translation type="unfinished">Copiar bytes</translation>
    </message>
    <message>
        <source>Copy dust</source>
        <translation type="unfinished">Copiar dust</translation>
    </message>
    <message>
        <source>Copy change</source>
        <translation type="unfinished">Copiar cambio</translation>
    </message>
    <message>
        <source>(%1 locked)</source>
        <translation type="unfinished">(%1 bloqueado)</translation>
    </message>
    <message>
        <source>yes</source>
        <translation type="unfinished">si</translation>
    </message>
    <message>
        <source>Can vary +/- %1 satoshi(s) per input.</source>
        <translation type="unfinished">Puede variar +/- %1 satoshi(s) por entrada.</translation>
    </message>
    <message>
        <source>(no label)</source>
        <translation type="unfinished">(sin etiqueta)</translation>
    </message>
    <message>
        <source>change from %1 (%2)</source>
        <translation type="unfinished">Cambio desde %1 (%2)</translation>
    </message>
    <message>
        <source>(change)</source>
        <translation type="unfinished">(cambio)</translation>
    </message>
</context>
<context>
    <name>OpenWalletActivity</name>
    <message>
        <source>default wallet</source>
        <translation type="unfinished">billetera por defecto</translation>
    </message>
    </context>
<context>
    <name>WalletController</name>
    <message>
        <source>Close wallet</source>
        <translation type="unfinished">Cerrar monedero</translation>
    </message>
    </context>
<context>
    <name>CreateWalletDialog</name>
    <message>
        <source>Wallet</source>
<<<<<<< HEAD
        <translation>Monedero</translation>
=======
        <translation type="unfinished">Monedero</translation>
>>>>>>> f6a356d2
    </message>
    </context>
<context>
    <name>EditAddressDialog</name>
    <message>
        <source>Edit Address</source>
        <translation type="unfinished">Editar Dirección</translation>
    </message>
    <message>
        <source>&amp;Label</source>
        <translation type="unfinished">&amp;Etiqueta</translation>
    </message>
    <message>
        <source>The label associated with this address list entry</source>
        <translation type="unfinished">La etiqueta asociada con esta entrada de la lista de direcciones</translation>
    </message>
    <message>
        <source>The address associated with this address list entry. This can only be modified for sending addresses.</source>
        <translation type="unfinished">La dirección asociada con esta entrada de la lista de direcciones. Solo puede ser modificada para direcciones de envío.</translation>
    </message>
    <message>
        <source>&amp;Address</source>
        <translation type="unfinished">&amp;Dirección</translation>
    </message>
    <message>
        <source>New sending address</source>
        <translation type="unfinished">Nueva dirección de envío</translation>
    </message>
    <message>
        <source>Edit receiving address</source>
        <translation type="unfinished">Editar dirección de envío</translation>
    </message>
    <message>
        <source>Edit sending address</source>
        <translation type="unfinished">Editar dirección de envío</translation>
    </message>
    <message>
        <source>The entered address "%1" is not a valid Bitcoin address.</source>
        <translation type="unfinished">La dirección introducida "%1" no es una dirección Bitcoin válida.</translation>
    </message>
    <message>
        <source>Could not unlock wallet.</source>
        <translation type="unfinished">No se pudo desbloquear la billetera.</translation>
    </message>
    <message>
        <source>New key generation failed.</source>
        <translation type="unfinished">Creación de la nueva llave fallida</translation>
    </message>
</context>
<context>
    <name>FreespaceChecker</name>
    <message>
        <source>A new data directory will be created.</source>
        <translation type="unfinished">Se creará un nuevo directorio de datos.</translation>
    </message>
    <message>
        <source>name</source>
        <translation type="unfinished">nombre</translation>
    </message>
    <message>
        <source>Directory already exists. Add %1 if you intend to create a new directory here.</source>
        <translation type="unfinished">El directorio ya existe. Añada %1 si pretende crear aquí un directorio nuevo.</translation>
    </message>
    <message>
        <source>Path already exists, and is not a directory.</source>
        <translation type="unfinished">La ruta ya existe y no es un directorio.</translation>
    </message>
    <message>
        <source>Cannot create data directory here.</source>
        <translation type="unfinished">No se puede crear un directorio de datos aquí.</translation>
    </message>
</context>
<context>
    <name>Intro</name>
    <message numerus="yes">
        <source>(sufficient to restore backups %n day(s) old)</source>
        <extracomment>Explanatory text on the capability of the current prune target.</extracomment>
        <translation type="unfinished">
            <numerusform />
            <numerusform />
        </translation>
    </message>
    <message>
        <source>Error: Specified data directory "%1" cannot be created.</source>
        <translation type="unfinished">Error: Directorio de datos especificado "%1" no puede ser creado.</translation>
    </message>
    <message>
        <source>Welcome</source>
        <translation type="unfinished">Bienvenido</translation>
    </message>
    <message>
        <source>Welcome to %1.</source>
        <translation type="unfinished">Bienvenido a %1.</translation>
    </message>
    <message>
        <source>Use the default data directory</source>
        <translation type="unfinished">Utilizar el directorio de datos predeterminado</translation>
    </message>
    <message>
        <source>Use a custom data directory:</source>
        <translation type="unfinished">Utilice un directorio de datos personalizado:</translation>
    </message>
</context>
<context>
    <name>HelpMessageDialog</name>
    <message>
        <source>version</source>
        <translation type="unfinished">versión</translation>
    </message>
    <message>
        <source>Command-line options</source>
        <translation type="unfinished">Opciones de la línea de órdenes</translation>
    </message>
</context>
<context>
    <name>ModalOverlay</name>
    <message>
        <source>Form</source>
        <translation type="unfinished">Desde</translation>
    </message>
    <message>
        <source>Last block time</source>
        <translation type="unfinished">Hora del último bloque</translation>
    </message>
    </context>
<context>
    <name>OpenURIDialog</name>
    <message>
        <source>Paste address from clipboard</source>
        <extracomment>Tooltip text for button that allows you to paste an address that is in your clipboard.</extracomment>
        <translation type="unfinished">Pegar dirección desde portapapeles</translation>
    </message>
</context>
<context>
    <name>OptionsDialog</name>
    <message>
        <source>Options</source>
        <translation type="unfinished">Opciones</translation>
    </message>
    <message>
        <source>&amp;Main</source>
        <translation type="unfinished">&amp;Principal</translation>
    </message>
    <message>
        <source>IP address of the proxy (e.g. IPv4: 127.0.0.1 / IPv6: ::1)</source>
        <translation type="unfinished">Dirección IP del proxy (ej. IPv4: 127.0.0.1 / IPv6: ::1)</translation>
    </message>
    <message>
        <source>Reset all client options to default.</source>
        <translation type="unfinished">Restablecer todas las opciones del cliente a las predeterminadas.</translation>
    </message>
    <message>
        <source>&amp;Reset Options</source>
        <translation type="unfinished">&amp;Restablecer opciones</translation>
    </message>
    <message>
        <source>&amp;Network</source>
        <translation type="unfinished">&amp;Red</translation>
    </message>
    <message>
        <source>W&amp;allet</source>
        <translation type="unfinished">Monedero</translation>
    </message>
    <message>
        <source>Expert</source>
        <translation type="unfinished">Experto</translation>
    </message>
    <message>
        <source>Automatically open the Bitcoin client port on the router. This only works when your router supports UPnP and it is enabled.</source>
        <translation type="unfinished">Abrir automáticamente el puerto del cliente Bitcoin en el router. Esta opción solo funciona si el router admite UPnP y está activado.</translation>
    </message>
    <message>
        <source>Map port using &amp;UPnP</source>
        <translation type="unfinished">Mapear el puerto usando &amp;UPnP</translation>
    </message>
    <message>
        <source>Proxy &amp;IP:</source>
        <translation type="unfinished">Dirección &amp;IP del proxy:</translation>
    </message>
    <message>
        <source>&amp;Port:</source>
        <translation type="unfinished">&amp;Puerto:</translation>
    </message>
    <message>
        <source>Port of the proxy (e.g. 9050)</source>
        <translation type="unfinished">Puerto del servidor proxy (ej. 9050)</translation>
    </message>
    <message>
        <source>&amp;Window</source>
        <translation type="unfinished">&amp;Ventana</translation>
    </message>
    <message>
        <source>Show only a tray icon after minimizing the window.</source>
        <translation type="unfinished">Minimizar la ventana a la bandeja de iconos del sistema.</translation>
    </message>
    <message>
        <source>&amp;Minimize to the tray instead of the taskbar</source>
        <translation type="unfinished">&amp;Minimizar a la bandeja en vez de a la barra de tareas</translation>
    </message>
    <message>
        <source>M&amp;inimize on close</source>
        <translation type="unfinished">M&amp;inimizar al cerrar</translation>
    </message>
    <message>
        <source>&amp;Display</source>
        <translation type="unfinished">&amp;Interfaz</translation>
    </message>
    <message>
        <source>User Interface &amp;language:</source>
        <translation type="unfinished">I&amp;dioma de la interfaz de usuario</translation>
    </message>
    <message>
        <source>&amp;Unit to show amounts in:</source>
        <translation type="unfinished">Mostrar las cantidades en la &amp;unidad:</translation>
    </message>
    <message>
        <source>Choose the default subdivision unit to show in the interface and when sending coins.</source>
        <translation type="unfinished">Elegir la subdivisión predeterminada para mostrar cantidades en la interfaz y cuando se envían monedas.</translation>
    </message>
    <message>
        <source>Whether to show coin control features or not.</source>
        <translation type="unfinished">Mostrar o no características de control de moneda</translation>
    </message>
    <message>
        <source>&amp;OK</source>
        <translation type="unfinished">&amp;Aceptar</translation>
    </message>
    <message>
        <source>&amp;Cancel</source>
        <translation type="unfinished">&amp;Cancelar</translation>
    </message>
    <message>
        <source>default</source>
        <translation type="unfinished">predeterminado</translation>
    </message>
    <message>
        <source>none</source>
        <translation type="unfinished">ninguno</translation>
    </message>
    <message>
        <source>Confirm options reset</source>
        <translation type="unfinished">Confirme el restablecimiento de las opciones</translation>
    </message>
    <message>
        <source>Client restart required to activate changes.</source>
        <translation type="unfinished">Reinicio del cliente para activar cambios.</translation>
    </message>
    <message>
        <source>Cancel</source>
        <translation type="unfinished">Cancelar</translation>
    </message>
    <message>
        <source>This change would require a client restart.</source>
        <translation type="unfinished">Este cambio requiere reinicio por parte del cliente.</translation>
    </message>
    <message>
        <source>The supplied proxy address is invalid.</source>
        <translation type="unfinished">La dirección proxy indicada es inválida.</translation>
    </message>
</context>
<context>
    <name>OverviewPage</name>
    <message>
        <source>Form</source>
        <translation type="unfinished">Desde</translation>
    </message>
    <message>
        <source>The displayed information may be out of date. Your wallet automatically synchronizes with the Bitcoin network after a connection is established, but this process has not completed yet.</source>
        <translation type="unfinished">La información mostrada puede estar desactualizada. Su monedero se sincroniza automáticamente con la red Bitcoin después de que se haya establecido una conexión, pero este proceso aún no se ha completado.</translation>
    </message>
    <message>
        <source>Available:</source>
        <translation type="unfinished">Disponible:</translation>
    </message>
    <message>
        <source>Your current spendable balance</source>
        <translation type="unfinished">Su balance actual gastable</translation>
    </message>
    <message>
        <source>Pending:</source>
        <translation type="unfinished">Pendiente:</translation>
    </message>
    <message>
        <source>Total of transactions that have yet to be confirmed, and do not yet count toward the spendable balance</source>
        <translation type="unfinished">Total de transacciones que deben ser confirmadas, y que no cuentan con el balance gastable necesario</translation>
    </message>
    <message>
        <source>Immature:</source>
        <translation type="unfinished">No disponible:</translation>
    </message>
    <message>
        <source>Mined balance that has not yet matured</source>
        <translation type="unfinished">Saldo recién minado que aún no está disponible.</translation>
    </message>
    <message>
        <source>Your current total balance</source>
        <translation type="unfinished">Su balance actual total</translation>
    </message>
    </context>
<context>
    <name>PeerTableModel</name>
    <message>
        <source>Address</source>
        <extracomment>Title of Peers Table column which contains the IP/Onion/I2P address of the connected peer.</extracomment>
        <translation type="unfinished">Dirección</translation>
    </message>
    <message>
        <source>Network</source>
        <extracomment>Title of Peers Table column which states the network the peer connected through.</extracomment>
        <translation type="unfinished">Red</translation>
    </message>
    </context>
<context>
    <name>RPCConsole</name>
    <message>
        <source>N/A</source>
        <translation type="unfinished">N/D</translation>
    </message>
    <message>
        <source>Client version</source>
        <translation type="unfinished">Versión del cliente</translation>
    </message>
    <message>
        <source>&amp;Information</source>
        <translation type="unfinished">Información</translation>
    </message>
    <message>
        <source>Startup time</source>
        <translation type="unfinished">Hora de inicio</translation>
    </message>
    <message>
        <source>Network</source>
        <translation type="unfinished">Red</translation>
    </message>
    <message>
        <source>Name</source>
        <translation type="unfinished">Nombre</translation>
    </message>
    <message>
        <source>Number of connections</source>
        <translation type="unfinished">Número de conexiones</translation>
    </message>
    <message>
        <source>Block chain</source>
        <translation type="unfinished">Cadena de bloques</translation>
    </message>
    <message>
        <source>Last block time</source>
        <translation type="unfinished">Hora del último bloque</translation>
    </message>
    <message>
        <source>&amp;Open</source>
        <translation type="unfinished">&amp;Abrir</translation>
    </message>
    <message>
        <source>&amp;Console</source>
        <translation type="unfinished">&amp;Consola</translation>
    </message>
    <message>
        <source>&amp;Network Traffic</source>
        <translation type="unfinished">&amp;Tráfico de Red</translation>
    </message>
    <message>
        <source>Totals</source>
        <translation type="unfinished">Total:</translation>
    </message>
    <message>
        <source>Debug log file</source>
        <translation type="unfinished">Archivo de registro de depuración</translation>
    </message>
    <message>
        <source>Clear console</source>
        <translation type="unfinished">Borrar consola</translation>
    </message>
    <message>
        <source>In:</source>
        <translation type="unfinished">Dentro:</translation>
    </message>
    <message>
        <source>Out:</source>
        <translation type="unfinished">Fuera:</translation>
    </message>
    </context>
<context>
    <name>ReceiveCoinsDialog</name>
    <message>
        <source>&amp;Amount:</source>
        <translation type="unfinished">Cantidad</translation>
    </message>
    <message>
        <source>&amp;Label:</source>
        <translation type="unfinished">&amp;Etiqueta:</translation>
    </message>
    <message>
        <source>&amp;Message:</source>
        <translation type="unfinished">Mensaje:</translation>
    </message>
    <message>
        <source>Clear all fields of the form.</source>
        <translation type="unfinished">Limpiar todos los campos del formulario</translation>
    </message>
    <message>
        <source>Clear</source>
        <translation type="unfinished">Limpiar</translation>
    </message>
    <message>
        <source>Show the selected request (does the same as double clicking an entry)</source>
        <translation type="unfinished">Muestra la petición seleccionada (También doble clic)</translation>
    </message>
    <message>
        <source>Show</source>
        <translation type="unfinished">Mostrar</translation>
    </message>
    <message>
        <source>Remove the selected entries from the list</source>
        <translation type="unfinished">Borrar de la lista las direcciónes actualmente seleccionadas</translation>
    </message>
    <message>
        <source>Remove</source>
        <translation type="unfinished">Eliminar</translation>
    </message>
    <message>
        <source>Copy &amp;URI</source>
        <translation type="unfinished">Copiar &amp;URI</translation>
    </message>
    <message>
        <source>Could not unlock wallet.</source>
        <translation type="unfinished">No se pudo desbloquear la billetera.</translation>
    </message>
    </context>
<context>
    <name>ReceiveRequestDialog</name>
    <message>
        <source>Amount:</source>
        <translation type="unfinished">Cuantía:</translation>
    </message>
    <message>
        <source>Message:</source>
        <translation type="unfinished">Mensaje:</translation>
    </message>
    <message>
        <source>Copy &amp;URI</source>
        <translation type="unfinished">Copiar &amp;URI</translation>
    </message>
    <message>
        <source>Copy &amp;Address</source>
        <translation type="unfinished">Copiar &amp;Dirección</translation>
    </message>
    </context>
<context>
    <name>RecentRequestsTableModel</name>
    <message>
        <source>Date</source>
        <translation type="unfinished">Fecha</translation>
    </message>
    <message>
        <source>Label</source>
        <translation type="unfinished">Etiqueta</translation>
    </message>
    <message>
        <source>(no label)</source>
        <translation type="unfinished">(sin etiqueta)</translation>
    </message>
    </context>
<context>
    <name>SendCoinsDialog</name>
    <message>
        <source>Send Coins</source>
        <translation type="unfinished">Enviar monedas</translation>
    </message>
    <message>
        <source>Coin Control Features</source>
        <translation type="unfinished">Características de control de la moneda</translation>
    </message>
    <message>
        <source>automatically selected</source>
        <translation type="unfinished">Seleccionado automaticamente</translation>
    </message>
    <message>
        <source>Insufficient funds!</source>
        <translation type="unfinished">Fondos insuficientes!</translation>
    </message>
    <message>
        <source>Quantity:</source>
        <translation type="unfinished">Cantidad:</translation>
    </message>
    <message>
        <source>Amount:</source>
        <translation type="unfinished">Cuantía:</translation>
    </message>
    <message>
        <source>Fee:</source>
        <translation type="unfinished">Tasa:</translation>
    </message>
    <message>
        <source>After Fee:</source>
        <translation type="unfinished">Después de tasas:</translation>
    </message>
    <message>
        <source>Change:</source>
        <translation type="unfinished">Cambio:</translation>
    </message>
    <message>
        <source>If this is activated, but the change address is empty or invalid, change will be sent to a newly generated address.</source>
        <translation type="unfinished">Al activarse, si la dirección esta vacía o es inválida, las monedas serán enviadas a una nueva dirección generada.</translation>
    </message>
    <message>
        <source>Custom change address</source>
        <translation type="unfinished">Dirección propia</translation>
    </message>
    <message>
        <source>Transaction Fee:</source>
        <translation type="unfinished">Comisión de transacción:</translation>
    </message>
    <message>
        <source>Send to multiple recipients at once</source>
        <translation type="unfinished">Enviar a múltiples destinatarios de una vez</translation>
    </message>
    <message>
        <source>Add &amp;Recipient</source>
        <translation type="unfinished">Añadir &amp;destinatario</translation>
    </message>
    <message>
        <source>Clear all fields of the form.</source>
        <translation type="unfinished">Limpiar todos los campos del formulario</translation>
    </message>
    <message>
        <source>Dust:</source>
        <translation type="unfinished">Polvo:</translation>
    </message>
    <message>
        <source>Clear &amp;All</source>
        <translation type="unfinished">Limpiar &amp;todo</translation>
    </message>
    <message>
        <source>Balance:</source>
        <translation type="unfinished">Saldo:</translation>
    </message>
    <message>
        <source>Confirm the send action</source>
        <translation type="unfinished">Confirmar el envío</translation>
    </message>
    <message>
        <source>S&amp;end</source>
        <translation type="unfinished">&amp;Enviar</translation>
    </message>
    <message>
        <source>Copy quantity</source>
        <translation type="unfinished">Copiar cantidad</translation>
    </message>
    <message>
        <source>Copy amount</source>
        <translation type="unfinished">Copiar cantidad</translation>
    </message>
    <message>
        <source>Copy fee</source>
        <translation type="unfinished">Copiar comisión</translation>
    </message>
    <message>
        <source>Copy bytes</source>
        <translation type="unfinished">Copiar bytes</translation>
    </message>
    <message>
        <source>Copy dust</source>
        <translation type="unfinished">Copiar dust</translation>
    </message>
    <message>
        <source>Copy change</source>
        <translation type="unfinished">Copiar cambio</translation>
    </message>
    <message>
        <source>Transaction fee</source>
        <translation type="unfinished">Comisión de transacción</translation>
    </message>
    <message numerus="yes">
        <source>Estimated to begin confirmation within %n block(s).</source>
        <translation type="unfinished">
            <numerusform />
            <numerusform />
        </translation>
    </message>
    <message>
        <source>(no label)</source>
        <translation type="unfinished">(sin etiqueta)</translation>
    </message>
</context>
<context>
    <name>SendCoinsEntry</name>
    <message>
        <source>A&amp;mount:</source>
        <translation type="unfinished">Ca&amp;ntidad:</translation>
    </message>
    <message>
        <source>Pay &amp;To:</source>
        <translation type="unfinished">&amp;Pagar a:</translation>
    </message>
    <message>
        <source>&amp;Label:</source>
        <translation type="unfinished">&amp;Etiqueta:</translation>
    </message>
    <message>
        <source>Choose previously used address</source>
        <translation type="unfinished">Escoger dirección previamente usada</translation>
    </message>
    <message>
        <source>Paste address from clipboard</source>
        <translation type="unfinished">Pegar dirección desde portapapeles</translation>
    </message>
    <message>
        <source>Remove this entry</source>
        <translation type="unfinished">Eliminar esta transacción</translation>
    </message>
    <message>
        <source>Message:</source>
        <translation type="unfinished">Mensaje:</translation>
    </message>
    <message>
        <source>Enter a label for this address to add it to the list of used addresses</source>
        <translation type="unfinished">Introduce una etiqueta para esta dirección para añadirla a la lista de direcciones utilizadas</translation>
    </message>
    <message>
        <source>Pay To:</source>
        <translation type="unfinished">Paga a:</translation>
    </message>
    </context>
<context>
    <name>SignVerifyMessageDialog</name>
    <message>
        <source>Signatures - Sign / Verify a Message</source>
        <translation type="unfinished">Firmas - Firmar / verificar un mensaje</translation>
    </message>
    <message>
        <source>&amp;Sign Message</source>
        <translation type="unfinished">&amp;Firmar mensaje</translation>
    </message>
    <message>
        <source>Choose previously used address</source>
        <translation type="unfinished">Escoger dirección previamente usada</translation>
    </message>
    <message>
        <source>Paste address from clipboard</source>
        <translation type="unfinished">Pegar dirección desde portapapeles</translation>
    </message>
    <message>
        <source>Enter the message you want to sign here</source>
        <translation type="unfinished">Introduzca el mensaje que desea firmar aquí</translation>
    </message>
    <message>
        <source>Signature</source>
        <translation type="unfinished">Firma</translation>
    </message>
    <message>
        <source>Copy the current signature to the system clipboard</source>
        <translation type="unfinished">Copiar la firma actual al portapapeles del sistema</translation>
    </message>
    <message>
        <source>Sign the message to prove you own this Bitcoin address</source>
        <translation type="unfinished">Firmar el mensaje para demostrar que se posee esta dirección Bitcoin</translation>
    </message>
    <message>
        <source>Sign &amp;Message</source>
        <translation type="unfinished">Firmar &amp;mensaje</translation>
    </message>
    <message>
        <source>Reset all sign message fields</source>
        <translation type="unfinished">Limpiar todos los campos de la firma de mensaje</translation>
    </message>
    <message>
        <source>Clear &amp;All</source>
        <translation type="unfinished">Limpiar &amp;todo</translation>
    </message>
    <message>
        <source>&amp;Verify Message</source>
        <translation type="unfinished">&amp;Verificar mensaje</translation>
    </message>
    <message>
        <source>Verify the message to ensure it was signed with the specified Bitcoin address</source>
        <translation type="unfinished">Verificar el mensaje para comprobar que fue firmado con la dirección Bitcoin indicada</translation>
    </message>
    <message>
        <source>Verify &amp;Message</source>
        <translation type="unfinished">Verificar &amp;mensaje</translation>
    </message>
    <message>
        <source>Reset all verify message fields</source>
        <translation type="unfinished">Limpiar todos los campos de la verificación de mensaje</translation>
    </message>
    </context>
<context>
    <name>TransactionDesc</name>
    <message>
        <source>Date</source>
        <translation type="unfinished">Fecha</translation>
    </message>
    <message>
        <source>unknown</source>
        <translation type="unfinished">desconocido</translation>
    </message>
    <message numerus="yes">
        <source>matures in %n more block(s)</source>
        <translation type="unfinished">
            <numerusform />
            <numerusform />
        </translation>
    </message>
    <message>
        <source>Transaction fee</source>
        <translation type="unfinished">Comisión de transacción</translation>
    </message>
    <message>
        <source>Transaction</source>
        <translation type="unfinished">Transacción</translation>
    </message>
    <message>
        <source>Amount</source>
        <translation type="unfinished">Cantidad</translation>
    </message>
    </context>
<context>
    <name>TransactionDescDialog</name>
    <message>
        <source>This pane shows a detailed description of the transaction</source>
        <translation type="unfinished">Esta ventana muestra información detallada sobre la transacción</translation>
    </message>
    </context>
<context>
    <name>TransactionTableModel</name>
    <message>
        <source>Date</source>
        <translation type="unfinished">Fecha</translation>
    </message>
    <message>
        <source>Label</source>
        <translation type="unfinished">Etiqueta</translation>
    </message>
    <message>
        <source>(no label)</source>
        <translation type="unfinished">(sin etiqueta)</translation>
    </message>
    </context>
<context>
    <name>TransactionView</name>
    <message>
        <source>Confirmed</source>
        <translation type="unfinished">Confirmado</translation>
    </message>
    <message>
        <source>Date</source>
        <translation type="unfinished">Fecha</translation>
    </message>
    <message>
        <source>Label</source>
        <translation type="unfinished">Etiqueta</translation>
    </message>
    <message>
        <source>Address</source>
        <translation type="unfinished">Dirección</translation>
    </message>
    <message>
        <source>Exporting Failed</source>
        <translation type="unfinished">La exportación falló</translation>
    </message>
    </context>
<context>
    <name>WalletFrame</name>
    <message>
        <source>Create a new wallet</source>
        <translation type="unfinished">Crear una nueva billetera</translation>
    </message>
    </context>
<context>
    <name>WalletModel</name>
    <message>
        <source>Send Coins</source>
        <translation type="unfinished">Enviar monedas</translation>
    </message>
    <message>
        <source>default wallet</source>
        <translation type="unfinished">billetera por defecto</translation>
    </message>
</context>
<context>
    <name>WalletView</name>
    <message>
        <source>&amp;Export</source>
        <translation type="unfinished">&amp;Exportar</translation>
    </message>
    <message>
        <source>Export the data in the current tab to a file</source>
        <translation type="unfinished">Exportar a un archivo los datos de esta pestaña</translation>
    </message>
    <message>
        <source>Backup Wallet</source>
        <translation type="unfinished">Billetera de Respaldo</translation>
    </message>
    <message>
        <source>Backup Failed</source>
        <translation type="unfinished">Copia de seguridad fallida</translation>
    </message>
    <message>
        <source>There was an error trying to save the wallet data to %1.</source>
        <translation type="unfinished">Hubo un error intentando guardar los datos de la billetera al %1</translation>
    </message>
    <message>
        <source>Backup Successful</source>
        <translation type="unfinished">Copia de seguridad completada</translation>
    </message>
    <message>
        <source>The wallet data was successfully saved to %1.</source>
        <translation type="unfinished">Los datos de la billetera fueron guardados exitosamente al %1</translation>
    </message>
    <message>
        <source>Cancel</source>
        <translation type="unfinished">Cancelar</translation>
    </message>
</context>
</TS><|MERGE_RESOLUTION|>--- conflicted
+++ resolved
@@ -167,10 +167,6 @@
     <message>
         <source>Enter the new passphrase for the wallet.&lt;br/&gt;Please use a passphrase of &lt;b&gt;ten or more random characters&lt;/b&gt;, or &lt;b&gt;eight or more words&lt;/b&gt;.</source>
         <translation type="unfinished">Ingrese la nueva contraseña para la billetera. Use una contraseña de diez o más caracteres aleatorios, u ocho o más palabras.</translation>
-    </message>
-    <message>
-        <source>Enter the new passphrase for the wallet.&lt;br/&gt;Please use a passphrase of &lt;b&gt;ten or more random characters&lt;/b&gt;, or &lt;b&gt;eight or more words&lt;/b&gt;.</source>
-        <translation>Ingrese la nueva contraseña para la billetera. Use una contraseña de diez o más caracteres aleatorios, u ocho o más palabras.</translation>
     </message>
     <message>
         <source>Wallet to be encrypted</source>
@@ -677,11 +673,7 @@
     <name>CreateWalletDialog</name>
     <message>
         <source>Wallet</source>
-<<<<<<< HEAD
-        <translation>Monedero</translation>
-=======
         <translation type="unfinished">Monedero</translation>
->>>>>>> f6a356d2
     </message>
     </context>
 <context>
