<?xml version="1.0" ?><!DOCTYPE TS><TS language="eu_ES" version="2.0">
<defaultcodec>UTF-8</defaultcodec>
<context>
    <name>AboutDialog</name>
    <message>
<<<<<<< HEAD
        <location filename="../forms/aboutdialog.ui" line="14"/>
        <source>About PPCoin</source>
        <translation type="unfinished"/>
    </message>
    <message>
        <location filename="../forms/aboutdialog.ui" line="53"/>
        <source>&lt;b&gt;PPCoin&lt;/b&gt; version</source>
        <translation>&lt;b&gt;PPCoin&lt;/b&gt; Bertsio</translation>
    </message>
    <message>
        <location filename="../forms/aboutdialog.ui" line="85"/>
        <source>Copyright © 2011-2013 PPCoin Developers

=======
        <location filename="../forms/aboutdialog.ui" line="+14"/>
        <source>About Bitcoin</source>
        <translation>Bitcoin-i buruz</translation>
    </message>
    <message>
        <location line="+39"/>
        <source>&lt;b&gt;Bitcoin&lt;/b&gt; version</source>
        <translation>&lt;b&gt;Bitcoin&lt;/b&gt; bertsioa</translation>
    </message>
    <message>
        <location line="+57"/>
        <source>
>>>>>>> 40809aed
This is experimental software.

Distributed under the MIT/X11 software license, see the accompanying file COPYING or http://www.opensource.org/licenses/mit-license.php.

This product includes software developed by the OpenSSL Project for use in the OpenSSL Toolkit (http://www.openssl.org/) and cryptographic software written by Eric Young (eay@cryptsoft.com) and UPnP software written by Thomas Bernard.</source>
        <translation type="unfinished"/>
    </message>
    <message>
        <location filename="../aboutdialog.cpp" line="+14"/>
        <source>Copyright</source>
        <translation type="unfinished"/>
    </message>
    <message>
        <location line="+0"/>
        <source>The Bitcoin developers</source>
        <translation type="unfinished"/>
    </message>
</context>
<context>
    <name>AddressBookPage</name>
    <message>
        <location filename="../forms/addressbookpage.ui" line="+14"/>
        <source>Address Book</source>
        <translation>Helbide-liburua</translation>
    </message>
    <message>
<<<<<<< HEAD
        <location filename="../forms/addressbookpage.ui" line="20"/>
        <source>These are your PPCoin addresses for receiving payments.  You may want to give a different one to each sender so you can keep track of who is paying you.</source>
        <translation type="unfinished"/>
    </message>
    <message>
        <location filename="../forms/addressbookpage.ui" line="33"/>
=======
        <location line="+19"/>
>>>>>>> 40809aed
        <source>Double-click to edit address or label</source>
        <translation>Klik bikoitza helbidea edo etiketa editatzeko</translation>
    </message>
    <message>
        <location line="+27"/>
        <source>Create a new address</source>
        <translation>Sortu helbide berria</translation>
    </message>
    <message>
        <location line="+14"/>
        <source>Copy the currently selected address to the system clipboard</source>
        <translation>Kopiatu hautatutako helbidea sistemaren arbelera</translation>
    </message>
    <message>
        <location line="-11"/>
        <source>&amp;New Address</source>
        <translation type="unfinished"/>
    </message>
    <message>
        <location filename="../addressbookpage.cpp" line="+63"/>
        <source>These are your Bitcoin addresses for receiving payments. You may want to give a different one to each sender so you can keep track of who is paying you.</source>
        <translation type="unfinished"/>
    </message>
    <message>
        <location filename="../forms/addressbookpage.ui" line="+14"/>
        <source>&amp;Copy Address</source>
        <translation type="unfinished"/>
    </message>
    <message>
        <location line="+11"/>
        <source>Show &amp;QR Code</source>
        <translation>Erakutsi &amp;QR kodea</translation>
    </message>
    <message>
        <location line="+11"/>
        <source>Sign a message to prove you own a Bitcoin address</source>
        <translation type="unfinished"/>
    </message>
    <message>
        <location line="+3"/>
        <source>Sign &amp;Message</source>
        <translation type="unfinished"/>
    </message>
    <message>
        <location line="+25"/>
        <source>Delete the currently selected address from the list</source>
        <translation type="unfinished"/>
    </message>
    <message>
        <location line="+27"/>
        <source>Export the data in the current tab to a file</source>
        <translation type="unfinished"/>
    </message>
    <message>
        <location line="+3"/>
        <source>&amp;Export</source>
        <translation type="unfinished"/>
    </message>
    <message>
        <location line="-44"/>
        <source>Verify a message to ensure it was signed with a specified Bitcoin address</source>
        <translation type="unfinished"/>
    </message>
    <message>
        <location line="+3"/>
        <source>&amp;Verify Message</source>
        <translation type="unfinished"/>
    </message>
    <message>
        <location line="+14"/>
        <source>&amp;Delete</source>
        <translation>&amp;Ezabatu</translation>
    </message>
    <message>
        <location filename="../addressbookpage.cpp" line="-5"/>
        <source>These are your Bitcoin addresses for sending payments. Always check the amount and the receiving address before sending coins.</source>
        <translation type="unfinished"/>
    </message>
    <message>
        <location line="+13"/>
        <source>Copy &amp;Label</source>
        <translation type="unfinished"/>
    </message>
    <message>
        <location line="+1"/>
        <source>&amp;Edit</source>
        <translation type="unfinished"/>
    </message>
    <message>
        <location line="+1"/>
        <source>Send &amp;Coins</source>
        <translation type="unfinished"/>
    </message>
    <message>
        <location line="+260"/>
        <source>Export Address Book Data</source>
        <translation>Esportatu Helbide-liburuaren datuak</translation>
    </message>
    <message>
        <location line="+1"/>
        <source>Comma separated file (*.csv)</source>
        <translation>Komaz bereizitako artxiboa (*.csv)</translation>
    </message>
    <message>
        <location line="+13"/>
        <source>Error exporting</source>
        <translation>Errorea esportatzean</translation>
    </message>
    <message>
        <location line="+0"/>
        <source>Could not write to file %1.</source>
        <translation>Ezin idatzi %1 artxiboan.</translation>
    </message>
</context>
<context>
    <name>AddressTableModel</name>
    <message>
        <location filename="../addresstablemodel.cpp" line="+144"/>
        <source>Label</source>
        <translation>Etiketa</translation>
    </message>
    <message>
        <location line="+0"/>
        <source>Address</source>
        <translation>Helbidea</translation>
    </message>
    <message>
        <location line="+36"/>
        <source>(no label)</source>
        <translation>(etiketarik ez)</translation>
    </message>
</context>
<context>
    <name>AskPassphraseDialog</name>
    <message>
        <location filename="../forms/askpassphrasedialog.ui" line="+26"/>
        <source>Passphrase Dialog</source>
        <translation type="unfinished"/>
    </message>
    <message>
        <location line="+21"/>
        <source>Enter passphrase</source>
        <translation>Sartu pasahitza</translation>
    </message>
    <message>
        <location line="+14"/>
        <source>New passphrase</source>
        <translation>Pasahitz berria</translation>
    </message>
    <message>
        <location line="+14"/>
        <source>Repeat new passphrase</source>
        <translation>Errepikatu pasahitz berria</translation>
    </message>
    <message>
        <location filename="../askpassphrasedialog.cpp" line="+33"/>
        <source>Enter the new passphrase to the wallet.&lt;br/&gt;Please use a passphrase of &lt;b&gt;10 or more random characters&lt;/b&gt;, or &lt;b&gt;eight or more words&lt;/b&gt;.</source>
        <translation>Sartu zorrorako pasahitz berria.&lt;br/&gt; Mesedez erabili &lt;b&gt;gutxienez ausazko 10 karaktere&lt;/b&gt;, edo &lt;b&gt;gutxienez zortzi hitz&lt;/b&gt; pasahitza osatzeko.</translation>
    </message>
    <message>
        <location line="+1"/>
        <source>Encrypt wallet</source>
        <translation>Enkriptatu zorroa</translation>
    </message>
    <message>
        <location line="+3"/>
        <source>This operation needs your wallet passphrase to unlock the wallet.</source>
        <translation>Eragiketa honek zorroaren pasahitza behar du zorroa desblokeatzeko.</translation>
    </message>
    <message>
        <location line="+5"/>
        <source>Unlock wallet</source>
        <translation>Desblokeatu zorroa</translation>
    </message>
    <message>
        <location line="+3"/>
        <source>This operation needs your wallet passphrase to decrypt the wallet.</source>
        <translation>Eragiketa honek zure zorroaren pasahitza behar du, zorroa desenkriptatzeko.</translation>
    </message>
    <message>
        <location line="+5"/>
        <source>Decrypt wallet</source>
        <translation>Desenkriptatu zorroa</translation>
    </message>
    <message>
        <location line="+3"/>
        <source>Change passphrase</source>
        <translation>Aldatu pasahitza</translation>
    </message>
    <message>
        <location line="+1"/>
        <source>Enter the old and new passphrase to the wallet.</source>
        <translation>Sartu zorroaren pasahitz zaharra eta berria.</translation>
    </message>
    <message>
        <location line="+46"/>
        <source>Confirm wallet encryption</source>
        <translation>Berretsi zorroaren enkriptazioa</translation>
    </message>
    <message>
        <location line="+1"/>
        <source>Warning: If you encrypt your wallet and lose your passphrase, you will &lt;b&gt;LOSE ALL OF YOUR BITCOINS&lt;/b&gt;!</source>
        <translation type="unfinished"/>
    </message>
    <message>
<<<<<<< HEAD
        <location filename="../askpassphrasedialog.cpp" line="102"/>
        <source>WARNING: If you encrypt your wallet and lose your passphrase, you will &lt;b&gt;LOSE ALL OF YOUR PPCoinS&lt;/b&gt;!
Are you sure you wish to encrypt your wallet?</source>
=======
        <location line="+0"/>
        <source>Are you sure you wish to encrypt your wallet?</source>
>>>>>>> 40809aed
        <translation type="unfinished"/>
    </message>
    <message>
        <location line="+15"/>
        <source>IMPORTANT: Any previous backups you have made of your wallet file should be replaced with the newly generated, encrypted wallet file. For security reasons, previous backups of the unencrypted wallet file will become useless as soon as you start using the new, encrypted wallet.</source>
        <translation type="unfinished"/>
    </message>
    <message>
<<<<<<< HEAD
        <location filename="../askpassphrasedialog.cpp" line="112"/>
        <source>PPCoin will close now to finish the encryption process. Remember that encrypting your wallet cannot fully protect your PPCoins from being stolen by malware infecting your computer.</source>
=======
        <location line="+100"/>
        <location line="+24"/>
        <source>Warning: The Caps Lock key is on!</source>
>>>>>>> 40809aed
        <translation type="unfinished"/>
    </message>
    <message>
        <location line="-130"/>
        <location line="+58"/>
        <source>Wallet encrypted</source>
        <translation>Zorroa enkriptatuta</translation>
    </message>
    <message>
        <location line="-56"/>
        <source>Bitcoin will close now to finish the encryption process. Remember that encrypting your wallet cannot fully protect your bitcoins from being stolen by malware infecting your computer.</source>
        <translation type="unfinished"/>
    </message>
    <message>
        <location line="+13"/>
        <location line="+7"/>
        <location line="+42"/>
        <location line="+6"/>
        <source>Wallet encryption failed</source>
        <translation>Zorroaren enkriptazioak huts egin du</translation>
    </message>
    <message>
        <location line="-54"/>
        <source>Wallet encryption failed due to an internal error. Your wallet was not encrypted.</source>
        <translation>Zorroaren enkriptazioak huts egin du barne-errore baten ondorioz. Zure zorroa ez da enkriptatu.</translation>
    </message>
    <message>
        <location line="+7"/>
        <location line="+48"/>
        <source>The supplied passphrases do not match.</source>
        <translation>Eman dituzun pasahitzak ez datoz bat.</translation>
    </message>
    <message>
        <location line="-37"/>
        <source>Wallet unlock failed</source>
        <translation>Zorroaren desblokeoak huts egin du</translation>
    </message>
    <message>
        <location line="+1"/>
        <location line="+11"/>
        <location line="+19"/>
        <source>The passphrase entered for the wallet decryption was incorrect.</source>
        <translation>Zorroa desenkriptatzeko sartutako pasahitza okerra da.</translation>
    </message>
    <message>
        <location line="-20"/>
        <source>Wallet decryption failed</source>
        <translation>Zorroaren desenkriptazioak huts egin du</translation>
    </message>
    <message>
        <location line="+14"/>
        <source>Wallet passphrase was successfully changed.</source>
        <translation type="unfinished"/>
    </message>
</context>
<context>
    <name>PPCoinGUI</name>
    <message>
<<<<<<< HEAD
        <location filename="../bitcoingui.cpp" line="69"/>
        <source>PPCoin Wallet</source>
=======
        <location filename="../bitcoingui.cpp" line="+233"/>
        <source>Sign &amp;message...</source>
>>>>>>> 40809aed
        <translation type="unfinished"/>
    </message>
    <message>
        <location line="+280"/>
        <source>Synchronizing with network...</source>
        <translation>Sarearekin sinkronizatzen...</translation>
    </message>
    <message>
        <location line="-349"/>
        <source>&amp;Overview</source>
        <translation>&amp;Gainbegiratu</translation>
    </message>
    <message>
        <location line="+1"/>
        <source>Show general overview of wallet</source>
        <translation>Ikusi zorroaren begirada orokorra</translation>
    </message>
    <message>
        <location line="+20"/>
        <source>&amp;Transactions</source>
        <translation>&amp;Transakzioak</translation>
    </message>
    <message>
        <location line="+1"/>
        <source>Browse transaction history</source>
        <translation>Ikusi transakzioen historia</translation>
    </message>
    <message>
        <location line="+7"/>
        <source>Edit the list of stored addresses and labels</source>
        <translation>Editatu gordetako helbide eta etiketen zerrenda</translation>
    </message>
    <message>
        <location line="-14"/>
        <source>Show the list of addresses for receiving payments</source>
        <translation>Erakutsi ordainketak jasotzeko helbideen zerrenda</translation>
    </message>
    <message>
        <location line="+31"/>
        <source>E&amp;xit</source>
        <translation>Irten</translation>
    </message>
    <message>
        <location line="+1"/>
        <source>Quit application</source>
        <translation>Irten aplikaziotik</translation>
    </message>
    <message>
        <location line="+4"/>
        <source>Show information about Bitcoin</source>
        <translation>Erakutsi Bitcoin-i buruzko informazioa</translation>
    </message>
    <message>
        <location line="+2"/>
        <source>About &amp;Qt</source>
        <translation>&amp;Qt-ari buruz</translation>
    </message>
    <message>
        <location line="+1"/>
        <source>Show information about Qt</source>
        <translation>Erakutsi Bitcoin-i buruzko informazioa</translation>
    </message>
    <message>
        <location line="+2"/>
        <source>&amp;Options...</source>
        <translation>&amp;Aukerak...</translation>
    </message>
    <message>
        <location line="+6"/>
        <source>&amp;Encrypt Wallet...</source>
        <translation type="unfinished"/>
    </message>
    <message>
<<<<<<< HEAD
        <location filename="../bitcoingui.cpp" line="201"/>
        <source>Send coins to a PPCoin address</source>
=======
        <location line="+3"/>
        <source>&amp;Backup Wallet...</source>
>>>>>>> 40809aed
        <translation type="unfinished"/>
    </message>
    <message>
        <location line="+2"/>
        <source>&amp;Change Passphrase...</source>
        <translation type="unfinished"/>
    </message>
    <message>
        <location line="+285"/>
        <source>Importing blocks from disk...</source>
        <translation type="unfinished"/>
    </message>
    <message>
        <location line="+3"/>
        <source>Reindexing blocks on disk...</source>
        <translation type="unfinished"/>
    </message>
    <message>
        <location line="-347"/>
        <source>Send coins to a Bitcoin address</source>
        <translation type="unfinished"/>
    </message>
    <message>
        <location line="+49"/>
        <source>Modify configuration options for Bitcoin</source>
        <translation type="unfinished"/>
    </message>
    <message>
<<<<<<< HEAD
        <location filename="../bitcoingui.cpp" line="231"/>
        <source>Show information about PPCoin</source>
=======
        <location line="+9"/>
        <source>Backup wallet to another location</source>
>>>>>>> 40809aed
        <translation type="unfinished"/>
    </message>
    <message>
        <location line="+2"/>
        <source>Change the passphrase used for wallet encryption</source>
        <translation>Aldatu zorroa enkriptatzeko erabilitako pasahitza</translation>
    </message>
    <message>
        <location line="+6"/>
        <source>&amp;Debug window</source>
        <translation type="unfinished"/>
    </message>
    <message>
        <location line="+1"/>
        <source>Open debugging and diagnostic console</source>
        <translation type="unfinished"/>
    </message>
    <message>
        <location line="-4"/>
        <source>&amp;Verify message...</source>
        <translation type="unfinished"/>
    </message>
    <message>
<<<<<<< HEAD
        <location filename="../bitcoingui.cpp" line="237"/>
        <source>Modify configuration options for PPCoin</source>
        <translation type="unfinished"/>
    </message>
    <message>
        <location filename="../bitcoingui.cpp" line="239"/>
        <source>Open &amp;PPCoin</source>
        <translation type="unfinished"/>
    </message>
    <message>
        <location filename="../bitcoingui.cpp" line="240"/>
        <source>Show the PPCoin window</source>
=======
        <location line="-165"/>
        <location line="+530"/>
        <source>Bitcoin</source>
        <translation type="unfinished"/>
    </message>
    <message>
        <location line="-530"/>
        <source>Wallet</source>
        <translation type="unfinished"/>
    </message>
    <message>
        <location line="+101"/>
        <source>&amp;Send</source>
>>>>>>> 40809aed
        <translation type="unfinished"/>
    </message>
    <message>
        <location line="+7"/>
        <source>&amp;Receive</source>
        <translation type="unfinished"/>
    </message>
    <message>
        <location line="+14"/>
        <source>&amp;Addresses</source>
        <translation type="unfinished"/>
    </message>
    <message>
        <location line="+22"/>
        <source>&amp;About Bitcoin</source>
        <translation type="unfinished"/>
    </message>
    <message>
        <location line="+9"/>
        <source>&amp;Show / Hide</source>
        <translation type="unfinished"/>
    </message>
    <message>
        <location line="+1"/>
        <source>Show or hide the main Window</source>
        <translation type="unfinished"/>
    </message>
    <message>
        <location line="+3"/>
        <source>Encrypt the private keys that belong to your wallet</source>
        <translation type="unfinished"/>
    </message>
    <message>
        <location line="+7"/>
        <source>Sign messages with your Bitcoin addresses to prove you own them</source>
        <translation type="unfinished"/>
    </message>
    <message>
        <location line="+2"/>
        <source>Verify messages to ensure they were signed with specified Bitcoin addresses</source>
        <translation type="unfinished"/>
    </message>
    <message>
        <location line="+28"/>
        <source>&amp;File</source>
        <translation>&amp;Artxiboa</translation>
    </message>
    <message>
        <location line="+7"/>
        <source>&amp;Settings</source>
        <translation>&amp;Ezarpenak</translation>
    </message>
    <message>
        <location line="+6"/>
        <source>&amp;Help</source>
        <translation>&amp;Laguntza</translation>
    </message>
    <message>
        <location line="+9"/>
        <source>Tabs toolbar</source>
        <translation>Fitxen tresna-barra</translation>
    </message>
    <message>
        <location line="+17"/>
        <location line="+10"/>
        <source>[testnet]</source>
        <translation>[testnet]</translation>
    </message>
    <message>
<<<<<<< HEAD
        <location filename="../bitcoingui.cpp" line="407"/>
        <source>PPCoin-qt</source>
        <translation type="unfinished"/>
    </message>
    <message numerus="yes">
        <location filename="../bitcoingui.cpp" line="449"/>
        <source>%n active connection(s) to PPCoin network</source>
        <translation type="unfinished"><numerusform></numerusform><numerusform></numerusform></translation>
=======
        <location line="+47"/>
        <source>Bitcoin client</source>
        <translation type="unfinished"/>
    </message>
    <message numerus="yes">
        <location line="+141"/>
        <source>%n active connection(s) to Bitcoin network</source>
        <translation><numerusform>Konexio aktibo %n Bitcoin-en sarera</numerusform><numerusform>%n konexio aktibo Bitcoin-en sarera</numerusform></translation>
>>>>>>> 40809aed
    </message>
    <message>
        <location line="+22"/>
        <source>No block source available...</source>
        <translation type="unfinished"/>
    </message>
    <message>
        <location line="+12"/>
        <source>Processed %1 of %2 (estimated) blocks of transaction history.</source>
        <translation type="unfinished"/>
    </message>
    <message>
        <location line="+4"/>
        <source>Processed %1 blocks of transaction history.</source>
        <translation type="unfinished"/>
    </message>
    <message numerus="yes">
        <location line="+20"/>
        <source>%n hour(s)</source>
        <translation type="unfinished"><numerusform></numerusform><numerusform></numerusform></translation>
    </message>
    <message numerus="yes">
        <location line="+4"/>
        <source>%n day(s)</source>
        <translation type="unfinished"><numerusform></numerusform><numerusform></numerusform></translation>
    </message>
    <message numerus="yes">
        <location line="+4"/>
        <source>%n week(s)</source>
        <translation type="unfinished"><numerusform></numerusform><numerusform></numerusform></translation>
    </message>
    <message>
        <location line="+4"/>
        <source>%1 behind</source>
        <translation type="unfinished"/>
    </message>
    <message>
        <location line="+14"/>
        <source>Last received block was generated %1 ago.</source>
        <translation type="unfinished"/>
    </message>
    <message>
        <location line="+2"/>
        <source>Transactions after this will not yet be visible.</source>
        <translation type="unfinished"/>
    </message>
    <message>
        <location line="+22"/>
        <source>Error</source>
        <translation type="unfinished"/>
    </message>
    <message>
        <location line="+3"/>
        <source>Warning</source>
        <translation type="unfinished"/>
    </message>
    <message>
        <location line="+3"/>
        <source>Information</source>
        <translation type="unfinished"/>
    </message>
    <message>
        <location line="+70"/>
        <source>This transaction is over the size limit. You can still send it for a fee of %1, which goes to the nodes that process your transaction and helps to support the network. Do you want to pay the fee?</source>
        <translation type="unfinished"/>
    </message>
    <message>
        <location line="-140"/>
        <source>Up to date</source>
        <translation>Egunean</translation>
    </message>
    <message>
        <location line="+31"/>
        <source>Catching up...</source>
        <translation>Eguneratzen...</translation>
    </message>
    <message>
        <location line="+113"/>
        <source>Confirm transaction fee</source>
        <translation type="unfinished"/>
    </message>
    <message>
        <location line="+8"/>
        <source>Sent transaction</source>
        <translation>Bidalitako transakzioa</translation>
    </message>
    <message>
        <location line="+0"/>
        <source>Incoming transaction</source>
        <translation>Sarrerako transakzioa</translation>
    </message>
    <message>
        <location line="+1"/>
        <source>Date: %1
Amount: %2
Type: %3
Address: %4
</source>
        <translation type="unfinished"/>
    </message>
    <message>
        <location line="+33"/>
        <location line="+23"/>
        <source>URI handling</source>
        <translation type="unfinished"/>
    </message>
    <message>
        <location line="-23"/>
        <location line="+23"/>
        <source>URI can not be parsed! This can be caused by an invalid Bitcoin address or malformed URI parameters.</source>
        <translation type="unfinished"/>
    </message>
    <message>
        <location line="+17"/>
        <source>Wallet is &lt;b&gt;encrypted&lt;/b&gt; and currently &lt;b&gt;unlocked&lt;/b&gt;</source>
        <translation>Zorroa &lt;b&gt;enkriptatuta&lt;/b&gt; eta &lt;b&gt;desblokeatuta&lt;/b&gt; dago une honetan</translation>
    </message>
    <message>
        <location line="+8"/>
        <source>Wallet is &lt;b&gt;encrypted&lt;/b&gt; and currently &lt;b&gt;locked&lt;/b&gt;</source>
        <translation>Zorroa &lt;b&gt;enkriptatuta&lt;/b&gt; eta &lt;b&gt;blokeatuta&lt;/b&gt; dago une honetan</translation>
    </message>
    <message>
        <location filename="../bitcoin.cpp" line="+111"/>
        <source>A fatal error occurred. Bitcoin can no longer continue safely and will quit.</source>
        <translation type="unfinished"/>
    </message>
</context>
<context>
    <name>ClientModel</name>
    <message>
        <location filename="../clientmodel.cpp" line="+104"/>
        <source>Network Alert</source>
        <translation type="unfinished"/>
    </message>
</context>
<context>
    <name>EditAddressDialog</name>
    <message>
        <location filename="../forms/editaddressdialog.ui" line="+14"/>
        <source>Edit Address</source>
        <translation>Editatu helbidea</translation>
    </message>
    <message>
        <location line="+11"/>
        <source>&amp;Label</source>
        <translation>&amp;Etiketa</translation>
    </message>
    <message>
        <location line="+10"/>
        <source>The label associated with this address book entry</source>
        <translation>Helbide-liburuko sarrera honekin lotutako etiketa</translation>
    </message>
    <message>
        <location line="+7"/>
        <source>&amp;Address</source>
        <translation>&amp;Helbidea</translation>
    </message>
    <message>
        <location line="+10"/>
        <source>The address associated with this address book entry. This can only be modified for sending addresses.</source>
        <translation>Helbide-liburuko sarrera honekin lotutako helbidea. Bidaltzeko helbideeta soilik alda daiteke.</translation>
    </message>
    <message>
        <location filename="../editaddressdialog.cpp" line="+21"/>
        <source>New receiving address</source>
        <translation>Jasotzeko helbide berria</translation>
    </message>
    <message>
        <location line="+4"/>
        <source>New sending address</source>
        <translation>Bidaltzeko helbide berria</translation>
    </message>
    <message>
        <location line="+3"/>
        <source>Edit receiving address</source>
        <translation>Editatu jasotzeko helbidea</translation>
    </message>
    <message>
        <location line="+4"/>
        <source>Edit sending address</source>
        <translation>Editatu bidaltzeko helbidea</translation>
    </message>
    <message>
        <location line="+76"/>
        <source>The entered address &quot;%1&quot; is already in the address book.</source>
        <translation>Sartu berri den helbidea, &quot;%1&quot;, helbide-liburuan dago jadanik.</translation>
    </message>
    <message>
<<<<<<< HEAD
        <location filename="../editaddressdialog.cpp" line="96"/>
        <source>The entered address &quot;%1&quot; is not a valid PPCoin address.</source>
=======
        <location line="-5"/>
        <source>The entered address &quot;%1&quot; is not a valid Bitcoin address.</source>
>>>>>>> 40809aed
        <translation type="unfinished"/>
    </message>
    <message>
        <location line="+10"/>
        <source>Could not unlock wallet.</source>
        <translation>Ezin desblokeatu zorroa.</translation>
    </message>
    <message>
        <location line="+5"/>
        <source>New key generation failed.</source>
        <translation>Gako berriaren sorrerak huts egin du.</translation>
    </message>
</context>
<context>
    <name>GUIUtil::HelpMessageBox</name>
    <message>
<<<<<<< HEAD
        <location filename="../optionsdialog.cpp" line="170"/>
        <source>&amp;Start PPCoin on window system startup</source>
        <translation type="unfinished"/>
    </message>
    <message>
        <location filename="../optionsdialog.cpp" line="171"/>
        <source>Automatically start PPCoin after the computer is turned on</source>
=======
        <location filename="../guiutil.cpp" line="+424"/>
        <location line="+12"/>
        <source>Bitcoin-Qt</source>
        <translation type="unfinished"/>
    </message>
    <message>
        <location line="-12"/>
        <source>version</source>
>>>>>>> 40809aed
        <translation type="unfinished"/>
    </message>
    <message>
        <location line="+2"/>
        <source>Usage:</source>
        <translation type="unfinished"/>
    </message>
    <message>
        <location line="+1"/>
        <source>command-line options</source>
        <translation type="unfinished"/>
    </message>
    <message>
        <location line="+4"/>
        <source>UI options</source>
        <translation type="unfinished"/>
    </message>
    <message>
<<<<<<< HEAD
        <location filename="../optionsdialog.cpp" line="181"/>
        <source>Automatically open the PPCoin client port on the router. This only works when your router supports UPnP and it is enabled.</source>
=======
        <location line="+1"/>
        <source>Set language, for example &quot;de_DE&quot; (default: system locale)</source>
>>>>>>> 40809aed
        <translation type="unfinished"/>
    </message>
    <message>
        <location line="+1"/>
        <source>Start minimized</source>
        <translation type="unfinished"/>
    </message>
    <message>
        <location line="+1"/>
        <source>Show splash screen on startup (default: 1)</source>
        <translation type="unfinished"/>
    </message>
</context>
<context>
    <name>OptionsDialog</name>
    <message>
        <location filename="../forms/optionsdialog.ui" line="+14"/>
        <source>Options</source>
        <translation>Aukerak</translation>
    </message>
    <message>
        <location line="+16"/>
        <source>&amp;Main</source>
        <translation type="unfinished"/>
    </message>
    <message>
        <location line="+6"/>
        <source>Optional transaction fee per kB that helps make sure your transactions are processed quickly. Most transactions are 1 kB.</source>
        <translation type="unfinished"/>
    </message>
    <message>
        <location line="+15"/>
        <source>Pay transaction &amp;fee</source>
        <translation type="unfinished"/>
    </message>
    <message>
        <location line="+31"/>
        <source>Automatically start Bitcoin after logging in to the system.</source>
        <translation type="unfinished"/>
    </message>
    <message>
        <location line="+3"/>
        <source>&amp;Start Bitcoin on system login</source>
        <translation type="unfinished"/>
    </message>
    <message>
        <location line="+35"/>
        <source>Reset all client options to default.</source>
        <translation type="unfinished"/>
    </message>
    <message>
        <location line="+3"/>
        <source>&amp;Reset Options</source>
        <translation type="unfinished"/>
    </message>
    <message>
        <location line="+13"/>
        <source>&amp;Network</source>
        <translation type="unfinished"/>
    </message>
    <message>
        <location line="+6"/>
        <source>Automatically open the Bitcoin client port on the router. This only works when your router supports UPnP and it is enabled.</source>
        <translation type="unfinished"/>
    </message>
    <message>
        <location line="+3"/>
        <source>Map port using &amp;UPnP</source>
        <translation type="unfinished"/>
    </message>
    <message>
        <location line="+7"/>
        <source>Connect to the Bitcoin network through a SOCKS proxy (e.g. when connecting through Tor).</source>
        <translation type="unfinished"/>
    </message>
    <message>
        <location line="+3"/>
        <source>&amp;Connect through SOCKS proxy:</source>
        <translation type="unfinished"/>
    </message>
    <message>
        <location line="+9"/>
        <source>Proxy &amp;IP:</source>
        <translation type="unfinished"/>
    </message>
    <message>
        <location line="+19"/>
        <source>IP address of the proxy (e.g. 127.0.0.1)</source>
        <translation type="unfinished"/>
    </message>
    <message>
        <location line="+7"/>
        <source>&amp;Port:</source>
        <translation type="unfinished"/>
    </message>
    <message>
        <location line="+19"/>
        <source>Port of the proxy (e.g. 9050)</source>
        <translation type="unfinished"/>
    </message>
    <message>
        <location line="+7"/>
        <source>SOCKS &amp;Version:</source>
        <translation type="unfinished"/>
    </message>
    <message>
        <location line="+13"/>
        <source>SOCKS version of the proxy (e.g. 5)</source>
        <translation type="unfinished"/>
    </message>
    <message>
        <location line="+36"/>
        <source>&amp;Window</source>
        <translation type="unfinished"/>
    </message>
    <message>
        <location line="+6"/>
        <source>Show only a tray icon after minimizing the window.</source>
        <translation type="unfinished"/>
    </message>
    <message>
        <location line="+3"/>
        <source>&amp;Minimize to the tray instead of the taskbar</source>
        <translation type="unfinished"/>
    </message>
    <message>
        <location line="+7"/>
        <source>Minimize instead of exit the application when the window is closed. When this option is enabled, the application will be closed only after selecting Quit in the menu.</source>
        <translation type="unfinished"/>
    </message>
    <message>
        <location line="+3"/>
        <source>M&amp;inimize on close</source>
        <translation type="unfinished"/>
    </message>
    <message>
        <location line="+21"/>
        <source>&amp;Display</source>
        <translation type="unfinished"/>
    </message>
    <message>
        <location line="+8"/>
        <source>User Interface &amp;language:</source>
        <translation type="unfinished"/>
    </message>
    <message>
        <location line="+13"/>
        <source>The user interface language can be set here. This setting will take effect after restarting Bitcoin.</source>
        <translation type="unfinished"/>
    </message>
    <message>
        <location line="+11"/>
        <source>&amp;Unit to show amounts in:</source>
        <translation type="unfinished"/>
    </message>
    <message>
        <location line="+13"/>
        <source>Choose the default subdivision unit to show in the interface and when sending coins.</source>
        <translation type="unfinished"/>
    </message>
    <message>
        <location line="+9"/>
        <source>Whether to show Bitcoin addresses in the transaction list or not.</source>
        <translation type="unfinished"/>
    </message>
    <message>
        <location line="+3"/>
        <source>&amp;Display addresses in transaction list</source>
        <translation type="unfinished"/>
    </message>
    <message>
        <location line="+71"/>
        <source>&amp;OK</source>
        <translation type="unfinished"/>
    </message>
    <message>
        <location line="+7"/>
        <source>&amp;Cancel</source>
        <translation type="unfinished"/>
    </message>
    <message>
        <location line="+10"/>
        <source>&amp;Apply</source>
        <translation type="unfinished"/>
    </message>
    <message>
        <location filename="../optionsdialog.cpp" line="+53"/>
        <source>default</source>
        <translation type="unfinished"/>
    </message>
    <message>
        <location line="+130"/>
        <source>Confirm options reset</source>
        <translation type="unfinished"/>
    </message>
    <message>
        <location line="+1"/>
        <source>Some settings may require a client restart to take effect.</source>
        <translation type="unfinished"/>
    </message>
    <message>
        <location line="+0"/>
        <source>Do you want to proceed?</source>
        <translation type="unfinished"/>
    </message>
    <message>
        <location line="+42"/>
        <location line="+9"/>
        <source>Warning</source>
        <translation type="unfinished"/>
    </message>
    <message>
        <location line="-9"/>
        <location line="+9"/>
        <source>This setting will take effect after restarting Bitcoin.</source>
        <translation type="unfinished"/>
    </message>
    <message>
        <location line="+29"/>
        <source>The supplied proxy address is invalid.</source>
        <translation type="unfinished"/>
    </message>
</context>
<context>
    <name>OverviewPage</name>
    <message>
        <location filename="../forms/overviewpage.ui" line="+14"/>
        <source>Form</source>
        <translation>Inprimakia</translation>
    </message>
    <message>
        <location line="+50"/>
        <location line="+166"/>
        <source>The displayed information may be out of date. Your wallet automatically synchronizes with the Bitcoin network after a connection is established, but this process has not completed yet.</source>
        <translation type="unfinished"/>
    </message>
    <message>
        <location line="-124"/>
        <source>Balance:</source>
        <translation>Saldoa:</translation>
    </message>
    <message>
        <location line="+29"/>
        <source>Unconfirmed:</source>
        <translation>Konfirmatu gabe:</translation>
    </message>
    <message>
        <location line="-78"/>
        <source>Wallet</source>
        <translation type="unfinished"/>
    </message>
    <message>
        <location line="+107"/>
        <source>Immature:</source>
        <translation type="unfinished"/>
    </message>
    <message>
        <location line="+13"/>
        <source>Mined balance that has not yet matured</source>
        <translation type="unfinished"/>
    </message>
    <message>
        <location line="+46"/>
        <source>&lt;b&gt;Recent transactions&lt;/b&gt;</source>
        <translation>&lt;b&gt;Azken transakzioak&lt;/b&gt;</translation>
    </message>
    <message>
        <location line="-101"/>
        <source>Your current balance</source>
        <translation>Zure uneko saldoa</translation>
    </message>
    <message>
        <location line="+29"/>
        <source>Total of transactions that have yet to be confirmed, and do not yet count toward the current balance</source>
        <translation>Oraindik konfirmatu gabe daudenez, uneko saldoab kontatu gabe dagoen transakzio kopurua</translation>
    </message>
    <message>
        <location filename="../overviewpage.cpp" line="+116"/>
        <location line="+1"/>
        <source>out of sync</source>
        <translation type="unfinished"/>
    </message>
</context>
<context>
    <name>PaymentServer</name>
    <message>
        <location filename="../paymentserver.cpp" line="+107"/>
        <source>Cannot start bitcoin: click-to-pay handler</source>
        <translation type="unfinished"/>
    </message>
</context>
<context>
    <name>QRCodeDialog</name>
    <message>
        <location filename="../forms/qrcodedialog.ui" line="+14"/>
        <source>QR Code Dialog</source>
        <translation type="unfinished"/>
    </message>
    <message>
        <location line="+59"/>
        <source>Request Payment</source>
        <translation type="unfinished"/>
    </message>
    <message>
        <location line="+56"/>
        <source>Amount:</source>
        <translation>Kopurua</translation>
    </message>
    <message>
        <location line="-44"/>
        <source>Label:</source>
        <translation>&amp;Etiketa:</translation>
    </message>
    <message>
        <location line="+19"/>
        <source>Message:</source>
        <translation>Mezua</translation>
    </message>
    <message>
        <location line="+71"/>
        <source>&amp;Save As...</source>
        <translation>Gorde honela...</translation>
    </message>
    <message>
        <location filename="../qrcodedialog.cpp" line="+62"/>
        <source>Error encoding URI into QR Code.</source>
        <translation type="unfinished"/>
    </message>
    <message>
        <location line="+40"/>
        <source>The entered amount is invalid, please check.</source>
        <translation type="unfinished"/>
    </message>
    <message>
        <location line="+23"/>
        <source>Resulting URI too long, try to reduce the text for label / message.</source>
        <translation type="unfinished"/>
    </message>
    <message>
        <location line="+25"/>
        <source>Save QR Code</source>
        <translation type="unfinished"/>
    </message>
    <message>
        <location line="+0"/>
        <source>PNG Images (*.png)</source>
        <translation type="unfinished"/>
    </message>
</context>
<context>
    <name>RPCConsole</name>
    <message>
        <location filename="../forms/rpcconsole.ui" line="+46"/>
        <source>Client name</source>
        <translation type="unfinished"/>
    </message>
    <message>
        <location line="+10"/>
        <location line="+23"/>
        <location line="+26"/>
        <location line="+23"/>
        <location line="+23"/>
        <location line="+36"/>
        <location line="+53"/>
        <location line="+23"/>
        <location line="+23"/>
        <location filename="../rpcconsole.cpp" line="+339"/>
        <source>N/A</source>
        <translation type="unfinished"/>
    </message>
    <message>
        <location line="-217"/>
        <source>Client version</source>
        <translation type="unfinished"/>
    </message>
    <message>
        <location line="-45"/>
        <source>&amp;Information</source>
        <translation type="unfinished"/>
    </message>
    <message>
        <location line="+68"/>
        <source>Using OpenSSL version</source>
        <translation type="unfinished"/>
    </message>
    <message>
        <location line="+49"/>
        <source>Startup time</source>
        <translation type="unfinished"/>
    </message>
    <message>
        <location line="+29"/>
        <source>Network</source>
        <translation type="unfinished"/>
    </message>
    <message>
        <location line="+7"/>
        <source>Number of connections</source>
        <translation type="unfinished"/>
    </message>
    <message>
        <location line="+23"/>
        <source>On testnet</source>
        <translation type="unfinished"/>
    </message>
    <message>
        <location line="+23"/>
        <source>Block chain</source>
        <translation type="unfinished"/>
    </message>
    <message>
        <location line="+7"/>
        <source>Current number of blocks</source>
        <translation type="unfinished"/>
    </message>
    <message>
        <location line="+23"/>
        <source>Estimated total blocks</source>
        <translation type="unfinished"/>
    </message>
    <message>
        <location line="+23"/>
        <source>Last block time</source>
        <translation type="unfinished"/>
    </message>
    <message>
        <location line="+52"/>
        <source>&amp;Open</source>
        <translation type="unfinished"/>
    </message>
    <message>
        <location line="+16"/>
        <source>Command-line options</source>
        <translation type="unfinished"/>
    </message>
    <message>
        <location line="+7"/>
        <source>Show the Bitcoin-Qt help message to get a list with possible Bitcoin command-line options.</source>
        <translation type="unfinished"/>
    </message>
    <message>
        <location line="+3"/>
        <source>&amp;Show</source>
        <translation type="unfinished"/>
    </message>
    <message>
        <location line="+24"/>
        <source>&amp;Console</source>
        <translation type="unfinished"/>
    </message>
    <message>
        <location line="-260"/>
        <source>Build date</source>
        <translation type="unfinished"/>
    </message>
    <message>
        <location line="-104"/>
        <source>Bitcoin - Debug window</source>
        <translation type="unfinished"/>
    </message>
    <message>
        <location line="+25"/>
        <source>Bitcoin Core</source>
        <translation type="unfinished"/>
    </message>
    <message>
        <location line="+279"/>
        <source>Debug log file</source>
        <translation type="unfinished"/>
    </message>
    <message>
        <location line="+7"/>
        <source>Open the Bitcoin debug log file from the current data directory. This can take a few seconds for large log files.</source>
        <translation type="unfinished"/>
    </message>
    <message>
        <location line="+102"/>
        <source>Clear console</source>
        <translation type="unfinished"/>
    </message>
    <message>
        <location filename="../rpcconsole.cpp" line="-30"/>
        <source>Welcome to the Bitcoin RPC console.</source>
        <translation type="unfinished"/>
    </message>
    <message>
        <location line="+1"/>
        <source>Use up and down arrows to navigate history, and &lt;b&gt;Ctrl-L&lt;/b&gt; to clear screen.</source>
        <translation type="unfinished"/>
    </message>
    <message>
        <location line="+1"/>
        <source>Type &lt;b&gt;help&lt;/b&gt; for an overview of available commands.</source>
        <translation type="unfinished"/>
    </message>
</context>
<context>
    <name>SendCoinsDialog</name>
    <message>
        <location filename="../forms/sendcoinsdialog.ui" line="+14"/>
        <location filename="../sendcoinsdialog.cpp" line="+124"/>
        <location line="+5"/>
        <location line="+5"/>
        <location line="+5"/>
        <location line="+6"/>
        <location line="+5"/>
        <location line="+5"/>
        <source>Send Coins</source>
        <translation>Bidali txanponak</translation>
    </message>
    <message>
        <location line="+50"/>
        <source>Send to multiple recipients at once</source>
        <translation>Bidali hainbat jasotzaileri batera</translation>
    </message>
    <message>
        <location line="+3"/>
        <source>Add &amp;Recipient</source>
        <translation type="unfinished"/>
    </message>
    <message>
        <location line="+20"/>
        <source>Remove all transaction fields</source>
        <translation type="unfinished"/>
    </message>
    <message>
        <location line="+3"/>
        <source>Clear &amp;All</source>
        <translation type="unfinished"/>
    </message>
    <message>
        <location line="+22"/>
        <source>Balance:</source>
        <translation>Saldoa:</translation>
    </message>
    <message>
        <location line="+10"/>
        <source>123.456 BTC</source>
        <translation>123.456 BTC</translation>
    </message>
    <message>
        <location line="+31"/>
        <source>Confirm the send action</source>
        <translation>Berretsi bidaltzeko ekintza</translation>
    </message>
    <message>
        <location line="+3"/>
        <source>S&amp;end</source>
        <translation type="unfinished"/>
    </message>
    <message>
        <location filename="../sendcoinsdialog.cpp" line="-59"/>
        <source>&lt;b&gt;%1&lt;/b&gt; to %2 (%3)</source>
        <translation>&lt;b&gt;%1&lt;/b&gt; honi: %2 (%3)</translation>
    </message>
    <message>
        <location line="+5"/>
        <source>Confirm send coins</source>
        <translation>Berretsi txanponak bidaltzea</translation>
    </message>
    <message>
        <location line="+1"/>
        <source>Are you sure you want to send %1?</source>
        <translation>Ziur zaude %1 bidali nahi duzula?</translation>
    </message>
    <message>
        <location line="+0"/>
        <source> and </source>
        <translation>eta</translation>
    </message>
    <message>
        <location line="+23"/>
        <source>The recipient address is not valid, please recheck.</source>
        <translation type="unfinished"/>
    </message>
    <message>
        <location line="+5"/>
        <source>The amount to pay must be larger than 0.</source>
        <translation>Ordaintzeko kopurua 0 baino handiagoa izan behar du.</translation>
    </message>
    <message>
        <location line="+5"/>
        <source>The amount exceeds your balance.</source>
        <translation type="unfinished"/>
    </message>
    <message>
        <location line="+5"/>
        <source>The total exceeds your balance when the %1 transaction fee is included.</source>
        <translation type="unfinished"/>
    </message>
    <message>
        <location line="+6"/>
        <source>Duplicate address found, can only send to each address once per send operation.</source>
        <translation type="unfinished"/>
    </message>
    <message>
        <location line="+5"/>
        <source>Error: Transaction creation failed!</source>
        <translation type="unfinished"/>
    </message>
    <message>
        <location line="+5"/>
        <source>Error: The transaction was rejected. This might happen if some of the coins in your wallet were already spent, such as if you used a copy of wallet.dat and coins were spent in the copy but not marked as spent here.</source>
        <translation type="unfinished"/>
    </message>
</context>
<context>
    <name>SendCoinsEntry</name>
    <message>
        <location filename="../forms/sendcoinsentry.ui" line="+14"/>
        <source>Form</source>
        <translation>Inprimakia</translation>
    </message>
    <message>
        <location line="+15"/>
        <source>A&amp;mount:</source>
        <translation>K&amp;opurua:</translation>
    </message>
    <message>
        <location line="+13"/>
        <source>Pay &amp;To:</source>
        <translation>Ordaindu &amp;honi:</translation>
    </message>
    <message>
        <location line="+34"/>
        <source>The address to send the payment to (e.g. 1NS17iag9jJgTHD1VXjvLCEnZuQ3rJDE9L)</source>
        <translation type="unfinished"/>
    </message>
    <message>
        <location line="+60"/>
        <location filename="../sendcoinsentry.cpp" line="+26"/>
        <source>Enter a label for this address to add it to your address book</source>
        <translation>Sartu etiketa bat helbide honetarako, eta gehitu zure helbide-liburuan</translation>
    </message>
    <message>
        <location line="-78"/>
        <source>&amp;Label:</source>
        <translation>&amp;Etiketa:</translation>
    </message>
    <message>
        <location line="+28"/>
        <source>Choose address from address book</source>
        <translation type="unfinished"/>
    </message>
    <message>
        <location line="+10"/>
        <source>Alt+A</source>
        <translation>Alt+A</translation>
    </message>
    <message>
        <location line="+7"/>
        <source>Paste address from clipboard</source>
        <translation>Itsatsi helbidea arbeletik</translation>
    </message>
    <message>
        <location line="+10"/>
        <source>Alt+P</source>
        <translation>Alt+P</translation>
    </message>
    <message>
        <location line="+7"/>
        <source>Remove this recipient</source>
        <translation>Ezabatu jasotzaile hau</translation>
    </message>
    <message>
        <location filename="../sendcoinsentry.cpp" line="+1"/>
        <source>Enter a Bitcoin address (e.g. 1NS17iag9jJgTHD1VXjvLCEnZuQ3rJDE9L)</source>
        <translation>Sartu Bitocin helbide bat (adb.: 1NS17iag9jJgTHD1VXjvLCEnZuQ3rJDE9L) </translation>
    </message>
</context>
<context>
    <name>SignVerifyMessageDialog</name>
    <message>
        <location filename="../forms/signverifymessagedialog.ui" line="+14"/>
        <source>Signatures - Sign / Verify a Message</source>
        <translation type="unfinished"/>
    </message>
    <message>
        <location line="+13"/>
        <source>&amp;Sign Message</source>
        <translation type="unfinished"/>
    </message>
    <message>
        <location line="+6"/>
        <source>You can sign messages with your addresses to prove you own them. Be careful not to sign anything vague, as phishing attacks may try to trick you into signing your identity over to them. Only sign fully-detailed statements you agree to.</source>
        <translation type="unfinished"/>
    </message>
    <message>
        <location line="+18"/>
        <source>The address to sign the message with (e.g. 1NS17iag9jJgTHD1VXjvLCEnZuQ3rJDE9L)</source>
        <translation type="unfinished"/>
    </message>
    <message>
        <location line="+10"/>
        <location line="+213"/>
        <source>Choose an address from the address book</source>
        <translation type="unfinished"/>
    </message>
    <message>
        <location line="-203"/>
        <location line="+213"/>
        <source>Alt+A</source>
        <translation>Alt+A</translation>
    </message>
    <message>
        <location line="-203"/>
        <source>Paste address from clipboard</source>
        <translation>Itsatsi helbidea arbeletik</translation>
    </message>
    <message>
        <location line="+10"/>
        <source>Alt+P</source>
        <translation>Alt+P</translation>
    </message>
    <message>
        <location line="+12"/>
        <source>Enter the message you want to sign here</source>
        <translation type="unfinished"/>
    </message>
    <message>
        <location line="+7"/>
        <source>Signature</source>
        <translation type="unfinished"/>
    </message>
    <message>
        <location line="+27"/>
        <source>Copy the current signature to the system clipboard</source>
        <translation type="unfinished"/>
    </message>
    <message>
        <location line="+21"/>
        <source>Sign the message to prove you own this Bitcoin address</source>
        <translation type="unfinished"/>
    </message>
    <message>
        <location line="+3"/>
        <source>Sign &amp;Message</source>
        <translation type="unfinished"/>
    </message>
    <message>
        <location line="+14"/>
        <source>Reset all sign message fields</source>
        <translation type="unfinished"/>
    </message>
    <message>
        <location line="+3"/>
        <location line="+146"/>
        <source>Clear &amp;All</source>
        <translation type="unfinished"/>
    </message>
    <message>
        <location line="-87"/>
        <source>&amp;Verify Message</source>
        <translation type="unfinished"/>
    </message>
    <message>
        <location line="+6"/>
        <source>Enter the signing address, message (ensure you copy line breaks, spaces, tabs, etc. exactly) and signature below to verify the message. Be careful not to read more into the signature than what is in the signed message itself, to avoid being tricked by a man-in-the-middle attack.</source>
        <translation type="unfinished"/>
    </message>
    <message>
        <location line="+21"/>
        <source>The address the message was signed with (e.g. 1NS17iag9jJgTHD1VXjvLCEnZuQ3rJDE9L)</source>
        <translation type="unfinished"/>
    </message>
    <message>
        <location line="+40"/>
        <source>Verify the message to ensure it was signed with the specified Bitcoin address</source>
        <translation type="unfinished"/>
    </message>
    <message>
        <location line="+3"/>
        <source>Verify &amp;Message</source>
        <translation type="unfinished"/>
    </message>
    <message>
        <location line="+14"/>
        <source>Reset all verify message fields</source>
        <translation type="unfinished"/>
    </message>
    <message>
        <location filename="../signverifymessagedialog.cpp" line="+27"/>
        <location line="+3"/>
        <source>Enter a Bitcoin address (e.g. 1NS17iag9jJgTHD1VXjvLCEnZuQ3rJDE9L)</source>
        <translation>Sartu Bitocin helbide bat (adb.: 1NS17iag9jJgTHD1VXjvLCEnZuQ3rJDE9L) </translation>
    </message>
    <message>
        <location line="-2"/>
        <source>Click &quot;Sign Message&quot; to generate signature</source>
        <translation type="unfinished"/>
    </message>
    <message>
        <location line="+3"/>
        <source>Enter Bitcoin signature</source>
        <translation type="unfinished"/>
    </message>
    <message>
        <location line="+82"/>
        <location line="+81"/>
        <source>The entered address is invalid.</source>
        <translation type="unfinished"/>
    </message>
    <message>
        <location line="-81"/>
        <location line="+8"/>
        <location line="+73"/>
        <location line="+8"/>
        <source>Please check the address and try again.</source>
        <translation type="unfinished"/>
    </message>
    <message>
        <location line="-81"/>
        <location line="+81"/>
        <source>The entered address does not refer to a key.</source>
        <translation type="unfinished"/>
    </message>
    <message>
        <location line="-73"/>
        <source>Wallet unlock was cancelled.</source>
        <translation type="unfinished"/>
    </message>
    <message>
        <location line="+8"/>
        <source>Private key for the entered address is not available.</source>
        <translation type="unfinished"/>
    </message>
    <message>
        <location line="+12"/>
        <source>Message signing failed.</source>
        <translation type="unfinished"/>
    </message>
    <message>
        <location line="+5"/>
        <source>Message signed.</source>
        <translation type="unfinished"/>
    </message>
    <message>
        <location line="+59"/>
        <source>The signature could not be decoded.</source>
        <translation type="unfinished"/>
    </message>
    <message>
        <location line="+0"/>
        <location line="+13"/>
        <source>Please check the signature and try again.</source>
        <translation type="unfinished"/>
    </message>
    <message>
        <location line="+0"/>
        <source>The signature did not match the message digest.</source>
        <translation type="unfinished"/>
    </message>
    <message>
        <location line="+7"/>
        <source>Message verification failed.</source>
        <translation type="unfinished"/>
    </message>
    <message>
        <location line="+5"/>
        <source>Message verified.</source>
        <translation type="unfinished"/>
    </message>
</context>
<context>
    <name>SplashScreen</name>
    <message>
        <location filename="../splashscreen.cpp" line="+22"/>
        <source>The Bitcoin developers</source>
        <translation type="unfinished"/>
    </message>
    <message>
        <location line="+1"/>
        <source>[testnet]</source>
        <translation type="unfinished"/>
    </message>
</context>
<context>
    <name>TransactionDesc</name>
    <message>
        <location filename="../transactiondesc.cpp" line="+20"/>
        <source>Open until %1</source>
        <translation>Zabalik %1 arte</translation>
    </message>
    <message>
        <location line="+6"/>
        <source>%1/offline</source>
        <translation type="unfinished"/>
    </message>
    <message>
        <location line="+2"/>
        <source>%1/unconfirmed</source>
        <translation>%1/konfirmatu gabe</translation>
    </message>
    <message>
        <location line="+2"/>
        <source>%1 confirmations</source>
        <translation>%1 konfirmazioak</translation>
    </message>
    <message>
        <location line="+18"/>
        <source>Status</source>
        <translation type="unfinished"/>
    </message>
    <message numerus="yes">
        <location line="+7"/>
        <source>, broadcast through %n node(s)</source>
        <translation type="unfinished"><numerusform></numerusform><numerusform></numerusform></translation>
    </message>
    <message>
        <location line="+4"/>
        <source>Date</source>
        <translation>Data</translation>
    </message>
    <message>
        <location line="+7"/>
        <source>Source</source>
        <translation type="unfinished"/>
    </message>
    <message>
        <location line="+0"/>
        <source>Generated</source>
        <translation type="unfinished"/>
    </message>
    <message>
        <location line="+5"/>
        <location line="+17"/>
        <source>From</source>
        <translation type="unfinished"/>
    </message>
    <message>
        <location line="+1"/>
        <location line="+22"/>
        <location line="+58"/>
        <source>To</source>
        <translation type="unfinished"/>
    </message>
    <message>
        <location line="-77"/>
        <location line="+2"/>
        <source>own address</source>
        <translation type="unfinished"/>
    </message>
    <message>
        <location line="-2"/>
        <source>label</source>
        <translation type="unfinished"/>
    </message>
    <message>
        <location line="+37"/>
        <location line="+12"/>
        <location line="+45"/>
        <location line="+17"/>
        <location line="+30"/>
        <source>Credit</source>
        <translation type="unfinished"/>
    </message>
    <message numerus="yes">
        <location line="-102"/>
        <source>matures in %n more block(s)</source>
        <translation type="unfinished"><numerusform></numerusform><numerusform></numerusform></translation>
    </message>
    <message>
        <location line="+2"/>
        <source>not accepted</source>
        <translation type="unfinished"/>
    </message>
    <message>
        <location line="+44"/>
        <location line="+8"/>
        <location line="+15"/>
        <location line="+30"/>
        <source>Debit</source>
        <translation type="unfinished"/>
    </message>
    <message>
        <location line="-39"/>
        <source>Transaction fee</source>
        <translation type="unfinished"/>
    </message>
    <message>
        <location line="+16"/>
        <source>Net amount</source>
        <translation type="unfinished"/>
    </message>
    <message>
        <location line="+6"/>
        <source>Message</source>
        <translation type="unfinished"/>
    </message>
    <message>
        <location line="+2"/>
        <source>Comment</source>
        <translation type="unfinished"/>
    </message>
    <message>
        <location line="+2"/>
        <source>Transaction ID</source>
        <translation type="unfinished"/>
    </message>
    <message>
        <location line="+3"/>
        <source>Generated coins must mature 120 blocks before they can be spent. When you generated this block, it was broadcast to the network to be added to the block chain. If it fails to get into the chain, its state will change to &quot;not accepted&quot; and it won&apos;t be spendable. This may occasionally happen if another node generates a block within a few seconds of yours.</source>
        <translation type="unfinished"/>
    </message>
    <message>
        <location line="+7"/>
        <source>Debug information</source>
        <translation type="unfinished"/>
    </message>
    <message>
        <location line="+8"/>
        <source>Transaction</source>
        <translation type="unfinished"/>
    </message>
    <message>
        <location line="+3"/>
        <source>Inputs</source>
        <translation type="unfinished"/>
    </message>
    <message>
        <location line="+23"/>
        <source>Amount</source>
        <translation>Kopurua</translation>
    </message>
    <message>
        <location line="+1"/>
        <source>true</source>
        <translation type="unfinished"/>
    </message>
    <message>
        <location line="+0"/>
        <source>false</source>
        <translation type="unfinished"/>
    </message>
    <message>
        <location line="-209"/>
        <source>, has not been successfully broadcast yet</source>
        <translation>, ez da arrakastaz emititu oraindik</translation>
    </message>
    <message numerus="yes">
        <location line="-35"/>
        <source>Open for %n more block(s)</source>
        <translation type="unfinished"><numerusform></numerusform><numerusform></numerusform></translation>
    </message>
    <message>
        <location line="+70"/>
        <source>unknown</source>
        <translation>ezezaguna</translation>
    </message>
</context>
<context>
    <name>TransactionDescDialog</name>
    <message>
        <location filename="../forms/transactiondescdialog.ui" line="+14"/>
        <source>Transaction details</source>
        <translation>Transakzioaren xehetasunak</translation>
    </message>
    <message>
        <location line="+6"/>
        <source>This pane shows a detailed description of the transaction</source>
        <translation>Panel honek transakzioaren deskribapen xehea erakusten du</translation>
    </message>
</context>
<context>
    <name>TransactionTableModel</name>
    <message>
        <location filename="../transactiontablemodel.cpp" line="+225"/>
        <source>Date</source>
        <translation>Data</translation>
    </message>
    <message>
        <location line="+0"/>
        <source>Type</source>
        <translation>Mota</translation>
    </message>
    <message>
        <location line="+0"/>
        <source>Address</source>
        <translation>Helbidea</translation>
    </message>
    <message>
        <location line="+0"/>
        <source>Amount</source>
        <translation>Kopurua</translation>
    </message>
    <message numerus="yes">
        <location line="+57"/>
        <source>Open for %n more block(s)</source>
        <translation type="unfinished"><numerusform></numerusform><numerusform></numerusform></translation>
    </message>
    <message>
        <location line="+3"/>
        <source>Open until %1</source>
        <translation>Zabalik %1 arte</translation>
    </message>
    <message>
        <location line="+3"/>
        <source>Offline (%1 confirmations)</source>
        <translation>Offline (%1 konfirmazio)</translation>
    </message>
    <message>
        <location line="+3"/>
        <source>Unconfirmed (%1 of %2 confirmations)</source>
        <translation type="unfinished"/>
    </message>
    <message>
        <location line="+3"/>
        <source>Confirmed (%1 confirmations)</source>
        <translation>Konfirmatuta (%1 konfirmazio)</translation>
    </message>
    <message numerus="yes">
        <location line="+8"/>
        <source>Mined balance will be available when it matures in %n more block(s)</source>
        <translation type="unfinished"><numerusform></numerusform><numerusform></numerusform></translation>
    </message>
    <message>
        <location line="+5"/>
        <source>This block was not received by any other nodes and will probably not be accepted!</source>
        <translation>Bloke hau ez du beste inongo nodorik jaso, eta seguruenik ez da onartuko!</translation>
    </message>
    <message>
        <location line="+3"/>
        <source>Generated but not accepted</source>
        <translation>Sortua, baina ez onartua</translation>
    </message>
    <message>
        <location line="+43"/>
        <source>Received with</source>
        <translation>Jasoa honekin: </translation>
    </message>
    <message>
        <location line="+2"/>
        <source>Received from</source>
        <translation type="unfinished"/>
    </message>
    <message>
        <location line="+3"/>
        <source>Sent to</source>
        <translation>Honi bidalia: </translation>
    </message>
    <message>
        <location line="+2"/>
        <source>Payment to yourself</source>
        <translation>Ordainketa zeure buruari</translation>
    </message>
    <message>
        <location line="+2"/>
        <source>Mined</source>
        <translation>Bildua</translation>
    </message>
    <message>
        <location line="+38"/>
        <source>(n/a)</source>
        <translation>(n/a)</translation>
    </message>
    <message>
        <location line="+199"/>
        <source>Transaction status. Hover over this field to show number of confirmations.</source>
        <translation>Transakzioaren egoera. Pasatu sagua gainetik konfirmazio kopurua ikusteko.</translation>
    </message>
    <message>
        <location line="+2"/>
        <source>Date and time that the transaction was received.</source>
        <translation>Transakzioa jasotako data eta ordua.</translation>
    </message>
    <message>
        <location line="+2"/>
        <source>Type of transaction.</source>
        <translation>Transakzio mota.</translation>
    </message>
    <message>
        <location line="+2"/>
        <source>Destination address of transaction.</source>
        <translation>Transakzioaren xede-helbidea.</translation>
    </message>
    <message>
        <location line="+2"/>
        <source>Amount removed from or added to balance.</source>
        <translation>Saldoan kendu edo gehitutako kopurua.</translation>
    </message>
</context>
<context>
    <name>TransactionView</name>
    <message>
        <location filename="../transactionview.cpp" line="+52"/>
        <location line="+16"/>
        <source>All</source>
        <translation>Denak</translation>
    </message>
    <message>
        <location line="-15"/>
        <source>Today</source>
        <translation>Gaur</translation>
    </message>
    <message>
        <location line="+1"/>
        <source>This week</source>
        <translation>Aste honetan</translation>
    </message>
    <message>
        <location line="+1"/>
        <source>This month</source>
        <translation>Hil honetan</translation>
    </message>
    <message>
        <location line="+1"/>
        <source>Last month</source>
        <translation>Azken hilean</translation>
    </message>
    <message>
        <location line="+1"/>
        <source>This year</source>
        <translation>Aurten</translation>
    </message>
    <message>
        <location line="+1"/>
        <source>Range...</source>
        <translation>Muga...</translation>
    </message>
    <message>
        <location line="+11"/>
        <source>Received with</source>
        <translation>Jasota honekin: </translation>
    </message>
    <message>
        <location line="+2"/>
        <source>Sent to</source>
        <translation>Hona bidalia: </translation>
    </message>
    <message>
        <location line="+2"/>
        <source>To yourself</source>
        <translation>Zeure buruari</translation>
    </message>
    <message>
        <location line="+1"/>
        <source>Mined</source>
        <translation>Bildua</translation>
    </message>
    <message>
        <location line="+1"/>
        <source>Other</source>
        <translation>Beste</translation>
    </message>
    <message>
        <location line="+7"/>
        <source>Enter address or label to search</source>
        <translation>Sartu bilatzeko helbide edo etiketa</translation>
    </message>
    <message>
        <location line="+7"/>
        <source>Min amount</source>
        <translation>Kopuru minimoa</translation>
    </message>
    <message>
        <location line="+34"/>
        <source>Copy address</source>
        <translation>Kopiatu helbidea</translation>
    </message>
    <message>
        <location line="+1"/>
        <source>Copy label</source>
        <translation>Kopiatu etiketa</translation>
    </message>
    <message>
        <location line="+1"/>
        <source>Copy amount</source>
        <translation type="unfinished"/>
    </message>
    <message>
        <location line="+1"/>
        <source>Copy transaction ID</source>
        <translation type="unfinished"/>
    </message>
    <message>
        <location line="+1"/>
        <source>Edit label</source>
        <translation type="unfinished"/>
    </message>
    <message>
        <location line="+1"/>
        <source>Show transaction details</source>
        <translation type="unfinished"/>
    </message>
    <message>
        <location line="+139"/>
        <source>Export Transaction Data</source>
        <translation>Transakzioaren xehetasunak</translation>
    </message>
    <message>
        <location line="+1"/>
        <source>Comma separated file (*.csv)</source>
        <translation>Komaz bereizitako artxiboa (*.csv)</translation>
    </message>
    <message>
        <location line="+8"/>
        <source>Confirmed</source>
        <translation type="unfinished"/>
    </message>
    <message>
        <location line="+1"/>
        <source>Date</source>
        <translation>Data</translation>
    </message>
    <message>
        <location line="+1"/>
        <source>Type</source>
        <translation>Mota</translation>
    </message>
    <message>
        <location line="+1"/>
        <source>Label</source>
        <translation>Etiketa</translation>
    </message>
    <message>
        <location line="+1"/>
        <source>Address</source>
        <translation>Helbidea</translation>
    </message>
    <message>
        <location line="+1"/>
        <source>Amount</source>
        <translation>Kopurua</translation>
    </message>
    <message>
        <location line="+1"/>
        <source>ID</source>
        <translation type="unfinished"/>
    </message>
    <message>
        <location line="+4"/>
        <source>Error exporting</source>
        <translation>Errorea esportatzean</translation>
    </message>
    <message>
        <location line="+0"/>
        <source>Could not write to file %1.</source>
        <translation>Ezin idatzi %1 artxiboan.</translation>
    </message>
    <message>
        <location line="+100"/>
        <source>Range:</source>
        <translation type="unfinished"/>
    </message>
    <message>
<<<<<<< HEAD
        <location filename="../sendcoinsentry.cpp" line="25"/>
        <source>Enter a PPCoin address (e.g. 1NS17iag9jJgTHD1VXjvLCEnZuQ3rJDE9L)</source>
=======
        <location line="+8"/>
        <source>to</source>
>>>>>>> 40809aed
        <translation type="unfinished"/>
    </message>
</context>
<context>
    <name>WalletModel</name>
    <message>
        <location filename="../walletmodel.cpp" line="+193"/>
        <source>Send Coins</source>
        <translation type="unfinished"/>
    </message>
</context>
<context>
    <name>WalletView</name>
    <message>
        <location filename="../walletview.cpp" line="+42"/>
        <source>&amp;Export</source>
        <translation type="unfinished"/>
    </message>
    <message>
        <location line="+1"/>
        <source>Export the data in the current tab to a file</source>
        <translation type="unfinished"/>
    </message>
    <message>
        <location line="+193"/>
        <source>Backup Wallet</source>
        <translation type="unfinished"/>
    </message>
    <message>
        <location line="+0"/>
        <source>Wallet Data (*.dat)</source>
        <translation type="unfinished"/>
    </message>
    <message>
        <location line="+3"/>
        <source>Backup Failed</source>
        <translation type="unfinished"/>
    </message>
    <message>
        <location line="+0"/>
        <source>There was an error trying to save the wallet data to the new location.</source>
        <translation type="unfinished"/>
    </message>
    <message>
        <location line="+4"/>
        <source>Backup Successful</source>
        <translation type="unfinished"/>
    </message>
    <message>
        <location line="+0"/>
        <source>The wallet data was successfully saved to the new location.</source>
        <translation type="unfinished"/>
    </message>
</context>
<context>
    <name>bitcoin-core</name>
    <message>
        <location filename="../bitcoinstrings.cpp" line="+94"/>
        <source>Bitcoin version</source>
        <translation>Botcoin bertsioa</translation>
    </message>
    <message>
        <location line="+102"/>
        <source>Usage:</source>
        <translation type="unfinished"/>
    </message>
    <message>
        <location line="-29"/>
        <source>Send command to -server or bitcoind</source>
        <translation type="unfinished"/>
    </message>
    <message>
        <location line="-23"/>
        <source>List commands</source>
        <translation>Komandoen lista</translation>
    </message>
    <message>
        <location line="-12"/>
        <source>Get help for a command</source>
        <translation>Laguntza komando batean</translation>
    </message>
    <message>
        <location line="+24"/>
        <source>Options:</source>
        <translation>Aukerak</translation>
    </message>
    <message>
        <location line="+24"/>
        <source>Specify configuration file (default: bitcoin.conf)</source>
        <translation>Ezarpen fitxategia aukeratu (berezkoa: bitcoin.conf)</translation>
    </message>
    <message>
        <location line="+3"/>
        <source>Specify pid file (default: bitcoind.pid)</source>
        <translation>pid fitxategia aukeratu (berezkoa: bitcoind.pid)</translation>
    </message>
    <message>
        <location line="-1"/>
        <source>Specify data directory</source>
        <translation type="unfinished"/>
    </message>
    <message>
        <location line="-9"/>
        <source>Set database cache size in megabytes (default: 25)</source>
        <translation type="unfinished"/>
    </message>
    <message>
        <location line="-28"/>
        <source>Listen for connections on &lt;port&gt; (default: 8333 or testnet: 18333)</source>
        <translation type="unfinished"/>
    </message>
    <message>
        <location line="+5"/>
        <source>Maintain at most &lt;n&gt; connections to peers (default: 125)</source>
        <translation type="unfinished"/>
    </message>
    <message>
        <location line="-48"/>
        <source>Connect to a node to retrieve peer addresses, and disconnect</source>
        <translation type="unfinished"/>
    </message>
    <message>
        <location line="+82"/>
        <source>Specify your own public address</source>
        <translation type="unfinished"/>
    </message>
    <message>
        <location line="+3"/>
        <source>Threshold for disconnecting misbehaving peers (default: 100)</source>
        <translation type="unfinished"/>
    </message>
    <message>
        <location line="-134"/>
        <source>Number of seconds to keep misbehaving peers from reconnecting (default: 86400)</source>
        <translation type="unfinished"/>
    </message>
    <message>
        <location line="-29"/>
        <source>An error occurred while setting up the RPC port %u for listening on IPv4: %s</source>
        <translation type="unfinished"/>
    </message>
    <message>
        <location line="+27"/>
        <source>Listen for JSON-RPC connections on &lt;port&gt; (default: 8332 or testnet: 18332)</source>
        <translation type="unfinished"/>
    </message>
    <message>
        <location line="+37"/>
        <source>Accept command line and JSON-RPC commands</source>
        <translation type="unfinished"/>
    </message>
    <message>
        <location line="+76"/>
        <source>Run in the background as a daemon and accept commands</source>
        <translation type="unfinished"/>
    </message>
    <message>
        <location line="+37"/>
        <source>Use the test network</source>
        <translation type="unfinished"/>
    </message>
    <message>
        <location line="-112"/>
        <source>Accept connections from outside (default: 1 if no -proxy or -connect)</source>
        <translation type="unfinished"/>
    </message>
    <message>
        <location line="-80"/>
        <source>%s, you must set a rpcpassword in the configuration file:
%s
It is recommended you use the following random password:
rpcuser=bitcoinrpc
rpcpassword=%s
(you do not need to remember this password)
The username and password MUST NOT be the same.
If the file does not exist, create it with owner-readable-only file permissions.
It is also recommended to set alertnotify so you are notified of problems;
for example: alertnotify=echo %%s | mail -s &quot;Bitcoin Alert&quot; admin@foo.com
</source>
        <translation type="unfinished"/>
    </message>
    <message>
        <location line="+17"/>
        <source>An error occurred while setting up the RPC port %u for listening on IPv6, falling back to IPv4: %s</source>
        <translation type="unfinished"/>
    </message>
    <message>
        <location line="+3"/>
        <source>Bind to given address and always listen on it. Use [host]:port notation for IPv6</source>
        <translation type="unfinished"/>
    </message>
    <message>
        <location line="+3"/>
        <source>Cannot obtain a lock on data directory %s. Bitcoin is probably already running.</source>
        <translation type="unfinished"/>
    </message>
    <message>
        <location line="+3"/>
        <source>Error: The transaction was rejected! This might happen if some of the coins in your wallet were already spent, such as if you used a copy of wallet.dat and coins were spent in the copy but not marked as spent here.</source>
        <translation type="unfinished"/>
    </message>
    <message>
        <location line="+4"/>
        <source>Error: This transaction requires a transaction fee of at least %s because of its amount, complexity, or use of recently received funds!</source>
        <translation type="unfinished"/>
    </message>
    <message>
        <location line="+3"/>
        <source>Execute command when a relevant alert is received (%s in cmd is replaced by message)</source>
        <translation type="unfinished"/>
    </message>
    <message>
        <location line="+3"/>
        <source>Execute command when a wallet transaction changes (%s in cmd is replaced by TxID)</source>
        <translation type="unfinished"/>
    </message>
    <message>
        <location line="+11"/>
        <source>Set maximum size of high-priority/low-fee transactions in bytes (default: 27000)</source>
        <translation type="unfinished"/>
    </message>
    <message>
        <location line="+6"/>
        <source>This is a pre-release test build - use at your own risk - do not use for mining or merchant applications</source>
        <translation type="unfinished"/>
    </message>
    <message>
        <location line="+5"/>
        <source>Warning: -paytxfee is set very high! This is the transaction fee you will pay if you send a transaction.</source>
        <translation type="unfinished"/>
    </message>
    <message>
        <location line="+3"/>
        <source>Warning: Displayed transactions may not be correct! You may need to upgrade, or other nodes may need to upgrade.</source>
        <translation type="unfinished"/>
    </message>
    <message>
        <location line="+3"/>
        <source>Warning: Please check that your computer&apos;s date and time are correct! If your clock is wrong Bitcoin will not work properly.</source>
        <translation type="unfinished"/>
    </message>
    <message>
        <location line="+3"/>
        <source>Warning: error reading wallet.dat! All keys read correctly, but transaction data or address book entries might be missing or incorrect.</source>
        <translation type="unfinished"/>
    </message>
    <message>
        <location line="+3"/>
        <source>Warning: wallet.dat corrupt, data salvaged! Original wallet.dat saved as wallet.{timestamp}.bak in %s; if your balance or transactions are incorrect you should restore from a backup.</source>
        <translation type="unfinished"/>
    </message>
    <message>
        <location line="+14"/>
        <source>Attempt to recover private keys from a corrupt wallet.dat</source>
        <translation type="unfinished"/>
    </message>
    <message>
        <location line="+2"/>
        <source>Block creation options:</source>
        <translation type="unfinished"/>
    </message>
    <message>
        <location line="+5"/>
        <source>Connect only to the specified node(s)</source>
        <translation type="unfinished"/>
    </message>
    <message>
        <location line="+3"/>
        <source>Corrupted block database detected</source>
        <translation type="unfinished"/>
    </message>
    <message>
        <location line="+1"/>
        <source>Discover own IP address (default: 1 when listening and no -externalip)</source>
        <translation type="unfinished"/>
    </message>
    <message>
        <location line="+1"/>
        <source>Do you want to rebuild the block database now?</source>
        <translation type="unfinished"/>
    </message>
    <message>
        <location line="+2"/>
        <source>Error initializing block database</source>
        <translation type="unfinished"/>
    </message>
    <message>
        <location line="+1"/>
        <source>Error initializing wallet database environment %s!</source>
        <translation type="unfinished"/>
    </message>
    <message>
        <location line="+1"/>
        <source>Error loading block database</source>
        <translation type="unfinished"/>
    </message>
    <message>
        <location line="+4"/>
        <source>Error opening block database</source>
        <translation type="unfinished"/>
    </message>
    <message>
        <location line="+2"/>
        <source>Error: Disk space is low!</source>
        <translation type="unfinished"/>
    </message>
    <message>
        <location line="+1"/>
        <source>Error: Wallet locked, unable to create transaction!</source>
        <translation type="unfinished"/>
    </message>
    <message>
        <location line="+1"/>
        <source>Error: system error: </source>
        <translation type="unfinished"/>
    </message>
    <message>
        <location line="+1"/>
        <source>Failed to listen on any port. Use -listen=0 if you want this.</source>
        <translation type="unfinished"/>
    </message>
    <message>
        <location line="+1"/>
        <source>Failed to read block info</source>
        <translation type="unfinished"/>
    </message>
    <message>
        <location line="+1"/>
        <source>Failed to read block</source>
        <translation type="unfinished"/>
    </message>
    <message>
        <location line="+1"/>
        <source>Failed to sync block index</source>
        <translation type="unfinished"/>
    </message>
    <message>
        <location line="+1"/>
        <source>Failed to write block index</source>
        <translation type="unfinished"/>
    </message>
    <message>
        <location line="+1"/>
        <source>Failed to write block info</source>
        <translation type="unfinished"/>
    </message>
    <message>
        <location line="+1"/>
        <source>Failed to write block</source>
        <translation type="unfinished"/>
    </message>
    <message>
        <location line="+1"/>
        <source>Failed to write file info</source>
        <translation type="unfinished"/>
    </message>
    <message>
        <location line="+1"/>
        <source>Failed to write to coin database</source>
        <translation type="unfinished"/>
    </message>
    <message>
        <location line="+1"/>
        <source>Failed to write transaction index</source>
        <translation type="unfinished"/>
    </message>
    <message>
        <location line="+1"/>
        <source>Failed to write undo data</source>
        <translation type="unfinished"/>
    </message>
    <message>
        <location line="+2"/>
        <source>Find peers using DNS lookup (default: 1 unless -connect)</source>
        <translation type="unfinished"/>
    </message>
    <message>
        <location line="+1"/>
        <source>Generate coins (default: 0)</source>
        <translation type="unfinished"/>
    </message>
    <message>
        <location line="+2"/>
        <source>How many blocks to check at startup (default: 288, 0 = all)</source>
        <translation type="unfinished"/>
    </message>
    <message>
        <location line="+1"/>
        <source>How thorough the block verification is (0-4, default: 3)</source>
        <translation type="unfinished"/>
    </message>
    <message>
        <location line="+19"/>
        <source>Not enough file descriptors available.</source>
        <translation type="unfinished"/>
    </message>
    <message>
        <location line="+8"/>
        <source>Rebuild block chain index from current blk000??.dat files</source>
        <translation type="unfinished"/>
    </message>
    <message>
        <location line="+16"/>
        <source>Set the number of threads to service RPC calls (default: 4)</source>
        <translation type="unfinished"/>
    </message>
    <message>
        <location line="+26"/>
        <source>Verifying blocks...</source>
        <translation type="unfinished"/>
    </message>
    <message>
        <location line="+1"/>
        <source>Verifying wallet...</source>
        <translation type="unfinished"/>
    </message>
    <message>
        <location line="-69"/>
        <source>Imports blocks from external blk000??.dat file</source>
        <translation type="unfinished"/>
    </message>
    <message>
        <location line="-76"/>
        <source>Set the number of script verification threads (up to 16, 0 = auto, &lt;0 = leave that many cores free, default: 0)</source>
        <translation type="unfinished"/>
    </message>
    <message>
        <location line="+77"/>
        <source>Information</source>
        <translation type="unfinished"/>
    </message>
    <message>
        <location line="+3"/>
        <source>Invalid -tor address: &apos;%s&apos;</source>
        <translation type="unfinished"/>
    </message>
    <message>
        <location line="+1"/>
        <source>Invalid amount for -minrelaytxfee=&lt;amount&gt;: &apos;%s&apos;</source>
        <translation type="unfinished"/>
    </message>
    <message>
        <location line="+1"/>
        <source>Invalid amount for -mintxfee=&lt;amount&gt;: &apos;%s&apos;</source>
        <translation type="unfinished"/>
    </message>
<<<<<<< HEAD
</context>
<context>
    <name>PPCoin-core</name>
    <message>
        <location filename="../bitcoinstrings.cpp" line="3"/>
        <source>PPCoin version</source>
=======
    <message>
        <location line="+8"/>
        <source>Maintain a full transaction index (default: 0)</source>
>>>>>>> 40809aed
        <translation type="unfinished"/>
    </message>
    <message>
        <location line="+2"/>
        <source>Maximum per-connection receive buffer, &lt;n&gt;*1000 bytes (default: 5000)</source>
        <translation type="unfinished"/>
    </message>
    <message>
<<<<<<< HEAD
        <location filename="../bitcoinstrings.cpp" line="5"/>
        <source>Send command to -server or ppcoind</source>
=======
        <location line="+1"/>
        <source>Maximum per-connection send buffer, &lt;n&gt;*1000 bytes (default: 1000)</source>
>>>>>>> 40809aed
        <translation type="unfinished"/>
    </message>
    <message>
        <location line="+2"/>
        <source>Only accept block chain matching built-in checkpoints (default: 1)</source>
        <translation type="unfinished"/>
    </message>
    <message>
        <location line="+1"/>
        <source>Only connect to nodes in network &lt;net&gt; (IPv4, IPv6 or Tor)</source>
        <translation type="unfinished"/>
    </message>
    <message>
        <location line="+2"/>
        <source>Output extra debugging information. Implies all other -debug* options</source>
        <translation type="unfinished"/>
    </message>
    <message>
<<<<<<< HEAD
        <location filename="../bitcoinstrings.cpp" line="9"/>
        <source>Specify configuration file (default: PPCoin.conf)</source>
        <translation type="unfinished"/>
    </message>
    <message>
        <location filename="../bitcoinstrings.cpp" line="10"/>
        <source>Specify pid file (default: ppcoind.pid)</source>
=======
        <location line="+1"/>
        <source>Output extra network debugging information</source>
        <translation type="unfinished"/>
    </message>
    <message>
        <location line="+2"/>
        <source>Prepend debug output with timestamp</source>
>>>>>>> 40809aed
        <translation type="unfinished"/>
    </message>
    <message>
        <location line="+5"/>
        <source>SSL options: (see the Bitcoin Wiki for SSL setup instructions)</source>
        <translation type="unfinished"/>
    </message>
    <message>
        <location line="+1"/>
        <source>Select the version of socks proxy to use (4-5, default: 5)</source>
        <translation type="unfinished"/>
    </message>
    <message>
        <location line="+3"/>
        <source>Send trace/debug info to console instead of debug.log file</source>
        <translation type="unfinished"/>
    </message>
    <message>
        <location line="+1"/>
        <source>Send trace/debug info to debugger</source>
        <translation type="unfinished"/>
    </message>
    <message>
        <location line="+5"/>
        <source>Set maximum block size in bytes (default: 250000)</source>
        <translation type="unfinished"/>
    </message>
    <message>
        <location line="+1"/>
        <source>Set minimum block size in bytes (default: 0)</source>
        <translation type="unfinished"/>
    </message>
    <message>
        <location line="+2"/>
        <source>Shrink debug.log file on client startup (default: 1 when no -debug)</source>
        <translation type="unfinished"/>
    </message>
    <message>
        <location line="+1"/>
        <source>Signing transaction failed</source>
        <translation type="unfinished"/>
    </message>
    <message>
        <location line="+2"/>
        <source>Specify connection timeout in milliseconds (default: 5000)</source>
        <translation type="unfinished"/>
    </message>
    <message>
        <location line="+4"/>
        <source>System error: </source>
        <translation type="unfinished"/>
    </message>
    <message>
        <location line="+4"/>
        <source>Transaction amount too small</source>
        <translation type="unfinished"/>
    </message>
    <message>
        <location line="+1"/>
        <source>Transaction amounts must be positive</source>
        <translation type="unfinished"/>
    </message>
    <message>
        <location line="+1"/>
        <source>Transaction too large</source>
        <translation type="unfinished"/>
    </message>
    <message>
        <location line="+7"/>
        <source>Use UPnP to map the listening port (default: 0)</source>
        <translation type="unfinished"/>
    </message>
    <message>
        <location line="+1"/>
        <source>Use UPnP to map the listening port (default: 1 when listening)</source>
        <translation type="unfinished"/>
    </message>
    <message>
        <location line="+1"/>
        <source>Use proxy to reach tor hidden services (default: same as -proxy)</source>
        <translation type="unfinished"/>
    </message>
    <message>
        <location line="+2"/>
        <source>Username for JSON-RPC connections</source>
        <translation type="unfinished"/>
    </message>
    <message>
        <location line="+4"/>
        <source>Warning</source>
        <translation type="unfinished"/>
    </message>
    <message>
        <location line="+1"/>
        <source>Warning: This version is obsolete, upgrade required!</source>
        <translation type="unfinished"/>
    </message>
    <message>
        <location line="+1"/>
        <source>You need to rebuild the databases using -reindex to change -txindex</source>
        <translation type="unfinished"/>
    </message>
    <message>
        <location line="+1"/>
        <source>wallet.dat corrupt, salvage failed</source>
        <translation type="unfinished"/>
    </message>
    <message>
        <location line="-50"/>
        <source>Password for JSON-RPC connections</source>
        <translation type="unfinished"/>
    </message>
    <message>
        <location line="-67"/>
        <source>Allow JSON-RPC connections from specified IP address</source>
        <translation type="unfinished"/>
    </message>
    <message>
        <location line="+76"/>
        <source>Send commands to node running on &lt;ip&gt; (default: 127.0.0.1)</source>
        <translation type="unfinished"/>
    </message>
    <message>
        <location line="-120"/>
        <source>Execute command when the best block changes (%s in cmd is replaced by block hash)</source>
        <translation type="unfinished"/>
    </message>
    <message>
        <location line="+147"/>
        <source>Upgrade wallet to latest format</source>
        <translation type="unfinished"/>
    </message>
    <message>
        <location line="-21"/>
        <source>Set key pool size to &lt;n&gt; (default: 100)</source>
        <translation type="unfinished"/>
    </message>
    <message>
        <location line="-12"/>
        <source>Rescan the block chain for missing wallet transactions</source>
        <translation type="unfinished"/>
    </message>
    <message>
        <location line="+35"/>
        <source>Use OpenSSL (https) for JSON-RPC connections</source>
        <translation type="unfinished"/>
    </message>
    <message>
        <location line="-26"/>
        <source>Server certificate file (default: server.cert)</source>
        <translation type="unfinished"/>
    </message>
    <message>
        <location line="+1"/>
        <source>Server private key (default: server.pem)</source>
        <translation type="unfinished"/>
    </message>
    <message>
        <location line="-151"/>
        <source>Acceptable ciphers (default: TLSv1+HIGH:!SSLv2:!aNULL:!eNULL:!AH:!3DES:@STRENGTH)</source>
        <translation type="unfinished"/>
    </message>
    <message>
        <location line="+165"/>
        <source>This help message</source>
        <translation>Laguntza mezu hau</translation>
    </message>
    <message>
        <location line="+6"/>
        <source>Unable to bind to %s on this computer (bind returned error %d, %s)</source>
        <translation type="unfinished"/>
    </message>
    <message>
        <location line="-91"/>
        <source>Connect through socks proxy</source>
        <translation type="unfinished"/>
    </message>
    <message>
<<<<<<< HEAD
        <location filename="../bitcoinstrings.cpp" line="47"/>
        <source>
SSL options: (see the PPCoin Wiki for SSL setup instructions)</source>
=======
        <location line="-10"/>
        <source>Allow DNS lookups for -addnode, -seednode and -connect</source>
>>>>>>> 40809aed
        <translation type="unfinished"/>
    </message>
    <message>
        <location line="+55"/>
        <source>Loading addresses...</source>
        <translation type="unfinished"/>
    </message>
    <message>
        <location line="-35"/>
        <source>Error loading wallet.dat: Wallet corrupted</source>
        <translation type="unfinished"/>
    </message>
    <message>
        <location line="+1"/>
        <source>Error loading wallet.dat: Wallet requires newer version of Bitcoin</source>
        <translation type="unfinished"/>
    </message>
    <message>
        <location line="+93"/>
        <source>Wallet needed to be rewritten: restart Bitcoin to complete</source>
        <translation type="unfinished"/>
    </message>
    <message>
        <location line="-95"/>
        <source>Error loading wallet.dat</source>
        <translation type="unfinished"/>
    </message>
    <message>
<<<<<<< HEAD
        <location filename="../bitcoinstrings.cpp" line="57"/>
        <source>Cannot obtain a lock on data directory %s.  PPCoin is probably already running.</source>
=======
        <location line="+28"/>
        <source>Invalid -proxy address: &apos;%s&apos;</source>
>>>>>>> 40809aed
        <translation type="unfinished"/>
    </message>
    <message>
        <location line="+56"/>
        <source>Unknown network specified in -onlynet: &apos;%s&apos;</source>
        <translation type="unfinished"/>
    </message>
    <message>
        <location line="-1"/>
        <source>Unknown -socks proxy version requested: %i</source>
        <translation type="unfinished"/>
    </message>
    <message>
        <location line="-96"/>
        <source>Cannot resolve -bind address: &apos;%s&apos;</source>
        <translation type="unfinished"/>
    </message>
    <message>
        <location line="+1"/>
        <source>Cannot resolve -externalip address: &apos;%s&apos;</source>
        <translation type="unfinished"/>
    </message>
    <message>
<<<<<<< HEAD
        <location filename="../bitcoinstrings.cpp" line="66"/>
        <source>Error loading wallet.dat: Wallet requires newer version of PPCoin</source>
        <translation type="unfinished"/>
    </message>
    <message>
        <location filename="../bitcoinstrings.cpp" line="67"/>
        <source>Wallet needed to be rewritten: restart PPCoin to complete</source>
=======
        <location line="+44"/>
        <source>Invalid amount for -paytxfee=&lt;amount&gt;: &apos;%s&apos;</source>
        <translation type="unfinished"/>
    </message>
    <message>
        <location line="+1"/>
        <source>Invalid amount</source>
>>>>>>> 40809aed
        <translation type="unfinished"/>
    </message>
    <message>
        <location line="-6"/>
        <source>Insufficient funds</source>
        <translation type="unfinished"/>
    </message>
    <message>
        <location line="+10"/>
        <source>Loading block index...</source>
        <translation type="unfinished"/>
    </message>
    <message>
        <location line="-57"/>
        <source>Add a node to connect to and attempt to keep the connection open</source>
        <translation type="unfinished"/>
    </message>
    <message>
        <location line="-25"/>
        <source>Unable to bind to %s on this computer. Bitcoin is probably already running.</source>
        <translation type="unfinished"/>
    </message>
    <message>
        <location line="+64"/>
        <source>Fee per KB to add to transactions you send</source>
        <translation type="unfinished"/>
    </message>
    <message>
        <location line="+19"/>
        <source>Loading wallet...</source>
        <translation type="unfinished"/>
    </message>
    <message>
        <location line="-52"/>
        <source>Cannot downgrade wallet</source>
        <translation type="unfinished"/>
    </message>
    <message>
        <location line="+3"/>
        <source>Cannot write default address</source>
        <translation type="unfinished"/>
    </message>
    <message>
        <location line="+64"/>
        <source>Rescanning...</source>
        <translation>Birbilatzen...</translation>
    </message>
    <message>
        <location line="-57"/>
        <source>Done loading</source>
        <translation>Zamaketa amaitua</translation>
    </message>
    <message>
<<<<<<< HEAD
        <location filename="../bitcoinstrings.cpp" line="78"/>
        <source>Unable to bind to port %d on this computer.  PPCoin is probably already running.</source>
        <translation type="unfinished"/>
    </message>
    <message>
        <location filename="../bitcoinstrings.cpp" line="81"/>
        <source>Warning: Please check that your computer&apos;s date and time are correct.  If your clock is wrong PPCoin will not work properly.</source>
=======
        <location line="+82"/>
        <source>To use the %s option</source>
        <translation type="unfinished"/>
    </message>
    <message>
        <location line="-74"/>
        <source>Error</source>
>>>>>>> 40809aed
        <translation type="unfinished"/>
    </message>
    <message>
        <location line="-31"/>
        <source>You must set rpcpassword=&lt;password&gt; in the configuration file:
%s
If the file does not exist, create it with owner-readable-only file permissions.</source>
        <translation type="unfinished"/>
    </message>
</context>
</TS><|MERGE_RESOLUTION|>--- conflicted
+++ resolved
@@ -3,34 +3,18 @@
 <context>
     <name>AboutDialog</name>
     <message>
-<<<<<<< HEAD
-        <location filename="../forms/aboutdialog.ui" line="14"/>
+        <location filename="../forms/aboutdialog.ui" line="+14"/>
         <source>About PPCoin</source>
-        <translation type="unfinished"/>
-    </message>
-    <message>
-        <location filename="../forms/aboutdialog.ui" line="53"/>
+        <translation>PPCoin-i buruz</translation>
+    </message>
+    <message>
+        <location line="+39"/>
         <source>&lt;b&gt;PPCoin&lt;/b&gt; version</source>
-        <translation>&lt;b&gt;PPCoin&lt;/b&gt; Bertsio</translation>
-    </message>
-    <message>
-        <location filename="../forms/aboutdialog.ui" line="85"/>
-        <source>Copyright © 2011-2013 PPCoin Developers
-
-=======
-        <location filename="../forms/aboutdialog.ui" line="+14"/>
-        <source>About Bitcoin</source>
-        <translation>Bitcoin-i buruz</translation>
-    </message>
-    <message>
-        <location line="+39"/>
-        <source>&lt;b&gt;Bitcoin&lt;/b&gt; version</source>
-        <translation>&lt;b&gt;Bitcoin&lt;/b&gt; bertsioa</translation>
+        <translation>&lt;b&gt;PPCoin&lt;/b&gt; bertsioa</translation>
     </message>
     <message>
         <location line="+57"/>
         <source>
->>>>>>> 40809aed
 This is experimental software.
 
 Distributed under the MIT/X11 software license, see the accompanying file COPYING or http://www.opensource.org/licenses/mit-license.php.
@@ -57,16 +41,7 @@
         <translation>Helbide-liburua</translation>
     </message>
     <message>
-<<<<<<< HEAD
-        <location filename="../forms/addressbookpage.ui" line="20"/>
-        <source>These are your PPCoin addresses for receiving payments.  You may want to give a different one to each sender so you can keep track of who is paying you.</source>
-        <translation type="unfinished"/>
-    </message>
-    <message>
-        <location filename="../forms/addressbookpage.ui" line="33"/>
-=======
         <location line="+19"/>
->>>>>>> 40809aed
         <source>Double-click to edit address or label</source>
         <translation>Klik bikoitza helbidea edo etiketa editatzeko</translation>
     </message>
@@ -272,14 +247,8 @@
         <translation type="unfinished"/>
     </message>
     <message>
-<<<<<<< HEAD
-        <location filename="../askpassphrasedialog.cpp" line="102"/>
-        <source>WARNING: If you encrypt your wallet and lose your passphrase, you will &lt;b&gt;LOSE ALL OF YOUR PPCoinS&lt;/b&gt;!
-Are you sure you wish to encrypt your wallet?</source>
-=======
         <location line="+0"/>
         <source>Are you sure you wish to encrypt your wallet?</source>
->>>>>>> 40809aed
         <translation type="unfinished"/>
     </message>
     <message>
@@ -288,14 +257,9 @@
         <translation type="unfinished"/>
     </message>
     <message>
-<<<<<<< HEAD
-        <location filename="../askpassphrasedialog.cpp" line="112"/>
-        <source>PPCoin will close now to finish the encryption process. Remember that encrypting your wallet cannot fully protect your PPCoins from being stolen by malware infecting your computer.</source>
-=======
         <location line="+100"/>
         <location line="+24"/>
         <source>Warning: The Caps Lock key is on!</source>
->>>>>>> 40809aed
         <translation type="unfinished"/>
     </message>
     <message>
@@ -354,13 +318,8 @@
 <context>
     <name>PPCoinGUI</name>
     <message>
-<<<<<<< HEAD
-        <location filename="../bitcoingui.cpp" line="69"/>
-        <source>PPCoin Wallet</source>
-=======
         <location filename="../bitcoingui.cpp" line="+233"/>
         <source>Sign &amp;message...</source>
->>>>>>> 40809aed
         <translation type="unfinished"/>
     </message>
     <message>
@@ -434,13 +393,8 @@
         <translation type="unfinished"/>
     </message>
     <message>
-<<<<<<< HEAD
-        <location filename="../bitcoingui.cpp" line="201"/>
-        <source>Send coins to a PPCoin address</source>
-=======
         <location line="+3"/>
         <source>&amp;Backup Wallet...</source>
->>>>>>> 40809aed
         <translation type="unfinished"/>
     </message>
     <message>
@@ -469,13 +423,8 @@
         <translation type="unfinished"/>
     </message>
     <message>
-<<<<<<< HEAD
-        <location filename="../bitcoingui.cpp" line="231"/>
-        <source>Show information about PPCoin</source>
-=======
         <location line="+9"/>
         <source>Backup wallet to another location</source>
->>>>>>> 40809aed
         <translation type="unfinished"/>
     </message>
     <message>
@@ -499,23 +448,9 @@
         <translation type="unfinished"/>
     </message>
     <message>
-<<<<<<< HEAD
-        <location filename="../bitcoingui.cpp" line="237"/>
-        <source>Modify configuration options for PPCoin</source>
-        <translation type="unfinished"/>
-    </message>
-    <message>
-        <location filename="../bitcoingui.cpp" line="239"/>
-        <source>Open &amp;PPCoin</source>
-        <translation type="unfinished"/>
-    </message>
-    <message>
-        <location filename="../bitcoingui.cpp" line="240"/>
-        <source>Show the PPCoin window</source>
-=======
         <location line="-165"/>
         <location line="+530"/>
-        <source>Bitcoin</source>
+        <source>PPCoin</source>
         <translation type="unfinished"/>
     </message>
     <message>
@@ -526,7 +461,6 @@
     <message>
         <location line="+101"/>
         <source>&amp;Send</source>
->>>>>>> 40809aed
         <translation type="unfinished"/>
     </message>
     <message>
@@ -596,25 +530,14 @@
         <translation>[testnet]</translation>
     </message>
     <message>
-<<<<<<< HEAD
-        <location filename="../bitcoingui.cpp" line="407"/>
-        <source>PPCoin-qt</source>
-        <translation type="unfinished"/>
-    </message>
-    <message numerus="yes">
-        <location filename="../bitcoingui.cpp" line="449"/>
-        <source>%n active connection(s) to PPCoin network</source>
-        <translation type="unfinished"><numerusform></numerusform><numerusform></numerusform></translation>
-=======
         <location line="+47"/>
-        <source>Bitcoin client</source>
+        <source>PPCoin client</source>
         <translation type="unfinished"/>
     </message>
     <message numerus="yes">
         <location line="+141"/>
-        <source>%n active connection(s) to Bitcoin network</source>
-        <translation><numerusform>Konexio aktibo %n Bitcoin-en sarera</numerusform><numerusform>%n konexio aktibo Bitcoin-en sarera</numerusform></translation>
->>>>>>> 40809aed
+        <source>%n active connection(s) to PPCoin network</source>
+        <translation><numerusform>Konexio aktibo %n PPCoin-en sarera</numerusform><numerusform>%n konexio aktibo PPCoin-en sarera</numerusform></translation>
     </message>
     <message>
         <location line="+22"/>
@@ -804,13 +727,8 @@
         <translation>Sartu berri den helbidea, &quot;%1&quot;, helbide-liburuan dago jadanik.</translation>
     </message>
     <message>
-<<<<<<< HEAD
-        <location filename="../editaddressdialog.cpp" line="96"/>
+        <location line="-5"/>
         <source>The entered address &quot;%1&quot; is not a valid PPCoin address.</source>
-=======
-        <location line="-5"/>
-        <source>The entered address &quot;%1&quot; is not a valid Bitcoin address.</source>
->>>>>>> 40809aed
         <translation type="unfinished"/>
     </message>
     <message>
@@ -827,24 +745,14 @@
 <context>
     <name>GUIUtil::HelpMessageBox</name>
     <message>
-<<<<<<< HEAD
-        <location filename="../optionsdialog.cpp" line="170"/>
-        <source>&amp;Start PPCoin on window system startup</source>
-        <translation type="unfinished"/>
-    </message>
-    <message>
-        <location filename="../optionsdialog.cpp" line="171"/>
-        <source>Automatically start PPCoin after the computer is turned on</source>
-=======
         <location filename="../guiutil.cpp" line="+424"/>
         <location line="+12"/>
-        <source>Bitcoin-Qt</source>
+        <source>PPCoin-Qt</source>
         <translation type="unfinished"/>
     </message>
     <message>
         <location line="-12"/>
         <source>version</source>
->>>>>>> 40809aed
         <translation type="unfinished"/>
     </message>
     <message>
@@ -863,13 +771,8 @@
         <translation type="unfinished"/>
     </message>
     <message>
-<<<<<<< HEAD
-        <location filename="../optionsdialog.cpp" line="181"/>
-        <source>Automatically open the PPCoin client port on the router. This only works when your router supports UPnP and it is enabled.</source>
-=======
         <location line="+1"/>
         <source>Set language, for example &quot;de_DE&quot; (default: system locale)</source>
->>>>>>> 40809aed
         <translation type="unfinished"/>
     </message>
     <message>
@@ -2215,13 +2118,8 @@
         <translation type="unfinished"/>
     </message>
     <message>
-<<<<<<< HEAD
-        <location filename="../sendcoinsentry.cpp" line="25"/>
-        <source>Enter a PPCoin address (e.g. 1NS17iag9jJgTHD1VXjvLCEnZuQ3rJDE9L)</source>
-=======
         <location line="+8"/>
         <source>to</source>
->>>>>>> 40809aed
         <translation type="unfinished"/>
     </message>
 </context>
@@ -2668,18 +2566,9 @@
         <source>Invalid amount for -mintxfee=&lt;amount&gt;: &apos;%s&apos;</source>
         <translation type="unfinished"/>
     </message>
-<<<<<<< HEAD
-</context>
-<context>
-    <name>PPCoin-core</name>
-    <message>
-        <location filename="../bitcoinstrings.cpp" line="3"/>
-        <source>PPCoin version</source>
-=======
     <message>
         <location line="+8"/>
         <source>Maintain a full transaction index (default: 0)</source>
->>>>>>> 40809aed
         <translation type="unfinished"/>
     </message>
     <message>
@@ -2688,13 +2577,8 @@
         <translation type="unfinished"/>
     </message>
     <message>
-<<<<<<< HEAD
-        <location filename="../bitcoinstrings.cpp" line="5"/>
-        <source>Send command to -server or ppcoind</source>
-=======
         <location line="+1"/>
         <source>Maximum per-connection send buffer, &lt;n&gt;*1000 bytes (default: 1000)</source>
->>>>>>> 40809aed
         <translation type="unfinished"/>
     </message>
     <message>
@@ -2713,15 +2597,6 @@
         <translation type="unfinished"/>
     </message>
     <message>
-<<<<<<< HEAD
-        <location filename="../bitcoinstrings.cpp" line="9"/>
-        <source>Specify configuration file (default: PPCoin.conf)</source>
-        <translation type="unfinished"/>
-    </message>
-    <message>
-        <location filename="../bitcoinstrings.cpp" line="10"/>
-        <source>Specify pid file (default: ppcoind.pid)</source>
-=======
         <location line="+1"/>
         <source>Output extra network debugging information</source>
         <translation type="unfinished"/>
@@ -2729,7 +2604,6 @@
     <message>
         <location line="+2"/>
         <source>Prepend debug output with timestamp</source>
->>>>>>> 40809aed
         <translation type="unfinished"/>
     </message>
     <message>
@@ -2908,14 +2782,8 @@
         <translation type="unfinished"/>
     </message>
     <message>
-<<<<<<< HEAD
-        <location filename="../bitcoinstrings.cpp" line="47"/>
-        <source>
-SSL options: (see the PPCoin Wiki for SSL setup instructions)</source>
-=======
         <location line="-10"/>
         <source>Allow DNS lookups for -addnode, -seednode and -connect</source>
->>>>>>> 40809aed
         <translation type="unfinished"/>
     </message>
     <message>
@@ -2944,13 +2812,8 @@
         <translation type="unfinished"/>
     </message>
     <message>
-<<<<<<< HEAD
-        <location filename="../bitcoinstrings.cpp" line="57"/>
-        <source>Cannot obtain a lock on data directory %s.  PPCoin is probably already running.</source>
-=======
         <location line="+28"/>
         <source>Invalid -proxy address: &apos;%s&apos;</source>
->>>>>>> 40809aed
         <translation type="unfinished"/>
     </message>
     <message>
@@ -2974,15 +2837,6 @@
         <translation type="unfinished"/>
     </message>
     <message>
-<<<<<<< HEAD
-        <location filename="../bitcoinstrings.cpp" line="66"/>
-        <source>Error loading wallet.dat: Wallet requires newer version of PPCoin</source>
-        <translation type="unfinished"/>
-    </message>
-    <message>
-        <location filename="../bitcoinstrings.cpp" line="67"/>
-        <source>Wallet needed to be rewritten: restart PPCoin to complete</source>
-=======
         <location line="+44"/>
         <source>Invalid amount for -paytxfee=&lt;amount&gt;: &apos;%s&apos;</source>
         <translation type="unfinished"/>
@@ -2990,7 +2844,6 @@
     <message>
         <location line="+1"/>
         <source>Invalid amount</source>
->>>>>>> 40809aed
         <translation type="unfinished"/>
     </message>
     <message>
@@ -3044,15 +2897,6 @@
         <translation>Zamaketa amaitua</translation>
     </message>
     <message>
-<<<<<<< HEAD
-        <location filename="../bitcoinstrings.cpp" line="78"/>
-        <source>Unable to bind to port %d on this computer.  PPCoin is probably already running.</source>
-        <translation type="unfinished"/>
-    </message>
-    <message>
-        <location filename="../bitcoinstrings.cpp" line="81"/>
-        <source>Warning: Please check that your computer&apos;s date and time are correct.  If your clock is wrong PPCoin will not work properly.</source>
-=======
         <location line="+82"/>
         <source>To use the %s option</source>
         <translation type="unfinished"/>
@@ -3060,7 +2904,6 @@
     <message>
         <location line="-74"/>
         <source>Error</source>
->>>>>>> 40809aed
         <translation type="unfinished"/>
     </message>
     <message>
