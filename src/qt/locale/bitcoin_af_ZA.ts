--- conflicted
+++ resolved
@@ -33,11 +33,7 @@
     <name>AskPassphraseDialog</name>
     <message>
         <source>Passphrase Dialog</source>
-<<<<<<< HEAD
-        <translation>Wagwoord Dialoog</translation>
-=======
         <translation>Wagfrase Dialoog</translation>
->>>>>>> 188ca9c3
     </message>
     <message>
         <source>Enter passphrase</source>
@@ -73,11 +69,7 @@
     </message>
     <message>
         <source>Change passphrase</source>
-<<<<<<< HEAD
-        <translation>Verander wagwoord</translation>
-=======
         <translation>Verander wagfrase</translation>
->>>>>>> 188ca9c3
     </message>
     <message>
         <source>Confirm wallet encryption</source>
@@ -89,11 +81,7 @@
     </message>
     <message>
         <source>Enter the old passphrase and new passphrase to the wallet.</source>
-<<<<<<< HEAD
-        <translation>Tik in die ou wagwoord en die nuwe wagwoord vir die beursie.</translation>
-=======
         <translation>Tik in die ou wagfrase en die nuwe wagfrase vir die beursie.</translation>
->>>>>>> 188ca9c3
     </message>
     <message>
         <source>Wallet encryption failed</source>
@@ -124,12 +112,9 @@
         <translation>Die beursie se wagfrase verandering was suksesvol.</translation>
     </message>
 </context>
-<<<<<<< HEAD
-=======
 <context>
     <name>BanTableModel</name>
     </context>
->>>>>>> 188ca9c3
 <context>
     <name>BitcoinGUI</name>
     <message>
