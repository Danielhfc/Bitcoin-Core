<TS language="th_TH" version="2.1">
<context>
    <name>AddressBookPage</name>
    <message>
        <source>Right-click to edit address or label</source>
        <translation>คลิกขวาเพื่อแก้ไขที่อยู่ หรือป้ายชื่อ</translation>
    </message>
    <message>
        <source>Create a new address</source>
        <translation>สร้างที่อยู่ใหม่</translation>
    </message>
    <message>
        <source>&amp;New</source>
        <translation>&amp;สร้างใหม่</translation>
    </message>
    <message>
        <source>Copy the currently selected address to the system clipboard</source>
        <translation>คัดลอกที่อยู่ที่ถูกเลือกไปยัง คลิปบอร์ดของระบบ</translation>
    </message>
    <message>
        <source>&amp;Copy</source>
        <translation>&amp;คัดลอก</translation>
    </message>
    <message>
        <source>C&amp;lose</source>
        <translation>&amp;ปิด</translation>
    </message>
    <message>
        <source>&amp;Copy Address</source>
        <translation>&amp;คัดลอกที่อยู่</translation>
    </message>
    <message>
        <source>Delete the currently selected address from the list</source>
        <translation>ลบที่อยู่ที่เลือกไว้ในขณะนี้จากรายการ</translation>
    </message>
    <message>
        <source>Export the data in the current tab to a file</source>
        <translation>ส่งออกข้อมูลที่อยู่ในแท็บไปที่ไฟล์</translation>
    </message>
    <message>
        <source>&amp;Export</source>
        <translation>&amp;ส่งออก</translation>
    </message>
    <message>
        <source>&amp;Delete</source>
        <translation>&amp;ลบ</translation>
    </message>
    <message>
        <source>Choose the address to send coins to</source>
        <translation>เลือกที่อยู่เพื่อส่งเหรียญไปไว้</translation>
    </message>
    <message>
        <source>Choose the address to receive coins with</source>
        <translation>เลือกที่อยู่เพื่อรับเหรียญไว้</translation>
    </message>
    <message>
        <source>C&amp;hoose</source>
        <translation>&amp;เลือก</translation>
    </message>
    <message>
        <source>Sending addresses</source>
        <translation>ส่งที่อยู่</translation>
    </message>
    <message>
        <source>Receiving addresses</source>
        <translation>กำลังรับที่อยู่</translation>
    </message>
    <message>
        <source>These are your Bitcoin addresses for sending payments. Always check the amount and the receiving address before sending coins.</source>
        <translation>ที่อยู่เหล่านี้เป็นที่อยู่ Bitcoin ของคุณ สำหรับใช้เพื่อส่งเงิน กรุณาตรวจสอบจำนวนเงินและที่อยู่สำหรับรับเงินก่อนส่งเหรียญไป</translation>
    </message>
    <message>
<<<<<<< HEAD
        <source>These are your Bitcoin addresses for receiving payments. It is recommended to use a new receiving address for each transaction.</source>
        <translation>มี Bitcoin address/ที่เก็บเงิน หลายที่อยู่ สำหรับรับการชำระเงิน เราแนะนำให้ท่านใช้ receiving address ที่อยูเพื่อรับเงิน ที่ใหม่ทุกครั้ง ในการทำธุรกรรม รับเงิน</translation>
    </message>
    <message>
=======
>>>>>>> 188ca9c3
        <source>Copy &amp;Label</source>
        <translation>คัดลอก &amp;ป้ายชื่อ</translation>
    </message>
    <message>
        <source>&amp;Edit</source>
        <translation>&amp;แก้ไข</translation>
    </message>
    <message>
        <source>Export Address List</source>
        <translation>ส่งออกรายการที่อยู่</translation>
    </message>
    <message>
        <source>Comma separated file (*.csv)</source>
        <translation>คั่นไฟล์ด้วยเครื่องหมายจุลภาค (*.csv)</translation>
    </message>
    <message>
        <source>Exporting Failed</source>
        <translation>ส่งออกข้อมูลล้มเหลว</translation>
    </message>
    <message>
        <source>There was an error trying to save the address list to %1. Please try again.</source>
        <translation>พบข้อผิดพลาดบางกระการในการพยายามบันทึกรายชื่อที่อยู่ไปยัง %1. กรุณาลองใหม่อีกครั้ง</translation>
    </message>
</context>
<context>
    <name>AddressTableModel</name>
    <message>
        <source>Label</source>
        <translation>ชื่อ</translation>
    </message>
    <message>
        <source>Address</source>
        <translation>ที่อยู่</translation>
    </message>
    <message>
        <source>(no label)</source>
        <translation>(ไม่มีชื่อ)</translation>
    </message>
</context>
<context>
    <name>AskPassphraseDialog</name>
    <message>
        <source>Passphrase Dialog</source>
        <translation>ช่องสำหรับ รหัสผ่าน</translation>
    </message>
    <message>
        <source>Enter passphrase</source>
        <translation>ใส่รหัสผ่าน</translation>
    </message>
    <message>
        <source>New passphrase</source>
        <translation>รหัสผา่นใหม่</translation>
    </message>
    <message>
        <source>Repeat new passphrase</source>
        <translation>กรุณากรอกรหัสผ่านใหม่อีกครั้งหนึ่ง</translation>
    </message>
    <message>
        <source>Encrypt wallet</source>
        <translation>กระเป๋าสตางค์ที่เข้ารหัส</translation>
    </message>
    <message>
        <source>This operation needs your wallet passphrase to unlock the wallet.</source>
        <translation>การดำเนินการนี้ต้องมีรหัสผ่านกระเป๋าเงินของคุณเพื่อปลดล็อคกระเป๋าเงิน</translation>
    </message>
    <message>
        <source>Unlock wallet</source>
        <translation>เปิดกระเป๋าสตางค์</translation>
    </message>
    <message>
        <source>This operation needs your wallet passphrase to decrypt the wallet.</source>
        <translation>การดำเนินการนี้ต้องมีรหัสผ่านกระเป๋าเงินของคุณในการถอดรหัสกระเป๋าเงิน</translation>
    </message>
    <message>
        <source>Decrypt wallet</source>
        <translation>ถอดรหัสกระเป๋าสตางค์</translation>
    </message>
    <message>
        <source>Change passphrase</source>
        <translation>เปลี่ยนรหัสผ่าน</translation>
    </message>
    <message>
        <source>Confirm wallet encryption</source>
        <translation>ยืนยันการเข้ารหัสกระเป๋าสตางค์</translation>
    </message>
    <message>
<<<<<<< HEAD
        <source>Warning: If you encrypt your wallet and lose your passphrase, you will &lt;b&gt;LOSE ALL OF YOUR BITCOINS&lt;/b&gt;!</source>
        <translation>คำเตือน: หากท่าน เข้ารหัสกระเป๋าเงิน และ ทำรหัสผ่านหาย &lt;b&gt;BITCOIN ของท่านจะหายทั้งหมด&lt;/b&gt;!</translation>
    </message>
    <message>
=======
>>>>>>> 188ca9c3
        <source>Are you sure you wish to encrypt your wallet?</source>
        <translation>คุณแน่ใจแล้วหรือว่าต้องการเข้ารหัสกระเป๋าสตางค์ของคุณ?</translation>
    </message>
    <message>
<<<<<<< HEAD
        <source>IMPORTANT: Any previous backups you have made of your wallet file should be replaced with the newly generated, encrypted wallet file. For security reasons, previous backups of the unencrypted wallet file will become useless as soon as you start using the new, encrypted wallet.</source>
        <translation>สำคัญ: ไฟล์กระเป๋าเงินสำรองที่ท่านสร้างไว้แล้ว ควรได้รับการเปลี่ยนแทนที่ ด้วยไฟล์กระเป๋าเงินซึ่งเข้ารหัส ที่เพิ่งสร้างขึ้นใหม่นี้ ด้วยเหตุผลด้านการรักษาความปลอดภัย ไฟล์กระเป๋าเงินสำรองที่มิได้เข้ารหัส ที่สร้างขึ้นก่อนหน้านี้ จะใช้การไม่ได้อีกต่อไป ทันทีที่ท่านเริ่มใช้งาน กระเป๋าเงินซึ่งเข้ารหัส ที่สร้างขี้นใหม่</translation>
    </message>
    <message>
        <source>Warning: The Caps Lock key is on!</source>
        <translation>คำเตือน: ท่านกำลังใช้อักษร Capital ตัวใหญ่ อยู่ / Caps Lock คีย์ กำลังใช้งานอยู่ !</translation>
    </message>
    <message>
=======
>>>>>>> 188ca9c3
        <source>Wallet encrypted</source>
        <translation>กระเป๋าสตางค์ถูกเข้ารหัสเรียบร้อยแล้ว</translation>
    </message>
    <message>
        <source>Enter the new passphrase to the wallet.&lt;br/&gt;Please use a passphrase of &lt;b&gt;ten or more random characters&lt;/b&gt;, or &lt;b&gt;eight or more words&lt;/b&gt;.</source>
        <translation>ใส่รหัสผ่าน กระเป๋าเงิน ใหม่ &lt;br/&gt; กรุณาใช้รหัสผ่าน ที่ &lt;b&gt;มีตัวอักษร สิบ ตัว หรือมากกว่า&lt;/b&gt; หรือ &lt;b&gt;คำ แปด คำ หรือมากกว่า&lt;/b&gt;</translation>
    </message>
    <message>
        <source>Enter the old passphrase and new passphrase to the wallet.</source>
        <translation>ใส่ รหัสผ่าน เก่า และ รหัสผ่านใหม่ เข้าในกระเป๋าเงิน</translation>
    </message>
    <message>
        <source>Wallet encryption failed</source>
        <translation>การเข้ารหัสกระเป๋าสตางค์ผิดพลาด</translation>
    </message>
    <message>
        <source>Wallet encryption failed due to an internal error. Your wallet was not encrypted.</source>
        <translation>กระเป๋าเงินเข้ารหัสล้มเหลวเนื่องจากข้อผิดพลาดภายใน กระเป๋าเงินของคุณไม่ได้เข้ารหัส</translation>
    </message>
    <message>
        <source>The supplied passphrases do not match.</source>
        <translation>รหัสผ่านที่คุณกรอกไม่ตรงกัน</translation>
    </message>
    <message>
        <source>Wallet unlock failed</source>
        <translation>ปลดล็อคกระเป๋าเงินล้มเหลว</translation>
    </message>
    <message>
        <source>The passphrase entered for the wallet decryption was incorrect.</source>
        <translation>ป้อนรหัสผ่านสำหรับการถอดรหัสกระเป๋าเงินไม่ถูกต้อง</translation>
    </message>
    <message>
        <source>Wallet decryption failed</source>
        <translation>ถอดรหัสกระเป๋าเงินล้มเหลว</translation>
    </message>
    <message>
        <source>Wallet passphrase was successfully changed.</source>
        <translation>รหัสผ่าน กระเป๋าเงิน ได้รับการเปลี่ยนเรียบร้อยแล้ว</translation>
    </message>
</context>
<context>
    <name>BanTableModel</name>
    </context>
<context>
    <name>BitcoinGUI</name>
    <message>
        <source>Sign &amp;message...</source>
        <translation>สัญญลักษณ์ &amp;ข้อความ...</translation>
    </message>
    <message>
        <source>Synchronizing with network...</source>
        <translation>กำลังทำข้อมูลให้ตรงกันกับเครือข่าย ...</translation>
    </message>
    <message>
        <source>&amp;Overview</source>
        <translation>&amp;ภาพรวม</translation>
    </message>
    <message>
        <source>Node</source>
        <translation>Node/โหนด</translation>
    </message>
    <message>
        <source>Show general overview of wallet</source>
        <translation>แสดงภาพรวมทั่วไปของกระเป๋าเงิน</translation>
    </message>
    <message>
        <source>&amp;Transactions</source>
        <translation>&amp;การทำรายการ</translation>
    </message>
    <message>
        <source>Browse transaction history</source>
        <translation>เรียกดูประวัติการทำธุรกรรม</translation>
    </message>
    <message>
        <source>E&amp;xit</source>
        <translation>E&amp;ออก</translation>
    </message>
    <message>
        <source>Quit application</source>
        <translation>ออกจากโปรแกรม</translation>
    </message>
    <message>
        <source>About &amp;Qt</source>
        <translation>เกี่ยวกับ &amp;Qt</translation>
    </message>
    <message>
<<<<<<< HEAD
        <source>Show information about Qt</source>
        <translation>แสดงข้อมูล เกี่ยวกับ Qt</translation>
    </message>
    <message>
=======
>>>>>>> 188ca9c3
        <source>&amp;Options...</source>
        <translation>&amp;ตัวเลือก...</translation>
    </message>
    <message>
        <source>&amp;Encrypt Wallet...</source>
        <translation>&amp;กระเป๋าเงินเข้ารหัส</translation>
    </message>
    <message>
        <source>&amp;Backup Wallet...</source>
        <translation>&amp;สำรองกระเป๋าเงิน...</translation>
    </message>
    <message>
        <source>&amp;Change Passphrase...</source>
        <translation>&amp;เปลี่ยนรหัสผ่าน...</translation>
    </message>
    <message>
        <source>&amp;Sending addresses...</source>
        <translation>&amp;ที่เก็บเงิน ที่จะส่ง bitcoin</translation>
    </message>
    <message>
        <source>&amp;Receiving addresses...</source>
        <translation>&amp;ที่เก็บเงิน ที่จะรับ bitcoin</translation>
    </message>
    <message>
        <source>Open &amp;URI...</source>
        <translation>เปิด &amp;URI</translation>
    </message>
    <message>
        <source>Reindexing blocks on disk...</source>
        <translation>กำลังทำดัชนี ที่เก็บบล็อก ใหม่ ในดิสก์...</translation>
    </message>
    <message>
        <source>Send coins to a Bitcoin address</source>
        <translation>ส่ง coins ไปยัง ที่เก็บ Bitcoin</translation>
    </message>
    <message>
        <source>Backup wallet to another location</source>
        <translation>สำรอง กระเป๋าเงินไปยัง ที่เก็บอื่น</translation>
    </message>
    <message>
        <source>Change the passphrase used for wallet encryption</source>
        <translation>เปลี่ยนรหัสผ่านที่ใช้สำหรับการเข้ารหัสกระเป๋าเงิน</translation>
    </message>
    <message>
        <source>&amp;Debug window</source>
        <translation>&amp;หน้าต่างตรวจสอบข้อผิดพลาด</translation>
    </message>
    <message>
<<<<<<< HEAD
        <source>Open debugging and diagnostic console</source>
        <translation>เปิด แผลงควบคุม debugging และ diagnostic</translation>
    </message>
    <message>
=======
>>>>>>> 188ca9c3
        <source>&amp;Verify message...</source>
        <translation>&amp;ยืนยันข้อความ...</translation>
    </message>
    <message>
        <source>Bitcoin</source>
        <translation>Bitcoin</translation>
    </message>
    <message>
        <source>Wallet</source>
        <translation>กระเป๋าสตางค์</translation>
    </message>
    <message>
        <source>&amp;Send</source>
        <translation>&amp;ส่ง</translation>
    </message>
    <message>
        <source>&amp;Receive</source>
        <translation>&amp;รับ</translation>
    </message>
    <message>
<<<<<<< HEAD
        <source>&amp;Show / Hide</source>
        <translation>&amp;แสดง / ซ่อน</translation>
    </message>
    <message>
        <source>Show or hide the main Window</source>
        <translation>แสดง หรือ ซ่อน วินโดว์หลัก</translation>
    </message>
    <message>
        <source>Encrypt the private keys that belong to your wallet</source>
        <translation>เข้ารหัส private keys/ รหัสส่วนตัว สำหรับกระเป๋าเงินของท่าน</translation>
    </message>
    <message>
        <source>Sign messages with your Bitcoin addresses to prove you own them</source>
        <translation>เซ็นชื่อด้วยข้อความ ที่เก็บ Bitcoin เพื่อแสดงว่าท่านเป็นเจ้าของ bitcoin นี้จริง</translation>
    </message>
    <message>
        <source>Verify messages to ensure they were signed with specified Bitcoin addresses</source>
        <translation>ตรวจสอบ ข้อความ เพื่อให้แน่ใจว่า การเซ็นต์ชื่อ ด้วยที่เก็บ Bitcoin แล้ว</translation>
    </message>
    <message>
=======
>>>>>>> 188ca9c3
        <source>&amp;File</source>
        <translation>&amp;ไฟล์</translation>
    </message>
    <message>
        <source>&amp;Settings</source>
        <translation>&amp;การตั้งค่า</translation>
    </message>
    <message>
        <source>&amp;Help</source>
        <translation>&amp;ช่วยเหลือ</translation>
    </message>
    <message>
        <source>Tabs toolbar</source>
        <translation>แถบเครื่องมือ</translation>
    </message>
    <message>
        <source>Request payments (generates QR codes and bitcoin: URIs)</source>
        <translation>เรียกเก็บ การชำระเงิน (สร้าง QR codes และ bitcoin: URIs)</translation>
    </message>
    <message numerus="yes">
        <source>%n active connection(s) to Zetacoin network</source>
        <translation><numerusform>%n ที่ใช้งานการเชื่อมต่อกับเครือข่าย Zetacoin</numerusform></translation>
    </message>
    <message>
        <source>Up to date</source>
        <translation>ทันสมัย</translation>
    </message>
    <message>
        <source>Catching up...</source>
        <translation>จับได้...</translation>
    </message>
    <message>
        <source>Sent transaction</source>
        <translation>รายการที่ส่ง</translation>
    </message>
    <message>
        <source>Incoming transaction</source>
        <translation>การทำรายการขาเข้า</translation>
    </message>
    <message>
        <source>Wallet is &lt;b&gt;encrypted&lt;/b&gt; and currently &lt;b&gt;unlocked&lt;/b&gt;</source>
        <translation>ระเป๋าเงินถูก &lt;b&gt;เข้ารหัส&lt;/b&gt; และในขณะนี้ &lt;b&gt;ปลดล็อคแล้ว&lt;/b&gt;</translation>
    </message>
    <message>
        <source>Wallet is &lt;b&gt;encrypted&lt;/b&gt; and currently &lt;b&gt;locked&lt;/b&gt;</source>
        <translation>กระเป๋าเงินถูก &lt;b&gt;เข้ารหัส&lt;/b&gt; และในปัจจุบัน &lt;b&gt;ล็อค &lt;/b&gt;</translation>
    </message>
</context>
<context>
    <name>ClientModel</name>
    </context>
<context>
    <name>CoinControlDialog</name>
    <message>
        <source>Amount</source>
        <translation>จำนวน</translation>
    </message>
    <message>
        <source>Date</source>
        <translation>วันที่</translation>
    </message>
    <message>
        <source>Confirmations</source>
        <translation>การยืนยัน</translation>
    </message>
    <message>
        <source>Confirmed</source>
        <translation>ยืนยันแล้ว</translation>
    </message>
    <message>
        <source>Priority</source>
        <translation>ระดับความสำคัญ</translation>
    </message>
    <message>
        <source>(no label)</source>
        <translation>(ไม่มีชื่อ)</translation>
    </message>
    </context>
<context>
    <name>EditAddressDialog</name>
    <message>
        <source>Edit Address</source>
        <translation>แก้ไขที่อยู่</translation>
    </message>
    <message>
        <source>&amp;Label</source>
        <translation>&amp;ชื่อ</translation>
    </message>
    <message>
        <source>&amp;Address</source>
        <translation>&amp;ที่อยู่</translation>
    </message>
    <message>
        <source>New receiving address</source>
        <translation>ที่อยู่ผู้รับใหม่</translation>
    </message>
    <message>
        <source>New sending address</source>
        <translation>ที่อยู่ผู้ส่งใหม่</translation>
    </message>
    <message>
        <source>Edit receiving address</source>
        <translation>แก้ไขที่อยู่ผู้รับ</translation>
    </message>
    <message>
        <source>Edit sending address</source>
        <translation>แก้ไขที่อยู่ผู้ส่ง</translation>
    </message>
    <message>
        <source>The entered address "%1" is already in the address book.</source>
        <translation>ป้อนที่อยู่ "%1" ที่มีอยู่แล้วในสมุดที่อยู่</translation>
    </message>
    <message>
        <source>Could not unlock wallet.</source>
        <translation>ไม่สามารถปลดล็อคกระเป๋าเงิน</translation>
    </message>
    <message>
        <source>New key generation failed.</source>
        <translation>สร้างกุญแจใหม่ล้มเหลว</translation>
    </message>
</context>
<context>
    <name>FreespaceChecker</name>
    </context>
<context>
    <name>HelpMessageDialog</name>
    </context>
<context>
    <name>Intro</name>
    </context>
<context>
    <name>OpenURIDialog</name>
    </context>
<context>
    <name>OptionsDialog</name>
    <message>
        <source>Options</source>
        <translation>ตัวเลือก</translation>
    </message>
    </context>
<context>
    <name>OverviewPage</name>
    <message>
        <source>Form</source>
        <translation>รูป</translation>
    </message>
    </context>
<context>
    <name>PaymentServer</name>
    </context>
<context>
    <name>PeerTableModel</name>
    </context>
<context>
    <name>QObject</name>
    <message>
        <source>Amount</source>
        <translation>จำนวน</translation>
    </message>
    </context>
<context>
    <name>QRImageWidget</name>
    </context>
<context>
    <name>RPCConsole</name>
    </context>
<context>
    <name>ReceiveCoinsDialog</name>
    <message>
        <source>&amp;Label:</source>
        <translation>&amp;ชื่อ:</translation>
    </message>
    </context>
<context>
    <name>ReceiveRequestDialog</name>
    <message>
        <source>Address</source>
        <translation>ที่อยู่</translation>
    </message>
    <message>
        <source>Amount</source>
        <translation>จำนวน</translation>
    </message>
    <message>
        <source>Label</source>
        <translation>ชื่อ</translation>
    </message>
    </context>
<context>
    <name>RecentRequestsTableModel</name>
    <message>
        <source>Date</source>
        <translation>วันที่</translation>
    </message>
    <message>
        <source>Label</source>
        <translation>ชื่อ</translation>
    </message>
    <message>
        <source>Amount</source>
        <translation>จำนวน</translation>
    </message>
    <message>
        <source>(no label)</source>
        <translation>(ไม่มีชื่อ)</translation>
    </message>
    </context>
<context>
    <name>SendCoinsDialog</name>
    <message>
        <source>Send Coins</source>
        <translation>ส่งเหรียญ</translation>
    </message>
    <message>
        <source>(no label)</source>
        <translation>(ไม่มีชื่อ)</translation>
    </message>
    </context>
<context>
    <name>SendCoinsEntry</name>
    <message>
        <source>&amp;Label:</source>
        <translation>&amp;ชื่อ:</translation>
    </message>
    </context>
<context>
    <name>ShutdownWindow</name>
    </context>
<context>
    <name>SignVerifyMessageDialog</name>
    </context>
<context>
    <name>SplashScreen</name>
    <message>
        <source>[testnet]</source>
        <translation>[testnet]</translation>
    </message>
</context>
<context>
    <name>TrafficGraphWidget</name>
    </context>
<context>
    <name>TransactionDesc</name>
    <message>
        <source>Date</source>
        <translation>วันที่</translation>
    </message>
    <message>
        <source>Amount</source>
        <translation>จำนวน</translation>
    </message>
    </context>
<context>
    <name>TransactionDescDialog</name>
    </context>
<context>
    <name>TransactionTableModel</name>
    <message>
        <source>Date</source>
        <translation>วันที่</translation>
    </message>
    <message>
        <source>Label</source>
        <translation>ชื่อ</translation>
    </message>
    </context>
<context>
    <name>TransactionView</name>
    <message>
        <source>Today</source>
        <translation>วันนี้</translation>
    </message>
    <message>
        <source>Exporting Failed</source>
        <translation>ส่งออกข้อมูลล้มเหลว</translation>
    </message>
    <message>
        <source>Comma separated file (*.csv)</source>
        <translation>คั่นไฟล์ด้วยเครื่องหมายจุลภาค (*.csv)</translation>
    </message>
    <message>
        <source>Confirmed</source>
        <translation>ยืนยันแล้ว</translation>
    </message>
    <message>
        <source>Date</source>
        <translation>วันที่</translation>
    </message>
    <message>
        <source>Label</source>
        <translation>ชื่อ</translation>
    </message>
    <message>
        <source>Address</source>
        <translation>ที่อยู่</translation>
    </message>
    </context>
<context>
    <name>UnitDisplayStatusBarControl</name>
    </context>
<context>
    <name>WalletFrame</name>
    </context>
<context>
    <name>WalletModel</name>
    <message>
        <source>Send Coins</source>
        <translation>ส่งเหรียญ</translation>
    </message>
</context>
<context>
    <name>WalletView</name>
    <message>
        <source>&amp;Export</source>
        <translation>&amp;ส่งออก</translation>
    </message>
    <message>
        <source>Export the data in the current tab to a file</source>
        <translation>ส่งออกข้อมูลที่อยู่ในแท็บไปที่ไฟล์</translation>
    </message>
    </context>
<context>
    <name>bitcoin-core</name>
    <message>
        <source>Options:</source>
        <translation>ตัวเลือก:</translation>
    </message>
    </context>
</TS><|MERGE_RESOLUTION|>--- conflicted
+++ resolved
@@ -66,17 +66,10 @@
         <translation>กำลังรับที่อยู่</translation>
     </message>
     <message>
-        <source>These are your Bitcoin addresses for sending payments. Always check the amount and the receiving address before sending coins.</source>
-        <translation>ที่อยู่เหล่านี้เป็นที่อยู่ Bitcoin ของคุณ สำหรับใช้เพื่อส่งเงิน กรุณาตรวจสอบจำนวนเงินและที่อยู่สำหรับรับเงินก่อนส่งเหรียญไป</translation>
-    </message>
-    <message>
-<<<<<<< HEAD
-        <source>These are your Bitcoin addresses for receiving payments. It is recommended to use a new receiving address for each transaction.</source>
-        <translation>มี Bitcoin address/ที่เก็บเงิน หลายที่อยู่ สำหรับรับการชำระเงิน เราแนะนำให้ท่านใช้ receiving address ที่อยูเพื่อรับเงิน ที่ใหม่ทุกครั้ง ในการทำธุรกรรม รับเงิน</translation>
-    </message>
-    <message>
-=======
->>>>>>> 188ca9c3
+        <source>These are your Zetacoin addresses for sending payments. Always check the amount and the receiving address before sending coins.</source>
+        <translation>ที่อยู่เหล่านี้เป็นที่อยู่ Zetacoin ของคุณ สำหรับใช้เพื่อส่งเงิน กรุณาตรวจสอบจำนวนเงินและที่อยู่สำหรับรับเงินก่อนส่งเหรียญไป</translation>
+    </message>
+    <message>
         <source>Copy &amp;Label</source>
         <translation>คัดลอก &amp;ป้ายชื่อ</translation>
     </message>
@@ -119,10 +112,6 @@
 <context>
     <name>AskPassphraseDialog</name>
     <message>
-        <source>Passphrase Dialog</source>
-        <translation>ช่องสำหรับ รหัสผ่าน</translation>
-    </message>
-    <message>
         <source>Enter passphrase</source>
         <translation>ใส่รหัสผ่าน</translation>
     </message>
@@ -163,40 +152,14 @@
         <translation>ยืนยันการเข้ารหัสกระเป๋าสตางค์</translation>
     </message>
     <message>
-<<<<<<< HEAD
-        <source>Warning: If you encrypt your wallet and lose your passphrase, you will &lt;b&gt;LOSE ALL OF YOUR BITCOINS&lt;/b&gt;!</source>
-        <translation>คำเตือน: หากท่าน เข้ารหัสกระเป๋าเงิน และ ทำรหัสผ่านหาย &lt;b&gt;BITCOIN ของท่านจะหายทั้งหมด&lt;/b&gt;!</translation>
-    </message>
-    <message>
-=======
->>>>>>> 188ca9c3
         <source>Are you sure you wish to encrypt your wallet?</source>
         <translation>คุณแน่ใจแล้วหรือว่าต้องการเข้ารหัสกระเป๋าสตางค์ของคุณ?</translation>
     </message>
     <message>
-<<<<<<< HEAD
-        <source>IMPORTANT: Any previous backups you have made of your wallet file should be replaced with the newly generated, encrypted wallet file. For security reasons, previous backups of the unencrypted wallet file will become useless as soon as you start using the new, encrypted wallet.</source>
-        <translation>สำคัญ: ไฟล์กระเป๋าเงินสำรองที่ท่านสร้างไว้แล้ว ควรได้รับการเปลี่ยนแทนที่ ด้วยไฟล์กระเป๋าเงินซึ่งเข้ารหัส ที่เพิ่งสร้างขึ้นใหม่นี้ ด้วยเหตุผลด้านการรักษาความปลอดภัย ไฟล์กระเป๋าเงินสำรองที่มิได้เข้ารหัส ที่สร้างขึ้นก่อนหน้านี้ จะใช้การไม่ได้อีกต่อไป ทันทีที่ท่านเริ่มใช้งาน กระเป๋าเงินซึ่งเข้ารหัส ที่สร้างขี้นใหม่</translation>
-    </message>
-    <message>
-        <source>Warning: The Caps Lock key is on!</source>
-        <translation>คำเตือน: ท่านกำลังใช้อักษร Capital ตัวใหญ่ อยู่ / Caps Lock คีย์ กำลังใช้งานอยู่ !</translation>
-    </message>
-    <message>
-=======
->>>>>>> 188ca9c3
         <source>Wallet encrypted</source>
         <translation>กระเป๋าสตางค์ถูกเข้ารหัสเรียบร้อยแล้ว</translation>
     </message>
     <message>
-        <source>Enter the new passphrase to the wallet.&lt;br/&gt;Please use a passphrase of &lt;b&gt;ten or more random characters&lt;/b&gt;, or &lt;b&gt;eight or more words&lt;/b&gt;.</source>
-        <translation>ใส่รหัสผ่าน กระเป๋าเงิน ใหม่ &lt;br/&gt; กรุณาใช้รหัสผ่าน ที่ &lt;b&gt;มีตัวอักษร สิบ ตัว หรือมากกว่า&lt;/b&gt; หรือ &lt;b&gt;คำ แปด คำ หรือมากกว่า&lt;/b&gt;</translation>
-    </message>
-    <message>
-        <source>Enter the old passphrase and new passphrase to the wallet.</source>
-        <translation>ใส่ รหัสผ่าน เก่า และ รหัสผ่านใหม่ เข้าในกระเป๋าเงิน</translation>
-    </message>
-    <message>
         <source>Wallet encryption failed</source>
         <translation>การเข้ารหัสกระเป๋าสตางค์ผิดพลาด</translation>
     </message>
@@ -220,20 +183,12 @@
         <source>Wallet decryption failed</source>
         <translation>ถอดรหัสกระเป๋าเงินล้มเหลว</translation>
     </message>
-    <message>
-        <source>Wallet passphrase was successfully changed.</source>
-        <translation>รหัสผ่าน กระเป๋าเงิน ได้รับการเปลี่ยนเรียบร้อยแล้ว</translation>
-    </message>
-</context>
+    </context>
 <context>
     <name>BanTableModel</name>
     </context>
 <context>
     <name>BitcoinGUI</name>
-    <message>
-        <source>Sign &amp;message...</source>
-        <translation>สัญญลักษณ์ &amp;ข้อความ...</translation>
-    </message>
     <message>
         <source>Synchronizing with network...</source>
         <translation>กำลังทำข้อมูลให้ตรงกันกับเครือข่าย ...</translation>
@@ -243,10 +198,6 @@
         <translation>&amp;ภาพรวม</translation>
     </message>
     <message>
-        <source>Node</source>
-        <translation>Node/โหนด</translation>
-    </message>
-    <message>
         <source>Show general overview of wallet</source>
         <translation>แสดงภาพรวมทั่วไปของกระเป๋าเงิน</translation>
     </message>
@@ -271,53 +222,10 @@
         <translation>เกี่ยวกับ &amp;Qt</translation>
     </message>
     <message>
-<<<<<<< HEAD
-        <source>Show information about Qt</source>
-        <translation>แสดงข้อมูล เกี่ยวกับ Qt</translation>
-    </message>
-    <message>
-=======
->>>>>>> 188ca9c3
         <source>&amp;Options...</source>
         <translation>&amp;ตัวเลือก...</translation>
     </message>
     <message>
-        <source>&amp;Encrypt Wallet...</source>
-        <translation>&amp;กระเป๋าเงินเข้ารหัส</translation>
-    </message>
-    <message>
-        <source>&amp;Backup Wallet...</source>
-        <translation>&amp;สำรองกระเป๋าเงิน...</translation>
-    </message>
-    <message>
-        <source>&amp;Change Passphrase...</source>
-        <translation>&amp;เปลี่ยนรหัสผ่าน...</translation>
-    </message>
-    <message>
-        <source>&amp;Sending addresses...</source>
-        <translation>&amp;ที่เก็บเงิน ที่จะส่ง bitcoin</translation>
-    </message>
-    <message>
-        <source>&amp;Receiving addresses...</source>
-        <translation>&amp;ที่เก็บเงิน ที่จะรับ bitcoin</translation>
-    </message>
-    <message>
-        <source>Open &amp;URI...</source>
-        <translation>เปิด &amp;URI</translation>
-    </message>
-    <message>
-        <source>Reindexing blocks on disk...</source>
-        <translation>กำลังทำดัชนี ที่เก็บบล็อก ใหม่ ในดิสก์...</translation>
-    </message>
-    <message>
-        <source>Send coins to a Bitcoin address</source>
-        <translation>ส่ง coins ไปยัง ที่เก็บ Bitcoin</translation>
-    </message>
-    <message>
-        <source>Backup wallet to another location</source>
-        <translation>สำรอง กระเป๋าเงินไปยัง ที่เก็บอื่น</translation>
-    </message>
-    <message>
         <source>Change the passphrase used for wallet encryption</source>
         <translation>เปลี่ยนรหัสผ่านที่ใช้สำหรับการเข้ารหัสกระเป๋าเงิน</translation>
     </message>
@@ -326,19 +234,12 @@
         <translation>&amp;หน้าต่างตรวจสอบข้อผิดพลาด</translation>
     </message>
     <message>
-<<<<<<< HEAD
-        <source>Open debugging and diagnostic console</source>
-        <translation>เปิด แผลงควบคุม debugging และ diagnostic</translation>
-    </message>
-    <message>
-=======
->>>>>>> 188ca9c3
         <source>&amp;Verify message...</source>
         <translation>&amp;ยืนยันข้อความ...</translation>
     </message>
     <message>
-        <source>Bitcoin</source>
-        <translation>Bitcoin</translation>
+        <source>Zetacoin</source>
+        <translation>Zetacoin</translation>
     </message>
     <message>
         <source>Wallet</source>
@@ -353,29 +254,6 @@
         <translation>&amp;รับ</translation>
     </message>
     <message>
-<<<<<<< HEAD
-        <source>&amp;Show / Hide</source>
-        <translation>&amp;แสดง / ซ่อน</translation>
-    </message>
-    <message>
-        <source>Show or hide the main Window</source>
-        <translation>แสดง หรือ ซ่อน วินโดว์หลัก</translation>
-    </message>
-    <message>
-        <source>Encrypt the private keys that belong to your wallet</source>
-        <translation>เข้ารหัส private keys/ รหัสส่วนตัว สำหรับกระเป๋าเงินของท่าน</translation>
-    </message>
-    <message>
-        <source>Sign messages with your Bitcoin addresses to prove you own them</source>
-        <translation>เซ็นชื่อด้วยข้อความ ที่เก็บ Bitcoin เพื่อแสดงว่าท่านเป็นเจ้าของ bitcoin นี้จริง</translation>
-    </message>
-    <message>
-        <source>Verify messages to ensure they were signed with specified Bitcoin addresses</source>
-        <translation>ตรวจสอบ ข้อความ เพื่อให้แน่ใจว่า การเซ็นต์ชื่อ ด้วยที่เก็บ Bitcoin แล้ว</translation>
-    </message>
-    <message>
-=======
->>>>>>> 188ca9c3
         <source>&amp;File</source>
         <translation>&amp;ไฟล์</translation>
     </message>
@@ -390,10 +268,6 @@
     <message>
         <source>Tabs toolbar</source>
         <translation>แถบเครื่องมือ</translation>
-    </message>
-    <message>
-        <source>Request payments (generates QR codes and bitcoin: URIs)</source>
-        <translation>เรียกเก็บ การชำระเงิน (สร้าง QR codes และ bitcoin: URIs)</translation>
     </message>
     <message numerus="yes">
         <source>%n active connection(s) to Zetacoin network</source>
