<TS language="hi_IN" version="2.1">
<context>
    <name>AddressBookPage</name>
    <message>
        <source>Right-click to edit address or label</source>
        <translation>पते या लेबल को संपादित करने के लिए दाहिना-क्लिक करें</translation>
    </message>
    <message>
        <source>Create a new address</source>
        <translation>एक नया पता बनाएं</translation>
    </message>
    <message>
        <source>&amp;New</source>
        <translation>नया</translation>
    </message>
    <message>
        <source>Copy the currently selected address to the system clipboard</source>
        <translation>चुनिन्दा पते को सिस्टम क्लिपबोर्ड पर कापी करे !</translation>
    </message>
    <message>
        <source>&amp;Copy</source>
        <translation>&amp;कॉपी </translation>
    </message>
    <message>
        <source>C&amp;lose</source>
        <translation>सी&amp;लूज़ </translation>
    </message>
    <message>
        <source>Delete the currently selected address from the list</source>
        <translation>सूची से वर्तमान में चयनित पता हटाएं</translation>
    </message>
    <message>
        <source>Enter address or label to search</source>
        <translation>ढूँदने के लिए कृपा करके पता या लेबल टाइप करे !</translation>
    </message>
    <message>
        <source>Export the data in the current tab to a file</source>
        <translation>डेटा को मौजूदा टैब से एक फ़ाइल में निर्यात करें</translation>
    </message>
    <message>
        <source>&amp;Export</source>
        <translation>&amp;निर्यात</translation>
    </message>
    <message>
        <source>&amp;Delete</source>
        <translation>&amp;मिटाए !!</translation>
    </message>
<<<<<<< HEAD
    </context>
<context>
    <name>AddressTableModel</name>
    </context>
=======
    <message>
        <source>Choose the address to send coins to</source>
        <translation>सिक्कों को भेजने के लिए पता चुनें</translation>
    </message>
    <message>
        <source>Choose the address to receive coins with</source>
        <translation>सिक्कों को प्राप्त करने के लिए पता चुनें</translation>
    </message>
    <message>
        <source>Sending addresses</source>
        <translation>सभी पते भेज रहा है</translation>
    </message>
    <message>
        <source>Receiving addresses</source>
        <translation>पतों को प्राप्त कर रहा है</translation>
    </message>
    <message>
        <source>These are your Bitcoin addresses for sending payments. Always check the amount and the receiving address before sending coins.</source>
        <translation>ये भुगतान भेजने के लिए ये आपके बिटकॉइन पते हैं। हमेशा सिक्के भेजने से पहले राशि और प्राप्तकर्ता पते की जांच करें।</translation>
    </message>
    <message>
        <source>These are your Bitcoin addresses for receiving payments. It is recommended to use a new receiving address for each transaction.</source>
        <translation>भुगतान प्राप्त करने के लिए ये आपके बीटकोइन पते हैं प्रत्येक लेनदेन के लिए एक नया प्राप्त पता उपयोग करने की सिफारिश की जाती है।</translation>
    </message>
    <message>
        <source>&amp;Copy Address</source>
        <translation>&amp;पता कॉपी करें </translation>
    </message>
    <message>
        <source>&amp;Edit</source>
        <translation>&amp;संशोधित करें </translation>
    </message>
    <message>
        <source>Export Address List</source>
        <translation>निर्यात पता सूची</translation>
    </message>
    <message>
        <source>Comma separated file (*.csv)</source>
        <translation>कोमा द्वारा अलग की गई फ़ाइल (* .csv)</translation>
    </message>
    <message>
        <source>Exporting Failed</source>
        <translation>निर्यात विफल रहा</translation>
    </message>
    </context>
<context>
    <name>AddressTableModel</name>
    <message>
        <source>Label</source>
        <translation>परचा</translation>
    </message>
    <message>
        <source>Address</source>
        <translation>पता </translation>
    </message>
    <message>
        <source>(no label)</source>
        <translation>(कोई परचा नहीं )</translation>
    </message>
</context>
>>>>>>> be92be56
<context>
    <name>AskPassphraseDialog</name>
    <message>
        <source>Passphrase Dialog</source>
        <translation>पासफ़्रेज़ डायलॉग</translation>
    </message>
    <message>
        <source>Enter passphrase</source>
        <translation>पहचान शब्द/अक्षर डालिए !</translation>
    </message>
    <message>
        <source>New passphrase</source>
        <translation>नया पहचान शब्द/अक्षर डालिए !</translation>
    </message>
    <message>
        <source>Repeat new passphrase</source>
        <translation>दोबारा नया पहचान शब्द/अक्षर डालिए !</translation>
    </message>
<<<<<<< HEAD
=======
    <message>
        <source>Show password</source>
        <translation>पासवर्ड दिखाए</translation>
    </message>
    <message>
        <source>Encrypt wallet</source>
        <translation>वॉलेट एन्क्रिप्ट करें</translation>
    </message>
    <message>
        <source>Change passphrase</source>
        <translation>पासफ़्रेज़ बदलें</translation>
    </message>
>>>>>>> be92be56
    </context>
<context>
    <name>BanTableModel</name>
    </context>
<context>
    <name>BitcoinGUI</name>
    <message>
        <source>Synchronizing with network...</source>
        <translation>नेटवर्क से समकालिक (मिल) रहा है ...</translation>
    </message>
    <message>
        <source>&amp;Overview</source>
        <translation>&amp;विवरण</translation>
    </message>
    <message>
        <source>Show general overview of wallet</source>
        <translation>वॉलेट का सामानया विवरण दिखाए !</translation>
    </message>
    <message>
        <source>&amp;Transactions</source>
        <translation>&amp; लेन-देन
</translation>
    </message>
    <message>
        <source>Browse transaction history</source>
        <translation>देखिए पुराने लेन-देन के विवरण !</translation>
    </message>
    <message>
        <source>E&amp;xit</source>
        <translation>बाहर जायें</translation>
    </message>
    <message>
        <source>Quit application</source>
        <translation>अप्लिकेशन से बाहर निकलना !</translation>
    </message>
    <message>
        <source>&amp;Options...</source>
        <translation>&amp;विकल्प</translation>
    </message>
    <message>
        <source>&amp;Backup Wallet...</source>
        <translation>&amp;बैकप वॉलेट</translation>
    </message>
    <message>
        <source>Change the passphrase used for wallet encryption</source>
        <translation>पहचान शब्द/अक्षर जो वॉलेट एनक्रिपशन के लिए इस्तेमाल किया है उसे बदलिए!</translation>
    </message>
    <message>
        <source>Bitcoin</source>
        <translation>बीटकोइन</translation>
    </message>
    <message>
        <source>&amp;File</source>
        <translation>&amp;फाइल</translation>
    </message>
    <message>
        <source>&amp;Settings</source>
        <translation>&amp;सेट्टिंग्स</translation>
    </message>
    <message>
        <source>&amp;Help</source>
        <translation>&amp;मदद</translation>
    </message>
    <message>
        <source>Tabs toolbar</source>
        <translation>टैबस टूलबार</translation>
    </message>
    <message>
        <source>%1 behind</source>
        <translation>%1 पीछे</translation>
    </message>
    <message>
        <source>Error</source>
        <translation>भूल</translation>
    </message>
    <message>
        <source>Warning</source>
        <translation>चेतावनी</translation>
    </message>
    <message>
        <source>Information</source>
        <translation>जानकारी</translation>
    </message>
    <message>
        <source>Up to date</source>
        <translation>नवीनतम</translation>
    </message>
    <message>
        <source>Sent transaction</source>
        <translation>भेजी ट्रांजक्शन</translation>
    </message>
    <message>
        <source>Incoming transaction</source>
        <translation>प्राप्त हुई ट्रांजक्शन</translation>
    </message>
    <message>
        <source>Wallet is &lt;b&gt;encrypted&lt;/b&gt; and currently &lt;b&gt;unlocked&lt;/b&gt;</source>
        <translation>वॉलेट एन्क्रिप्टेड है तथा अभी लॉक्ड नहीं है</translation>
    </message>
    <message>
        <source>Wallet is &lt;b&gt;encrypted&lt;/b&gt; and currently &lt;b&gt;locked&lt;/b&gt;</source>
        <translation>वॉलेट एन्क्रिप्टेड है तथा अभी लॉक्ड है</translation>
    </message>
    </context>
<context>
    <name>CoinControlDialog</name>
    <message>
        <source>Amount:</source>
        <translation>राशि :</translation>
    </message>
    <message>
        <source>Amount</source>
        <translation>राशि</translation>
    </message>
    <message>
        <source>Date</source>
        <translation>taareek</translation>
    </message>
    <message>
        <source>Confirmed</source>
        <translation>पक्का</translation>
    </message>
    <message>
        <source>(no label)</source>
        <translation>(कोई परचा नहीं )</translation>
    </message>
    </context>
<context>
    <name>EditAddressDialog</name>
    <message>
        <source>Edit Address</source>
        <translation>पता एडिट करना</translation>
    </message>
    <message>
        <source>&amp;Label</source>
        <translation>&amp;लेबल</translation>
    </message>
    <message>
        <source>&amp;Address</source>
        <translation>&amp;पता</translation>
    </message>
    </context>
<context>
    <name>FreespaceChecker</name>
    </context>
<context>
    <name>HelpMessageDialog</name>
    <message>
        <source>version</source>
        <translation>संस्करण</translation>
    </message>
    </context>
<context>
    <name>Intro</name>
    <message>
        <source>Bitcoin</source>
        <translation>बीटकोइन</translation>
    </message>
    <message>
        <source>Error</source>
        <translation>भूल</translation>
    </message>
    </context>
<context>
    <name>ModalOverlay</name>
    <message>
        <source>Form</source>
        <translation>फार्म</translation>
    </message>
    </context>
<context>
    <name>OpenURIDialog</name>
    </context>
<context>
    <name>OptionsDialog</name>
    <message>
        <source>Options</source>
        <translation>विकल्प</translation>
    </message>
    <message>
        <source>W&amp;allet</source>
        <translation>वॉलेट</translation>
    </message>
    <message>
        <source>&amp;OK</source>
        <translation>&amp;ओके</translation>
    </message>
    <message>
        <source>&amp;Cancel</source>
        <translation>&amp;कैन्सल</translation>
    </message>
    <message>
        <source>Error</source>
        <translation>भूल</translation>
    </message>
    </context>
<context>
    <name>OverviewPage</name>
    <message>
        <source>Form</source>
        <translation>फार्म</translation>
    </message>
    </context>
<context>
    <name>PaymentServer</name>
    </context>
<context>
    <name>PeerTableModel</name>
    </context>
<context>
    <name>QObject</name>
    <message>
        <source>Amount</source>
        <translation>राशि</translation>
    </message>
    <message>
        <source>N/A</source>
        <translation>लागू नही
</translation>
    </message>
    <message>
        <source>unknown</source>
        <translation>अज्ञात</translation>
    </message>
</context>
<context>
    <name>QObject::QObject</name>
    </context>
<context>
    <name>QRImageWidget</name>
    </context>
<context>
    <name>QRImageWidget</name>
    </context>
<context>
    <name>RPCConsole</name>
    <message>
        <source>N/A</source>
        <translation>लागू नही
</translation>
    </message>
    <message>
        <source>&amp;Information</source>
        <translation>जानकारी</translation>
    </message>
    </context>
<context>
    <name>ReceiveCoinsDialog</name>
    <message>
        <source>&amp;Amount:</source>
        <translation>राशि :</translation>
    </message>
    <message>
        <source>&amp;Label:</source>
        <translation>लेबल:</translation>
    </message>
    </context>
<context>
    <name>ReceiveRequestDialog</name>
    <message>
        <source>Copy &amp;Address</source>
        <translation>&amp;पता कॉपी करे</translation>
    </message>
    <message>
        <source>Address</source>
        <translation>पता </translation>
    </message>
    <message>
        <source>Label</source>
        <translation>परचा</translation>
    </message>
    <message>
        <source>Wallet</source>
        <translation>वॉलेट</translation>
    </message>
    </context>
<context>
    <name>RecentRequestsTableModel</name>
    <message>
        <source>Label</source>
        <translation>परचा</translation>
    </message>
    <message>
        <source>(no label)</source>
        <translation>(कोई परचा नहीं )</translation>
    </message>
    </context>
<context>
    <name>RecentRequestsTableModel</name>
    </context>
<context>
    <name>SendCoinsDialog</name>
    <message>
        <source>Send Coins</source>
        <translation>सिक्के भेजें|</translation>
    </message>
    <message>
        <source>Amount:</source>
        <translation>राशि :</translation>
    </message>
    <message>
        <source>Send to multiple recipients at once</source>
        <translation>एक साथ कई प्राप्तकर्ताओं को भेजें</translation>
    </message>
    <message>
        <source>Balance:</source>
        <translation>बाकी रकम :</translation>
    </message>
    <message>
        <source>Confirm the send action</source>
        <translation>भेजने की पुष्टि करें</translation>
    </message>
    <message>
        <source>(no label)</source>
        <translation>(कोई परचा नहीं )</translation>
    </message>
</context>
<context>
    <name>SendCoinsEntry</name>
    <message>
        <source>A&amp;mount:</source>
        <translation>अमाउंट:</translation>
    </message>
    <message>
        <source>Pay &amp;To:</source>
        <translation>प्राप्तकर्ता:</translation>
    </message>
    <message>
        <source>&amp;Label:</source>
        <translation>लेबल:</translation>
    </message>
    <message>
        <source>Alt+A</source>
        <translation>Alt-A</translation>
    </message>
    <message>
        <source>Paste address from clipboard</source>
        <translation>Clipboard से एड्रेस paste करें</translation>
    </message>
    <message>
        <source>Alt+P</source>
        <translation>Alt-P</translation>
    </message>
    <message>
        <source>Pay To:</source>
        <translation>प्राप्तकर्ता:</translation>
    </message>
    </context>
<context>
    <name>SendConfirmationDialog</name>
    </context>
<context>
    <name>ShutdownWindow</name>
    </context>
<context>
    <name>SignVerifyMessageDialog</name>
    <message>
        <source>Alt+A</source>
        <translation>Alt-A</translation>
    </message>
    <message>
        <source>Paste address from clipboard</source>
        <translation>Clipboard से एड्रेस paste करें</translation>
    </message>
    <message>
        <source>Alt+P</source>
        <translation>Alt-P</translation>
    </message>
    <message>
        <source>Signature</source>
        <translation>हस्ताक्षर</translation>
    </message>
    </context>
<context>
    <name>SplashScreen</name>
    <message>
        <source>[testnet]</source>
        <translation>[टेस्टनेट]</translation>
    </message>
</context>
<context>
    <name>TrafficGraphWidget</name>
    </context>
<context>
    <name>TransactionDesc</name>
    </context>
<context>
    <name>TransactionDescDialog</name>
    <message>
        <source>This pane shows a detailed description of the transaction</source>
        <translation> ये खिड़की आपको लेन-देन का विस्तृत विवरण देगी !</translation>
    </message>
    </context>
<<<<<<< HEAD
<context>
    <name>TransactionTableModel</name>
    </context>
<context>
    <name>TransactionView</name>
    </context>
=======
>>>>>>> be92be56
<context>
    <name>TransactionTableModel</name>
    <message>
        <source>Label</source>
        <translation>परचा</translation>
    </message>
    <message>
        <source>(no label)</source>
        <translation>(कोई परचा नहीं )</translation>
    </message>
    </context>
<context>
<<<<<<< HEAD
    <name>WalletFrame</name>
    </context>
<context>
    <name>WalletModel</name>
    </context>
<context>
    <name>WalletView</name>
    </context>
<context>
    <name>bitcoin-core</name>
=======
    <name>TransactionView</name>
>>>>>>> be92be56
    <message>
        <source>Comma separated file (*.csv)</source>
        <translation>कोमा द्वारा अलग की गई फ़ाइल (* .csv)</translation>
    </message>
    <message>
        <source>Label</source>
        <translation>परचा</translation>
    </message>
    <message>
        <source>Address</source>
        <translation>पता </translation>
    </message>
    <message>
        <source>Exporting Failed</source>
        <translation>निर्यात विफल रहा</translation>
    </message>
    </context>
<context>
    <name>UnitDisplayStatusBarControl</name>
    </context>
<context>
    <name>WalletController</name>
    </context>
<context>
    <name>WalletFrame</name>
    </context>
<context>
    <name>WalletModel</name>
    </context>
<context>
    <name>WalletView</name>
    <message>
        <source>&amp;Export</source>
        <translation>&amp;निर्यात</translation>
    </message>
    <message>
        <source>Export the data in the current tab to a file</source>
        <translation>डेटा को मौजूदा टैब से एक फ़ाइल में निर्यात करें</translation>
    </message>
    </context>
<context>
    <name>bitcoin-core</name>
    <message>
        <source>Verifying blocks...</source>
        <translation>ब्लॉक्स जाँचे जा रहा है...</translation>
    </message>
    <message>
        <source>Information</source>
        <translation>जानकारी</translation>
    </message>
    <message>
        <source>Warning</source>
        <translation>चेतावनी</translation>
    </message>
    <message>
        <source>Loading block index...</source>
        <translation>ब्लॉक इंडेक्स आ रहा है...</translation>
    </message>
    <message>
        <source>Loading wallet...</source>
        <translation>वॉलेट आ रहा है...</translation>
    </message>
    <message>
        <source>Rescanning...</source>
        <translation>रि-स्केनी-इंग...</translation>
    </message>
    <message>
        <source>Done loading</source>
        <translation>लोड हो गया|</translation>
    </message>
    <message>
        <source>Error</source>
        <translation>भूल</translation>
    </message>
</context>
</TS><|MERGE_RESOLUTION|>--- conflicted
+++ resolved
@@ -45,12 +45,6 @@
         <source>&amp;Delete</source>
         <translation>&amp;मिटाए !!</translation>
     </message>
-<<<<<<< HEAD
-    </context>
-<context>
-    <name>AddressTableModel</name>
-    </context>
-=======
     <message>
         <source>Choose the address to send coins to</source>
         <translation>सिक्कों को भेजने के लिए पता चुनें</translation>
@@ -111,7 +105,6 @@
         <translation>(कोई परचा नहीं )</translation>
     </message>
 </context>
->>>>>>> be92be56
 <context>
     <name>AskPassphraseDialog</name>
     <message>
@@ -130,8 +123,6 @@
         <source>Repeat new passphrase</source>
         <translation>दोबारा नया पहचान शब्द/अक्षर डालिए !</translation>
     </message>
-<<<<<<< HEAD
-=======
     <message>
         <source>Show password</source>
         <translation>पासवर्ड दिखाए</translation>
@@ -144,7 +135,6 @@
         <source>Change passphrase</source>
         <translation>पासफ़्रेज़ बदलें</translation>
     </message>
->>>>>>> be92be56
     </context>
 <context>
     <name>BanTableModel</name>
@@ -377,9 +367,6 @@
     <name>QRImageWidget</name>
     </context>
 <context>
-    <name>QRImageWidget</name>
-    </context>
-<context>
     <name>RPCConsole</name>
     <message>
         <source>N/A</source>
@@ -433,9 +420,6 @@
     </message>
     </context>
 <context>
-    <name>RecentRequestsTableModel</name>
-    </context>
-<context>
     <name>SendCoinsDialog</name>
     <message>
         <source>Send Coins</source>
@@ -538,15 +522,6 @@
         <translation> ये खिड़की आपको लेन-देन का विस्तृत विवरण देगी !</translation>
     </message>
     </context>
-<<<<<<< HEAD
-<context>
-    <name>TransactionTableModel</name>
-    </context>
-<context>
-    <name>TransactionView</name>
-    </context>
-=======
->>>>>>> be92be56
 <context>
     <name>TransactionTableModel</name>
     <message>
@@ -559,20 +534,7 @@
     </message>
     </context>
 <context>
-<<<<<<< HEAD
-    <name>WalletFrame</name>
-    </context>
-<context>
-    <name>WalletModel</name>
-    </context>
-<context>
-    <name>WalletView</name>
-    </context>
-<context>
-    <name>bitcoin-core</name>
-=======
     <name>TransactionView</name>
->>>>>>> be92be56
     <message>
         <source>Comma separated file (*.csv)</source>
         <translation>कोमा द्वारा अलग की गई फ़ाइल (* .csv)</translation>
