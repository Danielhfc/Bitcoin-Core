--- conflicted
+++ resolved
@@ -609,14 +609,6 @@
         <translation type="unfinished">Tải một phần giao dịch Bitcoin đã ký từ khay nhớ tạm</translation>
     </message>
     <message>
-        <source>&amp;Load PSBT from file...</source>
-        <translation>&amp;Tải dữ liệu PSBT từ tệp...</translation>
-    </message>
-    <message>
-        <source>Load PSBT from clipboard...</source>
-        <translation>Tải dữ liệu PSBT từ bộ nhớ tạm...</translation>
-    </message>
-    <message>
         <source>Node window</source>
         <translation type="unfinished">Cửa sổ node</translation>
     </message>
@@ -653,24 +645,8 @@
         <translation type="unfinished">Đóng tất cả ví</translation>
     </message>
     <message>
-        <source>Close All Wallets...</source>
-        <translation>Đóng tất cả các ví</translation>
-    </message>
-    <message>
-        <source>Close all wallets</source>
-        <translation>Đóng tất cả ví</translation>
-    </message>
-    <message>
         <source>Show the %1 help message to get a list with possible Bitcoin command-line options</source>
         <translation type="unfinished">Hiển thị %1 tin nhắn hỗ trợ để nhận được danh sách Bitcoin command-line khả dụng</translation>
-    </message>
-    <message>
-        <source>&amp;Mask values</source>
-        <translation>&amp;Mask values</translation>
-    </message>
-    <message>
-        <source>Mask the values in the Overview tab</source>
-        <translation>Mask the values in the Overview tab</translation>
     </message>
     <message>
         <source>default wallet</source>
@@ -768,13 +744,8 @@
         <translation type="unfinished">Ví thì &lt;b&gt;encrypted&lt;/b&gt; và hiện tại &lt;b&gt;locked&lt;/b&gt;</translation>
     </message>
     <message>
-<<<<<<< HEAD
-        <source>A fatal error occurred. %1 can no longer continue safely and will quit.</source>
-        <translation>Lỗi nghiêm trong. %1 không thể tiếp tục và sẽ thoát ra</translation>
-=======
         <source>Original message:</source>
         <translation type="unfinished">Tin nhắn ban đầu:</translation>
->>>>>>> f6a356d2
     </message>
 </context>
 <context>
@@ -915,17 +886,8 @@
         <translation type="unfinished">Mở ví thất bại</translation>
     </message>
     <message>
-<<<<<<< HEAD
-        <source>Wallet</source>
-        <translation>Ví</translation>
-    </message>
-    <message>
-        <source>Wallet Name</source>
-        <translation>Tên Ví</translation>
-=======
         <source>Open wallet warning</source>
         <translation type="unfinished">Mở ví cảnh báo</translation>
->>>>>>> f6a356d2
     </message>
     <message>
         <source>default wallet</source>
@@ -959,7 +921,7 @@
         <source>Are you sure you wish to close all wallets?</source>
         <translation type="unfinished">Bạn có chắc chắn muốn đóng tất cả ví không?</translation>
     </message>
-    </context>
+</context>
 <context>
     <name>CreateWalletDialog</name>
     <message>
@@ -1451,95 +1413,12 @@
         <source>Current total balance in watch-only addresses</source>
         <translation type="unfinished">Tổng số dư hiện tại trong watch-only addresses</translation>
     </message>
-    <message>
-        <source>Privacy mode activated for the Overview tab. To unmask the values, uncheck Settings-&gt;Mask values.</source>
-        <translation>Privacy mode activated for the Overview tab. To unmask the values, uncheck Settings-&gt;Mask values.</translation>
-    </message>
-</context>
+    </context>
 <context>
     <name>PSBTOperationsDialog</name>
     <message>
         <source>Dialog</source>
-<<<<<<< HEAD
-        <translation>Bảng thoại</translation>
-    </message>
-    <message>
-        <source>Sign Tx</source>
-        <translation>Đăng ký Tx</translation>
-    </message>
-    <message>
-        <source>Copy to Clipboard</source>
-        <translation>Lưu vào bảng tạm</translation>
-    </message>
-    <message>
-        <source>Save...</source>
-        <translation>Sao lưu</translation>
-    </message>
-    <message>
-        <source>Close</source>
-        <translation>Đóng</translation>
-    </message>
-    <message>
-        <source>Failed to sign transaction: %1</source>
-        <translation>Đăng ký giao dịch thất bại :%1</translation>
-    </message>
-    <message>
-        <source>Signed transaction successfully. Transaction is ready to broadcast.</source>
-        <translation>Signed transaction successfully. Transaction is ready to broadcast.</translation>
-    </message>
-    <message>
-        <source>PSBT copied to clipboard.</source>
-        <translation>Dữ liệu PSBT được sao chép vào bộ nhớ tạm.</translation>
-    </message>
-    <message>
-        <source>Save Transaction Data</source>
-        <translation>Lưu trữ giao dịch</translation>
-    </message>
-    <message>
-        <source>Partially Signed Transaction (Binary) (*.psbt)</source>
-        <translation>Partially Signed Transaction (Binary) (*.psbt)</translation>
-    </message>
-    <message>
-        <source>PSBT saved to disk.</source>
-        <translation>Dữ liệu PSBT được lưu vào ổ đĩa.</translation>
-    </message>
-    <message>
-        <source> * Sends %1 to %2</source>
-        <translation>*Gửi %1 tới %2</translation>
-    </message>
-    <message>
-        <source>Pays transaction fee: </source>
-        <translation>Trả phí giao dịch</translation>
-    </message>
-    <message>
-        <source>Total Amount</source>
-        <translation>Tổng số</translation>
-    </message>
-    <message>
-        <source>or</source>
-        <translation>hoặc</translation>
-    </message>
-    <message>
-        <source>Transaction still needs signature(s).</source>
-        <translation>Giao dịch cần chữ ký</translation>
-    </message>
-    <message>
-        <source>(But this wallet cannot sign transactions.)</source>
-        <translation>(Nhưng ví này không thể đăng ký giao dịch.)</translation>
-    </message>
-    <message>
-        <source>Transaction is fully signed and ready for broadcast.</source>
-        <translation>Giao dịch đã được đăng ký và chuẩn bị để phát lên</translation>
-    </message>
-    </context>
-<context>
-    <name>PaymentServer</name>
-    <message>
-        <source>Payment request error</source>
-        <translation>Payment request error</translation>
-=======
         <translation type="unfinished">Bảng thoại</translation>
->>>>>>> f6a356d2
     </message>
     <message>
         <source>Sign Tx</source>
@@ -1819,10 +1698,6 @@
         <translation type="unfinished">Kích thước khối hiện tại</translation>
     </message>
     <message>
-        <source>Current block height</source>
-        <translation>Kích thước khối hiện tại</translation>
-    </message>
-    <message>
         <source>Open the %1 debug log file from the current data directory. This can take a few seconds for large log files.</source>
         <translation type="unfinished">Mở cái %1 debug log file từ danh mục dữ liệu hiện tại. Điều này cần vài giây cho large log files.</translation>
     </message>
@@ -1839,10 +1714,6 @@
         <translation type="unfinished">Cho phép</translation>
     </message>
     <message>
-        <source>Permissions</source>
-        <translation>Cho phép</translation>
-    </message>
-    <message>
         <source>Services</source>
         <translation type="unfinished">Dịch vụ</translation>
     </message>
@@ -1984,34 +1855,9 @@
         <source>Amount:</source>
         <translation type="unfinished">Số lượng:</translation>
     </message>
-<<<<<<< HEAD
-    <message>
-        <source>Could not generate new %1 address</source>
-        <translation>Không thể tạo ra %1 địa chỉ mới</translation>
-    </message>
-</context>
-<context>
-    <name>ReceiveRequestDialog</name>
-    <message>
-        <source>Request payment to ...</source>
-        <translation>Request payment to ...</translation>
-    </message>
-    <message>
-        <source>Address:</source>
-        <translation>Địa chỉ</translation>
-    </message>
-    <message>
-        <source>Amount:</source>
-        <translation>Số lượng:</translation>
-=======
     <message>
         <source>Label:</source>
         <translation type="unfinished">Nhãn</translation>
->>>>>>> f6a356d2
-    </message>
-    <message>
-        <source>Label:</source>
-        <translation>Nhãn</translation>
     </message>
     <message>
         <source>Message:</source>
@@ -2230,22 +2076,6 @@
     <message>
         <source>PSBT saved</source>
         <translation type="unfinished">PSBT đã lưu</translation>
-    </message>
-    <message>
-        <source>Create Unsigned</source>
-        <translation>Create Unsigned</translation>
-    </message>
-    <message>
-        <source>Save Transaction Data</source>
-        <translation>Lưu trữ giao dịch</translation>
-    </message>
-    <message>
-        <source>Partially Signed Transaction (Binary) (*.psbt)</source>
-        <translation>Partially Signed Transaction (Binary) (*.psbt)</translation>
-    </message>
-    <message>
-        <source>PSBT saved</source>
-        <translation>PSBT đã lưu</translation>
     </message>
     <message>
         <source>or</source>
@@ -2667,920 +2497,12 @@
         <translation type="unfinished">&amp;Xuất</translation>
     </message>
     <message>
-<<<<<<< HEAD
-        <source>Open until %1</source>
-        <translation>Open until %1</translation>
-    </message>
-    <message>
-        <source>Unconfirmed</source>
-        <translation>Unconfirmed</translation>
-    </message>
-    <message>
-        <source>Abandoned</source>
-        <translation>Abandoned</translation>
-    </message>
-    <message>
-        <source>Confirming (%1 of %2 recommended confirmations)</source>
-        <translation>Confirming (%1 of %2 recommended confirmations)</translation>
-    </message>
-    <message>
-        <source>Confirmed (%1 confirmations)</source>
-        <translation>Confirmed (%1 confirmations)</translation>
-    </message>
-    <message>
-        <source>Conflicted</source>
-        <translation>Xung đột</translation>
-    </message>
-    <message>
-        <source>Immature (%1 confirmations, will be available after %2)</source>
-        <translation>Immature (%1 confirmations, will be available after %2)</translation>
-    </message>
-    <message>
-        <source>Generated but not accepted</source>
-        <translation>Generated but not accepted</translation>
-    </message>
-    <message>
-        <source>Received with</source>
-        <translation>Received with</translation>
-    </message>
-    <message>
-        <source>Received from</source>
-        <translation>Received from</translation>
-    </message>
-    <message>
-        <source>Sent to</source>
-        <translation>Sent to</translation>
-    </message>
-    <message>
-        <source>Payment to yourself</source>
-        <translation>Payment to yourself</translation>
-    </message>
-    <message>
-        <source>Mined</source>
-        <translation>Mined</translation>
-    </message>
-    <message>
-        <source>watch-only</source>
-        <translation>watch-only</translation>
-    </message>
-    <message>
-        <source>(n/a)</source>
-        <translation>(n/a)</translation>
-    </message>
-    <message>
-        <source>(no label)</source>
-        <translation>(không nhãn)</translation>
-    </message>
-    <message>
-        <source>Transaction status. Hover over this field to show number of confirmations.</source>
-        <translation>Transaction status. Hover over this field to show number of confirmations.</translation>
-    </message>
-    <message>
-        <source>Date and time that the transaction was received.</source>
-        <translation>Date and time that the transaction was received.</translation>
-    </message>
-    <message>
-        <source>Type of transaction.</source>
-        <translation>Type of transaction.</translation>
-    </message>
-    <message>
-        <source>Whether or not a watch-only address is involved in this transaction.</source>
-        <translation>Whether or not a watch-only address is involved in this transaction.</translation>
-    </message>
-    <message>
-        <source>User-defined intent/purpose of the transaction.</source>
-        <translation>User-defined intent/purpose of the transaction.</translation>
-    </message>
-    <message>
-        <source>Amount removed from or added to balance.</source>
-        <translation>Amount removed from or added to balance.</translation>
-    </message>
-</context>
-<context>
-    <name>TransactionView</name>
-    <message>
-        <source>All</source>
-        <translation>Tất cả</translation>
-    </message>
-    <message>
-        <source>Today</source>
-        <translation>Hôm nay</translation>
-    </message>
-    <message>
-        <source>This week</source>
-        <translation>Tuần này</translation>
-    </message>
-    <message>
-        <source>This month</source>
-        <translation>Tháng này</translation>
-    </message>
-    <message>
-        <source>Last month</source>
-        <translation>Tháng trước</translation>
-    </message>
-    <message>
-        <source>This year</source>
-        <translation>Năm nay</translation>
-    </message>
-    <message>
-        <source>Range...</source>
-        <translation>Range...</translation>
-    </message>
-    <message>
-        <source>Received with</source>
-        <translation>Received with</translation>
-    </message>
-    <message>
-        <source>Sent to</source>
-        <translation>Sent to</translation>
-    </message>
-    <message>
-        <source>To yourself</source>
-        <translation>To yourself</translation>
-    </message>
-    <message>
-        <source>Mined</source>
-        <translation>Mined</translation>
-    </message>
-    <message>
-        <source>Other</source>
-        <translation>Other</translation>
-    </message>
-    <message>
-        <source>Enter address, transaction id, or label to search</source>
-        <translation>Nhập địa chỉ, số id giao dịch, hoặc nhãn để tìm kiếm</translation>
-    </message>
-    <message>
-        <source>Min amount</source>
-        <translation>Min amount</translation>
-    </message>
-    <message>
-        <source>Abandon transaction</source>
-        <translation>Abandon transaction</translation>
-    </message>
-    <message>
-        <source>Increase transaction fee</source>
-        <translation>Increase transaction fee</translation>
-    </message>
-    <message>
-        <source>Copy address</source>
-        <translation>Copy address</translation>
-    </message>
-    <message>
-        <source>Copy label</source>
-        <translation>Sao chép nhãn</translation>
-    </message>
-    <message>
-        <source>Copy amount</source>
-        <translation>Sao chép số lượng</translation>
-    </message>
-    <message>
-        <source>Copy transaction ID</source>
-        <translation>Sao chép ID giao dịch</translation>
-    </message>
-    <message>
-        <source>Copy raw transaction</source>
-        <translation>Copy raw transaction</translation>
-    </message>
-    <message>
-        <source>Copy full transaction details</source>
-        <translation>Copy full transaction details</translation>
-    </message>
-    <message>
-        <source>Edit label</source>
-        <translation>Edit label</translation>
-    </message>
-    <message>
-        <source>Show transaction details</source>
-        <translation>Show transaction details</translation>
-    </message>
-    <message>
-        <source>Export Transaction History</source>
-        <translation>Export Transaction History</translation>
-    </message>
-    <message>
-        <source>Comma separated file (*.csv)</source>
-        <translation>Comma separated file (*.csv)</translation>
-    </message>
-    <message>
-        <source>Confirmed</source>
-        <translation>Đã xác nhận</translation>
-    </message>
-    <message>
-        <source>Watch-only</source>
-        <translation>Watch-only</translation>
-    </message>
-    <message>
-        <source>Date</source>
-        <translation>Ngày</translation>
-    </message>
-    <message>
-        <source>Type</source>
-        <translation>Type</translation>
-    </message>
-    <message>
-        <source>Label</source>
-        <translation>Nhãn</translation>
-    </message>
-    <message>
-        <source>Address</source>
-        <translation>Địa chỉ</translation>
-    </message>
-    <message>
-        <source>ID</source>
-        <translation>ID</translation>
-    </message>
-    <message>
-        <source>Exporting Failed</source>
-        <translation>Xuất Thất Bại</translation>
-    </message>
-    <message>
-        <source>There was an error trying to save the transaction history to %1.</source>
-        <translation>There was an error trying to save the transaction history to %1.</translation>
-    </message>
-    <message>
-        <source>Exporting Successful</source>
-        <translation>Exporting Successful</translation>
-    </message>
-    <message>
-        <source>The transaction history was successfully saved to %1.</source>
-        <translation>The transaction history was successfully saved to %1.</translation>
-    </message>
-    <message>
-        <source>Range:</source>
-        <translation>Range:</translation>
-    </message>
-    <message>
-        <source>to</source>
-        <translation>to</translation>
-    </message>
-</context>
-<context>
-    <name>UnitDisplayStatusBarControl</name>
-    <message>
-        <source>Unit to show amounts in. Click to select another unit.</source>
-        <translation>Unit to show amounts in. Click to select another unit.</translation>
-    </message>
-</context>
-<context>
-    <name>WalletController</name>
-    <message>
-        <source>Close wallet</source>
-        <translation>Đông ví</translation>
-    </message>
-    <message>
-        <source>Are you sure you wish to close the wallet &lt;i&gt;%1&lt;/i&gt;?</source>
-        <translation>Bạn có chắc bạn muốn đóng ví %1 ?</translation>
-    </message>
-    <message>
-        <source>Closing the wallet for too long can result in having to resync the entire chain if pruning is enabled.</source>
-        <translation>Đóng ví thời gian dài sẽ dẫn đến phải đồng bộ hóa lại cả chuỗi nếu cắt tỉa pruning được kích hoạt</translation>
-    </message>
-    <message>
-        <source>Close all wallets</source>
-        <translation>Đóng tất cả ví</translation>
-    </message>
-    <message>
-        <source>Are you sure you wish to close all wallets?</source>
-        <translation>Bạn có chắc chắn muốn đóng tất cả ví không?</translation>
-    </message>
-</context>
-<context>
-    <name>WalletFrame</name>
-    <message>
-        <source>Create a new wallet</source>
-        <translation>Tạo một ví mới</translation>
-    </message>
-</context>
-<context>
-    <name>WalletModel</name>
-    <message>
-        <source>Send Coins</source>
-        <translation>Gửi Coins</translation>
-    </message>
-    <message>
-        <source>Fee bump error</source>
-        <translation>Fee bơm error</translation>
-    </message>
-    <message>
-        <source>Increasing transaction fee failed</source>
-        <translation>Increasing transaction fee failed</translation>
-    </message>
-    <message>
-        <source>Do you want to increase the fee?</source>
-        <translation>Do you want to increase the fee?</translation>
-    </message>
-    <message>
-        <source>Do you want to draft a transaction with fee increase?</source>
-        <translation>Bạn có muốn tạo tạm thời một giao dịch với phí tăng?</translation>
-    </message>
-    <message>
-        <source>Current fee:</source>
-        <translation>Current fee:</translation>
-    </message>
-    <message>
-        <source>Increase:</source>
-        <translation>Increase:</translation>
-    </message>
-    <message>
-        <source>New fee:</source>
-        <translation>New fee:</translation>
-    </message>
-    <message>
-        <source>Confirm fee bump</source>
-        <translation>Confirm fee bump</translation>
-    </message>
-    <message>
-        <source>Can't draft transaction.</source>
-        <translation>Không thể tạo tạm giao dịch.</translation>
-    </message>
-    <message>
-        <source>PSBT copied</source>
-        <translation>Đã sao chép PSBT</translation>
-    </message>
-    <message>
-        <source>Can't sign transaction.</source>
-        <translation>Can't sign transaction.</translation>
-    </message>
-    <message>
-        <source>Could not commit transaction</source>
-        <translation>Could not commit transaction</translation>
-    </message>
-    <message>
-        <source>default wallet</source>
-        <translation>ví mặc định</translation>
-    </message>
-</context>
-<context>
-    <name>WalletView</name>
-    <message>
-        <source>&amp;Export</source>
-        <translation>&amp;Xuất</translation>
-    </message>
-    <message>
-        <source>Export the data in the current tab to a file</source>
-        <translation>Xuất dữ liệu trong thẻ hiện tại ra file</translation>
-    </message>
-    <message>
-        <source>Error</source>
-        <translation>Lỗi</translation>
-    </message>
-    <message>
-        <source>Unable to decode PSBT from clipboard (invalid base64)</source>
-        <translation>Unable to decode PSBT from clipboard (invalid base64)</translation>
-    </message>
-    <message>
-        <source>Load Transaction Data</source>
-        <translation>Tải thông tin giao dịch</translation>
-    </message>
-    <message>
-        <source>Partially Signed Transaction (*.psbt)</source>
-        <translation>Giao dịch được đăng ký một phần (*.psbt)</translation>
-    </message>
-    <message>
-        <source>Backup Wallet</source>
-        <translation>Backup Wallet</translation>
-    </message>
-    <message>
-        <source>Wallet Data (*.dat)</source>
-        <translation>Wallet Data (*.dat)</translation>
-    </message>
-    <message>
-        <source>Backup Failed</source>
-        <translation>Backup Failed</translation>
-    </message>
-    <message>
-        <source>There was an error trying to save the wallet data to %1.</source>
-        <translation>There was an error trying to save the wallet data to %1.</translation>
-    </message>
-    <message>
-        <source>Backup Successful</source>
-        <translation>Backup Successful</translation>
-    </message>
-    <message>
-        <source>The wallet data was successfully saved to %1.</source>
-        <translation>The wallet data was successfully saved to %1.</translation>
-    </message>
-    <message>
-        <source>Cancel</source>
-        <translation>Hủy</translation>
-    </message>
-</context>
-<context>
-    <name>bitcoin-core</name>
-    <message>
-        <source>Distributed under the MIT software license, see the accompanying file %s or %s</source>
-        <translation>Distributed under the MIT software license, see the accompanying file %s or %s</translation>
-    </message>
-    <message>
-        <source>Prune configured below the minimum of %d MiB.  Please use a higher number.</source>
-        <translation>Prune configured below the minimum of %d MiB.  Please use a higher number.</translation>
-    </message>
-    <message>
-        <source>Prune: last wallet synchronisation goes beyond pruned data. You need to -reindex (download the whole blockchain again in case of pruned node)</source>
-        <translation>Prune: last wallet synchronisation goes beyond pruned data. You need to -reindex (download the whole blockchain again in case of pruned node)</translation>
-    </message>
-    <message>
-        <source>Pruning blockstore...</source>
-        <translation>Pruning blockstore...</translation>
-    </message>
-    <message>
-        <source>Unable to start HTTP server. See debug log for details.</source>
-        <translation>Unable to start HTTP server. See debug log for details.</translation>
-    </message>
-    <message>
-        <source>The %s developers</source>
-        <translation>The %s developers</translation>
-    </message>
-    <message>
-        <source>Cannot obtain a lock on data directory %s. %s is probably already running.</source>
-        <translation>Cannot obtain a lock on data directory %s. %s is probably already running.</translation>
-    </message>
-    <message>
-        <source>Cannot provide specific connections and have addrman find outgoing connections at the same.</source>
-        <translation>Không thể cung cấp kết nối nào và có addrman tìm kết nối đi cùng một lúc.</translation>
-    </message>
-    <message>
-        <source>Error reading %s! All keys read correctly, but transaction data or address book entries might be missing or incorrect.</source>
-        <translation>Error reading %s! All keys read correctly, but transaction data or address book entries might be missing or incorrect.</translation>
-    </message>
-    <message>
-        <source>Please check that your computer's date and time are correct! If your clock is wrong, %s will not work properly.</source>
-        <translation>Please check that your computer's date and time are correct! If your clock is wrong, %s will not work properly.</translation>
-    </message>
-    <message>
-        <source>Please contribute if you find %s useful. Visit %s for further information about the software.</source>
-        <translation>Please contribute if you find %s useful. Visit %s for further information about the software.</translation>
-    </message>
-    <message>
-        <source>SQLiteDatabase: Failed to prepare the statement to fetch the application id: %s</source>
-        <translation>SQLiteDatabase: Failed to prepare the statement to fetch the application id: %s</translation>
-    </message>
-    <message>
-        <source>The block database contains a block which appears to be from the future. This may be due to your computer's date and time being set incorrectly. Only rebuild the block database if you are sure that your computer's date and time are correct</source>
-        <translation>The block database contains a block which appears to be from the future. This may be due to your computer's date and time being set incorrectly. Only rebuild the block database if you are sure that your computer's date and time are correct</translation>
-    </message>
-    <message>
-        <source>This is a pre-release test build - use at your own risk - do not use for mining or merchant applications</source>
-        <translation>This is a pre-release test build - use at your own risk - do not use for mining or merchant applications</translation>
-    </message>
-    <message>
-        <source>This is the transaction fee you may discard if change is smaller than dust at this level</source>
-        <translation>This is the transaction fee you may discard if change is smaller than dust at this level</translation>
-    </message>
-    <message>
-        <source>Unable to replay blocks. You will need to rebuild the database using -reindex-chainstate.</source>
-        <translation>Unable to replay blocks. You will need to rebuild the database using -reindex-chainstate.</translation>
-    </message>
-    <message>
-        <source>Unable to rewind the database to a pre-fork state. You will need to redownload the blockchain</source>
-        <translation>Unable to rewind the database to a pre-fork state. You will need to redownload the blockchain</translation>
-    </message>
-    <message>
-        <source>Warning: The network does not appear to fully agree! Some miners appear to be experiencing issues.</source>
-        <translation>Warning: The network does not appear to fully agree! Some miners appear to be experiencing issues.</translation>
-    </message>
-    <message>
-        <source>Warning: We do not appear to fully agree with our peers! You may need to upgrade, or other nodes may need to upgrade.</source>
-        <translation>Warning: We do not appear to fully agree with our peers! You may need to upgrade, or other nodes may need to upgrade.</translation>
-    </message>
-    <message>
-        <source>-maxmempool must be at least %d MB</source>
-        <translation>-maxmempool must be at least %d MB</translation>
-    </message>
-    <message>
-        <source>Cannot resolve -%s address: '%s'</source>
-        <translation>Cannot resolve -%s address: '%s'</translation>
-    </message>
-    <message>
-        <source>Change index out of range</source>
-        <translation>Change index out of range</translation>
-    </message>
-    <message>
-        <source>Config setting for %s only applied on %s network when in [%s] section.</source>
-        <translation>Cài  dặt thuộc tính cho %s chỉ có thể áp dụng cho  mạng %s trong khi  [%s] .</translation>
-    </message>
-    <message>
-        <source>Copyright (C) %i-%i</source>
-        <translation>Copyright (C) %i-%i</translation>
-    </message>
-    <message>
-        <source>Corrupted block database detected</source>
-        <translation>Corrupted block database detected</translation>
-    </message>
-    <message>
-        <source>Could not find asmap file %s</source>
-        <translation>Không tìm thấy tệp asmap %s</translation>
-    </message>
-    <message>
-        <source>Could not parse asmap file %s</source>
-        <translation>Không đọc được tệp asmap %s</translation>
-    </message>
-    <message>
-        <source>Do you want to rebuild the block database now?</source>
-        <translation>Do you want to rebuild the block database now?</translation>
-    </message>
-    <message>
-        <source>Error initializing block database</source>
-        <translation>Error initializing block database</translation>
-    </message>
-    <message>
-        <source>Error initializing wallet database environment %s!</source>
-        <translation>Error initializing wallet database environment %s!</translation>
-    </message>
-    <message>
-        <source>Error loading %s</source>
-        <translation>Error loading %s</translation>
-    </message>
-    <message>
-        <source>Error loading %s: Private keys can only be disabled during creation</source>
-        <translation>Lỗi tải %s: Khóa riêng tư chỉ có thể không kích hoạt trong suốt quá trình tạo.</translation>
-    </message>
-    <message>
-        <source>Error loading %s: Wallet corrupted</source>
-        <translation>Error loading %s: Wallet corrupted</translation>
-    </message>
-    <message>
-        <source>Error loading %s: Wallet requires newer version of %s</source>
-        <translation>Error loading %s: Wallet requires newer version of %s</translation>
-    </message>
-    <message>
-        <source>Error loading block database</source>
-        <translation>Error loading block database</translation>
-    </message>
-    <message>
-        <source>Error opening block database</source>
-        <translation>Error opening block database</translation>
-    </message>
-    <message>
-        <source>Failed to listen on any port. Use -listen=0 if you want this.</source>
-        <translation>Failed to listen on any port. Use -listen=0 if you want this.</translation>
-    </message>
-    <message>
-        <source>Failed to rescan the wallet during initialization</source>
-        <translation>Lỗi quét lại ví trong xuất quá trình khởi tạo</translation>
-    </message>
-    <message>
-        <source>Failed to verify database</source>
-        <translation>Lỗi xác nhận dữ liệu</translation>
-    </message>
-    <message>
-        <source>Ignoring duplicate -wallet %s.</source>
-        <translation>Ignoring duplicate -wallet %s.</translation>
-    </message>
-    <message>
-        <source>Importing...</source>
-        <translation>Importing...</translation>
-    </message>
-    <message>
-        <source>Incorrect or no genesis block found. Wrong datadir for network?</source>
-        <translation>Incorrect or no genesis block found. Wrong datadir for network?</translation>
-    </message>
-    <message>
-        <source>Initialization sanity check failed. %s is shutting down.</source>
-        <translation>Initialization sanity check failed. %s is shutting down.</translation>
-    </message>
-    <message>
-        <source>Invalid P2P permission: '%s'</source>
-        <translation>Quyền P2P không hợp lệ: '%s'</translation>
-    </message>
-    <message>
-        <source>Invalid amount for -%s=&lt;amount&gt;: '%s'</source>
-        <translation>Invalid amount for -%s=&lt;amount&gt;: '%s'</translation>
-    </message>
-    <message>
-        <source>Invalid amount for -discardfee=&lt;amount&gt;: '%s'</source>
-        <translation>Invalid amount for -discardfee=&lt;amount&gt;: '%s'</translation>
-    </message>
-    <message>
-        <source>Invalid amount for -fallbackfee=&lt;amount&gt;: '%s'</source>
-        <translation>Invalid amount for -fallbackfee=&lt;amount&gt;: '%s'</translation>
-    </message>
-    <message>
-        <source>SQLiteDatabase: Failed to fetch the application id: %s</source>
-        <translation>SQLiteDatabase: Failed to fetch the application id: %s</translation>
-    </message>
-    <message>
-        <source>SQLiteDatabase: Unexpected application id. Expected %u, got %u</source>
-        <translation>SQLiteDatabase: Unexpected application id. Expected %u, got %u</translation>
-    </message>
-    <message>
-        <source>Specified blocks directory "%s" does not exist.</source>
-        <translation>Thư mục chứa các khối được chỉ ra "%s"  không tồn tại</translation>
-    </message>
-    <message>
-        <source>Unknown address type '%s'</source>
-        <translation>Không biết địa chỉ kiểu '%s'</translation>
-    </message>
-    <message>
-        <source>Unknown change type '%s'</source>
-        <translation>Không biết thay đổi kiểu '%s'</translation>
-    </message>
-    <message>
-        <source>Upgrading txindex database</source>
-        <translation>Đang nâng cấp dữ liệu txindex</translation>
-    </message>
-    <message>
-        <source>Loading P2P addresses...</source>
-        <translation>Loading P2P addresses...</translation>
-    </message>
-    <message>
-        <source>Loading banlist...</source>
-        <translation>Loading banlist...</translation>
-    </message>
-    <message>
-        <source>Not enough file descriptors available.</source>
-        <translation>Not enough file descriptors available.</translation>
-    </message>
-    <message>
-        <source>Prune cannot be configured with a negative value.</source>
-        <translation>Prune cannot be configured with a negative value.</translation>
-    </message>
-    <message>
-        <source>Prune mode is incompatible with -txindex.</source>
-        <translation>Prune mode is incompatible with -txindex.</translation>
-    </message>
-    <message>
-        <source>Replaying blocks...</source>
-        <translation>Replaying blocks...</translation>
-    </message>
-    <message>
-        <source>Rewinding blocks...</source>
-        <translation>Rewinding blocks...</translation>
-    </message>
-    <message>
-        <source>The source code is available from %s.</source>
-        <translation>The source code is available from %s.</translation>
-    </message>
-    <message>
-        <source>Transaction fee and change calculation failed</source>
-        <translation>Transaction fee and change calculation failed</translation>
-    </message>
-    <message>
-        <source>Unable to bind to %s on this computer. %s is probably already running.</source>
-        <translation>Unable to bind to %s on this computer. %s is probably already running.</translation>
-    </message>
-    <message>
-        <source>Unable to generate keys</source>
-        <translation>Không thể tạo khóa</translation>
-    </message>
-    <message>
-        <source>Unsupported logging category %s=%s.</source>
-        <translation>Unsupported logging category %s=%s.</translation>
-    </message>
-    <message>
-        <source>Upgrading UTXO database</source>
-        <translation>Upgrading UTXO database</translation>
-    </message>
-    <message>
-        <source>User Agent comment (%s) contains unsafe characters.</source>
-        <translation>User Agent comment (%s) contains unsafe characters.</translation>
-    </message>
-    <message>
-        <source>Verifying blocks...</source>
-        <translation>Verifying blocks...</translation>
-    </message>
-    <message>
-        <source>Wallet needed to be rewritten: restart %s to complete</source>
-        <translation>Wallet needed to be rewritten: restart %s to complete</translation>
-    </message>
-    <message>
-        <source>Error: Listening for incoming connections failed (listen returned error %s)</source>
-        <translation>Error: Listening for incoming connections failed (listen returned error %s)</translation>
-    </message>
-    <message>
-        <source>%s corrupt. Try using the wallet tool bitcoin-wallet to salvage or restoring a backup.</source>
-        <translation>%s corrupt. Try using the wallet tool bitcoin-wallet to salvage or restoring a backup.</translation>
-    </message>
-    <message>
-        <source>Invalid amount for -maxtxfee=&lt;amount&gt;: '%s' (must be at least the minrelay fee of %s to prevent stuck transactions)</source>
-        <translation>Invalid amount for -maxtxfee=&lt;amount&gt;: '%s' (must be at least the minrelay fee of %s to prevent stuck transactions)</translation>
-    </message>
-    <message>
-        <source>The transaction amount is too small to send after the fee has been deducted</source>
-        <translation>The transaction amount is too small to send after the fee has been deducted</translation>
-    </message>
-    <message>
-        <source>This error could occur if this wallet was not shutdown cleanly and was last loaded using a build with a newer version of Berkeley DB. If so, please use the software that last loaded this wallet</source>
-        <translation>This error could occur if this wallet was not shutdown cleanly and was last loaded using a build with a newer version of Berkeley DB. If so, please use the software that last loaded this wallet</translation>
-    </message>
-    <message>
-        <source>This is the maximum transaction fee you pay (in addition to the normal fee) to prioritize partial spend avoidance over regular coin selection.</source>
-        <translation>This is the maximum transaction fee you pay (in addition to the normal fee) to prioritize partial spend avoidance over regular coin selection.</translation>
-    </message>
-    <message>
-        <source>You need to rebuild the database using -reindex to go back to unpruned mode.  This will redownload the entire blockchain</source>
-        <translation>You need to rebuild the database using -reindex to go back to unpruned mode.  This will redownload the entire blockchain</translation>
-    </message>
-    <message>
-        <source>A fatal internal error occurred, see debug.log for details</source>
-        <translation>Lỗi nghiêm trọng xảy ra, xem debug.log để biết chi tiết</translation>
-    </message>
-    <message>
-        <source>Disk space is too low!</source>
-        <translation>Ổ đĩa còn quá ít</translation>
-    </message>
-    <message>
-        <source>Error reading from database, shutting down.</source>
-        <translation>Error reading from database, shutting down.</translation>
-    </message>
-    <message>
-        <source>Error upgrading chainstate database</source>
-        <translation>Error upgrading chainstate database</translation>
-    </message>
-    <message>
-        <source>Error: Disk space is low for %s</source>
-        <translation>Lỗi: Đĩa trống ít quá cho %s</translation>
-    </message>
-    <message>
-        <source>Fee rate (%s) is lower than the minimum fee rate setting (%s)</source>
-        <translation>Fee rate (%s) is lower than the minimum fee rate setting (%s)</translation>
-    </message>
-    <message>
-        <source>Invalid -onion address or hostname: '%s'</source>
-        <translation>Invalid -onion address or hostname: '%s'</translation>
-    </message>
-    <message>
-        <source>Invalid -proxy address or hostname: '%s'</source>
-        <translation>Invalid -proxy address or hostname: '%s'</translation>
-    </message>
-    <message>
-        <source>Invalid amount for -paytxfee=&lt;amount&gt;: '%s' (must be at least %s)</source>
-        <translation>Invalid amount for -paytxfee=&lt;amount&gt;: '%s' (must be at least %s)</translation>
-    </message>
-    <message>
-        <source>Invalid netmask specified in -whitelist: '%s'</source>
-        <translation>Invalid netmask specified in -whitelist: '%s'</translation>
-    </message>
-    <message>
-        <source>Need to specify a port with -whitebind: '%s'</source>
-        <translation>Need to specify a port with -whitebind: '%s'</translation>
-    </message>
-    <message>
-        <source>Prune mode is incompatible with -blockfilterindex.</source>
-        <translation>Chế độ prune không tương thích với -blockfilterindex.</translation>
-    </message>
-    <message>
-        <source>Reducing -maxconnections from %d to %d, because of system limitations.</source>
-        <translation>Reducing -maxconnections from %d to %d, because of system limitations.</translation>
-    </message>
-    <message>
-        <source>Section [%s] is not recognized.</source>
-        <translation>Mục [%s] không được nhìn nhận.</translation>
-    </message>
-    <message>
-        <source>Signing transaction failed</source>
-        <translation>Signing transaction failed</translation>
-    </message>
-    <message>
-        <source>Specified -walletdir "%s" does not exist</source>
-        <translation>Thư mục ví được nêu  -walletdir "%s" không tồn tại</translation>
-    </message>
-    <message>
-        <source>Specified -walletdir "%s" is a relative path</source>
-        <translation>Chỉ định -walletdir "%s" là đường dẫn tương đối</translation>
-    </message>
-    <message>
-        <source>Specified -walletdir "%s" is not a directory</source>
-        <translation>Chỉ định -walletdir "%s" không phải là một thư mục</translation>
-    </message>
-    <message>
-        <source>The specified config file %s does not exist
-</source>
-        <translation>Tệp cấu hình đã chỉ định %s không tồn tại
-</translation>
-    </message>
-    <message>
-        <source>The transaction amount is too small to pay the fee</source>
-        <translation>The transaction amount is too small to pay the fee</translation>
-    </message>
-    <message>
-        <source>This is experimental software.</source>
-        <translation>This is experimental software.</translation>
-    </message>
-    <message>
-        <source>Transaction amount too small</source>
-        <translation>Transaction amount too small</translation>
-    </message>
-    <message>
-        <source>Transaction too large</source>
-        <translation>Transaction too large</translation>
-    </message>
-    <message>
-        <source>Unable to bind to %s on this computer (bind returned error %s)</source>
-        <translation>Unable to bind to %s on this computer (bind returned error %s)</translation>
-    </message>
-    <message>
-        <source>Unable to create the PID file '%s': %s</source>
-        <translation>Không thể tạo tệp PID '%s': %s</translation>
-    </message>
-    <message>
-        <source>Unable to generate initial keys</source>
-        <translation>Không thể tạo khóa ban đầu</translation>
-    </message>
-    <message>
-        <source>Unknown -blockfilterindex value %s.</source>
-        <translation>Không rõ giá trị  -blockfilterindex  %s.</translation>
-    </message>
-    <message>
-        <source>Verifying wallet(s)...</source>
-        <translation>Verifying wallet(s)...</translation>
-    </message>
-    <message>
-        <source>Warning: unknown new rules activated (versionbit %i)</source>
-        <translation>Warning: unknown new rules activated (versionbit %i)</translation>
-    </message>
-    <message>
-        <source>-maxtxfee is set very high! Fees this large could be paid on a single transaction.</source>
-        <translation>-maxtxfee is set very high! Fees this large could be paid on a single transaction.</translation>
-    </message>
-    <message>
-        <source>This is the transaction fee you may pay when fee estimates are not available.</source>
-        <translation>This is the transaction fee you may pay when fee estimates are not available.</translation>
-    </message>
-    <message>
-        <source>Total length of network version string (%i) exceeds maximum length (%i). Reduce the number or size of uacomments.</source>
-        <translation>Total length of network version string (%i) exceeds maximum length (%i). Reduce the number or size of uacomments.</translation>
-    </message>
-    <message>
-        <source>%s is set very high!</source>
-        <translation>%s is set very high!</translation>
-    </message>
-    <message>
-        <source>Starting network threads...</source>
-        <translation>Starting network threads...</translation>
-    </message>
-    <message>
-        <source>The wallet will avoid paying less than the minimum relay fee.</source>
-        <translation>Wallet sẽ hủy thanh toán nhỏ hơn phí relay.</translation>
-    </message>
-    <message>
-        <source>This is the minimum transaction fee you pay on every transaction.</source>
-        <translation>Đây là minimum transaction fee bạn pay cho mỗi transaction.</translation>
-    </message>
-    <message>
-        <source>This is the transaction fee you will pay if you send a transaction.</source>
-        <translation>Đây là transaction fee bạn sẽ pay nếu gửi transaction.</translation>
-    </message>
-    <message>
-        <source>Transaction amounts must not be negative</source>
-        <translation>Transaction amounts phải không âm</translation>
-    </message>
-    <message>
-        <source>Transaction has too long of a mempool chain</source>
-        <translation>Transaction có chuỗi mempool chain quá dài</translation>
-    </message>
-    <message>
-        <source>Transaction must have at least one recipient</source>
-        <translation>Transaction phải có ít nhất một người nhận</translation>
-    </message>
-    <message>
-        <source>Unknown network specified in -onlynet: '%s'</source>
-        <translation>Unknown network được xác định trong -onlynet: '%s'</translation>
-    </message>
-    <message>
-        <source>Insufficient funds</source>
-        <translation>Không đủ tiền</translation>
-    </message>
-    <message>
-        <source>Fee estimation failed. Fallbackfee is disabled. Wait a few blocks or enable -fallbackfee.</source>
-        <translation>Dự toán phí không thành công. Fallbackfee bị vô hiệu hóa. Đợi sau một vài khối hoặc kích hoạt -fallbackfee.</translation>
-    </message>
-    <message>
-        <source>Warning: Private keys detected in wallet {%s} with disabled private keys</source>
-        <translation>Cảnh báo: các khóa riêng tư được tìm thấy trong ví {%s} với  khóa riêng tư không kích hoạt</translation>
-    </message>
-    <message>
-        <source>Cannot write to data directory '%s'; check permissions.</source>
-        <translation>Không thể ghi vào thư mục dữ liệu  '%s'; kiểm tra lại quyền.</translation>
-    </message>
-    <message>
-        <source>Loading block index...</source>
-        <translation>Đang tải block index...</translation>
-    </message>
-    <message>
-        <source>Loading wallet...</source>
-        <translation>Loading wallet...</translation>
-    </message>
-    <message>
-        <source>Cannot downgrade wallet</source>
-        <translation>Không thể downgrade wallet</translation>
-    </message>
-    <message>
-        <source>Rescanning...</source>
-        <translation>Rescanning...</translation>
-    </message>
-    <message>
-        <source>Done loading</source>
-        <translation>Done loading</translation>
-=======
         <source>Export the data in the current tab to a file</source>
         <translation type="unfinished">Xuất dữ liệu trong thẻ hiện tại ra file</translation>
     </message>
     <message>
         <source>Cancel</source>
         <translation type="unfinished">Hủy</translation>
->>>>>>> f6a356d2
     </message>
 </context>
 </TS>