<TS language="he" version="2.1">
<context>
    <name>AddressBookPage</name>
    <message>
        <source>Right-click to edit address or label</source>
        <translation>לחץ על הכפתור הימני בעכבר כדי לערוך את הכתובת או התווית</translation>
    </message>
    <message>
        <source>Create a new address</source>
        <translation>יצירת כתובת חדשה</translation>
    </message>
    <message>
        <source>&amp;New</source>
        <translation>&amp;חדש</translation>
    </message>
    <message>
        <source>Copy the currently selected address to the system clipboard</source>
        <translation>העתק את הכתובת המסומנת ללוח העריכה</translation>
    </message>
    <message>
        <source>&amp;Copy</source>
        <translation>ה&amp;עתקה</translation>
    </message>
    <message>
        <source>C&amp;lose</source>
        <translation>סגירה</translation>
    </message>
    <message>
        <source>Delete the currently selected address from the list</source>
        <translation>מחיקת הכתובת שנבחרה מהרשימה</translation>
    </message>
    <message>
        <source>Enter address or label to search</source>
        <translation>נא להזין כתובת או תווית לחיפוש</translation>
    </message>
    <message>
        <source>Export the data in the current tab to a file</source>
        <translation>יצוא הנתונים מהלשונית הנוכחית לקובץ</translation>
    </message>
    <message>
        <source>&amp;Export</source>
        <translation>י&amp;צוא</translation>
    </message>
    <message>
        <source>&amp;Delete</source>
        <translation>מ&amp;חיקה</translation>
    </message>
    <message>
        <source>Choose the address to send coins to</source>
<<<<<<< HEAD
        <translation>בחר את הכתובת אליה תרצה לשלוח את המטבעות</translation>
    </message>
    <message>
        <source>Choose the address to receive coins with</source>
        <translation>בחר את הכתובת בה תקבל את המטבעות</translation>
    </message>
    <message>
        <source>C&amp;hoose</source>
        <translation>בחר</translation>
=======
        <translation>נא לבחור את הכתובת אליה ברצונך לשלוח את המטבעות</translation>
    </message>
    <message>
        <source>Choose the address to receive coins with</source>
        <translation>נא לבחור את הכתובת לקבלת המטבעות</translation>
    </message>
    <message>
        <source>C&amp;hoose</source>
        <translation>&amp;בחירה</translation>
>>>>>>> be92be56
    </message>
    <message>
        <source>Sending addresses</source>
        <translation>כתובת לשליחה</translation>
    </message>
    <message>
        <source>Receiving addresses</source>
<<<<<<< HEAD
        <translation>מקבל כתובות</translation>
    </message>
    <message>
        <source>These are your Bitcoin addresses for sending payments. Always check the amount and the receiving address before sending coins.</source>
        <translation>אלה הם כתובות הביטקוין שלך לשליחת תשלומים. חשוב לבדוק את הכמות של הכתובות המקבלות לפני שליחת מטבעות</translation>
    </message>
    <message>
        <source>These are your Bitcoin addresses for receiving payments. It is recommended to use a new receiving address for each transaction.</source>
        <translation>אלה הן כתובות הביטקוין שלך לקבלת תשלומים. מומלץ להשתמש בכתובת חדשה לכל העברה.</translation>
    </message>
    <message>
        <source>&amp;Copy Address</source>
        <translation>&amp;העתק כתובת</translation>
    </message>
    <message>
        <source>Copy &amp;Label</source>
        <translation>העתק &amp;תוית</translation>
    </message>
    <message>
        <source>&amp;Edit</source>
        <translation>&amp;ערוך</translation>
=======
        <translation>כתובות לקבלה</translation>
    </message>
    <message>
        <source>These are your Bitcoin addresses for sending payments. Always check the amount and the receiving address before sending coins.</source>
        <translation>אלו הן כתובות הביטקוין שלך לשליחת תשלומים. חשוב לבדוק את הסכום ואת הכתובת המקבלת לפני שליחת מטבעות.</translation>
    </message>
    <message>
        <source>These are your Bitcoin addresses for receiving payments. It is recommended to use a new receiving address for each transaction.</source>
        <translation>אלו הן כתובות הביטקוין שלך לקבלת תשלומים. מומלץ להשתמש בכתובת חדשה לכל העברה.</translation>
    </message>
    <message>
        <source>&amp;Copy Address</source>
        <translation>ה&amp;עתקת כתובת</translation>
    </message>
    <message>
        <source>Copy &amp;Label</source>
        <translation>העתקת &amp;תווית</translation>
    </message>
    <message>
        <source>&amp;Edit</source>
        <translation>&amp;עריכה</translation>
    </message>
    <message>
        <source>Export Address List</source>
        <translation>יצוא רשימת הכתובות</translation>
    </message>
    <message>
        <source>Comma separated file (*.csv)</source>
        <translation>קובץ מופרד בפסיקים (‎*.csv)</translation>
>>>>>>> be92be56
    </message>
    <message>
        <source>Exporting Failed</source>
        <translation>יצוא נכשל</translation>
    </message>
    <message>
        <source>There was an error trying to save the address list to %1. Please try again.</source>
        <translation>אירעה שגיאה בעת הניסיון לשמור את רשימת הכתובת אל %1. נא לנסות שוב.</translation>
    </message>
</context>
<context>
    <name>AddressTableModel</name>
    <message>
        <source>Label</source>
<<<<<<< HEAD
        <translation>תוית</translation>
=======
        <translation>תווית</translation>
>>>>>>> be92be56
    </message>
    <message>
        <source>Address</source>
        <translation>כתובת</translation>
    </message>
    <message>
        <source>(no label)</source>
        <translation>(ללא תוית)</translation>
    </message>
</context>
<context>
    <name>AskPassphraseDialog</name>
    <message>
        <source>Passphrase Dialog</source>
        <translation>דו־שיח מילת צופן</translation>
    </message>
    <message>
        <source>Enter passphrase</source>
        <translation>נא להזין מילת צופן</translation>
    </message>
    <message>
        <source>New passphrase</source>
        <translation>מילת צופן חדשה</translation>
    </message>
    <message>
        <source>Repeat new passphrase</source>
        <translation>נא לחזור על מילת הצופן החדשה</translation>
    </message>
<<<<<<< HEAD
    </context>
=======
    <message>
        <source>Show password</source>
        <translation>הצג סיסמא</translation>
    </message>
    <message>
        <source>Enter the new passphrase to the wallet.&lt;br/&gt;Please use a passphrase of &lt;b&gt;ten or more random characters&lt;/b&gt;, or &lt;b&gt;eight or more words&lt;/b&gt;.</source>
        <translation>נא להזין את מילת הצופן לארנק.&lt;br/&gt;נא להשתמש במילת צופן המורכבת מ&lt;b&gt;עשרה או יותר תווים אקראיים&lt;/b&gt;, או &lt;b&gt;שמונה מילים ומעלה&lt;/b&gt;.</translation>
    </message>
    <message>
        <source>Encrypt wallet</source>
        <translation>הצפנת הארנק</translation>
    </message>
    <message>
        <source>This operation needs your wallet passphrase to unlock the wallet.</source>
        <translation>פעולה זו דורשת את מילת הצופן של הארנק שלך כדי לשחרר את הארנק.</translation>
    </message>
    <message>
        <source>Unlock wallet</source>
        <translation>שחרור הארנק</translation>
    </message>
    <message>
        <source>This operation needs your wallet passphrase to decrypt the wallet.</source>
        <translation>פעולה זו דורשת את מילת הצופן של הארנק שלך כדי לפענח את הארנק.</translation>
    </message>
    <message>
        <source>Decrypt wallet</source>
        <translation>פענוח הארנק</translation>
    </message>
    <message>
        <source>Change passphrase</source>
        <translation>החלפת מילת הצופן</translation>
    </message>
    <message>
        <source>Enter the old passphrase and new passphrase to the wallet.</source>
        <translation>נא להזין את מילת הצופן הישנה וחדשה לארנק</translation>
    </message>
    <message>
        <source>Confirm wallet encryption</source>
        <translation>אימות הצפנת הארנק</translation>
    </message>
    <message>
        <source>Warning: If you encrypt your wallet and lose your passphrase, you will &lt;b&gt;LOSE ALL OF YOUR BITCOINS&lt;/b&gt;!</source>
        <translation>אזהרה: איבוד מילת הצופן לאחר הצפנת הארנק עשויה לגרום לכך &lt;b&gt;שכל הביטקוינים שלך יאבדו&lt;/b&gt;!</translation>
    </message>
    <message>
        <source>Are you sure you wish to encrypt your wallet?</source>
        <translation>להצפין את הארנק?</translation>
    </message>
    <message>
        <source>Wallet encrypted</source>
        <translation>הארנק מוצפן</translation>
    </message>
    <message>
        <source>IMPORTANT: Any previous backups you have made of your wallet file should be replaced with the newly generated, encrypted wallet file. For security reasons, previous backups of the unencrypted wallet file will become useless as soon as you start using the new, encrypted wallet.</source>
        <translation>חשוב: כל הגיבויים הקודמים שערכת לארנק שלך אמורים להתחלף עם קובץ הארנק המוצפן שנוצר כרגע. מטעמי אבטחה, הגיבויים הקודמים של קובץ הארנק שאינו מוגן הופכים לחסרי תועלת ברגע התחלת השימוש בארנק החדש והמוצפן.</translation>
    </message>
    <message>
        <source>Wallet encryption failed</source>
        <translation>הצפנת הארנק נכשלה</translation>
    </message>
    <message>
        <source>Wallet encryption failed due to an internal error. Your wallet was not encrypted.</source>
        <translation>הצפנת הארנק נכשלה עקב תקלה פנימית. הארנק שלך לא הוצפן.</translation>
    </message>
    <message>
        <source>The supplied passphrases do not match.</source>
        <translation>מילות הצופן שסופקו אינן תואמות.</translation>
    </message>
    <message>
        <source>Wallet unlock failed</source>
        <translation>שחרור האנרק נכשל</translation>
    </message>
    <message>
        <source>The passphrase entered for the wallet decryption was incorrect.</source>
        <translation>מילת הצופן שהוזנה לצורך פענוח הארנק שגויה.</translation>
    </message>
    <message>
        <source>Wallet decryption failed</source>
        <translation>פענוח הארנק נכשל</translation>
    </message>
    <message>
        <source>Wallet passphrase was successfully changed.</source>
        <translation>מילת הצופן של הארנק הוחלפה בהצלחה.</translation>
    </message>
    <message>
        <source>Warning: The Caps Lock key is on!</source>
        <translation>אזהרה: מקש ה־Caps Lock פעיל!</translation>
    </message>
</context>
>>>>>>> be92be56
<context>
    <name>BanTableModel</name>
    <message>
        <source>IP/Netmask</source>
        <translation>IP/מסכת רשת</translation>
    </message>
    <message>
        <source>Banned Until</source>
        <translation>חסום עד</translation>
    </message>
</context>
<context>
    <name>BitcoinGUI</name>
    <message>
        <source>Sign &amp;message...</source>
        <translation>&amp;חתימה על הודעה…</translation>
    </message>
    <message>
        <source>Synchronizing with network...</source>
        <translation>בסנכרון עם הרשת…</translation>
    </message>
    <message>
        <source>&amp;Overview</source>
        <translation>&amp;סקירה</translation>
    </message>
    <message>
        <source>Show general overview of wallet</source>
        <translation>הצגת סקירה כללית של הארנק</translation>
    </message>
    <message>
        <source>&amp;Transactions</source>
        <translation>ה&amp;עברות</translation>
    </message>
    <message>
        <source>Browse transaction history</source>
        <translation>עיון בהיסטוריית ההעברות</translation>
    </message>
    <message>
        <source>E&amp;xit</source>
        <translation>י&amp;ציאה</translation>
    </message>
    <message>
        <source>Quit application</source>
        <translation>יציאה מהתכנית</translation>
    </message>
    <message>
        <source>&amp;About %1</source>
        <translation>&amp;אודות %1</translation>
    </message>
    <message>
        <source>Show information about %1</source>
        <translation>הצג מידע על %1</translation>
    </message>
    <message>
        <source>About &amp;Qt</source>
        <translation>אודות &amp;Qt</translation>
    </message>
    <message>
        <source>Show information about Qt</source>
        <translation>הצג מידע על Qt</translation>
    </message>
    <message>
        <source>&amp;Options...</source>
        <translation>&amp;אפשרויות…</translation>
    </message>
    <message>
        <source>Modify configuration options for %1</source>
        <translation>שינוי אפשרויות התצורה עבור %1</translation>
    </message>
    <message>
        <source>&amp;Encrypt Wallet...</source>
        <translation>ה&amp;צפנת הארנק…</translation>
    </message>
    <message>
        <source>&amp;Backup Wallet...</source>
        <translation>&amp;גיבוי הארנק…</translation>
    </message>
    <message>
        <source>&amp;Change Passphrase...</source>
        <translation>ה&amp;חלפת מילת הצופן…</translation>
    </message>
    <message>
        <source>Open &amp;URI...</source>
        <translation>פתיחת &amp;כתובת משאב…</translation>
    </message>
    <message>
        <source>Wallet:</source>
        <translation>ארנק:</translation>
    </message>
    <message>
        <source>Click to disable network activity.</source>
        <translation>יש ללחוץ כדי לנטרל פעילות רשת.</translation>
    </message>
    <message>
        <source>Network activity disabled.</source>
        <translation>פעילות הרשת נוטרלה.</translation>
    </message>
    <message>
        <source>Click to enable network activity again.</source>
        <translation>יש ללחוץ כדי להפעיל את פעילות הרשת מחדש.</translation>
    </message>
    <message>
        <source>Syncing Headers (%1%)...</source>
        <translation>הכותרות מתעדכנות (%1%)...</translation>
    </message>
    <message>
        <source>Reindexing blocks on disk...</source>
        <translation>המקטעים נוספים למפתח בכונן…</translation>
    </message>
    <message>
        <source>Proxy is &lt;b&gt;enabled&lt;/b&gt;: %1</source>
        <translation>שרת הפרוקסי &lt;b&gt;פעיל&lt;/b&gt;: %1</translation>
    </message>
    <message>
        <source>Send coins to a Bitcoin address</source>
        <translation>שליחת מטבעות לכתובת ביטקוין</translation>
    </message>
    <message>
        <source>Backup wallet to another location</source>
        <translation>גיבוי הארנק למיקום אחר</translation>
    </message>
    <message>
        <source>Change the passphrase used for wallet encryption</source>
        <translation>החלפת מילת הצופן להצפנת הארנק</translation>
    </message>
    <message>
        <source>&amp;Debug window</source>
        <translation>חלון &amp;ניפוי</translation>
    </message>
    <message>
        <source>Open debugging and diagnostic console</source>
        <translation>פתיחת לוח הבקרה לאבחון ולניפוי</translation>
    </message>
    <message>
        <source>&amp;Verify message...</source>
        <translation>&amp;אימות הודעה…</translation>
    </message>
    <message>
        <source>Bitcoin</source>
        <translation>ביטקוין</translation>
    </message>
    <message>
        <source>&amp;Send</source>
        <translation>&amp;שליחה</translation>
    </message>
    <message>
        <source>&amp;Receive</source>
        <translation>&amp;קבלה</translation>
    </message>
    <message>
        <source>&amp;Show / Hide</source>
        <translation>ה&amp;צגה / הסתרה</translation>
    </message>
    <message>
        <source>Show or hide the main Window</source>
        <translation>הצגה או הסתרה של החלון הראשי</translation>
    </message>
    <message>
        <source>Encrypt the private keys that belong to your wallet</source>
        <translation>הצפנת המפתחות הפרטיים ששייכים לארנק שלך</translation>
    </message>
    <message>
        <source>Sign messages with your Bitcoin addresses to prove you own them</source>
        <translation>חתום על הודעות עם כתובות הביטקוין שלך כדי להוכיח שהן בבעלותך</translation>
    </message>
    <message>
        <source>Verify messages to ensure they were signed with specified Bitcoin addresses</source>
        <translation>אמת הודעות כדי להבטיח שהן נחתמו עם כתובת ביטקוין מסוימות</translation>
    </message>
    <message>
        <source>&amp;File</source>
        <translation>&amp;קובץ</translation>
    </message>
    <message>
        <source>&amp;Settings</source>
        <translation>ה&amp;גדרות</translation>
    </message>
    <message>
        <source>&amp;Help</source>
        <translation>ע&amp;זרה</translation>
    </message>
    <message>
        <source>Tabs toolbar</source>
        <translation>סרגל כלים לשוניות</translation>
    </message>
    <message>
        <source>Request payments (generates QR codes and bitcoin: URIs)</source>
        <translation>בקשת תשלומים (יצירה של קודים מסוג QR וסכימות כתובות משאב של :bitcoin)</translation>
    </message>
    <message>
        <source>Show the list of used sending addresses and labels</source>
        <translation>הצג את רשימת הכתובות לשליחה שהיו בשימוש לרבות התוויות</translation>
    </message>
    <message>
        <source>Show the list of used receiving addresses and labels</source>
        <translation>הצגת רשימת הכתובות והתוויות הנמצאות בשימוש</translation>
    </message>
    <message>
        <source>Open a bitcoin: URI or payment request</source>
        <translation>פתיחת ביטקוין: כתובת משאב או בקשת תשלום</translation>
    </message>
    <message>
        <source>&amp;Command-line options</source>
        <translation>אפשרויות &amp;שורת הפקודה</translation>
    </message>
    <message numerus="yes">
        <source>%n active connection(s) to Bitcoin network</source>
        <translation><numerusform>חיבור אחד פעיל לרשת ביטקוין</numerusform><numerusform>%n חיבורים פעילים לרשת ביטקוין</numerusform><numerusform>%n חיבורים פעילים לרשת ביטקוין</numerusform><numerusform>%n חיבורים פעילים לרשת ביטקוין</numerusform></translation>
    </message>
    <message>
        <source>Indexing blocks on disk...</source>
        <translation>המקטעים על הכונן מסודרים באינדקס…</translation>
    </message>
    <message>
        <source>Processing blocks on disk...</source>
        <translation>מעבד בלוקים על הדיסק...</translation>
    </message>
    <message>
        <source>%1 behind</source>
        <translation>%1 מאחור</translation>
    </message>
    <message>
        <source>Last received block was generated %1 ago.</source>
        <translation>המקטע האחרון שהתקבל נוצר לפני %1.</translation>
    </message>
    <message>
        <source>Transactions after this will not yet be visible.</source>
        <translation>ההעברות שבוצעו לאחר העברה זו לא יופיעו.</translation>
    </message>
    <message>
        <source>Error</source>
        <translation>שגיאה</translation>
    </message>
    <message>
        <source>Warning</source>
        <translation>אזהרה</translation>
    </message>
    <message>
        <source>Information</source>
        <translation>מידע</translation>
    </message>
    <message>
        <source>Up to date</source>
        <translation>עדכני</translation>
    </message>
    <message>
        <source>Show the %1 help message to get a list with possible Bitcoin command-line options</source>
        <translation>יש להציג את הודעת העזרה של %1 כדי להציג רשימה עם אפשרויות שורת פקודה לביטקוין</translation>
    </message>
    <message>
        <source>default wallet</source>
        <translation>ארנק בררת מחדל</translation>
    </message>
    <message>
        <source>&amp;Window</source>
        <translation>&amp;חלון</translation>
    </message>
    <message>
        <source>%1 client</source>
        <translation>לקוח %1</translation>
    </message>
    <message>
        <source>Connecting to peers...</source>
        <translation>מתבצעת התחברות לעמיתים…</translation>
    </message>
    <message>
        <source>Catching up...</source>
        <translation>מתבצע עדכון…</translation>
    </message>
    <message>
        <source>Date: %1
</source>
        <translation>תאריך: %1
</translation>
    </message>
    <message>
        <source>Amount: %1
</source>
        <translation>כמות: %1
</translation>
    </message>
    <message>
        <source>Wallet: %1
</source>
        <translation>ארנק: %1
</translation>
    </message>
    <message>
        <source>Type: %1
</source>
        <translation>סוג: %1
</translation>
    </message>
    <message>
        <source>Label: %1
</source>
        <translation>תווית: %1
</translation>
    </message>
    <message>
        <source>Address: %1
</source>
        <translation>כתובת: %1
</translation>
    </message>
    <message>
        <source>Sent transaction</source>
        <translation>העברת שליחה</translation>
    </message>
    <message>
        <source>Incoming transaction</source>
        <translation>העברת קבלה</translation>
    </message>
    <message>
        <source>HD key generation is &lt;b&gt;enabled&lt;/b&gt;</source>
        <translation>ייצור מפתחות HD &lt;b&gt;מופעל&lt;/b&gt;</translation>
    </message>
    <message>
        <source>HD key generation is &lt;b&gt;disabled&lt;/b&gt;</source>
        <translation>ייצור מפתחות HD &lt;b&gt;כבוי&lt;/b&gt;</translation>
    </message>
    <message>
        <source>Wallet is &lt;b&gt;encrypted&lt;/b&gt; and currently &lt;b&gt;unlocked&lt;/b&gt;</source>
        <translation>הארנק &lt;b&gt;מוצפן&lt;/b&gt; ו&lt;b&gt;פתוח&lt;/b&gt; כרגע</translation>
    </message>
    <message>
        <source>Wallet is &lt;b&gt;encrypted&lt;/b&gt; and currently &lt;b&gt;locked&lt;/b&gt;</source>
        <translation>הארנק &lt;b&gt;מוצפן&lt;/b&gt; ו&lt;b&gt;נעול&lt;/b&gt; כרגע</translation>
    </message>
    <message>
        <source>A fatal error occurred. Bitcoin can no longer continue safely and will quit.</source>
        <translation>אירעה שגיאה חמורה. אין אפשרות להשתמש עוד בביטקוין באופן מאובטח והיישום ייסגר.</translation>
    </message>
</context>
<context>
    <name>CoinControlDialog</name>
    <message>
        <source>Coin Selection</source>
        <translation>בחירת מטבע</translation>
    </message>
    <message>
        <source>Quantity:</source>
        <translation>כמות:</translation>
    </message>
    <message>
        <source>Bytes:</source>
        <translation>בתים:</translation>
    </message>
    <message>
        <source>Amount:</source>
        <translation>סכום:</translation>
    </message>
    <message>
        <source>Fee:</source>
        <translation>עמלה:</translation>
    </message>
    <message>
        <source>Dust:</source>
        <translation>אבק:</translation>
    </message>
    <message>
        <source>After Fee:</source>
        <translation>לאחר עמלה:</translation>
    </message>
    <message>
        <source>Change:</source>
        <translation>עודף:</translation>
    </message>
    <message>
        <source>(un)select all</source>
        <translation>ביטול/אישור הבחירה</translation>
    </message>
    <message>
        <source>Tree mode</source>
        <translation>מצב עץ</translation>
    </message>
    <message>
        <source>List mode</source>
        <translation>מצב רשימה</translation>
    </message>
    <message>
        <source>Amount</source>
        <translation>כמות</translation>
    </message>
    <message>
        <source>Received with label</source>
        <translation>התקבל עם תווית</translation>
    </message>
    <message>
        <source>Received with address</source>
        <translation>התקבל עם כתובת</translation>
    </message>
    <message>
        <source>Date</source>
        <translation>תאריך</translation>
    </message>
    <message>
        <source>Confirmations</source>
        <translation>אישורים</translation>
    </message>
    <message>
        <source>Confirmed</source>
        <translation>מאושר</translation>
    </message>
    <message>
        <source>Copy address</source>
        <translation>העתקת הכתובת</translation>
    </message>
    <message>
        <source>Copy label</source>
        <translation>העתקת התווית</translation>
    </message>
    <message>
        <source>Copy amount</source>
        <translation>העתקת הסכום</translation>
    </message>
    <message>
        <source>Copy transaction ID</source>
        <translation>העתקת מזהה ההעברה</translation>
    </message>
    <message>
        <source>Lock unspent</source>
        <translation>נעילת יתרה</translation>
    </message>
    <message>
        <source>Unlock unspent</source>
        <translation>פתיחת יתרה</translation>
    </message>
    <message>
        <source>Copy quantity</source>
        <translation>העתקת הכמות</translation>
    </message>
    <message>
        <source>Copy fee</source>
        <translation>העתקת העמלה</translation>
    </message>
    <message>
        <source>Copy after fee</source>
        <translation>העתקה אחרי העמלה</translation>
    </message>
    <message>
        <source>Copy bytes</source>
        <translation>העתקת בתים</translation>
    </message>
    <message>
        <source>Copy dust</source>
        <translation>העתקת אבק</translation>
    </message>
    <message>
        <source>Copy change</source>
        <translation>העתקת השינוי</translation>
    </message>
    <message>
        <source>(%1 locked)</source>
        <translation>(%1 נעולים)</translation>
    </message>
    <message>
        <source>yes</source>
        <translation>כן</translation>
    </message>
    <message>
        <source>no</source>
        <translation>לא</translation>
    </message>
    <message>
        <source>This label turns red if any recipient receives an amount smaller than the current dust threshold.</source>
        <translation>תווית זו הופכת לאדומה אם מישהו מהנמענים מקבל סכום נמוך יותר מסף האבק הנוכחי.</translation>
    </message>
    <message>
        <source>Can vary +/- %1 satoshi(s) per input.</source>
        <translation>יכול להשתנות במגמה של +/- %1 סנטושי לקלט.</translation>
    </message>
    <message>
        <source>(no label)</source>
        <translation>(ללא תווית)</translation>
    </message>
    <message>
        <source>change from %1 (%2)</source>
        <translation>עודף מ־%1 (%2)</translation>
    </message>
    <message>
        <source>(change)</source>
        <translation>(עודף)</translation>
    </message>
    <message>
        <source>(no label)</source>
        <translation>(ללא תוית)</translation>
    </message>
    </context>
<context>
    <name>EditAddressDialog</name>
    <message>
        <source>Edit Address</source>
        <translation>עריכת כתובת</translation>
    </message>
    <message>
        <source>&amp;Label</source>
        <translation>ת&amp;ווית</translation>
    </message>
    <message>
        <source>The label associated with this address list entry</source>
        <translation>התווית המשויכת לרשומה הזו ברשימת הכתובות</translation>
    </message>
    <message>
        <source>The address associated with this address list entry. This can only be modified for sending addresses.</source>
        <translation>הכתובת המשויכת עם רשומה זו ברשימת הכתובות. ניתן לשנות זאת רק עבור כתובות לשליחה.</translation>
    </message>
    <message>
        <source>&amp;Address</source>
        <translation>&amp;כתובת</translation>
    </message>
<<<<<<< HEAD
    </context>
=======
    <message>
        <source>New sending address</source>
        <translation>כתובת שליחה חדשה</translation>
    </message>
    <message>
        <source>Edit receiving address</source>
        <translation>עריכת כתובת הקבלה</translation>
    </message>
    <message>
        <source>Edit sending address</source>
        <translation>עריכת כתובת השליחה</translation>
    </message>
    <message>
        <source>The entered address "%1" is not a valid Bitcoin address.</source>
        <translation>הכתובת שהוקלדה „%1” היא אינה כתובת ביטקוין תקנית.</translation>
    </message>
    <message>
        <source>Address "%1" already exists as a receiving address with label "%2" and so cannot be added as a sending address.</source>
        <translation>כתובת "%1" כבר קיימת ככתובת מקבלת עם תווית "%2" ולכן לא ניתן להוסיף אותה ככתובת שולחת</translation>
    </message>
    <message>
        <source>The entered address "%1" is already in the address book with label "%2".</source>
        <translation>הכתובת שהוכנסה "%1" כבר נמצאת בפנקס הכתובות עם התווית "%2".</translation>
    </message>
    <message>
        <source>Could not unlock wallet.</source>
        <translation>לא ניתן לשחרר את הארנק.</translation>
    </message>
    <message>
        <source>New key generation failed.</source>
        <translation>יצירת המפתח החדש נכשלה.</translation>
    </message>
</context>
>>>>>>> be92be56
<context>
    <name>FreespaceChecker</name>
    <message>
        <source>A new data directory will be created.</source>
        <translation>תיקיית נתונים חדשה תיווצר.</translation>
    </message>
    <message>
        <source>name</source>
        <translation>שם</translation>
    </message>
    <message>
        <source>Directory already exists. Add %1 if you intend to create a new directory here.</source>
        <translation>התיקייה כבר קיימת. ניתן להוסיף %1 אם יש ליצור תיקייה חדשה כאן.</translation>
    </message>
    <message>
        <source>Path already exists, and is not a directory.</source>
        <translation>הנתיב כבר קיים ואינו מצביע על תיקייה.</translation>
    </message>
    <message>
        <source>Cannot create data directory here.</source>
        <translation>לא ניתן ליצור כאן תיקיית נתונים.</translation>
    </message>
</context>
<context>
    <name>HelpMessageDialog</name>
    <message>
        <source>version</source>
        <translation>גרסה</translation>
    </message>
    <message>
        <source>(%1-bit)</source>
        <translation>(%1-סיביות)</translation>
    </message>
    <message>
        <source>About %1</source>
        <translation>אודות %1</translation>
    </message>
    <message>
        <source>Command-line options</source>
        <translation>אפשרויות שורת פקודה</translation>
    </message>
</context>
<context>
    <name>Intro</name>
    <message>
        <source>Welcome</source>
        <translation>ברוך בואך</translation>
    </message>
    <message>
        <source>Welcome to %1.</source>
        <translation>ברוך בואך אל %1.</translation>
    </message>
    <message>
        <source>As this is the first time the program is launched, you can choose where %1 will store its data.</source>
        <translation>כיוון שזו ההפעלה הראשונה של התכנית, ניתן לבחור היכן יאוחסן המידע של %1.</translation>
    </message>
    <message>
        <source>When you click OK, %1 will begin to download and process the full %4 block chain (%2GB) starting with the earliest transactions in %3 when %4 initially launched.</source>
        <translation>בעת לחיצה על אישור, %1 יחל בהורדה ועיבוד מלאים של שרשרת המקטעים %4 (%2 ג״ב) החל מההעברות הראשונות ב־%3 עם ההשקה הראשונית של %4.</translation>
    </message>
    <message>
        <source>This initial synchronisation is very demanding, and may expose hardware problems with your computer that had previously gone unnoticed. Each time you run %1, it will continue downloading where it left off.</source>
        <translation>הסינכרון הראשוני הוא תובעני ועלול לחשוף בעיות חומרה במחשב שהיו חבויות עד כה. כל פעם שתריץ %1 התהליך ימשיך בהורדה מהנקודה שבה הוא עצר לאחרונה.</translation>
    </message>
    <message>
        <source>If you have chosen to limit block chain storage (pruning), the historical data must still be downloaded and processed, but will be deleted afterward to keep your disk usage low.</source>
        <translation>אם בחרת להגביל את שטח האחרון לשרשרת, עדיין נדרש מידע היסטורי להורדה ועיבוד אך המידע ההיסטורי יימחק לאחר מכן כדי לשמור על צריכת שטח האחסון בדיסק נמוכה.</translation>
    </message>
    <message>
        <source>Use the default data directory</source>
        <translation>שימוש בבררת המחדל של תיקיית הנתונים.</translation>
    </message>
    <message>
        <source>Use a custom data directory:</source>
        <translation>שימוש בתיקיית נתונים מותאמת אישית:</translation>
    </message>
    <message>
        <source>Bitcoin</source>
        <translation>ביטקוין</translation>
    </message>
    <message>
        <source>At least %1 GB of data will be stored in this directory, and it will grow over time.</source>
        <translation>מידע בנפח של לפחות %1 ג׳יגה-בייט יאוחסן בתיקייה זו, והוא יגדל עם הזמן.</translation>
    </message>
    <message>
        <source>Approximately %1 GB of data will be stored in this directory.</source>
        <translation>מידע בנפח של כ-%1 ג׳יגה-בייט יאוחסן בתיקייה זו.</translation>
    </message>
    <message>
        <source>%1 will download and store a copy of the Bitcoin block chain.</source>
        <translation>%1 תוריד ותאחסן עותק של שרשרת הבלוקים של ביטקוין.</translation>
    </message>
    <message>
        <source>The wallet will also be stored in this directory.</source>
        <translation>הארנק גם מאוחסן בתיקייה הזו.</translation>
    </message>
    <message>
        <source>Error: Specified data directory "%1" cannot be created.</source>
        <translation>שגיאה: לא ניתן ליצור את תיקיית הנתונים שצוינה „%1“.</translation>
    </message>
    <message>
        <source>Error</source>
        <translation>שגיאה</translation>
    </message>
    <message numerus="yes">
        <source>%n GB of free space available</source>
        <translation><numerusform>ג״ב של מקום פנוי זמין</numerusform><numerusform>%n ג״ב של מקום פנוי זמינים</numerusform><numerusform>%n ג״ב של מקום פנוי זמינים</numerusform><numerusform>%n ג״ב של מקום פנוי זמינים</numerusform></translation>
    </message>
    <message numerus="yes">
        <source>(of %n GB needed)</source>
        <translation><numerusform>(מתוך %n ג״ב נדרשים)</numerusform><numerusform>(מתוך %n ג״ב נדרשים)</numerusform><numerusform>(מתוך %n ג״ב נדרשים)</numerusform><numerusform>(מתוך %n ג״ב נדרשים)</numerusform></translation>
    </message>
    </context>
<context>
    <name>ModalOverlay</name>
    <message>
        <source>Form</source>
        <translation>טופס</translation>
    </message>
    <message>
        <source>Recent transactions may not yet be visible, and therefore your wallet's balance might be incorrect. This information will be correct once your wallet has finished synchronizing with the bitcoin network, as detailed below.</source>
        <translation>ייתכן שהעברות שבוצעו לאחרונה לא יופיעו עדיין, ולכן המאזן בארנק שלך יהיה שגוי. המידע הנכון יוצג במלואו כאשר הארנק שלך יסיים להסתנכרן עם רשת הביטקוין, כמפורט למטה.</translation>
    </message>
    <message>
        <source>Attempting to spend bitcoins that are affected by not-yet-displayed transactions will not be accepted by the network.</source>
        <translation>הרשת תסרב לקבל הוצאת ביטקוינים במידה והם כבר נמצאים בהעברות אשר לא מוצגות עדיין.</translation>
    </message>
    <message>
        <source>Number of blocks left</source>
        <translation>מספר מקטעים שנותרו</translation>
    </message>
    <message>
        <source>Unknown...</source>
        <translation>לא ידוע...</translation>
    </message>
    <message>
        <source>Last block time</source>
        <translation>זמן המקטע האחרון</translation>
    </message>
    <message>
        <source>Progress</source>
        <translation>התקדמות</translation>
    </message>
    <message>
        <source>Progress increase per hour</source>
        <translation>התקדמות לפי שעה</translation>
    </message>
    <message>
        <source>calculating...</source>
        <translation>נערך חישוב…</translation>
    </message>
    <message>
        <source>Estimated time left until synced</source>
        <translation>הזמן המוערך שנותר עד הסנכרון</translation>
    </message>
    <message>
        <source>Hide</source>
        <translation>הסתר</translation>
    </message>
    </context>
<context>
    <name>OpenURIDialog</name>
    <message>
        <source>Open URI</source>
        <translation>פתיחת כתובת משאב</translation>
    </message>
    <message>
        <source>Open payment request from URI or file</source>
        <translation>פתיחת בקשת תשלום מכתובת משאב או מקובץ</translation>
    </message>
    <message>
        <source>URI:</source>
        <translation>כתובת משאב:</translation>
    </message>
    <message>
        <source>Select payment request file</source>
        <translation>בחירת קובץ בקשת תשלום</translation>
    </message>
    <message>
        <source>Select payment request file to open</source>
        <translation>בחירת קובץ בקשת תשלום לפתיחה</translation>
    </message>
</context>
<context>
    <name>OptionsDialog</name>
    <message>
        <source>Options</source>
        <translation>אפשרויות</translation>
    </message>
    <message>
        <source>&amp;Main</source>
        <translation>&amp;ראשי</translation>
    </message>
    <message>
        <source>Automatically start %1 after logging in to the system.</source>
        <translation>להפעיל את %1 אוטומטית לאחר הכניסה למערכת.</translation>
    </message>
    <message>
        <source>&amp;Start %1 on system login</source>
        <translation>ה&amp;פעלת %1 עם הכניסה למערכת</translation>
    </message>
    <message>
        <source>Size of &amp;database cache</source>
        <translation>גודל מ&amp;טמון מסד הנתונים</translation>
    </message>
    <message>
        <source>Number of script &amp;verification threads</source>
        <translation>מספר תהליכי ה&amp;אימות של הסקריפט</translation>
    </message>
    <message>
        <source>IP address of the proxy (e.g. IPv4: 127.0.0.1 / IPv6: ::1)</source>
        <translation>כתובת ה־IP של המתווך (לדוגמה IPv4: 127.0.0.1‏ / IPv6: ::1)</translation>
    </message>
    <message>
        <source>Shows if the supplied default SOCKS5 proxy is used to reach peers via this network type.</source>
        <translation>מראה אם פרוקסי SOCKS5 המסופק כבררת מחדל משמש להתקשרות עם עמיתים באמצעות סוג רשת זה.</translation>
    </message>
    <message>
        <source>Use separate SOCKS&amp;5 proxy to reach peers via Tor hidden services:</source>
        <translation>השתמשו בפרוקסי SOCKS&amp;5 נפרד כדי להתקשר עם עמיתים באמצעות שירותים חבויים ברשת Tor:</translation>
    </message>
    <message>
        <source>Hide the icon from the system tray.</source>
        <translation>הסתר את סמל מגש המערכת</translation>
    </message>
    <message>
        <source>Minimize instead of exit the application when the window is closed. When this option is enabled, the application will be closed only after selecting Exit in the menu.</source>
        <translation>מזער ואל תצא מהאפליקציה עם סגירת החלון. כאשר אפשרות זו דלוקה, האפליקציה תיסגר רק בבחירת ״יציאה״ בתפריט.</translation>
    </message>
    <message>
        <source>Third party URLs (e.g. a block explorer) that appear in the transactions tab as context menu items. %s in the URL is replaced by transaction hash. Multiple URLs are separated by vertical bar |.</source>
        <translation>כתובות צד־שלישי (כגון: סייר מקטעים) שמופיעים בלשונית ההעברות בתור פריטים בתפריט ההקשר. %s בכתובת מוחלף בגיבוב ההעברה. מספר כתובות יופרדו בפס אנכי |.</translation>
    </message>
    <message>
        <source>Open the %1 configuration file from the working directory.</source>
        <translation>פתיחת קובץ התצורה של %1 מתיקיית העבודה.</translation>
    </message>
    <message>
        <source>Open Configuration File</source>
        <translation>פתיחת קובץ ההגדרות</translation>
    </message>
    <message>
        <source>Reset all client options to default.</source>
        <translation>איפוס כל אפשרויות התכנית לבררת המחדל.</translation>
    </message>
    <message>
        <source>&amp;Reset Options</source>
        <translation>&amp;איפוס אפשרויות</translation>
    </message>
    <message>
        <source>&amp;Network</source>
        <translation>&amp;רשת</translation>
    </message>
    <message>
        <source>Disables some advanced features but all blocks will still be fully validated. Reverting this setting requires re-downloading the entire blockchain. Actual disk usage may be somewhat higher.</source>
        <translation>משבית מספר תכונות מתקדמות אבל כל הבלוקים עדיין יעברו אימות מלא. שינוי של הגדרה זו מצריך הורדה מחדש של הבלוקצ'יין. נצילות הדיסק עלולה לעלות.</translation>
    </message>
    <message>
        <source>GB</source>
        <translation>ג״ב</translation>
    </message>
    <message>
        <source>Reverting this setting requires re-downloading the entire blockchain.</source>
        <translation>שינוי הגדרה זו מצריך הורדה מחדש של הבלוקצ'יין</translation>
    </message>
    <message>
        <source>(0 = auto, &lt;0 = leave that many cores free)</source>
        <translation>(0 = אוטומטי, &lt;0 = להשאיר כזאת כמות של ליבות חופשיות)</translation>
    </message>
    <message>
        <source>W&amp;allet</source>
        <translation>&amp;ארנק</translation>
    </message>
    <message>
        <source>Expert</source>
        <translation>מומחה</translation>
    </message>
    <message>
        <source>Enable coin &amp;control features</source>
        <translation>הפעלת תכונות &amp;בקרת מטבעות</translation>
    </message>
    <message>
        <source>If you disable the spending of unconfirmed change, the change from a transaction cannot be used until that transaction has at least one confirmation. This also affects how your balance is computed.</source>
        <translation>אם אפשרות ההשקעה של עודף בלתי מאושר תנוטרל, לא ניתן יהיה להשתמש בעודף מההעברה עד שלהעברה יהיה לפחות אישור אחד. פעולה זו גם משפיעה על חישוב המאזן שלך.</translation>
    </message>
    <message>
        <source>&amp;Spend unconfirmed change</source>
        <translation>עודף &amp;בלתי מאושר מההשקעה</translation>
    </message>
    <message>
        <source>Automatically open the Bitcoin client port on the router. This only works when your router supports UPnP and it is enabled.</source>
        <translation>פתיחת הפתחה של ביטקוין בנתב באופן אוטומטי. עובד רק אם UPnP מופעל ונתמך בנתב.</translation>
    </message>
    <message>
        <source>Map port using &amp;UPnP</source>
        <translation>מיפוי פתחה באמצעות UPnP</translation>
    </message>
    <message>
        <source>Accept connections from outside.</source>
        <translation>אשר חיבורים חיצוניים</translation>
    </message>
    <message>
        <source>Allow incomin&amp;g connections</source>
        <translation>לאפשר חיבורים &amp;נכנסים</translation>
    </message>
    <message>
        <source>Connect to the Bitcoin network through a SOCKS5 proxy.</source>
        <translation>התחבר לרשת הביטקוין דרך פרוקסי SOCKS5.</translation>
    </message>
    <message>
        <source>&amp;Connect through SOCKS5 proxy (default proxy):</source>
        <translation>להתחבר &amp;דרך מתווך SOCKS5 (מתווך בררת מחדל):</translation>
    </message>
    <message>
        <source>Proxy &amp;IP:</source>
        <translation>כתובת ה־IP של המ&amp;תווך:</translation>
    </message>
    <message>
        <source>&amp;Port:</source>
        <translation>&amp;פתחה:</translation>
    </message>
    <message>
        <source>Port of the proxy (e.g. 9050)</source>
        <translation>הפתחה של המתווך (למשל 9050)</translation>
    </message>
    <message>
        <source>Used for reaching peers via:</source>
        <translation>עבור הגעה לעמיתים דרך:</translation>
    </message>
    <message>
        <source>IPv4</source>
        <translation>IPv4</translation>
    </message>
    <message>
        <source>IPv6</source>
        <translation>IPv6</translation>
    </message>
    <message>
        <source>Tor</source>
        <translation>Tor</translation>
    </message>
    <message>
        <source>Connect to the Bitcoin network through a separate SOCKS5 proxy for Tor hidden services.</source>
        <translation>התחברות לרשת ביטקוין דרך מתווך SOCKS5 נפרד לשירותי Tor נסתרים.</translation>
    </message>
    <message>
        <source>&amp;Window</source>
        <translation>&amp;חלון</translation>
    </message>
    <message>
        <source>Show only a tray icon after minimizing the window.</source>
        <translation>הצג סמל מגש בלבד לאחר מזעור החלון.</translation>
    </message>
    <message>
        <source>&amp;Minimize to the tray instead of the taskbar</source>
        <translation>מ&amp;זעור למגש במקום לשורת המשימות</translation>
    </message>
    <message>
        <source>M&amp;inimize on close</source>
        <translation>מ&amp;זעור עם סגירה</translation>
    </message>
    <message>
        <source>&amp;Display</source>
        <translation>ת&amp;צוגה</translation>
    </message>
    <message>
        <source>User Interface &amp;language:</source>
        <translation>&amp;שפת מנשק המשתמש:</translation>
    </message>
    <message>
        <source>The user interface language can be set here. This setting will take effect after restarting %1.</source>
        <translation>ניתן להגדיר כאן את שפת מנשק המשתמש. הגדרה זו תיכנס לתוקף לאחר הפעלה של %1 מחדש.</translation>
    </message>
    <message>
        <source>&amp;Unit to show amounts in:</source>
        <translation>י&amp;חידת מידה להצגת כמויות:</translation>
    </message>
    <message>
        <source>Choose the default subdivision unit to show in the interface and when sending coins.</source>
        <translation>ניתן לבחור את בררת המחדל ליחידת החלוקה שתוצג במנשק ובעת שליחת מטבעות.</translation>
    </message>
    <message>
        <source>Whether to show coin control features or not.</source>
        <translation>האם להציג תכונות שליטת מטבע או לא.</translation>
    </message>
    <message>
        <source>&amp;OK</source>
        <translation>&amp;אישור</translation>
    </message>
    <message>
        <source>&amp;Cancel</source>
        <translation>&amp;ביטול</translation>
    </message>
    <message>
        <source>default</source>
        <translation>בררת מחדל</translation>
    </message>
    <message>
        <source>none</source>
        <translation>ללא</translation>
    </message>
    <message>
        <source>Confirm options reset</source>
        <translation>אישור איפוס האפשרויות</translation>
    </message>
    <message>
        <source>Client restart required to activate changes.</source>
        <translation>נדרשת הפעלה מחדש של הלקוח כדי להפעיל את השינויים.</translation>
    </message>
    <message>
        <source>Client will be shut down. Do you want to proceed?</source>
        <translation>הלקוח יכבה. להמשיך?</translation>
    </message>
    <message>
        <source>Configuration options</source>
        <translation>אפשרויות להגדרה</translation>
    </message>
    <message>
        <source>The configuration file is used to specify advanced user options which override GUI settings. Additionally, any command-line options will override this configuration file.</source>
        <translation>בקובץ ההגדרות ניתן לציין אפשרויות מתקדמות אשר יקבלו עדיפות על ההגדרות בממשק הגרפי. כמו כן, אפשרויות בשורת הפקודה יקבלו עדיפות על קובץ ההגדרות.</translation>
    </message>
    <message>
        <source>Error</source>
        <translation>שגיאה</translation>
    </message>
    <message>
        <source>The configuration file could not be opened.</source>
        <translation>לא ניתן לפתוח את קובץ ההגדרות</translation>
    </message>
    <message>
        <source>This change would require a client restart.</source>
        <translation>שינוי זה ידרוש הפעלה מחדש של תכנית הלקוח.</translation>
    </message>
    <message>
        <source>The supplied proxy address is invalid.</source>
        <translation>כתובת המתווך שסופקה אינה תקינה.</translation>
    </message>
</context>
<context>
    <name>OverviewPage</name>
    <message>
        <source>Form</source>
        <translation>טופס</translation>
    </message>
    <message>
        <source>The displayed information may be out of date. Your wallet automatically synchronizes with the Bitcoin network after a connection is established, but this process has not completed yet.</source>
        <translation>המידע המוצג עשוי להיות מיושן. הארנק שלך מסתנכרן באופן אוטומטי עם רשת הביטקוין לאחר יצירת החיבור, אך התהליך טרם הסתיים.</translation>
    </message>
    <message>
        <source>Watch-only:</source>
        <translation>צפייה בלבד:</translation>
    </message>
    <message>
        <source>Available:</source>
        <translation>זמין:</translation>
    </message>
    <message>
        <source>Your current spendable balance</source>
        <translation>היתרה הזמינה הנוכחית</translation>
    </message>
    <message>
        <source>Pending:</source>
        <translation>בהמתנה:</translation>
    </message>
    <message>
        <source>Total of transactions that have yet to be confirmed, and do not yet count toward the spendable balance</source>
        <translation>הסכום הכולל של העברות שטרם אושרו ועדיין אינן נספרות בחישוב היתרה הזמינה</translation>
    </message>
    <message>
        <source>Immature:</source>
        <translation>לא בשל:</translation>
    </message>
    <message>
        <source>Mined balance that has not yet matured</source>
        <translation>מאזן שנכרה וטרם הבשיל</translation>
    </message>
    <message>
        <source>Balances</source>
        <translation>מאזנים</translation>
    </message>
    <message>
        <source>Total:</source>
        <translation>סך הכול:</translation>
    </message>
    <message>
        <source>Your current total balance</source>
        <translation>סך כל היתרה הנוכחית שלך</translation>
    </message>
    <message>
        <source>Your current balance in watch-only addresses</source>
        <translation>המאזן הנוכחי שלך בכתובות לקריאה בלבד</translation>
    </message>
    <message>
        <source>Spendable:</source>
        <translation>ניתנים לבזבוז</translation>
    </message>
    <message>
        <source>Recent transactions</source>
        <translation>העברות אחרונות</translation>
    </message>
    <message>
        <source>Unconfirmed transactions to watch-only addresses</source>
        <translation>העברות בלתי מאושרות לכתובות לצפייה בלבד</translation>
    </message>
    <message>
        <source>Mined balance in watch-only addresses that has not yet matured</source>
        <translation>מאזן לאחר כרייה בכתובות לצפייה בלבד שעדיין לא הבשילו</translation>
    </message>
    <message>
        <source>Current total balance in watch-only addresses</source>
        <translation>המאזן הכולל הנוכחי בכתובות לצפייה בלבד</translation>
    </message>
</context>
<context>
    <name>PaymentServer</name>
<<<<<<< HEAD
    </context>
=======
    <message>
        <source>Payment request error</source>
        <translation>שגיאת בקשת תשלום</translation>
    </message>
    <message>
        <source>Cannot start bitcoin: click-to-pay handler</source>
        <translation>לא ניתן להפעיל את המקשר bitcoin: click-to-pay</translation>
    </message>
    <message>
        <source>URI handling</source>
        <translation>טיפול בכתובות</translation>
    </message>
    <message>
        <source>'bitcoin://' is not a valid URI. Use 'bitcoin:' instead.</source>
        <translation>'//:bitcoin' אינה כתובת URI תקינה. השתמשו במקום ב ':bitcoin'.</translation>
    </message>
    <message>
        <source>Payment request fetch URL is invalid: %1</source>
        <translation>כתובת ה URL של בקשת התשלום אינה תקינה : %1</translation>
    </message>
    <message>
        <source>Invalid payment address %1</source>
        <translation>כתובת תשלום שגויה %1</translation>
    </message>
    <message>
        <source>URI cannot be parsed! This can be caused by an invalid Bitcoin address or malformed URI parameters.</source>
        <translation>לא ניתן לנתח את כתובת המשאב! מצב זה יכול לקרות עקב כתובת ביטקוין שגויה או פרמטרים שגויים בכתובת המשאב.</translation>
    </message>
    <message>
        <source>Payment request file handling</source>
        <translation>טיפול בקבצי בקשות תשלום</translation>
    </message>
    <message>
        <source>Payment request file cannot be read! This can be caused by an invalid payment request file.</source>
        <translation>לא ניתן לקרוא את קובץ בקשת התשלום! מצב כזה יכול לקרות בעקבות קובץ בקשת תשלום פגום.</translation>
    </message>
    <message>
        <source>Payment request rejected</source>
        <translation>בקשת התשלום נדחתה</translation>
    </message>
    <message>
        <source>Payment request network doesn't match client network.</source>
        <translation>רשת בקשת התשלום אינה תואמת לרשת הלקוח.</translation>
    </message>
    <message>
        <source>Payment request expired.</source>
        <translation>בקשת התשלום פגה.</translation>
    </message>
    <message>
        <source>Payment request is not initialized.</source>
        <translation>בקשת התשלום לא הופעלה.</translation>
    </message>
    <message>
        <source>Unverified payment requests to custom payment scripts are unsupported.</source>
        <translation>בקשות תשלום לתסריטי תשלום מותאמים אישית שלא עברו וידוא אינן נתמכות.</translation>
    </message>
    <message>
        <source>Invalid payment request.</source>
        <translation>בקשת תשלום שגויה.</translation>
    </message>
    <message>
        <source>Requested payment amount of %1 is too small (considered dust).</source>
        <translation>הסכום על סך %1 הנדרש לתשלום קטן מדי (נחשב לאבק)</translation>
    </message>
    <message>
        <source>Refund from %1</source>
        <translation>זיכוי מאת %1</translation>
    </message>
    <message>
        <source>Payment request %1 is too large (%2 bytes, allowed %3 bytes).</source>
        <translation>בקשת התשלום %1 גדולה מדי (%2 בתים, מורשה %3 בתים).</translation>
    </message>
    <message>
        <source>Error communicating with %1: %2</source>
        <translation>שגיאה בעת יצירת קשר עם %1:‏ %2</translation>
    </message>
    <message>
        <source>Payment request cannot be parsed!</source>
        <translation>לא ניתן לפענח את בקשת התשלום!</translation>
    </message>
    <message>
        <source>Bad response from server %1</source>
        <translation>תגובה שגויה מהשרת %1</translation>
    </message>
    <message>
        <source>Network request error</source>
        <translation>שגיאת בקשת רשת</translation>
    </message>
    <message>
        <source>Payment acknowledged</source>
        <translation>התשלום אושר</translation>
    </message>
</context>
>>>>>>> be92be56
<context>
    <name>PeerTableModel</name>
    <message>
        <source>User Agent</source>
        <translation>סוכן משתמש</translation>
    </message>
    <message>
        <source>Node/Service</source>
        <translation>צומת/שירות</translation>
    </message>
    <message>
        <source>NodeId</source>
        <translation>מזהה צומת</translation>
    </message>
    <message>
        <source>Ping</source>
        <translation>פינג</translation>
    </message>
    <message>
        <source>Sent</source>
        <translation>נשלחו</translation>
    </message>
    <message>
        <source>Received</source>
        <translation>התקבלו</translation>
    </message>
</context>
<context>
    <name>QObject</name>
    <message>
        <source>Amount</source>
        <translation>כמות</translation>
    </message>
    <message>
        <source>Enter a Bitcoin address (e.g. %1)</source>
        <translation>נא להזין כתובת ביטקוין (למשל: %1)</translation>
    </message>
    <message>
        <source>%1 d</source>
        <translation>%1 ימים</translation>
    </message>
    <message>
        <source>%1 h</source>
        <translation>%1 שעות</translation>
    </message>
    <message>
        <source>%1 m</source>
        <translation>%1 דקות</translation>
    </message>
    <message>
        <source>%1 s</source>
        <translation>%1 שניות</translation>
    </message>
    <message>
        <source>None</source>
        <translation>ללא</translation>
    </message>
    <message>
        <source>N/A</source>
        <translation>לא זמין</translation>
    </message>
    <message>
        <source>%1 ms</source>
        <translation>%1 מילישניות</translation>
    </message>
    <message numerus="yes">
        <source>%n second(s)</source>
        <translation><numerusform>שנייה אחת</numerusform><numerusform>%n שניות</numerusform><numerusform>%n שניות</numerusform><numerusform>%n שניות</numerusform></translation>
    </message>
    <message numerus="yes">
        <source>%n minute(s)</source>
        <translation><numerusform>דקה אחת</numerusform><numerusform>%n דקות</numerusform><numerusform>%n דקות</numerusform><numerusform>%n דקות</numerusform></translation>
    </message>
    <message numerus="yes">
        <source>%n hour(s)</source>
        <translation><numerusform>שעה אחת</numerusform><numerusform>%n שעות</numerusform><numerusform>%n שעות</numerusform><numerusform>%n שעות</numerusform></translation>
    </message>
    <message numerus="yes">
        <source>%n day(s)</source>
        <translation><numerusform>יום אחד</numerusform><numerusform>%n ימים</numerusform><numerusform>%n ימים</numerusform><numerusform>%n ימים</numerusform></translation>
    </message>
    <message numerus="yes">
        <source>%n week(s)</source>
        <translation><numerusform>שבוע אחד</numerusform><numerusform>%n שבועות</numerusform><numerusform>%n שבועות</numerusform><numerusform>%n שבועות</numerusform></translation>
    </message>
    <message>
        <source>%1 and %2</source>
        <translation>%1 ו%2</translation>
    </message>
    <message numerus="yes">
        <source>%n year(s)</source>
        <translation><numerusform>שנה אחת</numerusform><numerusform>%n שנים</numerusform><numerusform>%n שנים</numerusform><numerusform>%n שנים</numerusform></translation>
    </message>
    <message>
        <source>%1 B</source>
        <translation>%1 ב׳</translation>
    </message>
    <message>
        <source>%1 KB</source>
        <translation>%1 ק״ב</translation>
    </message>
    <message>
        <source>%1 MB</source>
        <translation>%1 מ״ב</translation>
    </message>
    <message>
        <source>%1 GB</source>
        <translation>%1 ג״ב</translation>
    </message>
    <message>
        <source>%1 didn't yet exit safely...</source>
        <translation>הסגירה של %1 לא הושלמה בהצלחה עדיין…</translation>
    </message>
    <message>
        <source>unknown</source>
        <translation>לא ידוע</translation>
    </message>
</context>
<context>
    <name>QObject::QObject</name>
    <message>
        <source>Error parsing command line arguments: %1.</source>
        <translation>שגיאה בפענוח ארגומנטים בשורת הפקודה: %1.</translation>
    </message>
    <message>
        <source>Error: Specified data directory "%1" does not exist.</source>
        <translation>שגיאה: תיקיית הנתונים שצוינה „%1” אינה קיימת.</translation>
    </message>
    <message>
        <source>Error: Cannot parse configuration file: %1.</source>
        <translation>שגיאה: כשל בפענוח קובץ הקונפיגורציה: %1.</translation>
    </message>
    <message>
        <source>Error: %1</source>
        <translation>שגיאה: %1</translation>
    </message>
</context>
<context>
    <name>QRImageWidget</name>
    <message>
        <source>&amp;Save Image...</source>
        <translation>&amp;שמירת תמונה…</translation>
    </message>
    <message>
        <source>&amp;Copy Image</source>
        <translation>העתקת ת&amp;מונה</translation>
    </message>
    <message>
        <source>Save QR Code</source>
        <translation>שמירת קוד QR</translation>
    </message>
    <message>
        <source>PNG Image (*.png)</source>
        <translation>תמונת PNG (‏‎*.png)</translation>
    </message>
</context>
<context>
    <name>QRImageWidget</name>
    </context>
<context>
    <name>RPCConsole</name>
    <message>
        <source>N/A</source>
        <translation>לא זמין</translation>
    </message>
    <message>
        <source>Client version</source>
        <translation>גרסה</translation>
    </message>
    <message>
        <source>&amp;Information</source>
        <translation>מי&amp;דע</translation>
    </message>
    <message>
        <source>Debug window</source>
        <translation>חלון ניפוי</translation>
    </message>
    <message>
        <source>General</source>
        <translation>כללי</translation>
    </message>
    <message>
        <source>Using BerkeleyDB version</source>
        <translation>גרסת BerkeleyDB</translation>
    </message>
    <message>
        <source>Datadir</source>
        <translation>Datadir</translation>
    </message>
    <message>
        <source>Startup time</source>
        <translation>זמן עלייה</translation>
    </message>
    <message>
        <source>Network</source>
        <translation>רשת</translation>
    </message>
    <message>
        <source>Name</source>
        <translation>שם</translation>
    </message>
    <message>
        <source>Number of connections</source>
        <translation>מספר חיבורים</translation>
    </message>
    <message>
        <source>Block chain</source>
        <translation>שרשרת מקטעים</translation>
    </message>
    <message>
        <source>Current number of blocks</source>
        <translation>מספר המקטעים הנוכחי</translation>
    </message>
    <message>
        <source>Memory Pool</source>
        <translation>מאגר זכרון</translation>
    </message>
    <message>
        <source>Current number of transactions</source>
        <translation>מספר עסקאות נוכחי</translation>
    </message>
    <message>
        <source>Memory usage</source>
        <translation>ניצול זכרון</translation>
    </message>
    <message>
        <source>Wallet: </source>
        <translation>ארנק:</translation>
    </message>
    <message>
        <source>(none)</source>
        <translation>(אין)</translation>
    </message>
    <message>
        <source>&amp;Reset</source>
        <translation>&amp;איפוס</translation>
    </message>
    <message>
        <source>Received</source>
        <translation>התקבלו</translation>
    </message>
    <message>
        <source>Sent</source>
        <translation>נשלחו</translation>
    </message>
    <message>
        <source>&amp;Peers</source>
        <translation>&amp;עמיתים</translation>
    </message>
    <message>
        <source>Banned peers</source>
        <translation>משתמשים חסומים</translation>
    </message>
    <message>
        <source>Select a peer to view detailed information.</source>
        <translation>נא לבחור בעמית כדי להציג מידע מפורט.</translation>
    </message>
    <message>
        <source>Whitelisted</source>
        <translation>ברשימה הלבנה</translation>
    </message>
    <message>
        <source>Direction</source>
        <translation>כיוון</translation>
    </message>
    <message>
        <source>Version</source>
        <translation>גרסה</translation>
    </message>
    <message>
        <source>Starting Block</source>
        <translation>בלוק התחלה</translation>
    </message>
    <message>
        <source>Synced Headers</source>
        <translation>כותרות עדכניות</translation>
    </message>
    <message>
        <source>Synced Blocks</source>
        <translation>בלוקים מסונכרנים</translation>
    </message>
    <message>
        <source>User Agent</source>
        <translation>סוכן משתמש</translation>
    </message>
    <message>
        <source>Open the %1 debug log file from the current data directory. This can take a few seconds for large log files.</source>
        <translation>פתחו את לוג ניפוי השגיאות ה%1 מתיקיית הנתונים הנוכחית. עבור קבצי לוג גדולים ייתכן זמן המתנה של מספר שניות.</translation>
    </message>
    <message>
        <source>Decrease font size</source>
        <translation>הקטן גודל גופן</translation>
    </message>
    <message>
        <source>Increase font size</source>
        <translation>הגדל גודל גופן</translation>
    </message>
    <message>
        <source>Services</source>
        <translation>שירותים</translation>
    </message>
    <message>
        <source>Ban Score</source>
        <translation>דירוג חסימה</translation>
    </message>
    <message>
        <source>Connection Time</source>
        <translation>זמן החיבור</translation>
    </message>
    <message>
        <source>Last Send</source>
        <translation>שליחה אחרונה</translation>
    </message>
    <message>
        <source>Last Receive</source>
        <translation>קבלה אחרונה</translation>
    </message>
    <message>
        <source>Ping Time</source>
        <translation>זמן המענה</translation>
    </message>
    <message>
        <source>Ping Wait</source>
        <translation>פינג</translation>
    </message>
    <message>
        <source>Min Ping</source>
        <translation>פינג מינימלי</translation>
    </message>
    <message>
        <source>Time Offset</source>
        <translation>הפרש זמן</translation>
    </message>
    <message>
        <source>Last block time</source>
        <translation>זמן המקטע האחרון</translation>
    </message>
    <message>
        <source>&amp;Open</source>
        <translation>&amp;פתיחה</translation>
    </message>
    <message>
        <source>&amp;Console</source>
        <translation>מ&amp;סוף בקרה</translation>
    </message>
    <message>
        <source>&amp;Network Traffic</source>
        <translation>&amp;תעבורת רשת</translation>
    </message>
    <message>
        <source>Totals</source>
        <translation>סכומים</translation>
    </message>
    <message>
        <source>In:</source>
        <translation>נכנס:</translation>
    </message>
    <message>
        <source>Out:</source>
        <translation>יוצא:</translation>
    </message>
    <message>
        <source>Debug log file</source>
        <translation>קובץ יומן ניפוי</translation>
    </message>
    <message>
        <source>Clear console</source>
        <translation>ניקוי מסוף הבקרה</translation>
    </message>
    <message>
        <source>1 &amp;hour</source>
        <translation>&amp;שעה אחת</translation>
    </message>
    <message>
        <source>1 &amp;day</source>
        <translation>&amp;יום אחד</translation>
    </message>
    <message>
        <source>1 &amp;week</source>
        <translation>ש&amp;בוע אחד</translation>
    </message>
    <message>
        <source>1 &amp;year</source>
        <translation>ש&amp;נה אחת</translation>
    </message>
    <message>
        <source>&amp;Disconnect</source>
        <translation>&amp;ניתוק</translation>
    </message>
    <message>
        <source>Ban for</source>
        <translation>חסימה למשך</translation>
    </message>
    <message>
        <source>&amp;Unban</source>
        <translation>&amp;שחרור חסימה</translation>
    </message>
    <message>
        <source>Welcome to the %1 RPC console.</source>
        <translation>ברוך בואך למסוף ה־RPC של %1.</translation>
    </message>
    <message>
        <source>Use up and down arrows to navigate history, and %1 to clear screen.</source>
        <translation>יש להשתמש בחצים למעלה ומלטה כדי לנווט בהסיטוריה וב־%1 כדי לנקות את המסך.</translation>
    </message>
    <message>
        <source>Type %1 for an overview of available commands.</source>
        <translation>הקלידו %1 לקבלת סקירה של הפקודות הזמינות.</translation>
    </message>
    <message>
        <source>For more information on using this console type %1.</source>
        <translation>למידע נוסף על שימוש במסוף בקרה מסוג זה %1.</translation>
    </message>
    <message>
        <source>WARNING: Scammers have been active, telling users to type commands here, stealing their wallet contents. Do not use this console without fully understanding the ramifications of a command.</source>
        <translation>אזהרה! ישנם רמאים הנוהגים לשכנע משתמשים להקליד פקודות כאן ועל ידי כך לגנוב את תכולת הארנק שלהם. אל תשתמש במסוף הבקרה מבלי שאתה מבין באופן מלא את המשמעות של הפקודה!</translation>
    </message>
    <message>
        <source>Network activity disabled</source>
        <translation>פעילות הרשת נוטרלה</translation>
    </message>
    <message>
        <source>Executing command without any wallet</source>
        <translation>מבצע פקודה ללא כל ארנק</translation>
    </message>
    <message>
        <source>Executing command using "%1" wallet</source>
        <translation>מבצע פקודה באמצעות ארנק "%1" </translation>
    </message>
    <message>
        <source>via %1</source>
        <translation>דרך %1</translation>
    </message>
    <message>
        <source>never</source>
        <translation>לעולם לא</translation>
    </message>
    <message>
        <source>Inbound</source>
        <translation>תעבורה נכנסת</translation>
    </message>
    <message>
        <source>Outbound</source>
        <translation>תעבורה יוצאת</translation>
    </message>
    <message>
        <source>Yes</source>
        <translation>כן</translation>
    </message>
    <message>
        <source>No</source>
        <translation>לא</translation>
    </message>
    <message>
        <source>Unknown</source>
        <translation>לא ידוע</translation>
    </message>
</context>
<context>
    <name>ReceiveCoinsDialog</name>
    <message>
        <source>&amp;Amount:</source>
        <translation>&amp;סכום:</translation>
    </message>
    <message>
        <source>&amp;Label:</source>
        <translation>ת&amp;ווית:</translation>
    </message>
    <message>
        <source>&amp;Message:</source>
        <translation>הו&amp;דעה:</translation>
    </message>
    <message>
        <source>An optional message to attach to the payment request, which will be displayed when the request is opened. Note: The message will not be sent with the payment over the Bitcoin network.</source>
        <translation>הודעת רשות לצירוף לבקשת התשלום שתוצג בעת פתיחת הבקשה. לתשומת לבך: ההודעה לא תישלח עם התשלום ברשת ביטקוין.</translation>
    </message>
    <message>
        <source>An optional label to associate with the new receiving address.</source>
        <translation>תווית רשות לשיוך עם כתובת הקבלה החדשה.</translation>
    </message>
    <message>
        <source>Use this form to request payments. All fields are &lt;b&gt;optional&lt;/b&gt;.</source>
        <translation>יש להשתמש בטופס זה כדי לבקש תשלומים. כל השדות הם בגדר &lt;b&gt;רשות&lt;/b&gt;.</translation>
    </message>
    <message>
        <source>An optional amount to request. Leave this empty or zero to not request a specific amount.</source>
        <translation>סכום כרשות לבקשה. ניתן להשאיר זאת ריק כדי לא לבקש סכום מסוים.</translation>
    </message>
    <message>
        <source>Clear all fields of the form.</source>
        <translation>ניקוי של כל השדות בטופס.</translation>
    </message>
    <message>
        <source>Clear</source>
        <translation>ניקוי</translation>
    </message>
    <message>
        <source>Native segwit addresses (aka Bech32 or BIP-173) reduce your transaction fees later on and offer better protection against typos, but old wallets don't support them. When unchecked, an address compatible with older wallets will be created instead.</source>
        <translation>כתובות segwit טבעיות (כלומר Bech32 או BIP-173) מפחיתות את עמלת העסקה שלכם בהמשך ומציעות הגנה נגד שגיאות כתיב, אך ארנקים ישנים לא תומכים בהן. אם לא סומן, כתובת תאימה לארנקים ישנים תיווצר במקום.</translation>
    </message>
    <message>
        <source>Generate native segwit (Bech32) address</source>
        <translation>הפקת כתובת segwit טבעית (Bech32)</translation>
    </message>
    <message>
        <source>Requested payments history</source>
        <translation>היסטוריית בקשות תשלום</translation>
    </message>
    <message>
        <source>&amp;Request payment</source>
        <translation>&amp;בקשת תשלום</translation>
    </message>
    <message>
        <source>Show the selected request (does the same as double clicking an entry)</source>
        <translation>הצגת בקשות נבחרות (דומה ללחיצה כפולה על רשומה)</translation>
    </message>
    <message>
        <source>Show</source>
        <translation>הצגה</translation>
    </message>
    <message>
        <source>Remove the selected entries from the list</source>
        <translation>הסרת הרשומות הנבחרות מהרשימה</translation>
    </message>
    <message>
        <source>Remove</source>
        <translation>הסרה</translation>
    </message>
<<<<<<< HEAD
    </context>
=======
    <message>
        <source>Copy URI</source>
        <translation>העתקת כתובת</translation>
    </message>
    <message>
        <source>Copy label</source>
        <translation>העתקת התווית</translation>
    </message>
    <message>
        <source>Copy message</source>
        <translation>העתקת הודעה</translation>
    </message>
    <message>
        <source>Copy amount</source>
        <translation>העתקת הסכום</translation>
    </message>
</context>
>>>>>>> be92be56
<context>
    <name>ReceiveRequestDialog</name>
    <message>
        <source>QR Code</source>
        <translation>קוד QR</translation>
    </message>
    <message>
        <source>Copy &amp;URI</source>
        <translation>העתקת &amp;כתובת משאב</translation>
    </message>
    <message>
        <source>Copy &amp;Address</source>
        <translation>העתקת &amp;כתובת</translation>
    </message>
    <message>
        <source>&amp;Save Image...</source>
        <translation>&amp;שמירת תמונה…</translation>
    </message>
    <message>
<<<<<<< HEAD
=======
        <source>Request payment to %1</source>
        <translation>בקשת תשלום אל %1</translation>
    </message>
    <message>
        <source>Payment information</source>
        <translation>פרטי תשלום</translation>
    </message>
    <message>
        <source>URI</source>
        <translation>כתובת</translation>
    </message>
    <message>
>>>>>>> be92be56
        <source>Address</source>
        <translation>כתובת</translation>
    </message>
    <message>
<<<<<<< HEAD
        <source>Label</source>
        <translation>תוית</translation>
    </message>
    </context>
<context>
    <name>RecentRequestsTableModel</name>
    <message>
=======
        <source>Amount</source>
        <translation>סכום</translation>
    </message>
    <message>
        <source>Label</source>
        <translation>תוית</translation>
    </message>
    <message>
        <source>Message</source>
        <translation>הודעה</translation>
    </message>
    <message>
        <source>Wallet</source>
        <translation>ארנק</translation>
    </message>
    <message>
        <source>Resulting URI too long, try to reduce the text for label / message.</source>
        <translation>הכתובת שנוצרה ארוכה מדי, כדאי לנסות לקצר את הטקסט של התווית / הודעה.</translation>
    </message>
    <message>
        <source>Error encoding URI into QR Code.</source>
        <translation>שגיאה בקידוד ה URI לברקוד.</translation>
    </message>
</context>
<context>
    <name>RecentRequestsTableModel</name>
    <message>
        <source>Date</source>
        <translation>תאריך</translation>
    </message>
    <message>
>>>>>>> be92be56
        <source>Label</source>
        <translation>תוית</translation>
    </message>
    <message>
<<<<<<< HEAD
        <source>(no label)</source>
        <translation>(ללא תוית)</translation>
    </message>
    </context>
=======
        <source>Message</source>
        <translation>הודעה</translation>
    </message>
    <message>
        <source>(no label)</source>
        <translation>(ללא תוית)</translation>
    </message>
    <message>
        <source>(no message)</source>
        <translation>(אין הודעה)</translation>
    </message>
    <message>
        <source>(no amount requested)</source>
        <translation>(לא התבקש סכום)</translation>
    </message>
    <message>
        <source>Requested</source>
        <translation>בקשה</translation>
    </message>
</context>
>>>>>>> be92be56
<context>
    <name>SendCoinsDialog</name>
    <message>
        <source>Send Coins</source>
        <translation>שליחת מטבעות</translation>
    </message>
    <message>
        <source>Coin Control Features</source>
        <translation>תכונות בקרת מטבעות</translation>
    </message>
    <message>
        <source>Inputs...</source>
        <translation>קלטים…</translation>
    </message>
    <message>
        <source>automatically selected</source>
        <translation>בבחירה אוטומטית</translation>
    </message>
    <message>
        <source>Insufficient funds!</source>
        <translation>אין מספיק כספים!</translation>
    </message>
    <message>
        <source>Quantity:</source>
        <translation>כמות:</translation>
    </message>
    <message>
        <source>Bytes:</source>
        <translation>בתים:</translation>
    </message>
    <message>
        <source>Amount:</source>
        <translation>סכום:</translation>
    </message>
    <message>
        <source>Fee:</source>
        <translation>עמלה:</translation>
    </message>
    <message>
        <source>After Fee:</source>
        <translation>לאחר עמלה:</translation>
    </message>
    <message>
        <source>Change:</source>
        <translation>עודף:</translation>
    </message>
    <message>
        <source>If this is activated, but the change address is empty or invalid, change will be sent to a newly generated address.</source>
        <translation>אם אפשרות זו מופעלת אך כתובת העודף ריקה או שגויה, העודף יישלח לכתובת חדשה שתיווצר.</translation>
    </message>
    <message>
        <source>Custom change address</source>
        <translation>כתובת לעודף מותאמת אישית</translation>
    </message>
    <message>
        <source>Transaction Fee:</source>
        <translation>עמלת העברה:</translation>
    </message>
    <message>
        <source>Choose...</source>
        <translation>בחר...</translation>
    </message>
    <message>
        <source>Using the fallbackfee can result in sending a transaction that will take several hours or days (or never) to confirm. Consider choosing your fee manually or wait until you have validated the complete chain.</source>
        <translation>שימוש בעמלת בררת המחדל עלול לגרום לשליחת עסקה שתכלל בבלוק עוד מספר שעות או ימים (או לעולם לא). נא שקלו בחירה ידנית של העמלה או המתינו לאימות מלא של הבלוקצ'יין.</translation>
    </message>
    <message>
        <source>Warning: Fee estimation is currently not possible.</source>
        <translation>אזהרה</translation>
    </message>
    <message>
        <source>collapse fee-settings</source>
        <translation>צמצום הגדרות עמלה</translation>
    </message>
    <message>
        <source>Specify a custom fee per kB (1,000 bytes) of the transaction's virtual size.

Note:  Since the fee is calculated on a per-byte basis, a fee of "100 satoshis per kB" for a transaction size of 500 bytes (half of 1 kB) would ultimately yield a fee of only 50 satoshis.</source>
        <translation>ציינו עמלה מותאמת אישית פר קילובייט (1000 בתים) של הגודל הוירטואלי של העסקה.

לתשומת לבכם: מאחר והעמלה מחושבת על בסיס פר-בית, עמלה של "100 סטושי פר קילובייט" עבור עסקה בגודל 500 בתים (חצי קילובייט) תפיק בסופו של דבר עמלה של 50 סטושי בלבד.</translation>
    </message>
    <message>
        <source>per kilobyte</source>
        <translation>עבור קילו-בית</translation>
    </message>
    <message>
        <source>Hide</source>
        <translation>הסתר</translation>
    </message>
    <message>
        <source>Recommended:</source>
        <translation>מומלץ:</translation>
    </message>
    <message>
        <source>Custom:</source>
        <translation>מותאם אישית:</translation>
    </message>
    <message>
        <source>(Smart fee not initialized yet. This usually takes a few blocks...)</source>
        <translation>(שירות עמלה חכמה לא אותחל עדיין. יש להמתין מספר בלוקים...)</translation>
    </message>
    <message>
        <source>Send to multiple recipients at once</source>
        <translation>שליחה למספר מוטבים בו־זמנית</translation>
    </message>
    <message>
        <source>Add &amp;Recipient</source>
        <translation>הוספת &amp;מוטב</translation>
    </message>
    <message>
        <source>Clear all fields of the form.</source>
        <translation>ניקוי של כל השדות בטופס.</translation>
    </message>
    <message>
        <source>Dust:</source>
        <translation>אבק:</translation>
    </message>
    <message>
        <source>Confirmation time target:</source>
        <translation>זמן לקבלת אישור:</translation>
    </message>
    <message>
        <source>Enable Replace-By-Fee</source>
        <translation>אפשר ״החלפה-על ידי עמלה״</translation>
    </message>
    <message>
        <source>With Replace-By-Fee (BIP-125) you can increase a transaction's fee after it is sent. Without this, a higher fee may be recommended to compensate for increased transaction delay risk.</source>
        <translation>באמצעות עמלה-ניתנת-לשינוי (BIP-125) תוכלו להגדיל עמלת עסקה גם לאחר שליחתה. ללא אפשרות זו, עמלה גבוהה יותר יכולה להיות מומלצת כדי להקטין את הסיכון בעיכוב אישור העסקה.</translation>
    </message>
    <message>
        <source>Clear &amp;All</source>
        <translation>&amp;ניקוי הכול</translation>
    </message>
    <message>
        <source>Balance:</source>
        <translation>מאזן:</translation>
    </message>
    <message>
        <source>Confirm the send action</source>
        <translation>אישור פעולת השליחה</translation>
    </message>
    <message>
        <source>S&amp;end</source>
        <translation>&amp;שליחה</translation>
    </message>
    <message>
<<<<<<< HEAD
        <source>(no label)</source>
        <translation>(ללא תוית)</translation>
=======
        <source>Copy quantity</source>
        <translation>העתקת הכמות</translation>
    </message>
    <message>
        <source>Copy amount</source>
        <translation>העתקת הסכום</translation>
    </message>
    <message>
        <source>Copy fee</source>
        <translation>העתקת העמלה</translation>
    </message>
    <message>
        <source>Copy after fee</source>
        <translation>העתקה אחרי העמלה</translation>
    </message>
    <message>
        <source>Copy bytes</source>
        <translation>העתקת בתים</translation>
    </message>
    <message>
        <source>Copy dust</source>
        <translation>העתקת אבק</translation>
    </message>
    <message>
        <source>Copy change</source>
        <translation>העתקת השינוי</translation>
    </message>
    <message>
        <source>%1 (%2 blocks)</source>
        <translation>%1 (%2 בלוקים)</translation>
    </message>
    <message>
        <source>Are you sure you want to send?</source>
        <translation>לשלוח?</translation>
    </message>
    <message>
        <source>or</source>
        <translation>או</translation>
    </message>
    <message>
        <source>You can increase the fee later (signals Replace-By-Fee, BIP-125).</source>
        <translation>תוכלו להגדיל את העמלה מאוחר יותר (איתות Replace-By-Fee, BIP-125).</translation>
    </message>
    <message>
        <source>Please, review your transaction.</source>
        <translation>אנא עברו שוב על העסקה שלכם.</translation>
    </message>
    <message>
        <source>Transaction fee</source>
        <translation>עמלת העברה</translation>
    </message>
    <message>
        <source>Total Amount</source>
        <translation>סכום כולל</translation>
    </message>
    <message>
        <source>Confirm send coins</source>
        <translation>אימות שליחת מטבעות</translation>
    </message>
    <message>
        <source>The recipient address is not valid. Please recheck.</source>
        <translation>כתובת הנמען שגויה. נא לבדוק שוב.</translation>
    </message>
    <message>
        <source>The amount to pay must be larger than 0.</source>
        <translation>הסכום לתשלום צריך להיות גדול מ־0.</translation>
    </message>
    <message>
        <source>The amount exceeds your balance.</source>
        <translation>הסכום חורג מהמאזן שלך.</translation>
    </message>
    <message>
        <source>The total exceeds your balance when the %1 transaction fee is included.</source>
        <translation>הסכום גבוה מהמאזן שלכם לאחר כלילת עמלת עסקה  %1.</translation>
    </message>
    <message>
        <source>Duplicate address found: addresses should only be used once each.</source>
        <translation>נמצאה כתובת כפולה: יש להשתמש בכל כתובת פעם אחת בלבד.</translation>
    </message>
    <message>
        <source>Transaction creation failed!</source>
        <translation>יצירת ההעברה נכשלה!</translation>
    </message>
    <message>
        <source>The transaction was rejected with the following reason: %1</source>
        <translation>ההעברה נדחתה מהסיבות הבאות: %1</translation>
    </message>
    <message>
        <source>A fee higher than %1 is considered an absurdly high fee.</source>
        <translation>עמלה מעל לסכום של %1 נחשבת לעמלה גבוהה באופן מוגזם.</translation>
    </message>
    <message>
        <source>Payment request expired.</source>
        <translation>בקשת התשלום פגה.</translation>
    </message>
    <message>
        <source>Warning: Invalid Bitcoin address</source>
        <translation>אזהרה: כתובת ביטקיון שגויה</translation>
    </message>
    <message>
        <source>Warning: Unknown change address</source>
        <translation>אזהרה: כתובת החלפה בלתי ידועה</translation>
    </message>
    <message>
        <source>Confirm custom change address</source>
        <translation>אימות כתובת החלפה בהתאמה אישית</translation>
    </message>
    <message>
        <source>The address you selected for change is not part of this wallet. Any or all funds in your wallet may be sent to this address. Are you sure?</source>
        <translation>הכתובת שבחרת עבור ההחלפה אינה חלק מארנק זה. כל ההסכום שבארנק שלך עשוי להישלח לכתובת זו. מקובל עליך?</translation>
    </message>
    <message>
        <source>(no label)</source>
        <translation>(ללא תווית)</translation>
>>>>>>> be92be56
    </message>
</context>
<context>
    <name>SendCoinsEntry</name>
    <message>
        <source>A&amp;mount:</source>
        <translation>&amp;כמות:</translation>
    </message>
    <message>
        <source>Pay &amp;To:</source>
        <translation>לשלם ל&amp;טובת:</translation>
    </message>
    <message>
        <source>&amp;Label:</source>
        <translation>ת&amp;ווית:</translation>
    </message>
    <message>
        <source>Choose previously used address</source>
        <translation>בחירת כתובת שהייתה בשימוש</translation>
    </message>
    <message>
        <source>This is a normal payment.</source>
        <translation>זהו תשלום רגיל.</translation>
    </message>
    <message>
        <source>The Bitcoin address to send the payment to</source>
        <translation>כתובת הביטקוין של המוטב</translation>
    </message>
    <message>
        <source>Alt+A</source>
        <translation>Alt+A</translation>
    </message>
    <message>
        <source>Paste address from clipboard</source>
        <translation>הדבקת כתובת מלוח הגזירים</translation>
    </message>
    <message>
        <source>Alt+P</source>
        <translation>Alt+P</translation>
    </message>
    <message>
        <source>Remove this entry</source>
        <translation>הסרת רשומה זו</translation>
    </message>
    <message>
        <source>The fee will be deducted from the amount being sent. The recipient will receive less bitcoins than you enter in the amount field. If multiple recipients are selected, the fee is split equally.</source>
        <translation>העמלה תנוכה מהסכום שנשלח. הנמען יקבל פחות ביטקוינים ממה שהזנת בשדה הסכום. אם נבחרו מספר נמענים, העמלה תחולק באופן שווה.</translation>
    </message>
    <message>
        <source>S&amp;ubtract fee from amount</source>
        <translation>ה&amp;חסרת העמלה מהסכום</translation>
    </message>
    <message>
        <source>Use available balance</source>
        <translation>השתמש בכלל היתרה</translation>
    </message>
    <message>
        <source>Message:</source>
        <translation>הודעה:</translation>
    </message>
    <message>
        <source>This is an unauthenticated payment request.</source>
        <translation>זוהי בקשת תשלום לא מאומתת.</translation>
    </message>
    <message>
        <source>This is an authenticated payment request.</source>
        <translation>זוהי בקשה מאומתת לתשלום.</translation>
    </message>
    <message>
        <source>Enter a label for this address to add it to the list of used addresses</source>
        <translation>יש להזין תווית עבור כתובת זו כדי להוסיף אותה לרשימת הכתובות בשימוש</translation>
    </message>
    <message>
        <source>A message that was attached to the bitcoin: URI which will be stored with the transaction for your reference. Note: This message will not be sent over the Bitcoin network.</source>
        <translation>הודעה שצורפה לביטקוין: כתובת שתאוחסן בהעברה לצורך מעקב מצדך. לתשומת לבך: הודעה זו לא תישלח ברשת הביטקוין.</translation>
    </message>
    <message>
        <source>Pay To:</source>
        <translation>תשלום לטובת:</translation>
    </message>
    <message>
        <source>Memo:</source>
        <translation>תזכורת:</translation>
    </message>
<<<<<<< HEAD
    </context>
<context>
    <name>SendConfirmationDialog</name>
    </context>
=======
    <message>
        <source>Enter a label for this address to add it to your address book</source>
        <translation>נא להזין תווית לכתובת זו כדי להוסיף אותה לספר הכתובות שלך</translation>
    </message>
</context>
<context>
    <name>SendConfirmationDialog</name>
    <message>
        <source>Yes</source>
        <translation>כן</translation>
    </message>
</context>
>>>>>>> be92be56
<context>
    <name>ShutdownWindow</name>
    <message>
        <source>%1 is shutting down...</source>
        <translation>%1 בתהליך כיבוי...</translation>
    </message>
    <message>
        <source>Do not shut down the computer until this window disappears.</source>
        <translation>אין לכבות את המחשב עד שחלון זה נעלם.</translation>
    </message>
</context>
<context>
    <name>SignVerifyMessageDialog</name>
    <message>
        <source>Signatures - Sign / Verify a Message</source>
        <translation>חתימות - חתימה או אימות של הודעה</translation>
    </message>
    <message>
        <source>&amp;Sign Message</source>
        <translation>חתימה על הו&amp;דעה</translation>
    </message>
    <message>
        <source>You can sign messages/agreements with your addresses to prove you can receive bitcoins sent to them. Be careful not to sign anything vague or random, as phishing attacks may try to trick you into signing your identity over to them. Only sign fully-detailed statements you agree to.</source>
        <translation>באפשרותך לחתום על הודעות/הסכמים באמצעות הכתובות שלך, כדי להוכיח שאתה יכול לקבל את הביטקוינים הנשלחים אליהן. היזהר לא לחתום על תוכן עמום או אקראי, מכיוון שתקיפות פישינג עשויות לנסות לגנוב את הזהות שלך. חתום רק על הצהרות מפורטות שאתה מסכים להן.</translation>
    </message>
    <message>
        <source>The Bitcoin address to sign the message with</source>
        <translation>כתובת הביטקוין אתה לחתום אתה את ההודעה</translation>
    </message>
    <message>
        <source>Choose previously used address</source>
        <translation>בחירת כתובת שהייתה בשימוש</translation>
    </message>
    <message>
        <source>Alt+A</source>
        <translation>Alt+A</translation>
    </message>
    <message>
        <source>Paste address from clipboard</source>
        <translation>הדבקת כתובת מלוח הגזירים</translation>
    </message>
    <message>
        <source>Alt+P</source>
        <translation>Alt+P</translation>
    </message>
    <message>
        <source>Enter the message you want to sign here</source>
        <translation>יש להוסיף כאן את ההודעה עליה לחתום</translation>
    </message>
    <message>
        <source>Signature</source>
        <translation>חתימה</translation>
    </message>
    <message>
        <source>Copy the current signature to the system clipboard</source>
        <translation>העתקת החתימה הנוכחית ללוח הגזירים</translation>
    </message>
    <message>
        <source>Sign the message to prove you own this Bitcoin address</source>
        <translation>ניתן לחתום על ההודעה כדי להוכיח שכתובת הביטקוין הזו בבעלותך.</translation>
    </message>
    <message>
        <source>Sign &amp;Message</source>
        <translation>&amp;חתימה על הודעה</translation>
    </message>
    <message>
        <source>Reset all sign message fields</source>
        <translation>איפוס כל שדות החתימה על הודעה</translation>
    </message>
    <message>
        <source>Clear &amp;All</source>
        <translation>&amp;ניקוי הכול</translation>
    </message>
    <message>
        <source>&amp;Verify Message</source>
        <translation>&amp;אימות הודעה</translation>
    </message>
    <message>
        <source>The Bitcoin address the message was signed with</source>
        <translation>כתובת הביטקוין שאתה נחתמה ההודעה</translation>
    </message>
    <message>
        <source>Verify the message to ensure it was signed with the specified Bitcoin address</source>
        <translation>ניתן לאמת את ההודעה כדי להבטיח שהיא נחתמה עם כתובת הביטקוין הנתונה</translation>
    </message>
    <message>
        <source>Verify &amp;Message</source>
        <translation>&amp;אימות הודעה</translation>
    </message>
    <message>
        <source>Reset all verify message fields</source>
        <translation>איפוס כל שדות אימות ההודעה</translation>
    </message>
<<<<<<< HEAD
    </context>
=======
    <message>
        <source>Click "Sign Message" to generate signature</source>
        <translation>יש ללחוץ על „חתימת ההודעה“ כדי לייצר חתימה</translation>
    </message>
    <message>
        <source>The entered address is invalid.</source>
        <translation>הכתובת שהוזנה שגויה.</translation>
    </message>
    <message>
        <source>Please check the address and try again.</source>
        <translation>נא לבדוק את הכתובת ולנסות שוב.</translation>
    </message>
    <message>
        <source>The entered address does not refer to a key.</source>
        <translation>הכתובת שהוזנה לא מתייחסת למפתח.</translation>
    </message>
    <message>
        <source>Wallet unlock was cancelled.</source>
        <translation>שחרור הארנק בוטל.</translation>
    </message>
    <message>
        <source>Private key for the entered address is not available.</source>
        <translation>המפתח הפרטי לכתובת שהוכנסה אינו זמין.</translation>
    </message>
    <message>
        <source>Message signing failed.</source>
        <translation>חתימת ההודעה נכשלה.</translation>
    </message>
    <message>
        <source>Message signed.</source>
        <translation>ההודעה נחתמה.</translation>
    </message>
    <message>
        <source>The signature could not be decoded.</source>
        <translation>לא ניתן לפענח את החתימה.</translation>
    </message>
    <message>
        <source>Please check the signature and try again.</source>
        <translation>נא לבדוק את החתימה ולנסות שוב.</translation>
    </message>
    <message>
        <source>The signature did not match the message digest.</source>
        <translation>החתימה לא תואמת את תקציר ההודעה.</translation>
    </message>
    <message>
        <source>Message verification failed.</source>
        <translation>וידוא ההודעה נכשל.</translation>
    </message>
    <message>
        <source>Message verified.</source>
        <translation>ההודעה עברה וידוא.</translation>
    </message>
</context>
>>>>>>> be92be56
<context>
    <name>SplashScreen</name>
    <message>
        <source>[testnet]</source>
        <translation>[רשת-בדיקה]</translation>
    </message>
</context>
<context>
    <name>TrafficGraphWidget</name>
    <message>
        <source>KB/s</source>
        <translation>ק״ב/ש׳</translation>
    </message>
</context>
<context>
    <name>TransactionDesc</name>
<<<<<<< HEAD
    </context>
=======
    <message>
        <source>Open until %1</source>
        <translation>פתוחה עד %1</translation>
    </message>
    <message>
        <source>conflicted with a transaction with %1 confirmations</source>
        <translation>ישנה סתירה עם עסקה שעברה %1 אימותים</translation>
    </message>
    <message>
        <source>in memory pool</source>
        <translation>במאגר הזיכרון</translation>
    </message>
    <message>
        <source>not in memory pool</source>
        <translation>לא במאגר הזיכרון</translation>
    </message>
    <message>
        <source>abandoned</source>
        <translation>ננטש</translation>
    </message>
    <message>
        <source>%1 confirmations</source>
        <translation>%1 אימותים</translation>
    </message>
    <message>
        <source>Status</source>
        <translation>מצב</translation>
    </message>
    <message>
        <source>Date</source>
        <translation>תאריך</translation>
    </message>
    <message>
        <source>Source</source>
        <translation>מקור</translation>
    </message>
    <message>
        <source>Generated</source>
        <translation>נוצר</translation>
    </message>
    <message>
        <source>From</source>
        <translation>מאת</translation>
    </message>
    <message>
        <source>unknown</source>
        <translation>לא ידוע</translation>
    </message>
    <message>
        <source>To</source>
        <translation>אל</translation>
    </message>
    <message>
        <source>own address</source>
        <translation>כתובת עצמית</translation>
    </message>
    <message>
        <source>watch-only</source>
        <translation>צפייה בלבד</translation>
    </message>
    <message>
        <source>label</source>
        <translation>תווית</translation>
    </message>
    <message>
        <source>Credit</source>
        <translation>אשראי</translation>
    </message>
    <message numerus="yes">
        <source>matures in %n more block(s)</source>
        <translation><numerusform>הבשלה בעוד בלוק %n</numerusform><numerusform>הבשלה בעוד %n בלוקים</numerusform><numerusform>הבשלה בעוד %n בלוקים</numerusform><numerusform>הבשלה בעוד %n בלוקים</numerusform></translation>
    </message>
    <message>
        <source>not accepted</source>
        <translation>לא התקבל</translation>
    </message>
    <message>
        <source>Debit</source>
        <translation>חיוב</translation>
    </message>
    <message>
        <source>Total debit</source>
        <translation>חיוב כולל</translation>
    </message>
    <message>
        <source>Total credit</source>
        <translation>אשראי כול</translation>
    </message>
    <message>
        <source>Transaction fee</source>
        <translation>עמלת העברה</translation>
    </message>
    <message>
        <source>Net amount</source>
        <translation>סכום נטו</translation>
    </message>
    <message>
        <source>Message</source>
        <translation>הודעה</translation>
    </message>
    <message>
        <source>Comment</source>
        <translation>הערה</translation>
    </message>
    <message>
        <source>Transaction ID</source>
        <translation>מזהה העברה</translation>
    </message>
    <message>
        <source>Transaction total size</source>
        <translation>גודל ההעברה הכללי</translation>
    </message>
    <message>
        <source>Transaction virtual size</source>
        <translation>גודל וירטואלי של עסקה</translation>
    </message>
    <message>
        <source>Output index</source>
        <translation>מפתח פלט</translation>
    </message>
    <message>
        <source>Merchant</source>
        <translation>סוחר</translation>
    </message>
    <message>
        <source>Generated coins must mature %1 blocks before they can be spent. When you generated this block, it was broadcast to the network to be added to the block chain. If it fails to get into the chain, its state will change to "not accepted" and it won't be spendable. This may occasionally happen if another node generates a block within a few seconds of yours.</source>
        <translation>מטבעות מופקים חייבים להבשיל במשך %1 בלוקים לפני שניתן לבזבזם. כשהפקתם בלוק זה, הבלוק שודר לרשת לצורך הוספה לבלוקצ'יין. אם הבלוק לא יתווסף לבלוקצ'יין, מצב הבלוק ישונה ל "לא התקבל" ולא יהיה ניתן לבזבזו. מצב זה עלול לקרות כאשר שרת ביטקוין אחר מפיק בלוק בהפרש של כמה שניות משלכם.</translation>
    </message>
    <message>
        <source>Debug information</source>
        <translation>פרטי ניפוי שגיאות</translation>
    </message>
    <message>
        <source>Transaction</source>
        <translation>העברה</translation>
    </message>
    <message>
        <source>Inputs</source>
        <translation>אמצעי קלט</translation>
    </message>
    <message>
        <source>Amount</source>
        <translation>סכום</translation>
    </message>
    <message>
        <source>true</source>
        <translation>אמת</translation>
    </message>
    <message>
        <source>false</source>
        <translation>שקר</translation>
    </message>
</context>
>>>>>>> be92be56
<context>
    <name>TransactionDescDialog</name>
    <message>
        <source>This pane shows a detailed description of the transaction</source>
        <translation>חלונית זו מציגה תיאור מפורט של ההעברה</translation>
    </message>
<<<<<<< HEAD
    </context>
<context>
    <name>TransactionTableModel</name>
    <message>
        <source>Label</source>
        <translation>תוית</translation>
    </message>
=======
    <message>
        <source>Details for %1</source>
        <translation>פרטים עבור %1</translation>
    </message>
</context>
<context>
    <name>TransactionTableModel</name>
    <message>
        <source>Date</source>
        <translation>תאריך</translation>
    </message>
    <message>
        <source>Type</source>
        <translation>סוג</translation>
    </message>
    <message>
        <source>Label</source>
        <translation>תוית</translation>
    </message>
    <message numerus="yes">
        <source>Open for %n more block(s)</source>
        <translation><numerusform>פתוחה למשך בלוק אחד נוסף</numerusform><numerusform>פתוחה למשך %n בלוקים נוספים</numerusform><numerusform>פתוחה למשך %n בלוקים נוספים</numerusform><numerusform>פתוחה למשך %n בלוקים נוספים</numerusform></translation>
    </message>
    <message>
        <source>Open until %1</source>
        <translation>פתוחה עד %1</translation>
    </message>
    <message>
        <source>Unconfirmed</source>
        <translation>לא מאושרת</translation>
    </message>
    <message>
        <source>Abandoned</source>
        <translation>ננטש</translation>
    </message>
    <message>
        <source>Confirming (%1 of %2 recommended confirmations)</source>
        <translation>באישור (%1 מתוך %2 אישורים מומלצים)</translation>
    </message>
    <message>
        <source>Confirmed (%1 confirmations)</source>
        <translation>מאושרת (%1 אישורים)</translation>
    </message>
    <message>
        <source>Conflicted</source>
        <translation>מתנגשת</translation>
    </message>
    <message>
        <source>Immature (%1 confirmations, will be available after %2)</source>
        <translation>צעירה (%1 אישורים, תהיה זמינה לאחר %2)</translation>
    </message>
    <message>
        <source>Generated but not accepted</source>
        <translation>הבלוק יוצר אך לא אושר</translation>
    </message>
    <message>
        <source>Received with</source>
        <translation>התקבל עם</translation>
    </message>
    <message>
        <source>Received from</source>
        <translation>התקבל מאת</translation>
    </message>
    <message>
        <source>Sent to</source>
        <translation>נשלח אל</translation>
    </message>
    <message>
        <source>Payment to yourself</source>
        <translation>תשלום לעצמך</translation>
    </message>
    <message>
        <source>Mined</source>
        <translation>נכרו</translation>
    </message>
    <message>
        <source>watch-only</source>
        <translation>צפייה בלבד</translation>
    </message>
    <message>
        <source>(n/a)</source>
        <translation>(לא זמין)</translation>
    </message>
>>>>>>> be92be56
    <message>
        <source>(no label)</source>
        <translation>(ללא תוית)</translation>
    </message>
<<<<<<< HEAD
    </context>
<context>
    <name>TransactionView</name>
    <message>
=======
    <message>
        <source>Transaction status. Hover over this field to show number of confirmations.</source>
        <translation>מצב ההעברה. יש להמתין עם הסמן מעל שדה זה כדי לראות את מספר האישורים.</translation>
    </message>
    <message>
        <source>Date and time that the transaction was received.</source>
        <translation>התאריך והשעה בהם העברה זו התקבלה.</translation>
    </message>
    <message>
        <source>Type of transaction.</source>
        <translation>סוג ההעברה.</translation>
    </message>
    <message>
        <source>User-defined intent/purpose of the transaction.</source>
        <translation>ייעוד/תכלית מגדר ע"י המשתמש של העסקה.</translation>
    </message>
    <message>
        <source>Amount removed from or added to balance.</source>
        <translation>סכום ירד או התווסף למאזן</translation>
    </message>
</context>
<context>
    <name>TransactionView</name>
    <message>
        <source>All</source>
        <translation>הכול</translation>
    </message>
    <message>
        <source>Today</source>
        <translation>היום</translation>
    </message>
    <message>
        <source>This week</source>
        <translation>השבוע</translation>
    </message>
    <message>
        <source>This month</source>
        <translation>החודש</translation>
    </message>
    <message>
        <source>Last month</source>
        <translation>חודש שעבר</translation>
    </message>
    <message>
        <source>This year</source>
        <translation>השנה הזאת</translation>
    </message>
    <message>
        <source>Range...</source>
        <translation>טווח…</translation>
    </message>
    <message>
        <source>Received with</source>
        <translation>התקבל עם</translation>
    </message>
    <message>
        <source>Sent to</source>
        <translation>נשלח אל</translation>
    </message>
    <message>
        <source>To yourself</source>
        <translation>לעצמך</translation>
    </message>
    <message>
        <source>Mined</source>
        <translation>נכרו</translation>
    </message>
    <message>
        <source>Other</source>
        <translation>אחר</translation>
    </message>
    <message>
        <source>Enter address, transaction id, or label to search</source>
        <translation>הכנס כתובת, מזהה העברה, או תווית לחיפוש</translation>
    </message>
    <message>
        <source>Min amount</source>
        <translation>סכום מזערי</translation>
    </message>
    <message>
        <source>Abandon transaction</source>
        <translation>נטישת העברה</translation>
    </message>
    <message>
        <source>Increase transaction fee</source>
        <translation>הגדל עמלת העברה</translation>
    </message>
    <message>
        <source>Copy address</source>
        <translation>העתקת הכתובת</translation>
    </message>
    <message>
        <source>Copy label</source>
        <translation>העתקת התווית</translation>
    </message>
    <message>
        <source>Copy amount</source>
        <translation>העתקת הסכום</translation>
    </message>
    <message>
        <source>Copy transaction ID</source>
        <translation>העתקת מזהה ההעברה</translation>
    </message>
    <message>
        <source>Copy raw transaction</source>
        <translation>העתקת העברה גולמית</translation>
    </message>
    <message>
        <source>Copy full transaction details</source>
        <translation>העתקת פרטי ההעברה המלאים</translation>
    </message>
    <message>
        <source>Edit label</source>
        <translation>עריכת תווית</translation>
    </message>
    <message>
        <source>Show transaction details</source>
        <translation>הצגת פרטי העברה</translation>
    </message>
    <message>
        <source>Export Transaction History</source>
        <translation>יצוא היסטוריית העברה</translation>
    </message>
    <message>
        <source>Comma separated file (*.csv)</source>
        <translation>קובץ מופרד בפסיקים (‎*.csv)</translation>
    </message>
    <message>
        <source>Confirmed</source>
        <translation>מאושרת</translation>
    </message>
    <message>
        <source>Watch-only</source>
        <translation>צפייה בלבד</translation>
    </message>
    <message>
        <source>Date</source>
        <translation>תאריך</translation>
    </message>
    <message>
        <source>Type</source>
        <translation>סוג</translation>
    </message>
    <message>
>>>>>>> be92be56
        <source>Label</source>
        <translation>תוית</translation>
    </message>
    <message>
        <source>Address</source>
        <translation>כתובת</translation>
    </message>
    <message>
<<<<<<< HEAD
        <source>Exporting Failed</source>
        <translation>יצוא נכשל</translation>
    </message>
    </context>
=======
        <source>ID</source>
        <translation>מזהה</translation>
    </message>
    <message>
        <source>Exporting Failed</source>
        <translation>יצוא נכשל</translation>
    </message>
    <message>
        <source>There was an error trying to save the transaction history to %1.</source>
        <translation>אירעה שגיאה בעת ניסיון שמירת היסטוריית ההעברות אל %1.</translation>
    </message>
    <message>
        <source>Exporting Successful</source>
        <translation>הייצוא נכשל</translation>
    </message>
    <message>
        <source>The transaction history was successfully saved to %1.</source>
        <translation>היסטוריית ההעברות נשמרה בהצלחה אל %1.</translation>
    </message>
    <message>
        <source>Range:</source>
        <translation>טווח:</translation>
    </message>
    <message>
        <source>to</source>
        <translation>עד</translation>
    </message>
</context>
>>>>>>> be92be56
<context>
    <name>UnitDisplayStatusBarControl</name>
    <message>
        <source>Unit to show amounts in. Click to select another unit.</source>
        <translation>יחידת המידה להצגת הסכומים. יש ללחוץ כדי לבחור ביחידת מידה אחרת.</translation>
    </message>
</context>
<context>
<<<<<<< HEAD
    <name>WalletFrame</name>
    </context>
<context>
    <name>WalletModel</name>
    </context>
<context>
    <name>WalletView</name>
    </context>
<context>
    <name>bitcoin-core</name>
=======
    <name>WalletController</name>
    </context>
<context>
    <name>WalletFrame</name>
    <message>
        <source>No wallet has been loaded.</source>
        <translation>לא נטען ארנק.</translation>
    </message>
</context>
<context>
    <name>WalletModel</name>
>>>>>>> be92be56
    <message>
        <source>Send Coins</source>
        <translation>שליחת מטבעות</translation>
    </message>
    <message>
        <source>Increasing transaction fee failed</source>
        <translation>כשל בהעלאת עמלת עסקה</translation>
    </message>
    <message>
        <source>Do you want to increase the fee?</source>
        <translation>להגדיל את העמלה?</translation>
    </message>
    <message>
        <source>Current fee:</source>
        <translation>העמלה הנוכחית:</translation>
    </message>
    <message>
        <source>Increase:</source>
        <translation>הגדלה:</translation>
    </message>
    <message>
        <source>New fee:</source>
        <translation>עמלה חדשה:</translation>
    </message>
    <message>
        <source>Confirm fee bump</source>
        <translation>אישור הקפצת עמלה</translation>
    </message>
    <message>
        <source>Can't sign transaction.</source>
        <translation>אי אפשר לחתום על ההעברה.</translation>
    </message>
    <message>
        <source>default wallet</source>
        <translation>ארנק בררת מחדל</translation>
    </message>
</context>
<context>
    <name>WalletView</name>
    <message>
        <source>&amp;Export</source>
        <translation>&amp;יצוא</translation>
    </message>
    <message>
        <source>Export the data in the current tab to a file</source>
        <translation>יצוא הנתונים בלשונית הנוכחית לקובץ</translation>
    </message>
    <message>
        <source>Backup Wallet</source>
        <translation>גיבוי הארנק</translation>
    </message>
    <message>
        <source>Wallet Data (*.dat)</source>
        <translation>נתוני ארנק (‎*.dat)</translation>
    </message>
    <message>
        <source>Backup Failed</source>
        <translation>הגיבוי נכשל</translation>
    </message>
    <message>
        <source>There was an error trying to save the wallet data to %1.</source>
        <translation>אירעה שגיאה בעת הניסיון לשמור את נתוני הארנק אל %1.</translation>
    </message>
    <message>
        <source>Backup Successful</source>
        <translation>הגיבוי הצליח</translation>
    </message>
    <message>
        <source>The wallet data was successfully saved to %1.</source>
        <translation>נתוני הארנק נשמרו בהצלחה אל %1.</translation>
    </message>
    <message>
        <source>Cancel</source>
        <translation>ביטול</translation>
    </message>
</context>
<context>
    <name>bitcoin-core</name>
    <message>
        <source>Error: A fatal internal error occurred, see debug.log for details</source>
        <translation>שגיאה: סניה קלמה קריטית פנימית קרטה, פנה ל debug.log לפרטים</translation>
    </message>
    <message>
        <source>Unable to start HTTP server. See debug log for details.</source>
        <translation>שרת ה HTTP לא עלה. ראו את ה debug לוג לפרטים.</translation>
    </message>
    <message>
        <source>Bitcoin Core</source>
        <translation>ליבת ביטקוין</translation>
    </message>
    <message>
        <source>The %s developers</source>
        <translation>ה %s מפתחים</translation>
    </message>
    <message>
        <source>Please check that your computer's date and time are correct! If your clock is wrong, %s will not work properly.</source>
        <translation>נא בדקו שהתאריך והשעה במחשב שלכם נכונים! אם השעון שלכם לא מסונכרן, %s לא יעבוד כהלכה.</translation>
    </message>
    <message>
        <source>Please contribute if you find %s useful. Visit %s for further information about the software.</source>
        <translation>אנא שקלו תרומה אם מצאתם את %s שימושי. בקרו ב %s למידע נוסף על התוכנה.</translation>
    </message>
    <message>
        <source>The block database contains a block which appears to be from the future. This may be due to your computer's date and time being set incorrectly. Only rebuild the block database if you are sure that your computer's date and time are correct</source>
        <translation>מאגר נתוני הבלוקים מכיל בלוק עם תאריך עתידי. הדבר יכול להיגרם מתאריך ושעה שגויים במחשב שלכם. בצעו בנייה מחדש של מאגר נתוני הבלוקים רק אם אתם בטוחים שהתאריך והשעה במחשבכם נכונים</translation>
    </message>
    <message>
        <source>This is a pre-release test build - use at your own risk - do not use for mining or merchant applications</source>
        <translation>קוד זה הינו גרסת טסט טרום-פרסומית. *שימוש על אחריותכם בלבד* אין לעשות שימוש בקוד לצרכי כריית בלוקים או אפליקציות מסחר.</translation>
    </message>
    <message>
        <source>Unable to replay blocks. You will need to rebuild the database using -reindex-chainstate.</source>
        <translation> שידור-חוזר של הבלוקים לא הצליח. תצטרכו לבצע בנייה מחדש של מאגר הנתונים באמצעות הדגל reindex-chainstate-.</translation>
    </message>
    <message>
        <source>Unable to rewind the database to a pre-fork state. You will need to redownload the blockchain</source>
        <translation>הרצה-לאחור של מאגר הנתונים למצב טרום-פיצולי לא הצליחה. תצטרכו להוריד מחדש את הבלוקצ'יין.</translation>
    </message>
    <message>
        <source>Warning: The network does not appear to fully agree! Some miners appear to be experiencing issues.</source>
        <translation>אזהרה: נראה כי הרשת אינה מסכימה באופן מלא! חלק מהכורים חווים תקלות.</translation>
    </message>
    <message>
        <source>-maxmempool must be at least %d MB</source>
        <translation>‎-maxmempool חייב להיות לפחות %d מ״ב</translation>
    </message>
    <message>
        <source>Change index out of range</source>
        <translation>אינדקס העודף מחוץ לתחום</translation>
    </message>
    <message>
        <source>Copyright (C) %i-%i</source>
        <translation>כל הזכויות שמורות (C) %i-‏%i</translation>
    </message>
    <message>
        <source>Corrupted block database detected</source>
        <translation>התגלה מסד נתוני מקטעים לא תקין</translation>
    </message>
    <message>
        <source>Do you want to rebuild the block database now?</source>
        <translation>האם לבנות מחדש את מסד נתוני המקטעים?</translation>
    </message>
    <message>
        <source>Error initializing block database</source>
        <translation>שגיאה באתחול מסד נתוני המקטעים</translation>
    </message>
    <message>
        <source>Error initializing wallet database environment %s!</source>
        <translation>שגיאה באתחול סביבת מסד נתוני הארנקים %s!</translation>
    </message>
    <message>
        <source>Error loading %s</source>
        <translation>שגיאה בטעינת %s</translation>
    </message>
    <message>
        <source>Error loading block database</source>
        <translation>שגיאה בטעינת מסד נתוני המקטעים</translation>
    </message>
    <message>
        <source>Error opening block database</source>
        <translation>שגיאה בטעינת מסד נתוני המקטעים</translation>
    </message>
    <message>
        <source>Error: Disk space is low!</source>
        <translation>שגיאה: מעט מקום פנוי בכונן!</translation>
    </message>
    <message>
        <source>Failed to listen on any port. Use -listen=0 if you want this.</source>
        <translation>האזנה נכשלה בכל פורט. השתמש ב- -listen=0 אם ברצונך בכך.</translation>
    </message>
    <message>
        <source>Failed to rescan the wallet during initialization</source>
        <translation>כשל בסריקה מחדש של הארנק בזמן האתחול</translation>
    </message>
    <message>
        <source>Importing...</source>
        <translation>מתבצע יבוא…</translation>
    </message>
    <message>
        <source>Incorrect or no genesis block found. Wrong datadir for network?</source>
        <translation>מקטע הפתיח הוא שגוי או לא נמצא. תיקיית נתונים שגויה עבור הרשת?</translation>
    </message>
    <message>
        <source>Invalid amount for -%s=&lt;amount&gt;: '%s'</source>
        <translation>סכום שגוי עבור ‎-%s=&lt;amount&gt;:‏ '%s'</translation>
    </message>
    <message>
        <source>Invalid amount for -fallbackfee=&lt;amount&gt;: '%s'</source>
        <translation>סכום שגוי עבור ‎-fallbackfee=&lt;amount&gt;:‏ '%s'</translation>
    </message>
    <message>
        <source>Upgrading txindex database</source>
        <translation>שדרוג מאגר נתוני txindex </translation>
    </message>
    <message>
        <source>Loading P2P addresses...</source>
        <translation>טעינת כתובות P2P...</translation>
    </message>
    <message>
        <source>Loading banlist...</source>
        <translation>טוען רשימת חסומים...</translation>
    </message>
    <message>
        <source>Not enough file descriptors available.</source>
        <translation>אין מספיק מידע על הקובץ</translation>
    </message>
    <message>
        <source>The source code is available from %s.</source>
        <translation>קוד המקור זמין ב %s.</translation>
    </message>
    <message>
        <source>Transaction fee and change calculation failed</source>
        <translation>החישוב עבור עמלת העיסקה והעודף נכשל</translation>
    </message>
    <message>
        <source>Unable to generate keys</source>
        <translation>כשל בהפקת מפתחות</translation>
    </message>
    <message>
        <source>Upgrading UTXO database</source>
        <translation>שדרוג מאגר נתוני UTXO </translation>
    </message>
    <message>
        <source>Verifying blocks...</source>
        <translation>המקטעים מאומתים…</translation>
    </message>
    <message>
        <source>Wallet needed to be rewritten: restart %s to complete</source>
        <translation>יש לכתוב את הארנק מחדש: יש להפעיל את %s כדי להמשיך</translation>
    </message>
    <message>
        <source>The transaction amount is too small to send after the fee has been deducted</source>
        <translation>סכום העברה נמוך מדי לשליחה אחרי גביית העמלה</translation>
    </message>
    <message>
        <source>Information</source>
        <translation>מידע</translation>
    </message>
    <message>
        <source>Invalid amount for -paytxfee=&lt;amount&gt;: '%s' (must be at least %s)</source>
        <translation>כמות לא תקינה עבור ‎-paytxfee=&lt;amount&gt;‎:‏ '%s' (חייבת להיות לפחות %s)</translation>
    </message>
    <message>
        <source>Invalid netmask specified in -whitelist: '%s'</source>
        <translation>מסכת הרשת שצוינה עם ‎-whitelist שגויה: '%s'</translation>
    </message>
    <message>
        <source>Need to specify a port with -whitebind: '%s'</source>
        <translation>עליך לציין פתחה עם ‎-whitebind:‏ '%s'</translation>
    </message>
    <message>
        <source>Signing transaction failed</source>
        <translation>החתימה על ההעברה נכשלה</translation>
    </message>
    <message>
        <source>The transaction amount is too small to pay the fee</source>
        <translation>סכום ההעברה נמוך מכדי לשלם את העמלה</translation>
    </message>
    <message>
        <source>This is experimental software.</source>
        <translation>זוהי תכנית נסיונית.</translation>
    </message>
    <message>
        <source>Transaction amount too small</source>
        <translation>סכום ההעברה קטן מדי</translation>
    </message>
    <message>
        <source>Transaction too large for fee policy</source>
        <translation>ההעברה גבוהה מדי עבור מדיניות העמלות</translation>
    </message>
    <message>
        <source>Transaction too large</source>
        <translation>סכום ההעברה גדול מדי</translation>
    </message>
    <message>
        <source>Unable to bind to %s on this computer (bind returned error %s)</source>
        <translation>לא ניתן להתאגד עם הפתחה %s במחשב זה (פעולת האיגוד החזירה את השגיאה %s)</translation>
    </message>
    <message>
        <source>Warning</source>
        <translation>אזהרה</translation>
    </message>
    <message>
        <source>Starting network threads...</source>
        <translation>תהליכי הרשת מופעלים…</translation>
    </message>
    <message>
        <source>This is the minimum transaction fee you pay on every transaction.</source>
        <translation>זו עמלת ההעברה המזערית שתיגבה מכל העברה שלך.</translation>
    </message>
    <message>
        <source>This is the transaction fee you will pay if you send a transaction.</source>
        <translation>זו עמלת ההעברה שתיגבה ממך במידה של שליחת העברה.</translation>
    </message>
    <message>
        <source>Transaction amounts must not be negative</source>
        <translation>סכומי ההעברה לא יכולים להיות שליליים</translation>
    </message>
    <message>
        <source>Transaction must have at least one recipient</source>
        <translation>להעברה חייב להיות לפחות נמען אחד</translation>
    </message>
    <message>
        <source>Unknown network specified in -onlynet: '%s'</source>
        <translation>רשת לא ידועה צוינה דרך ‎-onlynet:‏ '%s'</translation>
    </message>
    <message>
        <source>Insufficient funds</source>
        <translation>אין מספיק כספים</translation>
    </message>
    <message>
        <source>Warning: Private keys detected in wallet {%s} with disabled private keys</source>
        <translation>אזהרה: זוהו מפתחות פרטיים בארנק {%s} עם מפתחות פרטיים מושבתים</translation>
    </message>
    <message>
        <source>Cannot write to data directory '%s'; check permissions.</source>
        <translation>לא ניתן לכתוב אל תיקיית הנתונים ‚%s’, נא לבדוק את ההרשאות.</translation>
    </message>
    <message>
        <source>Loading block index...</source>
        <translation>מפתח המקטעים נטען…</translation>
    </message>
    <message>
        <source>Loading wallet...</source>
        <translation>הארנק בטעינה…</translation>
    </message>
    <message>
        <source>Cannot downgrade wallet</source>
        <translation>לא ניתן להחזיר את גרסת הארנק</translation>
    </message>
    <message>
        <source>Rescanning...</source>
        <translation>סריקה מחדש…</translation>
    </message>
    <message>
        <source>Done loading</source>
        <translation>טעינה הושלמה</translation>
    </message>
    <message>
        <source>Error</source>
        <translation>שגיאה</translation>
    </message>
</context>
</TS><|MERGE_RESOLUTION|>--- conflicted
+++ resolved
@@ -47,17 +47,6 @@
     </message>
     <message>
         <source>Choose the address to send coins to</source>
-<<<<<<< HEAD
-        <translation>בחר את הכתובת אליה תרצה לשלוח את המטבעות</translation>
-    </message>
-    <message>
-        <source>Choose the address to receive coins with</source>
-        <translation>בחר את הכתובת בה תקבל את המטבעות</translation>
-    </message>
-    <message>
-        <source>C&amp;hoose</source>
-        <translation>בחר</translation>
-=======
         <translation>נא לבחור את הכתובת אליה ברצונך לשלוח את המטבעות</translation>
     </message>
     <message>
@@ -67,7 +56,6 @@
     <message>
         <source>C&amp;hoose</source>
         <translation>&amp;בחירה</translation>
->>>>>>> be92be56
     </message>
     <message>
         <source>Sending addresses</source>
@@ -75,29 +63,6 @@
     </message>
     <message>
         <source>Receiving addresses</source>
-<<<<<<< HEAD
-        <translation>מקבל כתובות</translation>
-    </message>
-    <message>
-        <source>These are your Bitcoin addresses for sending payments. Always check the amount and the receiving address before sending coins.</source>
-        <translation>אלה הם כתובות הביטקוין שלך לשליחת תשלומים. חשוב לבדוק את הכמות של הכתובות המקבלות לפני שליחת מטבעות</translation>
-    </message>
-    <message>
-        <source>These are your Bitcoin addresses for receiving payments. It is recommended to use a new receiving address for each transaction.</source>
-        <translation>אלה הן כתובות הביטקוין שלך לקבלת תשלומים. מומלץ להשתמש בכתובת חדשה לכל העברה.</translation>
-    </message>
-    <message>
-        <source>&amp;Copy Address</source>
-        <translation>&amp;העתק כתובת</translation>
-    </message>
-    <message>
-        <source>Copy &amp;Label</source>
-        <translation>העתק &amp;תוית</translation>
-    </message>
-    <message>
-        <source>&amp;Edit</source>
-        <translation>&amp;ערוך</translation>
-=======
         <translation>כתובות לקבלה</translation>
     </message>
     <message>
@@ -127,7 +92,6 @@
     <message>
         <source>Comma separated file (*.csv)</source>
         <translation>קובץ מופרד בפסיקים (‎*.csv)</translation>
->>>>>>> be92be56
     </message>
     <message>
         <source>Exporting Failed</source>
@@ -142,11 +106,7 @@
     <name>AddressTableModel</name>
     <message>
         <source>Label</source>
-<<<<<<< HEAD
-        <translation>תוית</translation>
-=======
         <translation>תווית</translation>
->>>>>>> be92be56
     </message>
     <message>
         <source>Address</source>
@@ -175,9 +135,6 @@
         <source>Repeat new passphrase</source>
         <translation>נא לחזור על מילת הצופן החדשה</translation>
     </message>
-<<<<<<< HEAD
-    </context>
-=======
     <message>
         <source>Show password</source>
         <translation>הצג סיסמא</translation>
@@ -267,7 +224,6 @@
         <translation>אזהרה: מקש ה־Caps Lock פעיל!</translation>
     </message>
 </context>
->>>>>>> be92be56
 <context>
     <name>BanTableModel</name>
     <message>
@@ -752,11 +708,7 @@
         <source>(change)</source>
         <translation>(עודף)</translation>
     </message>
-    <message>
-        <source>(no label)</source>
-        <translation>(ללא תוית)</translation>
-    </message>
-    </context>
+</context>
 <context>
     <name>EditAddressDialog</name>
     <message>
@@ -779,9 +731,6 @@
         <source>&amp;Address</source>
         <translation>&amp;כתובת</translation>
     </message>
-<<<<<<< HEAD
-    </context>
-=======
     <message>
         <source>New sending address</source>
         <translation>כתובת שליחה חדשה</translation>
@@ -815,7 +764,6 @@
         <translation>יצירת המפתח החדש נכשלה.</translation>
     </message>
 </context>
->>>>>>> be92be56
 <context>
     <name>FreespaceChecker</name>
     <message>
@@ -928,7 +876,7 @@
         <source>(of %n GB needed)</source>
         <translation><numerusform>(מתוך %n ג״ב נדרשים)</numerusform><numerusform>(מתוך %n ג״ב נדרשים)</numerusform><numerusform>(מתוך %n ג״ב נדרשים)</numerusform><numerusform>(מתוך %n ג״ב נדרשים)</numerusform></translation>
     </message>
-    </context>
+</context>
 <context>
     <name>ModalOverlay</name>
     <message>
@@ -1331,9 +1279,6 @@
 </context>
 <context>
     <name>PaymentServer</name>
-<<<<<<< HEAD
-    </context>
-=======
     <message>
         <source>Payment request error</source>
         <translation>שגיאת בקשת תשלום</translation>
@@ -1427,7 +1372,6 @@
         <translation>התשלום אושר</translation>
     </message>
 </context>
->>>>>>> be92be56
 <context>
     <name>PeerTableModel</name>
     <message>
@@ -1585,9 +1529,6 @@
     </message>
 </context>
 <context>
-    <name>QRImageWidget</name>
-    </context>
-<context>
     <name>RPCConsole</name>
     <message>
         <source>N/A</source>
@@ -1956,9 +1897,6 @@
         <source>Remove</source>
         <translation>הסרה</translation>
     </message>
-<<<<<<< HEAD
-    </context>
-=======
     <message>
         <source>Copy URI</source>
         <translation>העתקת כתובת</translation>
@@ -1976,7 +1914,6 @@
         <translation>העתקת הסכום</translation>
     </message>
 </context>
->>>>>>> be92be56
 <context>
     <name>ReceiveRequestDialog</name>
     <message>
@@ -1996,8 +1933,6 @@
         <translation>&amp;שמירת תמונה…</translation>
     </message>
     <message>
-<<<<<<< HEAD
-=======
         <source>Request payment to %1</source>
         <translation>בקשת תשלום אל %1</translation>
     </message>
@@ -2010,22 +1945,39 @@
         <translation>כתובת</translation>
     </message>
     <message>
->>>>>>> be92be56
         <source>Address</source>
         <translation>כתובת</translation>
     </message>
     <message>
-<<<<<<< HEAD
+        <source>Amount</source>
+        <translation>סכום</translation>
+    </message>
+    <message>
         <source>Label</source>
         <translation>תוית</translation>
     </message>
-    </context>
+    <message>
+        <source>Message</source>
+        <translation>הודעה</translation>
+    </message>
+    <message>
+        <source>Wallet</source>
+        <translation>ארנק</translation>
+    </message>
+    <message>
+        <source>Resulting URI too long, try to reduce the text for label / message.</source>
+        <translation>הכתובת שנוצרה ארוכה מדי, כדאי לנסות לקצר את הטקסט של התווית / הודעה.</translation>
+    </message>
+    <message>
+        <source>Error encoding URI into QR Code.</source>
+        <translation>שגיאה בקידוד ה URI לברקוד.</translation>
+    </message>
+</context>
 <context>
     <name>RecentRequestsTableModel</name>
     <message>
-=======
-        <source>Amount</source>
-        <translation>סכום</translation>
+        <source>Date</source>
+        <translation>תאריך</translation>
     </message>
     <message>
         <source>Label</source>
@@ -2036,43 +1988,9 @@
         <translation>הודעה</translation>
     </message>
     <message>
-        <source>Wallet</source>
-        <translation>ארנק</translation>
-    </message>
-    <message>
-        <source>Resulting URI too long, try to reduce the text for label / message.</source>
-        <translation>הכתובת שנוצרה ארוכה מדי, כדאי לנסות לקצר את הטקסט של התווית / הודעה.</translation>
-    </message>
-    <message>
-        <source>Error encoding URI into QR Code.</source>
-        <translation>שגיאה בקידוד ה URI לברקוד.</translation>
-    </message>
-</context>
-<context>
-    <name>RecentRequestsTableModel</name>
-    <message>
-        <source>Date</source>
-        <translation>תאריך</translation>
-    </message>
-    <message>
->>>>>>> be92be56
-        <source>Label</source>
-        <translation>תוית</translation>
-    </message>
-    <message>
-<<<<<<< HEAD
         <source>(no label)</source>
         <translation>(ללא תוית)</translation>
     </message>
-    </context>
-=======
-        <source>Message</source>
-        <translation>הודעה</translation>
-    </message>
-    <message>
-        <source>(no label)</source>
-        <translation>(ללא תוית)</translation>
-    </message>
     <message>
         <source>(no message)</source>
         <translation>(אין הודעה)</translation>
@@ -2086,7 +2004,6 @@
         <translation>בקשה</translation>
     </message>
 </context>
->>>>>>> be92be56
 <context>
     <name>SendCoinsDialog</name>
     <message>
@@ -2234,10 +2151,6 @@
         <translation>&amp;שליחה</translation>
     </message>
     <message>
-<<<<<<< HEAD
-        <source>(no label)</source>
-        <translation>(ללא תוית)</translation>
-=======
         <source>Copy quantity</source>
         <translation>העתקת הכמות</translation>
     </message>
@@ -2352,7 +2265,6 @@
     <message>
         <source>(no label)</source>
         <translation>(ללא תווית)</translation>
->>>>>>> be92be56
     </message>
 </context>
 <context>
@@ -2437,12 +2349,6 @@
         <source>Memo:</source>
         <translation>תזכורת:</translation>
     </message>
-<<<<<<< HEAD
-    </context>
-<context>
-    <name>SendConfirmationDialog</name>
-    </context>
-=======
     <message>
         <source>Enter a label for this address to add it to your address book</source>
         <translation>נא להזין תווית לכתובת זו כדי להוסיף אותה לספר הכתובות שלך</translation>
@@ -2455,7 +2361,6 @@
         <translation>כן</translation>
     </message>
 </context>
->>>>>>> be92be56
 <context>
     <name>ShutdownWindow</name>
     <message>
@@ -2549,9 +2454,6 @@
         <source>Reset all verify message fields</source>
         <translation>איפוס כל שדות אימות ההודעה</translation>
     </message>
-<<<<<<< HEAD
-    </context>
-=======
     <message>
         <source>Click "Sign Message" to generate signature</source>
         <translation>יש ללחוץ על „חתימת ההודעה“ כדי לייצר חתימה</translation>
@@ -2605,7 +2507,6 @@
         <translation>ההודעה עברה וידוא.</translation>
     </message>
 </context>
->>>>>>> be92be56
 <context>
     <name>SplashScreen</name>
     <message>
@@ -2622,9 +2523,6 @@
 </context>
 <context>
     <name>TransactionDesc</name>
-<<<<<<< HEAD
-    </context>
-=======
     <message>
         <source>Open until %1</source>
         <translation>פתוחה עד %1</translation>
@@ -2778,22 +2676,12 @@
         <translation>שקר</translation>
     </message>
 </context>
->>>>>>> be92be56
 <context>
     <name>TransactionDescDialog</name>
     <message>
         <source>This pane shows a detailed description of the transaction</source>
         <translation>חלונית זו מציגה תיאור מפורט של ההעברה</translation>
     </message>
-<<<<<<< HEAD
-    </context>
-<context>
-    <name>TransactionTableModel</name>
-    <message>
-        <source>Label</source>
-        <translation>תוית</translation>
-    </message>
-=======
     <message>
         <source>Details for %1</source>
         <translation>פרטים עבור %1</translation>
@@ -2877,17 +2765,10 @@
         <source>(n/a)</source>
         <translation>(לא זמין)</translation>
     </message>
->>>>>>> be92be56
     <message>
         <source>(no label)</source>
         <translation>(ללא תוית)</translation>
     </message>
-<<<<<<< HEAD
-    </context>
-<context>
-    <name>TransactionView</name>
-    <message>
-=======
     <message>
         <source>Transaction status. Hover over this field to show number of confirmations.</source>
         <translation>מצב ההעברה. יש להמתין עם הסמן מעל שדה זה כדי לראות את מספר האישורים.</translation>
@@ -3032,7 +2913,6 @@
         <translation>סוג</translation>
     </message>
     <message>
->>>>>>> be92be56
         <source>Label</source>
         <translation>תוית</translation>
     </message>
@@ -3041,19 +2921,13 @@
         <translation>כתובת</translation>
     </message>
     <message>
-<<<<<<< HEAD
+        <source>ID</source>
+        <translation>מזהה</translation>
+    </message>
+    <message>
         <source>Exporting Failed</source>
         <translation>יצוא נכשל</translation>
     </message>
-    </context>
-=======
-        <source>ID</source>
-        <translation>מזהה</translation>
-    </message>
-    <message>
-        <source>Exporting Failed</source>
-        <translation>יצוא נכשל</translation>
-    </message>
     <message>
         <source>There was an error trying to save the transaction history to %1.</source>
         <translation>אירעה שגיאה בעת ניסיון שמירת היסטוריית ההעברות אל %1.</translation>
@@ -3075,7 +2949,6 @@
         <translation>עד</translation>
     </message>
 </context>
->>>>>>> be92be56
 <context>
     <name>UnitDisplayStatusBarControl</name>
     <message>
@@ -3084,18 +2957,6 @@
     </message>
 </context>
 <context>
-<<<<<<< HEAD
-    <name>WalletFrame</name>
-    </context>
-<context>
-    <name>WalletModel</name>
-    </context>
-<context>
-    <name>WalletView</name>
-    </context>
-<context>
-    <name>bitcoin-core</name>
-=======
     <name>WalletController</name>
     </context>
 <context>
@@ -3107,7 +2968,6 @@
 </context>
 <context>
     <name>WalletModel</name>
->>>>>>> be92be56
     <message>
         <source>Send Coins</source>
         <translation>שליחת מטבעות</translation>
