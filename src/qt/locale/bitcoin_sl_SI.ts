<TS language="sl_SI" version="2.1">
<context>
    <name>AddressBookPage</name>
    <message>
        <source>Right-click to edit address or label</source>
        <translation>Desni klik za urejanje naslovov ali oznak</translation>
    </message>
    <message>
        <source>Create a new address</source>
        <translation>Ustvari nov naslov</translation>
    </message>
    <message>
        <source>&amp;New</source>
        <translation>&amp;Novo</translation>
    </message>
    <message>
        <source>Copy the currently selected address to the system clipboard</source>
        <translation>Kopiraj trenutno izbrani naslov v odložišče</translation>
    </message>
    <message>
        <source>&amp;Copy</source>
        <translation>&amp;Kopiraj</translation>
    </message>
    <message>
        <source>C&amp;lose</source>
        <translation>&amp;Zapri</translation>
    </message>
    <message>
        <source>Delete the currently selected address from the list</source>
        <translation>Izbriši trenutno označeni naslov  iz seznama</translation>
    </message>
    <message>
        <source>Export the data in the current tab to a file</source>
        <translation>Izvozi podatke v trenutnem zavihku v datoteko</translation>
    </message>
    <message>
        <source>&amp;Export</source>
        <translation>&amp;Izvozi</translation>
    </message>
    <message>
        <source>&amp;Delete</source>
        <translation>I&amp;zbriši</translation>
    </message>
    <message>
        <source>Choose the address to send coins to</source>
        <translation>Izberi naslov prejemnika kovancev</translation>
    </message>
    <message>
        <source>Choose the address to receive coins with</source>
        <translation>Izberi naslov, na katerega želiš prejeti kovance</translation>
    </message>
    <message>
        <source>C&amp;hoose</source>
        <translation>&amp;Izberi</translation>
    </message>
    <message>
        <source>Sending addresses</source>
        <translation>Imenik naslovov za pošiljanje</translation>
    </message>
    <message>
        <source>Receiving addresses</source>
        <translation>Imenik naslovov za prejemanje</translation>
    </message>
    <message>
        <source>Export Address List</source>
        <translation>Izvozi seznam naslovov</translation>
    </message>
    <message>
        <source>Exporting Failed</source>
        <translation>Podatkov ni bilo mogoče izvoziti.</translation>
    </message>
    </context>
<context>
    <name>AddressTableModel</name>
    <message>
        <source>Label</source>
        <translation>Oznaka</translation>
    </message>
    <message>
        <source>Address</source>
        <translation>Naslov</translation>
    </message>
    <message>
        <source>(no label)</source>
        <translation>(brez oznake)</translation>
    </message>
</context>
<context>
    <name>AskPassphraseDialog</name>
    <message>
        <source>Passphrase Dialog</source>
        <translation>Vnos gesla</translation>
    </message>
    <message>
        <source>Enter passphrase</source>
        <translation>Vnesite geslo</translation>
    </message>
    <message>
        <source>New passphrase</source>
        <translation>Novo geslo</translation>
    </message>
    <message>
        <source>Repeat new passphrase</source>
        <translation>Ponovite novo geslo</translation>
    </message>
    <message>
        <source>Unlock wallet</source>
        <translation>Odkleni denarnico</translation>
    </message>
    <message>
        <source>Decrypt wallet</source>
        <translation>Odšifriraj denarnico</translation>
    </message>
    </context>
<context>
    <name>BanTableModel</name>
    <message>
        <source>IP/Netmask</source>
        <translation>IP/Netmaska</translation>
    </message>
    <message>
        <source>Banned Until</source>
        <translation>Prepoved do</translation>
    </message>
</context>
<context>
    <name>BitcoinGUI</name>
    <message>
        <source>Sign &amp;message...</source>
        <translation>Podpiši &amp;sporočilo ...</translation>
    </message>
    <message>
        <source>Synchronizing with network...</source>
        <translation>Dohitevam omrežje ...</translation>
    </message>
    <message>
        <source>&amp;Overview</source>
        <translation>Pre&amp;gled</translation>
    </message>
    <message>
        <source>Node</source>
        <translation>Vozlišče</translation>
    </message>
    <message>
        <source>Show general overview of wallet</source>
        <translation>Oglejte si splošne informacije o vaši denarnici</translation>
    </message>
    <message>
        <source>&amp;Transactions</source>
        <translation>&amp;Transakcije</translation>
    </message>
    <message>
        <source>Browse transaction history</source>
        <translation>Brskajte po zgodovini transakcij</translation>
    </message>
    <message>
        <source>E&amp;xit</source>
        <translation>I&amp;zhod</translation>
    </message>
    <message>
        <source>Quit application</source>
        <translation>Ustavite program</translation>
    </message>
    <message>
        <source>About &amp;Qt</source>
        <translation>O &amp;Qt</translation>
    </message>
    <message>
        <source>Show information about Qt</source>
        <translation>Oglejte si informacije o Qt</translation>
    </message>
    <message>
        <source>&amp;Options...</source>
        <translation>&amp;Možnosti ...</translation>
    </message>
    <message>
        <source>&amp;Encrypt Wallet...</source>
        <translation>&amp;Šifriraj denarnico ...</translation>
    </message>
    <message>
        <source>&amp;Backup Wallet...</source>
        <translation>Shrani &amp;varnostno kopijo denarnice ...</translation>
    </message>
    <message>
        <source>&amp;Change Passphrase...</source>
        <translation>&amp;Spremeni geslo ...</translation>
    </message>
    <message>
        <source>&amp;Sending addresses...</source>
        <translation>Naslovi za po&amp;šiljanje ...</translation>
    </message>
    <message>
        <source>&amp;Receiving addresses...</source>
        <translation>Naslovi za &amp;prejemanje...</translation>
    </message>
    <message>
        <source>Open &amp;URI...</source>
        <translation>Odpri &amp;URI ...</translation>
    </message>
    <message>
        <source>Reindexing blocks on disk...</source>
        <translation>Poustvarjam kazalo blokov na disku ...</translation>
    </message>
    <message>
        <source>Send coins to a Particl address</source>
        <translation>Izvedite plačilo na naslov Particl</translation>
    </message>
    <message>
        <source>Backup wallet to another location</source>
        <translation>Shranite varnostno kopijo svoje denarnice na drugo lokacijo</translation>
    </message>
    <message>
        <source>Change the passphrase used for wallet encryption</source>
        <translation>Spremenite geslo za šifriranje denarnice</translation>
    </message>
    <message>
        <source>&amp;Debug window</source>
        <translation>&amp;Razhroščevalno okno</translation>
    </message>
    <message>
        <source>Open debugging and diagnostic console</source>
        <translation>Odprite razhroščevalno in diagnostično konzolo</translation>
    </message>
    <message>
        <source>&amp;Verify message...</source>
        <translation>&amp;Preveri sporočilo ...</translation>
    </message>
    <message>
        <source>Particl</source>
        <translation>Particl</translation>
    </message>
    <message>
        <source>Wallet</source>
        <translation>Denarnica</translation>
    </message>
    <message>
        <source>&amp;Send</source>
        <translation>&amp;Pošlji</translation>
    </message>
    <message>
        <source>&amp;Receive</source>
        <translation>P&amp;rejmi</translation>
    </message>
    <message>
        <source>&amp;Show / Hide</source>
        <translation>&amp;Prikaži / Skrij</translation>
    </message>
    <message>
        <source>Show or hide the main Window</source>
        <translation>Prikaži ali skrij glavno okno</translation>
    </message>
    <message>
        <source>Encrypt the private keys that belong to your wallet</source>
        <translation>Šifrirajte zasebne ključe, ki se nahajajo v denarnici</translation>
    </message>
    <message>
        <source>Sign messages with your Particl addresses to prove you own them</source>
        <translation>Podpišite poljubno sporočilo z enim svojih naslovov Particl, da prejemniku sporočila dokažete, da je ta naslov v vaši lasti.</translation>
    </message>
    <message>
        <source>Verify messages to ensure they were signed with specified Particl addresses</source>
        <translation>Preverite, če je bilo prejeto sporočilo podpisano z določenim naslovom Particl</translation>
    </message>
    <message>
        <source>&amp;File</source>
        <translation>&amp;Datoteka</translation>
    </message>
    <message>
        <source>&amp;Settings</source>
        <translation>&amp;Nastavitve</translation>
    </message>
    <message>
        <source>&amp;Help</source>
        <translation>&amp;Pomoč</translation>
    </message>
    <message>
        <source>Tabs toolbar</source>
        <translation>Orodna vrstica zavihkov</translation>
    </message>
    <message>
        <source>Request payments (generates QR codes and bitcoin: URIs)</source>
        <translation>Zahtevajte plačilo (ustvarite zahtevek s kodo QR in URI tipa bitcoin:)</translation>
    </message>
    <message>
        <source>Show the list of used sending addresses and labels</source>
        <translation>Preglejte in uredite seznam naslovov, na katere ste kdaj poslali plačila</translation>
    </message>
    <message>
        <source>Show the list of used receiving addresses and labels</source>
        <translation>Preglejte in uredite seznam naslovov, na katere ste kdaj prejeli plačila</translation>
    </message>
    <message>
        <source>Open a bitcoin: URI or payment request</source>
        <translation>Izvedite plačilo iz zahtevka v datoteki ali iz URI tipa bitcoin:</translation>
    </message>
    <message>
        <source>&amp;Command-line options</source>
        <translation>Opcije &amp;ukazne vrstice</translation>
    </message>
    <message numerus="yes">
        <source>%n active connection(s) to Particl network</source>
        <translation><numerusform>%n aktivna povezava v omrežje Particl</numerusform><numerusform>%n aktivni povezavi v omrežje Particl</numerusform><numerusform>%n aktivne povezave v omrežje Particl</numerusform><numerusform>%n aktivnih povezav v omrežje Particl</numerusform></translation>
    </message>
    <message>
        <source>Indexing blocks on disk...</source>
        <translation>Indeksirani bloki na disku ...</translation>
    </message>
    <message>
        <source>Processing blocks on disk...</source>
        <translation>Obdelava blokov na disku ...</translation>
    </message>
    <message numerus="yes">
        <source>Processed %n block(s) of transaction history.</source>
        <translation><numerusform>%n obdelan blok zgodovine transakcij.</numerusform><numerusform>%n obdelana bloka zgodovine transakcij.</numerusform><numerusform>%n obdelani bloki zgodovine transakcij.</numerusform><numerusform>%n obdelanih blokov zgodovine transakcij.</numerusform></translation>
    </message>
    <message>
        <source>%1 behind</source>
        <translation>imam še %1 zaostanka</translation>
    </message>
    <message>
        <source>Last received block was generated %1 ago.</source>
        <translation>Zadnji prejeti blok je star %1.</translation>
    </message>
    <message>
        <source>Transactions after this will not yet be visible.</source>
        <translation>Novejše transakcije še ne bodo vidne.</translation>
    </message>
    <message>
        <source>Error</source>
        <translation>Napaka</translation>
    </message>
    <message>
        <source>Warning</source>
        <translation>Opozorilo</translation>
    </message>
    <message>
        <source>Information</source>
        <translation>Informacije</translation>
    </message>
    <message>
        <source>Up to date</source>
        <translation>Posodobljeno</translation>
    </message>
    <message>
        <source>%1 client</source>
        <translation>%1 odjemalec</translation>
    </message>
    <message>
        <source>Catching up...</source>
        <translation>Dohitevam omrežje ...</translation>
    </message>
    <message>
        <source>Date: %1
</source>
        <translation>Datum: %1
</translation>
    </message>
    <message>
        <source>Amount: %1
</source>
        <translation>Znesek: %1
</translation>
    </message>
    <message>
        <source>Type: %1
</source>
        <translation>Vrsta: %1
</translation>
    </message>
    <message>
        <source>Label: %1
</source>
        <translation>Oznaka: %1
</translation>
    </message>
    <message>
        <source>Address: %1
</source>
        <translation>Naslov: %1
</translation>
    </message>
    <message>
        <source>Sent transaction</source>
        <translation>Odlivi</translation>
    </message>
    <message>
        <source>Incoming transaction</source>
        <translation>Prilivi</translation>
    </message>
    <message>
        <source>Wallet is &lt;b&gt;encrypted&lt;/b&gt; and currently &lt;b&gt;unlocked&lt;/b&gt;</source>
        <translation>Denarnica je &lt;b&gt;šifrirana&lt;/b&gt; in trenutno &lt;b&gt;odklenjena&lt;/b&gt;</translation>
    </message>
    <message>
        <source>Wallet is &lt;b&gt;encrypted&lt;/b&gt; and currently &lt;b&gt;locked&lt;/b&gt;</source>
        <translation>Denarnica je &lt;b&gt;šifrirana&lt;/b&gt; in trenutno &lt;b&gt;zaklenjena&lt;/b&gt;</translation>
    </message>
    </context>
<context>
    <name>CoinControlDialog</name>
    <message>
        <source>Coin Selection</source>
        <translation>Izbira vhodnih kovancev</translation>
    </message>
    <message>
        <source>Quantity:</source>
        <translation>Št.vhodov:</translation>
    </message>
    <message>
        <source>Bytes:</source>
        <translation>Št.bajtov:</translation>
    </message>
    <message>
        <source>Amount:</source>
        <translation>Znesek:</translation>
    </message>
    <message>
        <source>Fee:</source>
        <translation>Provizija:</translation>
    </message>
    <message>
        <source>Dust:</source>
        <translation>Prah:</translation>
    </message>
    <message>
        <source>After Fee:</source>
        <translation>Po proviziji:</translation>
    </message>
    <message>
        <source>Change:</source>
        <translation>Vračilo:</translation>
    </message>
    <message>
        <source>(un)select all</source>
        <translation>izberi vse/nič</translation>
    </message>
    <message>
        <source>Tree mode</source>
        <translation>Drevesni prikaz</translation>
    </message>
    <message>
        <source>List mode</source>
        <translation>Seznam</translation>
    </message>
    <message>
        <source>Amount</source>
        <translation>Znesek</translation>
    </message>
    <message>
        <source>Received with label</source>
        <translation>Oznaka priliva</translation>
    </message>
    <message>
        <source>Received with address</source>
        <translation>Naslov priliva</translation>
    </message>
    <message>
        <source>Date</source>
        <translation>Datum</translation>
    </message>
    <message>
        <source>Confirmations</source>
        <translation>Potrditve</translation>
    </message>
    <message>
        <source>Confirmed</source>
        <translation>Potrjeno</translation>
    </message>
    <message>
        <source>(no label)</source>
        <translation>(brez oznake)</translation>
    </message>
    </context>
<context>
    <name>EditAddressDialog</name>
    <message>
        <source>Edit Address</source>
        <translation>Uredi naslov</translation>
    </message>
    <message>
        <source>&amp;Label</source>
        <translation>&amp;Oznaka</translation>
    </message>
    <message>
        <source>The label associated with this address list entry</source>
        <translation>Oznaka, pod katero je spodnji naslov naveden v vašem imeniku naslovov.</translation>
    </message>
    <message>
        <source>The address associated with this address list entry. This can only be modified for sending addresses.</source>
        <translation>Naslov tega vnosa v imeniku. Spremeniti ga je mogoče le pri vnosih iz imenika naslovov za pošiljanje.</translation>
    </message>
    <message>
        <source>&amp;Address</source>
        <translation>&amp;Naslov</translation>
    </message>
    </context>
<context>
    <name>FreespaceChecker</name>
    <message>
        <source>A new data directory will be created.</source>
        <translation>Ustvarjena bo nova podatkovna mapa.</translation>
    </message>
    <message>
        <source>name</source>
        <translation>ime</translation>
    </message>
    <message>
        <source>Directory already exists. Add %1 if you intend to create a new directory here.</source>
        <translation>Mapa že obstaja. Dodajte %1, če tu želite ustvariti novo mapo.</translation>
    </message>
    <message>
        <source>Path already exists, and is not a directory.</source>
        <translation>Pot že obstaja, vendar ni mapa.</translation>
    </message>
    <message>
        <source>Cannot create data directory here.</source>
        <translation>Na tem mestu ni mogoče ustvariti nove mape.</translation>
    </message>
</context>
<context>
    <name>HelpMessageDialog</name>
    <message>
        <source>version</source>
        <translation>različica</translation>
    </message>
    <message>
        <source>(%1-bit)</source>
        <translation>(%1-bit)</translation>
    </message>
    <message>
        <source>About %1</source>
        <translation>O %1</translation>
    </message>
    <message>
        <source>Command-line options</source>
        <translation>Možnosti ukazne vrstice</translation>
    </message>
    <message>
        <source>Usage:</source>
        <translation>Uporaba:</translation>
    </message>
    <message>
        <source>command-line options</source>
        <translation>možnosti ukazne vrstice</translation>
    </message>
    <message>
        <source>UI Options:</source>
        <translation>UI možnosti:</translation>
    </message>
    <message>
        <source>Set language, for example "de_DE" (default: system locale)</source>
        <translation>Nastavi jezik, na primer "sl_SI" (privzeto: sistemsko)</translation>
    </message>
    <message>
        <source>Start minimized</source>
        <translation>Začni minimizirano</translation>
    </message>
    </context>
<context>
    <name>Intro</name>
    <message>
        <source>Welcome</source>
        <translation>Dobrodošli</translation>
    </message>
    <message>
        <source>Welcome to %1.</source>
        <translation>Dobrodošli v %1</translation>
    </message>
    <message>
        <source>Use the default data directory</source>
        <translation>Uporabi privzeto podatkovno mapo</translation>
    </message>
    <message>
        <source>Use a custom data directory:</source>
        <translation>Uporabi to podatkovno mapo:</translation>
    </message>
    <message>
        <source>Bitcoin</source>
        <translation>Bitcoin</translation>
    </message>
    <message>
        <source>Error: Specified data directory "%1" cannot be created.</source>
        <translation>Napaka: Ni mogoče ustvariti mape "%1".</translation>
    </message>
    <message>
        <source>Error</source>
        <translation>Napaka</translation>
    </message>
    <message numerus="yes">
        <source>%n GB of free space available</source>
        <translation><numerusform>%n GiB prostega prostora na voljo</numerusform><numerusform>%n GiB prostega prostora na voljo</numerusform><numerusform>%n GiB prostega prostora na voljo</numerusform><numerusform>%n GiB prostega prostora na voljo</numerusform></translation>
    </message>
    <message numerus="yes">
        <source>(of %n GB needed)</source>
        <translation><numerusform>(od potrebnih %n GiB)</numerusform><numerusform>(od potrebnih %n GiB)</numerusform><numerusform>(od potrebnih %n GiB)</numerusform><numerusform>(od potrebnih %n GiB)</numerusform></translation>
    </message>
</context>
<context>
    <name>ModalOverlay</name>
    <message>
        <source>Form</source>
        <translation>Oblika</translation>
    </message>
    <message>
        <source>Last block time</source>
        <translation>Čas zadnjega bloka</translation>
    </message>
    <message>
        <source>Hide</source>
        <translation>Skrij</translation>
    </message>
    </context>
<context>
    <name>OpenURIDialog</name>
    <message>
        <source>Open URI</source>
        <translation>Odpri URl</translation>
    </message>
    <message>
        <source>Open payment request from URI or file</source>
        <translation>Vnesite zahtevek za plačilo iz URI ali pa ga naložite iz datoteke</translation>
    </message>
    <message>
        <source>URI:</source>
        <translation>URI:</translation>
    </message>
    <message>
        <source>Select payment request file</source>
        <translation>Izbiranje datoteke z zahtevkom za plačilo</translation>
    </message>
    </context>
<context>
    <name>OptionsDialog</name>
    <message>
        <source>Options</source>
        <translation>Možnosti</translation>
    </message>
    <message>
        <source>&amp;Main</source>
        <translation>&amp;Glavno</translation>
    </message>
    <message>
        <source>Size of &amp;database cache</source>
        <translation>Velikost &amp;predpomnilnika podatkovne baze</translation>
    </message>
    <message>
        <source>MB</source>
        <translation>MiB</translation>
    </message>
    <message>
        <source>Number of script &amp;verification threads</source>
        <translation>Število programskih &amp;niti za preverjanje</translation>
    </message>
    <message>
        <source>IP address of the proxy (e.g. IPv4: 127.0.0.1 / IPv6: ::1)</source>
        <translation>Naslov IP posredniškega strežnika (npr. IPv4: 127.0.0.1 ali IPv6: ::1)</translation>
    </message>
    <message>
        <source>Minimize instead of exit the application when the window is closed. When this option is enabled, the application will be closed only after selecting Exit in the menu.</source>
        <translation>Ko zaprete glavno okno programa, bo program tekel še naprej, okno pa bo zgolj minimirano. Program v tem primeru ustavite tako, da v meniju izberete ukaz Izhod.</translation>
    </message>
    <message>
        <source>Third party URLs (e.g. a block explorer) that appear in the transactions tab as context menu items. %s in the URL is replaced by transaction hash. Multiple URLs are separated by vertical bar |.</source>
        <translation>Naslovi URL tretjih oseb (npr. raziskovalec blokov), ki bodo navedeni v kontekstnem meniju seznama transakcij. Niz %s iz naslova URL je nadomeščen s hash vrednostjo transakcije. Več zaporednih naslovov URL je med seboj ločenih z znakom |.</translation>
    </message>
    <message>
        <source>Active command-line options that override above options:</source>
        <translation>Aktivne opcije iz ukazne vrstice, ki preglasijo zgornje opcije:</translation>
    </message>
    <message>
        <source>Reset all client options to default.</source>
        <translation>Ponastavi vse nastavitve programa na privzete vrednosti.</translation>
    </message>
    <message>
        <source>&amp;Reset Options</source>
        <translation>&amp;Ponastavi nastavitve</translation>
    </message>
    <message>
        <source>&amp;Network</source>
        <translation>&amp;Omrežje</translation>
    </message>
    <message>
        <source>(0 = auto, &lt;0 = leave that many cores free)</source>
        <translation>(0 = samodejno, &lt;0 = toliko procesorskih jeder naj ostane prostih)</translation>
    </message>
    <message>
        <source>W&amp;allet</source>
        <translation>&amp;Denarnica</translation>
    </message>
    <message>
        <source>Expert</source>
        <translation>Napredne možnosti</translation>
    </message>
    <message>
        <source>Enable coin &amp;control features</source>
        <translation>Omogoči upravljanje s kovanci</translation>
    </message>
    <message>
        <source>If you disable the spending of unconfirmed change, the change from a transaction cannot be used until that transaction has at least one confirmation. This also affects how your balance is computed.</source>
        <translation>Če onemogočite trošenje drobiža iz še nepotrjenih transakcij, potem vrnjenega drobiža ne morete uporabiti, dokler plačilo ni vsaj enkrat potrjeno. Ta opcija vpliva tudi na izračun stanja sredstev.</translation>
    </message>
    <message>
        <source>&amp;Spend unconfirmed change</source>
        <translation>Omogoči &amp;trošenje drobiža iz še nepotrjenih plačil</translation>
    </message>
    <message>
        <source>Automatically open the Particl client port on the router. This only works when your router supports UPnP and it is enabled.</source>
        <translation>Program samodejno odpre ustrezna vrata na usmerjevalniku. To deluje samo, če vaš usmerjevalnik podpira in ima omogočen UPnP.</translation>
    </message>
    <message>
        <source>Map port using &amp;UPnP</source>
        <translation>Preslikaj vrata z uporabo &amp;UPnP</translation>
    </message>
    <message>
        <source>Connect to the Particl network through a SOCKS5 proxy.</source>
        <translation>Poveži se v omrežje Particl preko posredniškega strežnika SOCKS5.</translation>
    </message>
    <message>
        <source>&amp;Connect through SOCKS5 proxy (default proxy):</source>
        <translation>&amp;Poveži se preko posredniškega strežnika SOCKS5 (privzeti strežnik):</translation>
    </message>
    <message>
        <source>Proxy &amp;IP:</source>
        <translation>Naslov &amp;IP posredniškega strežnika:</translation>
    </message>
    <message>
        <source>&amp;Port:</source>
        <translation>&amp;Vrata:</translation>
    </message>
    <message>
        <source>Port of the proxy (e.g. 9050)</source>
        <translation>Vrata posredniškega strežnika (npr. 9050)</translation>
    </message>
    <message>
        <source>&amp;Window</source>
        <translation>O&amp;kno</translation>
    </message>
    <message>
        <source>Show only a tray icon after minimizing the window.</source>
        <translation>Po minimiranju okna samo prikaži ikono programa v pladnju.</translation>
    </message>
    <message>
        <source>&amp;Minimize to the tray instead of the taskbar</source>
        <translation>&amp;Minimiraj na pladenj namesto na opravilno vrstico</translation>
    </message>
    <message>
        <source>M&amp;inimize on close</source>
        <translation>Ob zapiranju okno zgolj m&amp;inimiraj</translation>
    </message>
    <message>
        <source>&amp;Display</source>
        <translation>&amp;Prikaz</translation>
    </message>
    <message>
        <source>User Interface &amp;language:</source>
        <translation>&amp;Jezik uporabniškega vmesnika:</translation>
    </message>
    <message>
        <source>&amp;Unit to show amounts in:</source>
        <translation>&amp;Enota za prikaz zneskov:</translation>
    </message>
    <message>
        <source>Choose the default subdivision unit to show in the interface and when sending coins.</source>
        <translation>Izberite privzeto mersko enoto za prikaz v uporabniškem vmesniku in pri pošiljanju kovancev.</translation>
    </message>
    <message>
        <source>Whether to show coin control features or not.</source>
        <translation>Omogoči dodatno možnost podrobnega nadzora nad posameznimi kovanci v transakcijah.</translation>
    </message>
    <message>
        <source>&amp;OK</source>
        <translation>&amp;Potrdi</translation>
    </message>
    <message>
        <source>&amp;Cancel</source>
        <translation>&amp;Prekliči</translation>
    </message>
    <message>
        <source>default</source>
        <translation>privzeto</translation>
    </message>
    <message>
        <source>none</source>
        <translation>nič</translation>
    </message>
    <message>
        <source>Confirm options reset</source>
        <translation>Potrditev ponastavitve</translation>
    </message>
    <message>
        <source>Client restart required to activate changes.</source>
        <translation>Za uveljavitev sprememb je potreben ponoven zagon programa.</translation>
    </message>
    <message>
        <source>Client will be shut down. Do you want to proceed?</source>
        <translation>Program bo zaustavljen. Želite nadaljevati z izhodom?</translation>
    </message>
    <message>
        <source>Error</source>
        <translation>Napaka</translation>
    </message>
    <message>
        <source>This change would require a client restart.</source>
        <translation>Ta sprememba zahteva ponoven zagon programa.</translation>
    </message>
    <message>
        <source>The supplied proxy address is invalid.</source>
        <translation>Vnešeni naslov posredniškega strežnika ni veljaven.</translation>
    </message>
</context>
<context>
    <name>OverviewPage</name>
    <message>
        <source>Form</source>
        <translation>Oblika</translation>
    </message>
    <message>
        <source>The displayed information may be out of date. Your wallet automatically synchronizes with the Particl network after a connection is established, but this process has not completed yet.</source>
        <translation>Prikazani podatki so morda zastareli. Program ob vzpostavitvi povezave samodejno sinhronizira denarnico z omrežjem Particl, a trenutno ta proces še ni zaključen.</translation>
    </message>
    <message>
        <source>Watch-only:</source>
        <translation>Opazovano:</translation>
    </message>
    <message>
        <source>Available:</source>
        <translation>Na voljo:</translation>
    </message>
    <message>
        <source>Your current spendable balance</source>
        <translation>Skupni znesek vaših sredstev, s katerimi lahko prosto razpolagate</translation>
    </message>
    <message>
        <source>Pending:</source>
        <translation>Nepotrjeno:</translation>
    </message>
    <message>
        <source>Total of transactions that have yet to be confirmed, and do not yet count toward the spendable balance</source>
        <translation>Skupni znesek sredstev s katerimi še ne razpolagate prosto, ker so del še nepotrjenih transakcij.</translation>
    </message>
    <message>
        <source>Immature:</source>
        <translation>Nedozorelo:</translation>
    </message>
    <message>
        <source>Mined balance that has not yet matured</source>
        <translation>Nedozorel narudarjeni znesek</translation>
    </message>
    <message>
        <source>Balances</source>
        <translation>Stanje sredstev</translation>
    </message>
    <message>
        <source>Total:</source>
        <translation>Skupaj:</translation>
    </message>
    <message>
        <source>Your current total balance</source>
        <translation>Trenutna vsota vseh vaših sredstev</translation>
    </message>
    <message>
        <source>Your current balance in watch-only addresses</source>
        <translation>Trenutno stanje vaših sredstev na opazovanih naslovih</translation>
    </message>
    <message>
        <source>Spendable:</source>
        <translation>Na voljo:</translation>
    </message>
    <message>
        <source>Recent transactions</source>
        <translation>Nedavne transakcije</translation>
    </message>
    <message>
        <source>Unconfirmed transactions to watch-only addresses</source>
        <translation>Nepotrjene transakcije na opazovanih naslovih</translation>
    </message>
    <message>
        <source>Mined balance in watch-only addresses that has not yet matured</source>
        <translation>Nedozoreli narudarjeni znesek na opazovanih naslovih</translation>
    </message>
    <message>
        <source>Current total balance in watch-only addresses</source>
        <translation>Trenutno skupno stanje sredstev na opazovanih naslovih</translation>
    </message>
</context>
<context>
    <name>PaymentServer</name>
    </context>
<context>
    <name>PeerTableModel</name>
    <message>
        <source>User Agent</source>
        <translation>Ime agenta</translation>
    </message>
    <message>
        <source>Node/Service</source>
        <translation>Naslov</translation>
    </message>
    <message>
        <source>Sent</source>
        <translation>Oddano</translation>
    </message>
    <message>
        <source>Received</source>
        <translation>Prejeto</translation>
    </message>
</context>
<context>
    <name>QObject</name>
    <message>
        <source>Amount</source>
        <translation>Znesek</translation>
    </message>
    <message>
        <source>Enter a Particl address (e.g. %1)</source>
        <translation>Vnesite naslov Particl (npr. %1):</translation>
    </message>
    <message>
        <source>%1 d</source>
        <translation>%1 d</translation>
    </message>
    <message>
        <source>%1 h</source>
        <translation>%1 h</translation>
    </message>
    <message>
        <source>%1 m</source>
        <translation>%1 m</translation>
    </message>
    <message>
        <source>%1 s</source>
        <translation>%1 s</translation>
    </message>
    <message>
        <source>None</source>
        <translation>Nič</translation>
    </message>
    <message>
        <source>N/A</source>
        <translation>Neznano</translation>
    </message>
    <message>
        <source>%1 ms</source>
        <translation>%1 ms</translation>
    </message>
    <message>
        <source>%1 and %2</source>
        <translation>%1 in %2</translation>
    </message>
    <message>
        <source>%1 B</source>
        <translation>%1 B</translation>
    </message>
    <message>
        <source>%1 KB</source>
        <translation>%1 KiB</translation>
    </message>
    <message>
        <source>%1 MB</source>
        <translation>%1 MiB</translation>
    </message>
    <message>
        <source>%1 GB</source>
        <translation>%1 GiB</translation>
    </message>
    <message>
        <source>unknown</source>
        <translation>neznano</translation>
    </message>
</context>
<context>
    <name>QObject::QObject</name>
    </context>
<context>
    <name>QRImageWidget</name>
    </context>
<context>
    <name>RPCConsole</name>
    <message>
        <source>N/A</source>
        <translation>Neznano</translation>
    </message>
    <message>
        <source>Client version</source>
        <translation>Različica odjemalca</translation>
    </message>
    <message>
        <source>&amp;Information</source>
        <translation>&amp;Informacije</translation>
    </message>
    <message>
        <source>Debug window</source>
        <translation>Razhroščevalno okno</translation>
    </message>
    <message>
        <source>General</source>
        <translation>Splošno</translation>
    </message>
    <message>
        <source>Using BerkeleyDB version</source>
        <translation>BerkeleyDB različica v rabi</translation>
    </message>
    <message>
        <source>Startup time</source>
        <translation>Čas zagona</translation>
    </message>
    <message>
        <source>Network</source>
        <translation>Omrežje</translation>
    </message>
    <message>
        <source>Name</source>
        <translation>Ime</translation>
    </message>
    <message>
        <source>Number of connections</source>
        <translation>Število povezav</translation>
    </message>
    <message>
        <source>Block chain</source>
        <translation>Veriga blokov</translation>
    </message>
    <message>
        <source>Current number of blocks</source>
        <translation>Trenutno število blokov</translation>
    </message>
    <message>
        <source>Received</source>
        <translation>Prejeto</translation>
    </message>
    <message>
        <source>Sent</source>
        <translation>Oddano</translation>
    </message>
    <message>
        <source>&amp;Peers</source>
        <translation>&amp;Soležniki</translation>
    </message>
    <message>
        <source>Select a peer to view detailed information.</source>
        <translation>Izberite soležnika, o katerem si želite ogledati podrobnejše informacije.</translation>
    </message>
    <message>
        <source>Direction</source>
        <translation>Smer povezave</translation>
    </message>
    <message>
        <source>Version</source>
        <translation>Različica</translation>
    </message>
    <message>
        <source>User Agent</source>
        <translation>Ime agenta</translation>
    </message>
    <message>
        <source>Services</source>
        <translation>Storitve</translation>
    </message>
    <message>
        <source>Ban Score</source>
        <translation>Kazenske točke</translation>
    </message>
    <message>
        <source>Connection Time</source>
        <translation>Trajanje povezave</translation>
    </message>
    <message>
        <source>Last Send</source>
        <translation>Nazadje oddano</translation>
    </message>
    <message>
        <source>Last Receive</source>
        <translation>Nazadnje prejeto</translation>
    </message>
    <message>
        <source>Ping Time</source>
        <translation>Odzivni čas</translation>
    </message>
    <message>
        <source>Time Offset</source>
        <translation>Časovni odklon</translation>
    </message>
    <message>
        <source>Last block time</source>
        <translation>Čas zadnjega bloka</translation>
    </message>
    <message>
        <source>&amp;Open</source>
        <translation>&amp;Odpri</translation>
    </message>
    <message>
        <source>&amp;Console</source>
        <translation>&amp;Konzola</translation>
    </message>
    <message>
        <source>&amp;Network Traffic</source>
        <translation>&amp;Omrežni promet</translation>
    </message>
    <message>
        <source>Totals</source>
        <translation>Promet</translation>
    </message>
    <message>
        <source>In:</source>
        <translation>Dohodnih:</translation>
    </message>
    <message>
        <source>Out:</source>
        <translation>Odhodnih:</translation>
    </message>
    <message>
        <source>Debug log file</source>
        <translation>Razhroščevalni dnevnik</translation>
    </message>
    <message>
        <source>Clear console</source>
        <translation>Počisti konzolo</translation>
    </message>
    <message>
        <source>via %1</source>
        <translation>preko %1</translation>
    </message>
    <message>
        <source>never</source>
        <translation>nikoli</translation>
    </message>
    <message>
        <source>Inbound</source>
        <translation>Dohodna</translation>
    </message>
    <message>
        <source>Outbound</source>
        <translation>Odhodna</translation>
    </message>
    <message>
        <source>Yes</source>
        <translation>Da</translation>
    </message>
    <message>
        <source>No</source>
        <translation>Ne</translation>
    </message>
    <message>
        <source>Unknown</source>
        <translation>Neznano</translation>
    </message>
</context>
<context>
    <name>ReceiveCoinsDialog</name>
    <message>
        <source>&amp;Amount:</source>
        <translation>&amp;Znesek:</translation>
    </message>
    <message>
        <source>&amp;Label:</source>
        <translation>&amp;Oznaka:</translation>
    </message>
    <message>
        <source>&amp;Message:</source>
        <translation>&amp;Sporočilo:</translation>
    </message>
    <message>
<<<<<<< HEAD
        <source>Reuse one of the previously used receiving addresses. Reusing addresses has security and privacy issues. Do not use this unless re-generating a payment request made before.</source>
        <translation>Ponovno uporabite enega od že uporabljenih naslovov za prejemanje. Večkratna uporaba istih naslovov za prejemanje negativno vpliva na varnost in zasebnost. To opcijo uporabite samo v primeru, da poustvarjate obstoječ zahtevek za plačilo.</translation>
    </message>
    <message>
        <source>R&amp;euse an existing receiving address (not recommended)</source>
        <translation>P&amp;onovno uporabite obstoječ naslov za prejemanje. (Ni priporočeno.)</translation>
    </message>
    <message>
        <source>An optional message to attach to the payment request, which will be displayed when the request is opened. Note: The message will not be sent with the payment over the Particl network.</source>
        <translation>Neobvezno sporočilo kot priponka zahtevku za plačilo, ki bo prikazano, ko bo zahtevek odprt. Opomba: Opravljeno plačilo.prek omrežja Particl tega sporočila ne bo vsebovalo.</translation>
=======
        <source>An optional message to attach to the payment request, which will be displayed when the request is opened. Note: The message will not be sent with the payment over the Bitcoin network.</source>
        <translation>Neobvezno sporočilo kot priponka zahtevku za plačilo, ki bo prikazano, ko bo zahtevek odprt. Opomba: Opravljeno plačilo.prek omrežja Bitcoin tega sporočila ne bo vsebovalo.</translation>
>>>>>>> f17942a3
    </message>
    <message>
        <source>An optional label to associate with the new receiving address.</source>
        <translation>Oznaka novega sprejemnega naslova.</translation>
    </message>
    <message>
        <source>Use this form to request payments. All fields are &lt;b&gt;optional&lt;/b&gt;.</source>
        <translation>S tem obrazcem ustvarite nov zahtevek za plačilo. Vsa polja so &lt;b&gt;neobvezna&lt;/b&gt;.</translation>
    </message>
    <message>
        <source>An optional amount to request. Leave this empty or zero to not request a specific amount.</source>
        <translation>Zahtevani znesek. Če ne zahtevate določenega zneska, pustite prazno ali nastavite vrednost na 0.</translation>
    </message>
    <message>
        <source>Clear all fields of the form.</source>
        <translation>Počisti vsa polja.</translation>
    </message>
    <message>
        <source>Clear</source>
        <translation>Počisti</translation>
    </message>
    <message>
        <source>Requested payments history</source>
        <translation>Zgodovina zahtevkov za plačilo</translation>
    </message>
    <message>
        <source>&amp;Request payment</source>
        <translation>&amp;Zahtevaj plačilo</translation>
    </message>
    <message>
        <source>Show the selected request (does the same as double clicking an entry)</source>
        <translation>Prikaz izbranega zahtevka. (Isto funkcijo opravi dvojni klik na zapis.)</translation>
    </message>
    <message>
        <source>Show</source>
        <translation>Pokaži</translation>
    </message>
    <message>
        <source>Remove the selected entries from the list</source>
        <translation>Odstrani označene vnose iz seznama</translation>
    </message>
    <message>
        <source>Remove</source>
        <translation>Odstrani</translation>
    </message>
    </context>
<context>
    <name>ReceiveRequestDialog</name>
    <message>
        <source>QR Code</source>
        <translation>QR Koda</translation>
    </message>
    <message>
        <source>Copy &amp;URI</source>
        <translation>Kopiraj &amp;URl</translation>
    </message>
    <message>
        <source>Copy &amp;Address</source>
        <translation>Kopiraj &amp;naslov</translation>
    </message>
    <message>
        <source>&amp;Save Image...</source>
        <translation>&amp;Shrani sliko ...</translation>
    </message>
    <message>
        <source>Address</source>
        <translation>Naslov</translation>
    </message>
    <message>
        <source>Label</source>
        <translation>Oznaka</translation>
    </message>
    </context>
<context>
    <name>RecentRequestsTableModel</name>
    <message>
        <source>Label</source>
        <translation>Oznaka</translation>
    </message>
    <message>
        <source>(no label)</source>
        <translation>(brez oznake)</translation>
    </message>
    </context>
<context>
    <name>SendCoinsDialog</name>
    <message>
        <source>Send Coins</source>
        <translation>Pošlji</translation>
    </message>
    <message>
        <source>Coin Control Features</source>
        <translation>Upravljanje s kovanci</translation>
    </message>
    <message>
        <source>Inputs...</source>
        <translation>Vhodi ...</translation>
    </message>
    <message>
        <source>automatically selected</source>
        <translation>samodejno izbrani</translation>
    </message>
    <message>
        <source>Insufficient funds!</source>
        <translation>Premalo sredstev!</translation>
    </message>
    <message>
        <source>Quantity:</source>
        <translation>Št.vhodov:</translation>
    </message>
    <message>
        <source>Bytes:</source>
        <translation>Št.bajtov:</translation>
    </message>
    <message>
        <source>Amount:</source>
        <translation>Znesek:</translation>
    </message>
    <message>
        <source>Fee:</source>
        <translation>Provizija:</translation>
    </message>
    <message>
        <source>After Fee:</source>
        <translation>Po proviziji:</translation>
    </message>
    <message>
        <source>Change:</source>
        <translation>Vračilo:</translation>
    </message>
    <message>
        <source>If this is activated, but the change address is empty or invalid, change will be sent to a newly generated address.</source>
        <translation>Če to vključite, nato pa vnesete neveljaven naslov, ali pa pustite polje prazno, bo vrnjen drobiž poslan na novo ustvarjen naslov.</translation>
    </message>
    <message>
        <source>Custom change address</source>
        <translation>Naslov za vračilo drobiža po meri</translation>
    </message>
    <message>
        <source>Transaction Fee:</source>
        <translation>Provizija:</translation>
    </message>
    <message>
        <source>Choose...</source>
        <translation>Izberi ...</translation>
    </message>
    <message>
        <source>collapse fee-settings</source>
        <translation>Skrije nastavitve provizije</translation>
    </message>
    <message>
        <source>per kilobyte</source>
        <translation>na KiB</translation>
    </message>
    <message>
        <source>If the custom fee is set to 1000 satoshis and the transaction is only 250 bytes, then "per kilobyte" only pays 250 satoshis in fee, while "total at least" pays 1000 satoshis. For transactions bigger than a kilobyte both pay by kilobyte.</source>
        <translation>Če je nastavitev zneska provizije po meri enaka 1000 satoshijev, transakcija pa je velika samo 250 bajtov, je obračunani znesek provizije pri nastavitvi "za KiB" samo 250 satoshijev, medtem ko je pri nastavitvi "skupno vsaj" ta znesek 1000 satoshijev. Za transakcije, večje od 1 KiB, se končni znesek pri obeh nastavitvah obračuna na KiB.</translation>
    </message>
    <message>
        <source>Hide</source>
        <translation>Skrij</translation>
    </message>
    <message>
        <source>Paying only the minimum fee is just fine as long as there is less transaction volume than space in the blocks. But be aware that this can end up in a never confirming transaction once there is more demand for bitcoin transactions than the network can process.</source>
        <translation>Dokler bo v blokih še dovolj prostora za vse nastajajoče transakcije, zadostuje, če plačate samo minimalno provizijo. Ko pa se bo količina vseh transakcij povečala do meja zmogljivosti omrežja, se lahko zgodi, da vaša transakcija brez večje provizije nikoli ne bo potrjena.</translation>
    </message>
    <message>
        <source>(read the tooltip)</source>
        <translation>(oglejte si namig)</translation>
    </message>
    <message>
        <source>Recommended:</source>
        <translation>Priporočena:</translation>
    </message>
    <message>
        <source>Custom:</source>
        <translation>Po meri:</translation>
    </message>
    <message>
        <source>(Smart fee not initialized yet. This usually takes a few blocks...)</source>
        <translation>(Samodejni obračun provizije še ni pripravljen. Po navadi izračun traja nekaj blokov ...)</translation>
    </message>
    <message>
        <source>Send to multiple recipients at once</source>
        <translation>Pošlji več prejemnikom hkrati</translation>
    </message>
    <message>
        <source>Add &amp;Recipient</source>
        <translation>Dodaj &amp;prejemnika</translation>
    </message>
    <message>
        <source>Clear all fields of the form.</source>
        <translation>Počisti vsa polja.</translation>
    </message>
    <message>
        <source>Dust:</source>
        <translation>Prah:</translation>
    </message>
    <message>
        <source>Clear &amp;All</source>
        <translation>Počisti &amp;vse </translation>
    </message>
    <message>
        <source>Balance:</source>
        <translation>Stanje:</translation>
    </message>
    <message>
        <source>Confirm the send action</source>
        <translation>Potrdi pošiljanje</translation>
    </message>
    <message>
        <source>S&amp;end</source>
        <translation>&amp;Pošlji</translation>
    </message>
    <message>
        <source>(no label)</source>
        <translation>(brez oznake)</translation>
    </message>
</context>
<context>
    <name>SendCoinsEntry</name>
    <message>
        <source>A&amp;mount:</source>
        <translation>&amp;Znesek:</translation>
    </message>
    <message>
        <source>Pay &amp;To:</source>
        <translation>Prejemnik &amp;plačila:</translation>
    </message>
    <message>
        <source>&amp;Label:</source>
        <translation>&amp;Oznaka:</translation>
    </message>
    <message>
        <source>Choose previously used address</source>
        <translation>Izberite enega od že uporabljenih naslovov</translation>
    </message>
    <message>
        <source>This is a normal payment.</source>
        <translation>Plačilo je navadne vrste.</translation>
    </message>
    <message>
        <source>The Particl address to send the payment to</source>
        <translation>Naslov Particl, na katerega bo plačilo poslano</translation>
    </message>
    <message>
        <source>Alt+A</source>
        <translation>Alt+A</translation>
    </message>
    <message>
        <source>Paste address from clipboard</source>
        <translation>Prilepite naslov iz odložišča</translation>
    </message>
    <message>
        <source>Alt+P</source>
        <translation>Alt+P</translation>
    </message>
    <message>
        <source>Remove this entry</source>
        <translation>Izpraznite vsebino polja</translation>
    </message>
    <message>
        <source>The fee will be deducted from the amount being sent. The recipient will receive less bitcoins than you enter in the amount field. If multiple recipients are selected, the fee is split equally.</source>
        <translation>Znesek plačila bo zmanjšan za znesek provizije. Prejemnik bo prejel manjše število kovancev, kot je bil vnešeni znesek. Če je prejemnikov več, bo provizija med njih enakomerno porazdeljena.</translation>
    </message>
    <message>
        <source>S&amp;ubtract fee from amount</source>
        <translation>O&amp;dštej provizijo od zneska</translation>
    </message>
    <message>
        <source>Message:</source>
        <translation>Sporočilo:</translation>
    </message>
    <message>
        <source>This is an unauthenticated payment request.</source>
        <translation>Zahtevek za plačilo je neoverjen.</translation>
    </message>
    <message>
        <source>This is an authenticated payment request.</source>
        <translation>Zahtevek za plačilo je overjen.</translation>
    </message>
    <message>
        <source>Enter a label for this address to add it to the list of used addresses</source>
        <translation>Če vnesete oznako za zgornji naslov, se bo skupaj z naslovom shranila v imenk že uporabljenih naslovov</translation>
    </message>
    <message>
        <source>A message that was attached to the bitcoin: URI which will be stored with the transaction for your reference. Note: This message will not be sent over the Particl network.</source>
        <translation>Sporočilo, ki ste ga pripeli na URI tipa bitcoin:. Shranjeno bo skupaj s podatki o transakciji. Opomba: Sporočilo ne bo poslano preko omrežja Particl.</translation>
    </message>
    <message>
        <source>Pay To:</source>
        <translation>Prejemnik:</translation>
    </message>
    <message>
        <source>Memo:</source>
        <translation>Opomba:</translation>
    </message>
    </context>
<context>
    <name>SendConfirmationDialog</name>
    </context>
<context>
    <name>ShutdownWindow</name>
    <message>
        <source>Do not shut down the computer until this window disappears.</source>
        <translation>Dokler to okno ne izgine, ne zaustavljajte računalnika.</translation>
    </message>
</context>
<context>
    <name>SignVerifyMessageDialog</name>
    <message>
        <source>Signatures - Sign / Verify a Message</source>
        <translation>Podpiši / preveri sporočilo</translation>
    </message>
    <message>
        <source>&amp;Sign Message</source>
        <translation>&amp;Podpiši sporočilo</translation>
    </message>
    <message>
        <source>You can sign messages/agreements with your addresses to prove you can receive bitcoins sent to them. Be careful not to sign anything vague or random, as phishing attacks may try to trick you into signing your identity over to them. Only sign fully-detailed statements you agree to.</source>
        <translation>S svojimi naslovi lahko podpisujete sporočila ali pogodbe in s tem dokazujete, da na teh naslovih lahko prejemate kovance. Bodite previdni in ne podpisujte ničesar nejasnega ali naključnega, ker vas zlikovci preko ribarjenja (phishing) lahko prelisičijo, da na njih prepišete svojo identiteto. Podpisujte samo podrobno opisane izjave, s katerimi se strinjate.</translation>
    </message>
    <message>
        <source>The Particl address to sign the message with</source>
        <translation>Naslov Particl, s katerim podpisujete sporočilo</translation>
    </message>
    <message>
        <source>Choose previously used address</source>
        <translation>Izberite enega od že uporabljenih naslovov</translation>
    </message>
    <message>
        <source>Alt+A</source>
        <translation>Alt+A</translation>
    </message>
    <message>
        <source>Paste address from clipboard</source>
        <translation>Prilepite naslov iz odložišča</translation>
    </message>
    <message>
        <source>Alt+P</source>
        <translation>Alt+P</translation>
    </message>
    <message>
        <source>Enter the message you want to sign here</source>
        <translation>Vnesite sporočilo, ki ga želite podpisati</translation>
    </message>
    <message>
        <source>Signature</source>
        <translation>Podpis</translation>
    </message>
    <message>
        <source>Copy the current signature to the system clipboard</source>
        <translation>Kopiranje trenutnega podpisa na sistemsko odložišče.</translation>
    </message>
    <message>
        <source>Sign the message to prove you own this Particl address</source>
        <translation>Podpišite sporočilo, da dokažete lastništvo nad zgornjim naslovom.</translation>
    </message>
    <message>
        <source>Sign &amp;Message</source>
        <translation>Podpiši &amp;sporočilo</translation>
    </message>
    <message>
        <source>Reset all sign message fields</source>
        <translation>Počisti vsa polja za vnos v oknu za podpisovanje</translation>
    </message>
    <message>
        <source>Clear &amp;All</source>
        <translation>Počisti &amp;vse </translation>
    </message>
    <message>
        <source>&amp;Verify Message</source>
        <translation>&amp;Preveri sporočilo</translation>
    </message>
    <message>
        <source>Enter the receiver's address, message (ensure you copy line breaks, spaces, tabs, etc. exactly) and signature below to verify the message. Be careful not to read more into the signature than what is in the signed message itself, to avoid being tricked by a man-in-the-middle attack. Note that this only proves the signing party receives with the address, it cannot prove sendership of any transaction!</source>
        <translation>Da preverite verodostojnost sporočila, spodaj vnesite: prejemnikov naslov, prejeto sporočilo (pazljivo skopirajte vse prelome vrstic, presledke, tabulatorje ipd.,) in prejeti podpis. Da se izognete napadom tipa man-in-the-middle, vedite, da iz veljavnega podpisa ne sledi nič drugega, kot tisto, kar je navedeno v sporočilu. Podpis samo potrjuje dejstvo, da ima podpisnik v lasti prejemni naslov, ne more pa dokazati vira nobene transakcije!</translation>
    </message>
    <message>
        <source>The Particl address the message was signed with</source>
        <translation>Naslov Particl, s katerim je bilo sporočilo podpisano</translation>
    </message>
    <message>
        <source>Verify the message to ensure it was signed with the specified Particl address</source>
        <translation>Preverite, ali je bilo sporočilo v resnici podpisano z navedenim naslovom Particl.</translation>
    </message>
    <message>
        <source>Verify &amp;Message</source>
        <translation>Preveri &amp;sporočilo</translation>
    </message>
    <message>
        <source>Reset all verify message fields</source>
        <translation>Počisti vsa polja za vnos v oknu za preverjanje</translation>
    </message>
    </context>
<context>
    <name>SplashScreen</name>
    <message>
        <source>[testnet]</source>
        <translation>[testnet]</translation>
    </message>
</context>
<context>
    <name>TrafficGraphWidget</name>
    <message>
        <source>KB/s</source>
        <translation>KiB/s</translation>
    </message>
</context>
<context>
    <name>TransactionDesc</name>
    </context>
<context>
    <name>TransactionDescDialog</name>
    <message>
        <source>This pane shows a detailed description of the transaction</source>
        <translation>V tem podoknu so prikazane podrobnosti o transakciji</translation>
    </message>
    </context>
<context>
    <name>TransactionTableModel</name>
    <message>
        <source>Label</source>
        <translation>Oznaka</translation>
    </message>
    <message>
        <source>(no label)</source>
        <translation>(brez oznake)</translation>
    </message>
    </context>
<context>
    <name>TransactionView</name>
    <message>
        <source>Label</source>
        <translation>Oznaka</translation>
    </message>
    <message>
        <source>Address</source>
        <translation>Naslov</translation>
    </message>
    <message>
        <source>Exporting Failed</source>
        <translation>Podatkov ni bilo mogoče izvoziti.</translation>
    </message>
    </context>
<context>
    <name>UnitDisplayStatusBarControl</name>
    <message>
        <source>Unit to show amounts in. Click to select another unit.</source>
        <translation>Merska enota za prikaz zneskov. Kliknite za izbiro druge enote.</translation>
    </message>
</context>
<context>
    <name>WalletFrame</name>
    </context>
<context>
    <name>WalletModel</name>
    </context>
<context>
    <name>WalletView</name>
    <message>
        <source>Export the data in the current tab to a file</source>
        <translation>Izvozi podatke v trenutnem zavihku v datoteko</translation>
    </message>
    </context>
<context>
    <name>bitcoin-core</name>
    <message>
        <source>Options:</source>
        <translation>Možnosti:</translation>
    </message>
    <message>
        <source>Specify data directory</source>
        <translation>Izberite podatkovno mapo</translation>
    </message>
    <message>
        <source>Connect to a node to retrieve peer addresses, and disconnect</source>
        <translation>Povežite se z vozliščem za pridobitev naslovov soležnikov in nato prekinite povezavo.</translation>
    </message>
    <message>
        <source>Specify your own public address</source>
        <translation>Določite vaš lasten javni naslov</translation>
    </message>
    <message>
        <source>Accept command line and JSON-RPC commands</source>
        <translation>Sprejemaj ukaze iz ukazne vrstice in preko JSON-RPC</translation>
    </message>
    <message>
        <source>Run in the background as a daemon and accept commands</source>
        <translation>Teci v ozadju in sprejemaj ukaze</translation>
    </message>
    <message>
        <source>Particl Core</source>
        <translation>Particl Core</translation>
    </message>
    <message>
        <source>Bind to given address and always listen on it. Use [host]:port notation for IPv6</source>
        <translation>Veži dani naslov in tam vedno poslušaj. Za naslove protokola IPv6 uporabite zapis [gostitelj]:vrata.</translation>
    </message>
    <message>
        <source>Execute command when a wallet transaction changes (%s in cmd is replaced by TxID)</source>
        <translation>Izvedi ukaz, ko bo transakcija denarnice se spremenila (V cmd je bil TxID zamenjan za %s)</translation>
    </message>
    <message>
        <source>Set the number of script verification threads (%u to %d, 0 = auto, &lt;0 = leave that many cores free, default: %d)</source>
        <translation>Nastavi število niti za preverjanje skript (%u do %d, 0 = samodejno, &lt;0 toliko procesorskih jeder naj ostane prostih, privzeto: %d)</translation>
    </message>
    <message>
        <source>&lt;category&gt; can be:</source>
        <translation>&lt;category&gt; je lahko:</translation>
    </message>
    <message>
        <source>Accept connections from outside (default: 1 if no -proxy or -connect)</source>
        <translation>Sprejemaj zunanje povezave (privzeto: 1, razen če ste vklopili opciji -proxy ali -connect)</translation>
    </message>
    <message>
        <source>Block creation options:</source>
        <translation>Možnosti ustvarjanja blokov:</translation>
    </message>
    <message>
        <source>Connection options:</source>
        <translation>Izbire povezave:</translation>
    </message>
    <message>
        <source>Corrupted block database detected</source>
        <translation>Podatkovna baza blokov je okvarjena</translation>
    </message>
    <message>
        <source>Debugging/Testing options:</source>
        <translation>Možnosti razhroščevanja in testiranja:</translation>
    </message>
    <message>
        <source>Do not load the wallet and disable wallet RPC calls</source>
        <translation>Ne naloži denarnice in onemogoči s tem povezane klice RPC</translation>
    </message>
    <message>
        <source>Do you want to rebuild the block database now?</source>
        <translation>Želite zdaj obnoviti podatkovno bazo blokov?</translation>
    </message>
    <message>
        <source>Error initializing block database</source>
        <translation>Napaka pri inicializaciji podatkovne baze blokov</translation>
    </message>
    <message>
        <source>Error initializing wallet database environment %s!</source>
        <translation>Napaka pri inicializaciji okolja podatkovne baze denarnice %s!</translation>
    </message>
    <message>
        <source>Error loading block database</source>
        <translation>Napaka pri nalaganju podatkovne baze blokov</translation>
    </message>
    <message>
        <source>Error opening block database</source>
        <translation>Napaka pri odpiranju podatkovne baze blokov</translation>
    </message>
    <message>
        <source>Error: Disk space is low!</source>
        <translation>Opozorilo: Premalo prostora na disku!</translation>
    </message>
    <message>
        <source>Failed to listen on any port. Use -listen=0 if you want this.</source>
        <translation>Ni mogoče poslušati na nobenih vratih. Če to zares želite, uporabite opcijo -listen=0.</translation>
    </message>
    <message>
        <source>Importing...</source>
        <translation>Uvažam ...</translation>
    </message>
    <message>
        <source>Incorrect or no genesis block found. Wrong datadir for network?</source>
        <translation>Izvornega bloka ni mogoče najti ali pa je neveljaven. Preverite, če ste izbrali pravo podatkovno mapo za izbrano omrežje.</translation>
    </message>
    <message>
        <source>Not enough file descriptors available.</source>
        <translation>Na voljo ni dovolj deskriptorjev datotek.</translation>
    </message>
    <message>
        <source>Only connect to nodes in network &lt;net&gt; (ipv4, ipv6 or onion)</source>
        <translation>Povezuj se samo z vozlišči na omrežju tipa &lt;net&gt; (IPv4, IPv6 ali onion)</translation>
    </message>
    <message>
        <source>Prune cannot be configured with a negative value.</source>
        <translation>Negativne vrednosti parametra funkcije obrezovanja niso sprejemljive.</translation>
    </message>
    <message>
        <source>Prune mode is incompatible with -txindex.</source>
        <translation>Funkcija obrezovanja ni združljiva z opcijo -txindex.</translation>
    </message>
    <message>
        <source>Set database cache size in megabytes (%d to %d, default: %d)</source>
        <translation>Nastavitev velikosti predpomnilnik podatkovne baze v MiB (%d do %d, privzeto: %d)</translation>
    </message>
    <message>
        <source>Specify wallet file (within data directory)</source>
        <translation>Ime datoteke z denarnico (znotraj podatkovne mape)</translation>
    </message>
    <message>
        <source>Use UPnP to map the listening port (default: %u)</source>
        <translation>Uporabi protokol UPnP za preslikavo vrat za poslušanje (privzeto: %u)</translation>
    </message>
    <message>
        <source>Verifying blocks...</source>
        <translation>Preverjam celovitost blokov ...</translation>
    </message>
    <message>
        <source>Wallet options:</source>
        <translation>Izbire denarnice:</translation>
    </message>
    <message>
        <source>Allow JSON-RPC connections from specified source. Valid for &lt;ip&gt; are a single IP (e.g. 1.2.3.4), a network/netmask (e.g. 1.2.3.4/255.255.255.0) or a network/CIDR (e.g. 1.2.3.4/24). This option can be specified multiple times</source>
        <translation>Iz navedenega vira dovoli povezave na JSON-RPC. Veljavne oblike vrednosti parametra &lt;ip&gt; so: edinstven naslov IP (npr.: 1.2.3.4), kombinacija omrežje/netmask (npr.: 1.2.3.4/255.255.255.0), ali pa kombinacija omrežje/CIDR (1.2.3.4/24). To opcijo lahko navedete večkrat.</translation>
    </message>
    <message>
        <source>Bind to given address and whitelist peers connecting to it. Use [host]:port notation for IPv6</source>
        <translation>Veži dani naslov in sprejemaj povezave samo od navedenih soležnikov. Za naslove protokola IPv6 uporabite zapis [gostitelj]:vrata.</translation>
    </message>
    <message>
        <source>Create new files with system default permissions, instead of umask 077 (only effective with disabled wallet functionality)</source>
        <translation>Ustvarjaj nove datoteke s privzetimi sistemskimi dovoljenji, namesto z umask 077. (To pride v poštev samo, kadar imate izklopljeno funkcijo denarnice.)</translation>
    </message>
    <message>
        <source>Discover own IP addresses (default: 1 when listening and no -externalip or -proxy)</source>
        <translation>Odkrij svoj naslov IP (privzeto: 1, če poslušate in sta opciji -externalip in -proxy neaktivni)</translation>
    </message>
    <message>
        <source>Error: Listening for incoming connections failed (listen returned error %s)</source>
        <translation>Napaka: Ni mogoče sprejemati dohodnih povezav (vrnjena napaka: %s)</translation>
    </message>
    <message>
        <source>Execute command when a relevant alert is received or we see a really long fork (%s in cmd is replaced by message)</source>
        <translation>Ko bo prejeto ustrezno opozorilo, ali ko bo opažena zelo dolga razvejitev, izvedi navedeni ukazni niz. (Niz %s bo nadomeščen z vsebino sporočila.)</translation>
    </message>
    <message>
        <source>If paytxfee is not set, include enough fee so transactions begin confirmation on average within n blocks (default: %u)</source>
        <translation>Če opcija -paytxfee ni nastavljena, nastavi znesek provizije tako visoko, da bodo transakcije potrjene v povprečno n blokih. (privzeto: %u)</translation>
    </message>
    <message>
        <source>Randomize credentials for every proxy connection. This enables Tor stream isolation (default: %u)</source>
        <translation>Na vsak posredniški strežnik se prijavi z drugimi naključnimi podatki. Tako je omogočena osamitev tokov v omrežju Tor (privzeto: %u)</translation>
    </message>
    <message>
        <source>(default: %u)</source>
        <translation>(privzeto: %u)</translation>
    </message>
    <message>
        <source>Connect through SOCKS5 proxy</source>
        <translation>Poveži se preko posredniškega strežnika SOCKS5</translation>
    </message>
    <message>
        <source>Information</source>
        <translation>Informacije</translation>
    </message>
    <message>
        <source>Need to specify a port with -whitebind: '%s'</source>
        <translation>Pri opciji -whitebind morate navesti vrata: %s</translation>
    </message>
    <message>
        <source>Send trace/debug info to console instead of debug.log file</source>
        <translation>Pošilja sledilne/razhroščevalne informacije na konzolo namesto v datoteko debug.log</translation>
    </message>
    <message>
        <source>Shrink debug.log file on client startup (default: 1 when no -debug)</source>
        <translation>Ob zagonu skrajšaj datoteko debug.log (privzeto: 1, če ni vklopljena opcija -debug)</translation>
    </message>
    <message>
        <source>Signing transaction failed</source>
        <translation>Transakcije ni bilo mogoče podpisati.</translation>
    </message>
    <message>
        <source>This is experimental software.</source>
        <translation>Program je eksperimentalne narave.</translation>
    </message>
    <message>
        <source>Transaction amount too small</source>
        <translation>Znesek je pramajhen</translation>
    </message>
    <message>
        <source>Transaction too large</source>
        <translation>Transkacija je prevelika</translation>
    </message>
    <message>
        <source>Unable to bind to %s on this computer (bind returned error %s)</source>
        <translation>Na tem računalniku ni bilo mogoče vezati naslova %s (vrnjena napaka: %s)</translation>
    </message>
    <message>
        <source>Username for JSON-RPC connections</source>
        <translation>Uporabniško ime za povezave na JSON-RPC</translation>
    </message>
    <message>
        <source>Warning</source>
        <translation>Opozorilo</translation>
    </message>
    <message>
        <source>Zapping all transactions from wallet...</source>
        <translation>Brišem vse transakcije iz denarnice ...</translation>
    </message>
    <message>
        <source>Password for JSON-RPC connections</source>
        <translation>Geslo za povezave na JSON-RPC</translation>
    </message>
    <message>
        <source>Execute command when the best block changes (%s in cmd is replaced by block hash)</source>
        <translation>Izvedi ukaz, ko je najden najboljši blok (niz %s v ukazu bo zamenjan s hash vrednostjo bloka)</translation>
    </message>
    <message>
        <source>Allow DNS lookups for -addnode, -seednode and -connect</source>
        <translation>Omogoči poizvedbe DNS za opcije -addnode, -seednode in -connect.</translation>
    </message>
    <message>
        <source>Use separate SOCKS5 proxy to reach peers via Tor hidden services (default: %s)</source>
        <translation>Za dostop do soležnikov preko skritih storitev Tor uporabi drug posredniški strežnik SOCKS5 (privzeto: %s)</translation>
    </message>
    <message>
        <source>(default: %s)</source>
        <translation>(privzeto: %s)</translation>
    </message>
    <message>
        <source>Relay non-P2SH multisig (default: %u)</source>
        <translation>Posreduj transakcije tipa multisig, ki niso hkrati tipa P2SH. (privzeto: %u)</translation>
    </message>
    <message>
        <source>Specify configuration file (default: %s)</source>
        <translation>Za shranjevanje konfiguracije uporabi navedeno datoteko. (privzeto: %s)</translation>
    </message>
    <message>
        <source>Specify connection timeout in milliseconds (minimum: 1, default: %d)</source>
        <translation>Vzpostavljanje nove povezave poteče po navedenem št. pretečenih milisekund. (najmanj: 1, privzeto: %d)</translation>
    </message>
    <message>
        <source>Specify pid file (default: %s)</source>
        <translation>Za shranjevanje PID uporabi navedeno datoteko. (privzeto: %s)</translation>
    </message>
    <message>
        <source>Spend unconfirmed change when sending transactions (default: %u)</source>
        <translation>Pri odlivnih transakcijah omogoči trošenje drobiža iz še nepotrjenih plačil (privzeto: %u)</translation>
    </message>
    <message>
        <source>Threshold for disconnecting misbehaving peers (default: %u)</source>
        <translation>Prekini povezavo s soležnikom, ko št. njegovih kazenskih točk preseže navedeni prag. (privzeto: %u)</translation>
    </message>
    <message>
        <source>Unknown network specified in -onlynet: '%s'</source>
        <translation>Neznano omrežje določeno v -onlynet: '%s'.</translation>
    </message>
    <message>
        <source>Insufficient funds</source>
        <translation>Premalo sredstev</translation>
    </message>
    <message>
        <source>Loading block index...</source>
        <translation>Nalagam kazalo blokov ...</translation>
    </message>
    <message>
        <source>Loading wallet...</source>
        <translation>Nalagam denarnico ...</translation>
    </message>
    <message>
        <source>Cannot downgrade wallet</source>
        <translation>Ne morem </translation>
    </message>
    <message>
        <source>Rescanning...</source>
        <translation>Ponovno pregledujem verigo ...</translation>
    </message>
    <message>
        <source>Done loading</source>
        <translation>Nalaganje končano</translation>
    </message>
    <message>
        <source>Error</source>
        <translation>Napaka</translation>
    </message>
</context>
</TS><|MERGE_RESOLUTION|>--- conflicted
+++ resolved
@@ -1160,21 +1160,8 @@
         <translation>&amp;Sporočilo:</translation>
     </message>
     <message>
-<<<<<<< HEAD
-        <source>Reuse one of the previously used receiving addresses. Reusing addresses has security and privacy issues. Do not use this unless re-generating a payment request made before.</source>
-        <translation>Ponovno uporabite enega od že uporabljenih naslovov za prejemanje. Večkratna uporaba istih naslovov za prejemanje negativno vpliva na varnost in zasebnost. To opcijo uporabite samo v primeru, da poustvarjate obstoječ zahtevek za plačilo.</translation>
-    </message>
-    <message>
-        <source>R&amp;euse an existing receiving address (not recommended)</source>
-        <translation>P&amp;onovno uporabite obstoječ naslov za prejemanje. (Ni priporočeno.)</translation>
-    </message>
-    <message>
         <source>An optional message to attach to the payment request, which will be displayed when the request is opened. Note: The message will not be sent with the payment over the Particl network.</source>
-        <translation>Neobvezno sporočilo kot priponka zahtevku za plačilo, ki bo prikazano, ko bo zahtevek odprt. Opomba: Opravljeno plačilo.prek omrežja Particl tega sporočila ne bo vsebovalo.</translation>
-=======
-        <source>An optional message to attach to the payment request, which will be displayed when the request is opened. Note: The message will not be sent with the payment over the Bitcoin network.</source>
         <translation>Neobvezno sporočilo kot priponka zahtevku za plačilo, ki bo prikazano, ko bo zahtevek odprt. Opomba: Opravljeno plačilo.prek omrežja Bitcoin tega sporočila ne bo vsebovalo.</translation>
->>>>>>> f17942a3
     </message>
     <message>
         <source>An optional label to associate with the new receiving address.</source>
