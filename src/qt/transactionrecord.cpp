// Copyright (c) 2011-2016 The Bitcoin Core developers
// Distributed under the MIT software license, see the accompanying
// file COPYING or http://www.opensource.org/licenses/mit-license.php.

#include "transactionrecord.h"

#include "base58.h"
#include "consensus/consensus.h"
#include "validation.h"
#include "timedata.h"
#include "wallet/wallet.h"
#include "wallet/hdwallet.h"

#include <stdint.h>


/* Return positive answer if transaction should be shown in list.
 */
bool TransactionRecord::showTransaction(const CWalletTx &wtx)
{
    // There are currently no cases where we hide transactions, but
    // we may want to use this in the future for things like RBF.
    return true;
}

/*
 * Decompose CWallet transaction to model transaction records.
 */
QList<TransactionRecord> TransactionRecord::decomposeTransaction(const CWallet *wallet, const CWalletTx &wtx)
{
    QList<TransactionRecord> parts;
    int64_t nTime = wtx.GetTxTime();
    
    CAmount nDebit = wtx.GetDebit(ISMINE_ALL);
    uint256 hash = wtx.GetHash();
    std::map<std::string, std::string> mapValue = wtx.mapValue;
    
    
    CHDWallet *phdw = (CHDWallet*) wallet;
    
    
    if (wtx.IsCoinStake())
    {
        TransactionRecord sub(hash, nTime);
        
        sub.type = TransactionRecord::Staked;
        sub.debit = -nDebit;
        
        CAmount nCredit = 0;
        for (size_t i = 0; i < wtx.tx->vpout.size(); ++i)
        {
            const CTxOutBase *txout = wtx.tx->vpout[i].get();
            if (!txout->IsType(OUTPUT_STANDARD))
                continue;
            
            isminetype mine = phdw->IsMine(txout);
            if (!mine)
                continue;
            
            nCredit += txout->GetValue();
            
            if (sub.address.empty())
            {
                CTxDestination address;
                sub.involvesWatchAddress = mine & ISMINE_WATCH_ONLY;
                if (ExtractDestination(*txout->GetPScriptPubKey(), address))
                {
                    sub.address = CBitcoinAddress(address).ToString();
                };
            }
        };
        
        sub.credit = nCredit;
        parts.append(sub);
        
        return parts;
    };
    
    CAmount nCredit = wtx.GetCredit(ISMINE_ALL);
    CAmount nNet = nCredit - nDebit;
    
    if (nNet > 0 || wtx.IsCoinBase())
    {
        //
        // Credit
        //
        
        for(unsigned int i = 0; i < wtx.tx->vpout.size(); i++)
        {
            const CTxOutBase *txout = wtx.tx->vpout[i].get();
            
            if (!txout->IsType(OUTPUT_STANDARD))
                continue;
            
            
            isminetype mine = phdw->IsMine(txout);
            if (mine)
            {
                TransactionRecord sub(hash, nTime);
                CTxDestination address;
                sub.idx = i; // vout index
                sub.credit = txout->GetValue();
                sub.involvesWatchAddress = mine & ISMINE_WATCH_ONLY;
                if (ExtractDestination(*txout->GetPScriptPubKey(), address) && IsMine(*phdw, address))
                {
                    // Received by Bitcoin Address
                    if (wtx.IsCoinStake())
                        sub.type = TransactionRecord::Staked;
                    else
                        sub.type = TransactionRecord::RecvWithAddress;
                    
                    
                    sub.address = CBitcoinAddress(address).ToString();
                } else
                {
                    // Received by IP connection (deprecated features), or a multisignature or other non-simple transaction
                    sub.type = TransactionRecord::RecvFromOther;
                    sub.address = mapValue["from"];
                }
                if (wtx.IsCoinBase())
                {
                    // Generated
                    sub.type = TransactionRecord::Generated;
                }

                parts.append(sub);
            }
        }
    } else
    {
        bool involvesWatchAddress = false;
        isminetype fAllFromMe = ISMINE_SPENDABLE;
<<<<<<< HEAD
        for (const auto &txin : wtx.tx->vin)
=======
        for (const CTxIn& txin : wtx.tx->vin)
>>>>>>> 0d3e8183
        {
            isminetype mine = wallet->IsMine(txin);
            if(mine & ISMINE_WATCH_ONLY) involvesWatchAddress = true;
            if(fAllFromMe > mine) fAllFromMe = mine;
        }
        
        isminetype fAllToMe = ISMINE_SPENDABLE;
<<<<<<< HEAD
        for(const auto &txout : wtx.tx->vpout)
=======
        for (const CTxOut& txout : wtx.tx->vout)
>>>>>>> 0d3e8183
        {
            if (!txout->IsType(OUTPUT_STANDARD))
                continue;
            isminetype mine = phdw->IsMine(txout.get());
            if(mine & ISMINE_WATCH_ONLY) involvesWatchAddress = true;
            if(fAllToMe > mine) fAllToMe = mine;
        }
        
        if (fAllFromMe && fAllToMe)
        {
            // Payment to self
            CAmount nChange = wtx.GetChange();

            parts.append(TransactionRecord(hash, nTime, TransactionRecord::SendToSelf, "",
                            -(nDebit - nChange), nCredit - nChange));
            parts.last().involvesWatchAddress = involvesWatchAddress;   // maybe pass to TransactionRecord as constructor argument
        } else
        if (fAllFromMe)
        {
            //
            // Debit
            //
            CAmount nTxFee = nDebit - wtx.tx->GetValueOut();

            for (unsigned int nOut = 0; nOut < wtx.tx->vpout.size(); nOut++)
            {
                const CTxOutBase *txout = wtx.tx->vpout[nOut].get();
                if (!txout->IsType(OUTPUT_STANDARD))
                    continue;
                
                TransactionRecord sub(hash, nTime);
                sub.idx = nOut;
                sub.involvesWatchAddress = involvesWatchAddress;

                if(phdw->IsMine(txout))
                {
                    // Ignore parts sent to self, as this is usually the change
                    // from a transaction sent back to our own address.
                    continue;
                }

                CTxDestination address;
                if (ExtractDestination(*txout->GetPScriptPubKey(), address))
                {
                    // Sent to Bitcoin Address
                    sub.type = TransactionRecord::SendToAddress;
                    sub.address = CBitcoinAddress(address).ToString();
                } else
                {
                    // Sent to IP, or other non-address transaction like OP_EVAL
                    sub.type = TransactionRecord::SendToOther;
                    sub.address = mapValue["to"];
                }

                CAmount nValue = txout->GetValue();
                // Add fee to first output
                if (nTxFee > 0)
                {
                    nValue += nTxFee;
                    nTxFee = 0;
                }
                sub.debit = -nValue;
                
                parts.append(sub);
            }
            
            
        }
        else
        {
            //
            // Mixed debit transaction, can't break down payees
            //
            parts.append(TransactionRecord(hash, nTime, TransactionRecord::Other, "", nNet, 0));
            parts.last().involvesWatchAddress = involvesWatchAddress;
        }
    }

    return parts;
}

QList<TransactionRecord> TransactionRecord::decomposeTransaction(const CHDWallet *wallet, const uint256 &hash, const CTransactionRecord &rtx)
{
    QList<TransactionRecord> parts;
    int64_t nTime = rtx.GetTxTime();
    
    
    TransactionRecord sub(hash, nTime);
    
    CTxDestination address = CNoDestination();
    uint8_t nFlags = 0;
    for (auto &r : rtx.vout)
    {
        if (r.nFlags & ORF_CHANGE)
            continue;
        
        nFlags |= r.nFlags;
        
        if (r.vPath.size() > 0)
        {
            if (r.vPath[0] == ORA_STEALTH)
            {
                if (r.vPath.size() < 5)
                {
                    LogPrintf("%s: Warning, malformed vPath.", __func__);
                } else
                {
                    uint32_t sidx;
                    memcpy(&sidx, &r.vPath[1], 4);
                    CStealthAddress sx;
                    if (wallet->GetStealthByIndex(sidx, sx))
                        address = sx;
                };
            };
        } else
        {
            if (address.type() == typeid(CNoDestination))
                ExtractDestination(r.scriptPubKey, address);
        };
        
        if (r.nType == OUTPUT_STANDARD)
        {
            sub.typeOut = 'P';
        } else
        if (r.nType == OUTPUT_CT)
        {
            sub.typeOut = 'B';
        } else
        if (r.nType == OUTPUT_RINGCT)
        {
            sub.typeOut = 'A';
        };
        
        if (nFlags & ORF_OWNED)
            sub.credit += r.nValue;
        if (nFlags & ORF_FROM)
            sub.debit -= r.nValue;
    };
    
    if (address.type() != typeid(CNoDestination))
        sub.address = CBitcoinAddress(address).ToString();
    
    
    if (sub.debit != 0)
        sub.debit -= rtx.nFee;
    
    if (nFlags & ORF_OWNED && nFlags & ORF_FROM)
    {
        sub.type = TransactionRecord::SendToSelf;
    } else
    if (nFlags & ORF_OWNED)
    {
        sub.type = TransactionRecord::RecvWithAddress;
        
    } else
    if (nFlags & ORF_FROM)
    {
        sub.type = TransactionRecord::SendToAddress;
    };
    
    if (rtx.nFlags & ORF_ANON_IN)
        sub.typeIn = 'A';
    else
    if (rtx.nFlags & ORF_BLIND_IN)
        sub.typeIn = 'B';
    
    sub.involvesWatchAddress = false;
    parts.append(sub);
    //parts.append(TransactionRecord(hash, nTime, TransactionRecord::Other, "", nNet, 0));
    
    return parts;
};

void TransactionRecord::updateStatus(const CWalletTx &wtx)
{
    AssertLockHeld(cs_main);
    // Determine transaction status

    // Find the block the tx is in
    CBlockIndex* pindex = nullptr;
    BlockMap::iterator mi = mapBlockIndex.find(wtx.hashBlock);
    if (mi != mapBlockIndex.end())
        pindex = (*mi).second;

    // Sort order, unrecorded transactions sort to the top
    status.sortKey = strprintf("%010d-%01d-%010u-%03d",
        (pindex ? pindex->nHeight : std::numeric_limits<int>::max()),
        (wtx.IsCoinBase() ? 1 : 0),
        wtx.nTimeReceived,
        idx);
    status.countsForBalance = wtx.IsTrusted() && !(wtx.GetBlocksToMaturity() > 0);
    status.depth = wtx.GetDepthInMainChain();
    status.cur_num_blocks = chainActive.Height();

    if (!CheckFinalTx(wtx))
    {
        if (wtx.tx->nLockTime < LOCKTIME_THRESHOLD)
        {
            status.status = TransactionStatus::OpenUntilBlock;
            status.open_for = wtx.tx->nLockTime - chainActive.Height();
        }
        else
        {
            status.status = TransactionStatus::OpenUntilDate;
            status.open_for = wtx.tx->nLockTime;
        }
    }
    // For generated transactions, determine maturity
    else if(type == TransactionRecord::Generated)
    {
        if (wtx.GetBlocksToMaturity() > 0)
        {
            status.status = TransactionStatus::Immature;

            if (wtx.IsInMainChain())
            {
                status.matures_in = wtx.GetBlocksToMaturity();

                // Check if the block was requested by anyone
                if (GetAdjustedTime() - wtx.nTimeReceived > 2 * 60 && wtx.GetRequestCount() == 0)
                    status.status = TransactionStatus::MaturesWarning;
            }
            else
            {
                status.status = TransactionStatus::NotAccepted;
            }
        }
        else
        {
            status.status = TransactionStatus::Confirmed;
        }
    }
    else
    {
        if (status.depth < 0)
        {
            status.status = TransactionStatus::Conflicted;
        }
        else if (GetAdjustedTime() - wtx.nTimeReceived > 2 * 60 && wtx.GetRequestCount() == 0)
        {
            status.status = TransactionStatus::Offline;
        }
        else if (status.depth == 0)
        {
            status.status = TransactionStatus::Unconfirmed;
            if (wtx.isAbandoned())
                status.status = TransactionStatus::Abandoned;
        }
        else if (status.depth < RecommendedNumConfirmations)
        {
            status.status = TransactionStatus::Confirming;
        }
        else
        {
            status.status = TransactionStatus::Confirmed;
        }
    }
    status.needsUpdate = false;
}

void TransactionRecord::updateStatus(CHDWallet *phdw, const CTransactionRecord &rtx)
{
    AssertLockHeld(cs_main);
    // Determine transaction status

    // Find the block the tx is in
    CBlockIndex* pindex = NULL;
    BlockMap::iterator mi = mapBlockIndex.find(rtx.blockHash);
    if (mi != mapBlockIndex.end())
        pindex = (*mi).second;
    
    // Sort order, unrecorded transactions sort to the top
    status.sortKey = strprintf("%010d-%01d-%010u-%03d",
        (pindex ? pindex->nHeight : std::numeric_limits<int>::max()),
        0,
        rtx.nTimeReceived,
        idx);
    //status.countsForBalance = wtx.IsTrusted() && !(wtx.GetBlocksToMaturity() > 0);
    status.countsForBalance = phdw->IsTrusted(hash, rtx.blockHash);
    status.depth = phdw->GetDepthInMainChain(rtx.blockHash, rtx.nIndex);
    status.cur_num_blocks = chainActive.Height();
    
    {
        if (status.depth < 0)
        {
            status.status = TransactionStatus::Conflicted;
        }
        else if (GetAdjustedTime() - rtx.nTimeReceived > 2 * 60 && phdw->GetRequestCount(hash, rtx) == 0)
        {
            status.status = TransactionStatus::Offline;
        }
        else if (status.depth == 0)
        {
            status.status = TransactionStatus::Unconfirmed;
            if (rtx.IsAbandoned())
                status.status = TransactionStatus::Abandoned;
        }
        else if (status.depth < RecommendedNumConfirmations)
        {
            status.status = TransactionStatus::Confirming;
        }
        else
        {
            status.status = TransactionStatus::Confirmed;
        }
    }
    

};

bool TransactionRecord::statusUpdateNeeded()
{
    AssertLockHeld(cs_main);
    return status.cur_num_blocks != chainActive.Height() || status.needsUpdate;
}

QString TransactionRecord::getTxID() const
{
    return QString::fromStdString(hash.ToString());
}

int TransactionRecord::getOutputIndex() const
{
    return idx;
}<|MERGE_RESOLUTION|>--- conflicted
+++ resolved
@@ -130,11 +130,7 @@
     {
         bool involvesWatchAddress = false;
         isminetype fAllFromMe = ISMINE_SPENDABLE;
-<<<<<<< HEAD
-        for (const auto &txin : wtx.tx->vin)
-=======
         for (const CTxIn& txin : wtx.tx->vin)
->>>>>>> 0d3e8183
         {
             isminetype mine = wallet->IsMine(txin);
             if(mine & ISMINE_WATCH_ONLY) involvesWatchAddress = true;
@@ -142,11 +138,7 @@
         }
         
         isminetype fAllToMe = ISMINE_SPENDABLE;
-<<<<<<< HEAD
-        for(const auto &txout : wtx.tx->vpout)
-=======
-        for (const CTxOut& txout : wtx.tx->vout)
->>>>>>> 0d3e8183
+        for (const auto &txout : wtx.tx->vpout)
         {
             if (!txout->IsType(OUTPUT_STANDARD))
                 continue;
