--- conflicted
+++ resolved
@@ -15,25 +15,18 @@
     connect(this, &QValidatedLineEdit::textChanged, this, &QValidatedLineEdit::markValid);
 }
 
-<<<<<<< HEAD
-=======
 QValidatedLineEdit::~QValidatedLineEdit()
 {
     delete m_warning_validator;
 }
 
->>>>>>> 63d1070f
 void QValidatedLineEdit::setText(const QString& text)
 {
     QLineEdit::setText(text);
     checkValidity();
 }
 
-<<<<<<< HEAD
-void QValidatedLineEdit::setValid(bool _valid)
-=======
 void QValidatedLineEdit::setValid(bool _valid, bool with_warning)
->>>>>>> 63d1070f
 {
     if(_valid == this->valid)
     {
