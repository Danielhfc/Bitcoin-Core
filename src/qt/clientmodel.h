--- conflicted
+++ resolved
@@ -76,10 +76,7 @@
     PeerTableModel *peerTableModel;
 
     int cachedNumBlocks;
-<<<<<<< HEAD
     QString cachedMasternodeCountString;
-=======
->>>>>>> 69570148
     bool cachedReindexing;
     bool cachedImporting;
 
@@ -94,10 +91,7 @@
 signals:
     void numConnectionsChanged(int count);
     void numBlocksChanged(int count);
-<<<<<<< HEAD
     void strMasternodesChanged(const QString &strMasternodes);
-=======
->>>>>>> 69570148
     void alertsChanged(const QString &warnings);
     void bytesChanged(quint64 totalBytesIn, quint64 totalBytesOut);
 
