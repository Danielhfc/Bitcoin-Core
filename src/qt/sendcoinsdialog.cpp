--- conflicted
+++ resolved
@@ -309,14 +309,9 @@
         if(u != model->getOptionsModel()->getDisplayUnit())
             alternativeUnits.append(BitcoinUnits::formatHtmlWithUnit(u, totalAmount));
     }
-<<<<<<< HEAD
-    questionString.append(tr("Total Amount %1<span style='font-size:10pt;font-weight:normal;'><br />(=%2)</span>")
-        .arg(BitcoinUnits::formatHtmlWithUnit(model->getOptionsModel()->getDisplayUnit(), totalAmount))
-=======
     questionString.append(tr("Total Amount %1")
         .arg(BitcoinUnits::formatHtmlWithUnit(model->getOptionsModel()->getDisplayUnit(), totalAmount)));
     questionString.append(QString("<span style='font-size:10pt;font-weight:normal;'><br />(=%2)</span>")
->>>>>>> 9460771a
         .arg(alternativeUnits.join(" " + tr("or") + "<br />")));
 
     SendConfirmationDialog confirmationDialog(tr("Confirm send coins"),
