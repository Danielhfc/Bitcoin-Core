--- conflicted
+++ resolved
@@ -14,11 +14,7 @@
 #include "csvmodelwriter.h"
 #include "editaddressdialog.h"
 #include "guiutil.h"
-<<<<<<< HEAD
-#include "scicon.h"
-=======
 #include "platformstyle.h"
->>>>>>> 188ca9c3
 
 #include <QIcon>
 #include <QMenu>
@@ -34,19 +30,6 @@
 {
     ui->setupUi(this);
 
-<<<<<<< HEAD
-#ifdef Q_OS_MAC // Icons on push buttons are very uncommon on Mac
-    ui->newAddress->setIcon(QIcon());
-    ui->copyAddress->setIcon(QIcon());
-    ui->deleteAddress->setIcon(QIcon());
-    ui->exportButton->setIcon(QIcon());
-#else
-    ui->newAddress->setIcon(SingleColorIcon(":/icons/add"));
-    ui->copyAddress->setIcon(SingleColorIcon(":/icons/editcopy"));
-    ui->deleteAddress->setIcon(SingleColorIcon(":/icons/remove"));
-    ui->exportButton->setIcon(SingleColorIcon(":/icons/export"));
-#endif
-=======
     if (!platformStyle->getImagesOnButtons()) {
         ui->newAddress->setIcon(QIcon());
         ui->copyAddress->setIcon(QIcon());
@@ -58,7 +41,6 @@
         ui->deleteAddress->setIcon(platformStyle->SingleColorIcon(":/icons/remove"));
         ui->exportButton->setIcon(platformStyle->SingleColorIcon(":/icons/export"));
     }
->>>>>>> 188ca9c3
 
     switch(mode)
     {
