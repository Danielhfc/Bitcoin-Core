--- conflicted
+++ resolved
@@ -472,28 +472,7 @@
     SeedTimestamp(hasher);
 }
 
-<<<<<<< HEAD
 static void SeedSlow(CSHA512& hasher, RNGState& rng) noexcept
-=======
-// We use only SHA256 for the events hashing to get the ASM speedups we have for SHA256,
-// since we want it to be fast as network peers may be able to trigger it repeatedly.
-static Mutex events_mutex;
-static CSHA256 events_hasher;
-static void SeedEvents(CSHA512& hasher)
-{
-    LOCK(events_mutex);
-
-    unsigned char events_hash[32];
-    events_hasher.Finalize(events_hash);
-    hasher.Write(events_hash, 32);
-
-    // Re-initialize the hasher with the finalized state to use later.
-    events_hasher.Reset();
-    events_hasher.Write(events_hash, 32);
-}
-
-static void SeedSlow(CSHA512& hasher) noexcept
->>>>>>> ccad8c7c
 {
     unsigned char buffer[32];
 
@@ -505,11 +484,7 @@
     hasher.Write(buffer, sizeof(buffer));
 
     // Add the events hasher into the mix
-<<<<<<< HEAD
     rng.SeedEvents(hasher);
-=======
-    SeedEvents(hasher);
->>>>>>> ccad8c7c
 
     // High-precision timestamp.
     //
@@ -537,11 +512,7 @@
     SeedTimestamp(hasher);
 
     // Add the events hasher into the mix
-<<<<<<< HEAD
     rng.SeedEvents(hasher);
-=======
-    SeedEvents(hasher);
->>>>>>> ccad8c7c
 
     // Dynamic environment data (performance monitoring, ...)
     auto old_size = hasher.Size();
