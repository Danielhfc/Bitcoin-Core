--- conflicted
+++ resolved
@@ -14,33 +14,21 @@
 #include "nf-token/nf-tokens-manager.h"
 
 #include "governance.h"
-
-<<<<<<< HEAD
 namespace Platform
 {
-    bool CheckSpecialTx(const CTransaction &tx, const CBlockIndex *pindex, CValidationState &state)
+    bool CheckSpecialTx(const CTransaction& tx, const CBlockIndex* pindexLast, CValidationState& state)
     {
         if (tx.nVersion < 3 || tx.nType == TRANSACTION_NORMAL)
             return true;
-=======
-bool CheckSpecialTx(const CTransaction& tx, const CBlockIndex* pindexLast, CValidationState& state)
-{
-    if (tx.nVersion < 3 || tx.nType == TRANSACTION_NORMAL)
-        return true;
-
-    switch (tx.nType) {
-        case TRANSACTION_GOVERNANCE_VOTE:
-            return CheckVoteTx(tx, pindexLast, state);
-
-        case TRANSACTION_NF_TOKEN_REGISTER:
-            return Platform::NfTokenRegTx::CheckTx(tx, pindexLast, state);
-    }
->>>>>>> 189a3aa4
 
         switch (tx.nType) {
             case TRANSACTION_GOVERNANCE_VOTE:
-                return CheckVoteTx(tx, pindex, state);
-        }
+                return CheckVoteTx(tx, pindexLast, state);
+
+            case TRANSACTION_NF_TOKEN_REGISTER:
+                return Platform::NfTokenRegTx::CheckTx(tx, pindexLast, state);
+    }
+
 
         return state.DoS(100, false, REJECT_INVALID, "bad-tx-type");
     }
@@ -57,6 +45,9 @@
 
                 return ProcessVoteTx(tx, pindex, state);
             }
+
+            case TRANSACTION_NF_TOKEN_REGISTER:
+                return Platform::NfTokenRegTx::ProcessTx(tx, pindex, state);
         }
 
         return state.DoS(100, false, REJECT_INVALID, "bad-tx-type");
@@ -67,17 +58,16 @@
         if (tx.nVersion < 3 || tx.nType == TRANSACTION_NORMAL)
             return true;
 
-        switch (tx.nType) {
+        switch (tx.nType)
+        {
             case TRANSACTION_GOVERNANCE_VOTE:
                 return true; // handled in batches per block
+
+            case TRANSACTION_NF_TOKEN_REGISTER:
+                return Platform::NfTokenRegTx::UndoTx(tx, pindex);
         }
 
-<<<<<<< HEAD
         return false;
-=======
-        case TRANSACTION_NF_TOKEN_REGISTER:
-            return Platform::NfTokenRegTx::ProcessTx(tx, pindex, state);
->>>>>>> 189a3aa4
     }
 
     bool
@@ -92,17 +82,6 @@
         }
 
         return true;
-<<<<<<< HEAD
-=======
-
-    switch (tx.nType)
-    {
-        case TRANSACTION_GOVERNANCE_VOTE:
-            return true; // handled in batches per block
-
-        case TRANSACTION_NF_TOKEN_REGISTER:
-            return Platform::NfTokenRegTx::UndoTx(tx, pindex);
->>>>>>> 189a3aa4
     }
 
     bool UndoSpecialTxsInBlock(const CBlock &block, const CBlockIndex *pindex)
@@ -115,16 +94,16 @@
         return true;
     }
 
-    uint256 CalcTxInputsHash(const CTransaction &tx)
+    bool UndoSpecialTxsInBlock(const CBlock &block, const CBlockIndex *pindex)
     {
-        CHashWriter hw(CLIENT_VERSION, SER_GETHASH);
+        for (int i = (int) block.vtx.size() - 1; i >= 0; --i) {
+            const CTransaction &tx = block.vtx[i];
+            if (!UndoSpecialTx(tx, pindex))
+                return false;
+        }
+        return true;
+    }
 
-<<<<<<< HEAD
-        for (size_t i = 0; i < tx.vin.size(); ++i) {
-            hw << tx.vin[i].prevout;
-        }
-        return hw.GetHash();
-=======
 void UpdateSpecialTxsBlockTip(const CBlockIndex* pindex)
 {
     Platform::NfTokensManager::Instance().UpdateBlockTip(pindex);
@@ -135,6 +114,7 @@
     CHashWriter hw(CLIENT_VERSION, SER_GETHASH);
     for (const auto& in : tx.vin) {
         hw << in.prevout;
->>>>>>> 189a3aa4
     }
+    return hw.GetHash();
+}
 }