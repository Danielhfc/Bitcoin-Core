--- conflicted
+++ resolved
@@ -2802,14 +2802,10 @@
         const CScript& scriptPubKey = mi->second.tx->vout[input.prevout.n].scriptPubKey;
         const CAmount& amount = mi->second.tx->vout[input.prevout.n].nValue;
         SignatureData sigdata;
-<<<<<<< HEAD
 
         std::vector<uint8_t> vchAmount(8);
         memcpy(&vchAmount[0], &amount, 8);
-        if (!ProduceSignature(*this, TransactionSignatureCreator(&txNewConst, nIn, vchAmount, SIGHASH_ALL), scriptPubKey, sigdata)) {
-=======
-        if (!ProduceSignature(*this, MutableTransactionSignatureCreator(&tx, nIn, amount, SIGHASH_ALL), scriptPubKey, sigdata)) {
->>>>>>> 87a9d03c
+        if (!ProduceSignature(*this, MutableTransactionSignatureCreator(&tx, nIn, vchAmount, SIGHASH_ALL), scriptPubKey, sigdata)) {
             return false;
         }
         UpdateTransaction(tx, nIn, sigdata);
@@ -3237,14 +3233,10 @@
                 const CScript& scriptPubKey = coin.txout.scriptPubKey;
                 SignatureData sigdata;
 
-<<<<<<< HEAD
                 CAmount nValue = coin.GetValue();
                 std::vector<uint8_t> vchAmount(8);
                 memcpy(&vchAmount[0], &nValue, 8);
-                if (!ProduceSignature(*this, TransactionSignatureCreator(&txNewConst, nIn, vchAmount, SIGHASH_ALL), scriptPubKey, sigdata))
-=======
-                if (!ProduceSignature(*this, MutableTransactionSignatureCreator(&txNew, nIn, coin.txout.nValue, SIGHASH_ALL), scriptPubKey, sigdata))
->>>>>>> 87a9d03c
+                if (!ProduceSignature(*this, MutableTransactionSignatureCreator(&txNew, nIn, vchAmount, SIGHASH_ALL), scriptPubKey, sigdata))
                 {
                     strFailReason = _("Signing transaction failed");
                     return false;
