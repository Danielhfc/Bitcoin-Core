// Copyright (c) 2009-2010 Satoshi Nakamoto
// Copyright (c) 2009-2017 The Bitcoin Core developers
// Distributed under the MIT software license, see the accompanying
// file COPYING or http://www.opensource.org/licenses/mit-license.php.

#include <wallet/wallet.h>

#include <checkpoints.h>
#include <chain.h>
#include <wallet/coincontrol.h>
#include <consensus/consensus.h>
#include <consensus/validation.h>
#include <fs.h>
#include <key.h>
#include <key_io.h>
#include <keystore.h>
#include <validation.h>
#include <net.h>
#include <policy/fees.h>
#include <policy/policy.h>
#include <policy/rbf.h>
#include <primitives/block.h>
#include <primitives/transaction.h>
#include <script/script.h>
#include <scheduler.h>
#include <timedata.h>
#include <txmempool.h>
#include <utilmoneystr.h>
#include <wallet/fees.h>

#include <assert.h>
#include <future>

#include <boost/algorithm/string/replace.hpp>

std::vector<CWalletRef> vpwallets;
/** Transaction fee set by the user */
CFeeRate payTxFee(DEFAULT_TRANSACTION_FEE);
unsigned int nTxConfirmTarget = DEFAULT_TX_CONFIRM_TARGET;
bool bSpendZeroConfChange = DEFAULT_SPEND_ZEROCONF_CHANGE;
bool fWalletRbf = DEFAULT_WALLET_RBF;
bool g_wallet_allow_fallback_fee = true; //<! will be defined via chainparams

const uint32_t BIP32_HARDENED_KEY_LIMIT = 0x80000000;

/**
 * Fees smaller than this (in satoshi) are considered zero fee (for transaction creation)
 * Override with -mintxfee
 */
CFeeRate CWallet::minTxFee = CFeeRate(DEFAULT_TRANSACTION_MINFEE);
/**
 * If fee estimation does not have enough data to provide estimates, use this fee instead.
 * Has no effect if not using fee estimation
 * Override with -fallbackfee
 */
CFeeRate CWallet::fallbackFee = CFeeRate(DEFAULT_FALLBACK_FEE);
CFeeRate CWallet::m_discard_rate = CFeeRate(DEFAULT_DISCARD_FEE);

const uint256 ABANDON_HASH(uint256S("0000000000000000000000000000000000000000000000000000000000000001"));
//const uint256 CMerkleTx::ABANDON_HASH(uint256S("0000000000000000000000000000000000000000000000000000000000000001"));



/** @defgroup mapWallet
 *
 * @{
 */

std::string COutput::ToString() const
{
    return strprintf("COutput(%s, %d, %d) [%s]", tx->GetHash().ToString(), i, nDepth, FormatMoney(tx->tx->vout[i].nValue));
}

class CAffectedKeysVisitor : public boost::static_visitor<void> {
private:
    const CKeyStore &keystore;
    std::vector<CKeyID> &vKeys;

public:
    CAffectedKeysVisitor(const CKeyStore &keystoreIn, std::vector<CKeyID> &vKeysIn) : keystore(keystoreIn), vKeys(vKeysIn) {}

    void Process(const CScript &script) {
        txnouttype type;
        std::vector<CTxDestination> vDest;
        int nRequired;
        if (ExtractDestinations(script, type, vDest, nRequired)) {
            for (const CTxDestination &dest : vDest)
                boost::apply_visitor(*this, dest);
        }
    }

    void operator()(const CKeyID &keyId) {
        if (keystore.HaveKey(keyId))
            vKeys.push_back(keyId);
    }

    void operator()(const CScriptID &scriptId) {
        CScript script;
        if (keystore.GetCScript(scriptId, script))
            Process(script);
    }


    void operator()(const CKeyID256 &keyId) {
        //if (keystore.HaveKey(keyId))
        //    vKeys.push_back(keyId);
    }

    void operator()(const CScriptID256 &scriptId) {
        //CScript script;
        //if (keystore.GetCScript(scriptId, script))
        //    Process(script);
    }

    void operator()(const CNoDestination &none) {}

    void operator()(const CExtKeyPair &none) {}
    void operator()(const CStealthAddress &sxAddr) {}

    void operator()(const WitnessV0ScriptHash& scriptID)
    {
        CScriptID id;
        CRIPEMD160().Write(scriptID.begin(), 32).Finalize(id.begin());
        CScript script;
        if (keystore.GetCScript(id, script)) {
            Process(script);
        }
    }

    void operator()(const WitnessV0KeyHash& keyid)
    {
        CKeyID id(keyid);
        if (keystore.HaveKey(id)) {
            vKeys.push_back(id);
        }
    }

    template<typename X>
    void operator()(const X &none) {}
};

const CWalletTx* CWallet::GetWalletTx(const uint256& hash) const
{
    LOCK(cs_wallet);
    std::map<uint256, CWalletTx>::const_iterator it = mapWallet.find(hash);
    if (it == mapWallet.end())
        return nullptr;
    return &(it->second);
}

CPubKey CWallet::GenerateNewKey(WalletBatch &batch, bool internal)
{
    AssertLockHeld(cs_wallet); // mapKeyMetadata
    bool fCompressed = CanSupportFeature(FEATURE_COMPRPUBKEY); // default to compressed public keys if we want 0.6.0 wallets

    CKey secret;

    // Create new metadata
    int64_t nCreationTime = GetTime();
    CKeyMetadata metadata(nCreationTime);

    // use HD key derivation if HD was enabled during wallet creation
    if (IsHDEnabled()) {
        DeriveNewChildKey(batch, metadata, secret, (CanSupportFeature(FEATURE_HD_SPLIT) ? internal : false));
    } else {
        secret.MakeNewKey(fCompressed);
    }

    // Compressed public keys were introduced in version 0.6.0
    if (fCompressed) {
        SetMinVersion(FEATURE_COMPRPUBKEY);
    }

    CPubKey pubkey = secret.GetPubKey();
    assert(secret.VerifyPubKey(pubkey));

    mapKeyMetadata[pubkey.GetID()] = metadata;
    UpdateTimeFirstKey(nCreationTime);

    if (!AddKeyPubKeyWithDB(batch, secret, pubkey)) {
        throw std::runtime_error(std::string(__func__) + ": AddKey failed");
    }
    return pubkey;
}

void CWallet::DeriveNewChildKey(WalletBatch &batch, CKeyMetadata& metadata, CKey& secret, bool internal)
{
    // for now we use a fixed keypath scheme of m/0'/0'/k
    CKey key;                      //master key seed (256bit)
    CExtKey masterKey;             //hd master key
    CExtKey accountKey;            //key at m/0'
    CExtKey chainChildKey;         //key at m/0'/0' (external) or m/0'/1' (internal)
    CExtKey childKey;              //key at m/0'/0'/<n>'

    // try to get the master key
    if (!GetKey(hdChain.masterKeyID, key))
        throw std::runtime_error(std::string(__func__) + ": Master key not found");

    masterKey.SetMaster(key.begin(), key.size());

    // derive m/0'
    // use hardened derivation (child keys >= 0x80000000 are hardened after bip32)
    masterKey.Derive(accountKey, BIP32_HARDENED_KEY_LIMIT);

    // derive m/0'/0' (external chain) OR m/0'/1' (internal chain)
    assert(internal ? CanSupportFeature(FEATURE_HD_SPLIT) : true);
    accountKey.Derive(chainChildKey, BIP32_HARDENED_KEY_LIMIT+(internal ? 1 : 0));

    // derive child key at next index, skip keys already known to the wallet
    do {
        // always derive hardened keys
        // childIndex | BIP32_HARDENED_KEY_LIMIT = derive childIndex in hardened child-index-range
        // example: 1 | BIP32_HARDENED_KEY_LIMIT == 0x80000001 == 2147483649
        if (internal) {
            chainChildKey.Derive(childKey, hdChain.nInternalChainCounter | BIP32_HARDENED_KEY_LIMIT);
            metadata.hdKeypath = "m/0'/1'/" + std::to_string(hdChain.nInternalChainCounter) + "'";
            hdChain.nInternalChainCounter++;
        }
        else {
            chainChildKey.Derive(childKey, hdChain.nExternalChainCounter | BIP32_HARDENED_KEY_LIMIT);
            metadata.hdKeypath = "m/0'/0'/" + std::to_string(hdChain.nExternalChainCounter) + "'";
            hdChain.nExternalChainCounter++;
        }
    } while (HaveKey(childKey.key.GetPubKey().GetID()));
    secret = childKey.key;
    metadata.hdMasterKeyID = hdChain.masterKeyID;
    // update the chain model in the database
    if (!batch.WriteHDChain(hdChain))
        throw std::runtime_error(std::string(__func__) + ": Writing HD chain model failed");
}

bool CWallet::AddKeyPubKeyWithDB(WalletBatch &batch, const CKey& secret, const CPubKey &pubkey)
{
    AssertLockHeld(cs_wallet); // mapKeyMetadata

    // CCryptoKeyStore has no concept of wallet databases, but calls AddCryptedKey
    // which is overridden below.  To avoid flushes, the database handle is
    // tunneled through to it.
    bool needsDB = !encrypted_batch;
    if (needsDB) {
        encrypted_batch = &batch;
    }
    if (!CCryptoKeyStore::AddKeyPubKey(secret, pubkey)) {
        if (needsDB) encrypted_batch = nullptr;
        return false;
    }
    if (needsDB) encrypted_batch = nullptr;

    // check if we need to remove from watch-only
    CScript script;
    script = GetScriptForDestination(pubkey.GetID());
    if (HaveWatchOnly(script)) {
        RemoveWatchOnly(script);
    }
    script = GetScriptForRawPubKey(pubkey);
    if (HaveWatchOnly(script)) {
        RemoveWatchOnly(script);
    }

    if (!IsCrypted()) {
<<<<<<< HEAD
        return walletdb.WriteKey(pubkey,
                                 secret.GetPrivKey(),
                                 mapKeyMetadata[pubkey.GetID()]);
=======
        return batch.WriteKey(pubkey,
                                                 secret.GetPrivKey(),
                                                 mapKeyMetadata[pubkey.GetID()]);
>>>>>>> 0700b6f7
    }
    return true;
}

bool CWallet::AddKeyPubKey(const CKey& secret, const CPubKey &pubkey)
{
    WalletBatch batch(*database);
    return CWallet::AddKeyPubKeyWithDB(batch, secret, pubkey);
}

bool CWallet::AddCryptedKey(const CPubKey &vchPubKey,
                            const std::vector<unsigned char> &vchCryptedSecret)
{
    if (!CCryptoKeyStore::AddCryptedKey(vchPubKey, vchCryptedSecret))
        return false;
    {
        LOCK(cs_wallet);
        if (encrypted_batch)
            return encrypted_batch->WriteCryptedKey(vchPubKey,
                                                        vchCryptedSecret,
                                                        mapKeyMetadata[vchPubKey.GetID()]);
        else
            return WalletBatch(*database).WriteCryptedKey(vchPubKey,
                                                            vchCryptedSecret,
                                                            mapKeyMetadata[vchPubKey.GetID()]);
    }
}

bool CWallet::LoadKeyMetadata(const CKeyID& keyID, const CKeyMetadata &meta)
{
    AssertLockHeld(cs_wallet); // mapKeyMetadata
    UpdateTimeFirstKey(meta.nCreateTime);
    mapKeyMetadata[keyID] = meta;
    return true;
}

bool CWallet::LoadScriptMetadata(const CScriptID& script_id, const CKeyMetadata &meta)
{
    AssertLockHeld(cs_wallet); // m_script_metadata
    UpdateTimeFirstKey(meta.nCreateTime);
    m_script_metadata[script_id] = meta;
    return true;
}

bool CWallet::LoadCryptedKey(const CPubKey &vchPubKey, const std::vector<unsigned char> &vchCryptedSecret)
{
    return CCryptoKeyStore::AddCryptedKey(vchPubKey, vchCryptedSecret);
}

/**
 * Update wallet first key creation time. This should be called whenever keys
 * are added to the wallet, with the oldest key creation time.
 */
void CWallet::UpdateTimeFirstKey(int64_t nCreateTime)
{
    AssertLockHeld(cs_wallet);
    if (nCreateTime <= 1) {
        // Cannot determine birthday information, so set the wallet birthday to
        // the beginning of time.
        nTimeFirstKey = 1;
    } else if (!nTimeFirstKey || nCreateTime < nTimeFirstKey) {
        nTimeFirstKey = nCreateTime;
    }
}

bool CWallet::AddCScript(const CScript& redeemScript)
{
    if (!CCryptoKeyStore::AddCScript(redeemScript))
        return false;
    return WalletBatch(*database).WriteCScript(Hash160(redeemScript), redeemScript);
}

bool CWallet::LoadCScript(const CScript& redeemScript)
{
    /* A sanity check was added in pull #3843 to avoid adding redeemScripts
     * that never can be redeemed. However, old wallets may still contain
     * these. Do not add them to the wallet and warn. */
    if (redeemScript.size() > MAX_SCRIPT_ELEMENT_SIZE)
    {
        std::string strAddr = EncodeDestination(CScriptID(redeemScript));
        LogPrintf("%s: Warning: This wallet contains a redeemScript of size %i which exceeds maximum size %i thus can never be redeemed. Do not use address %s.\n",
            __func__, redeemScript.size(), MAX_SCRIPT_ELEMENT_SIZE, strAddr);
        return true;
    }

    return CCryptoKeyStore::AddCScript(redeemScript);
}

bool CWallet::AddWatchOnly(const CScript& dest)
{
    if (!CCryptoKeyStore::AddWatchOnly(dest))
        return false;
    const CKeyMetadata& meta = m_script_metadata[CScriptID(dest)];
    UpdateTimeFirstKey(meta.nCreateTime);
    NotifyWatchonlyChanged(true);
    return WalletBatch(*database).WriteWatchOnly(dest, meta);
}

bool CWallet::AddWatchOnly(const CScript& dest, int64_t nCreateTime)
{
    m_script_metadata[CScriptID(dest)].nCreateTime = nCreateTime;
    return AddWatchOnly(dest);
}

bool CWallet::RemoveWatchOnly(const CScript &dest)
{
    AssertLockHeld(cs_wallet);
    if (!CCryptoKeyStore::RemoveWatchOnly(dest))
        return false;
    if (!HaveWatchOnly())
        NotifyWatchonlyChanged(false);
    if (!WalletBatch(*database).EraseWatchOnly(dest))
        return false;

    return true;
}

bool CWallet::LoadWatchOnly(const CScript &dest)
{
    return CCryptoKeyStore::AddWatchOnly(dest);
}

bool CWallet::Unlock(const SecureString& strWalletPassphrase)
{
    CCrypter crypter;
    CKeyingMaterial _vMasterKey;

    {
        LOCK(cs_wallet);
        for (const MasterKeyMap::value_type& pMasterKey : mapMasterKeys)
        {
            if(!crypter.SetKeyFromPassphrase(strWalletPassphrase, pMasterKey.second.vchSalt, pMasterKey.second.nDeriveIterations, pMasterKey.second.nDerivationMethod))
                return false;
            if (!crypter.Decrypt(pMasterKey.second.vchCryptedKey, _vMasterKey))
                continue; // try another master key
            if (CCryptoKeyStore::Unlock(_vMasterKey))
                return true;
        }
    }
    return false;
}

bool CWallet::ChangeWalletPassphrase(const SecureString& strOldWalletPassphrase, const SecureString& strNewWalletPassphrase)
{
    bool fWasLocked = IsLocked();

    {
        LOCK(cs_wallet);
        Lock();

        CCrypter crypter;
        CKeyingMaterial _vMasterKey;
        for (MasterKeyMap::value_type& pMasterKey : mapMasterKeys)
        {
            if(!crypter.SetKeyFromPassphrase(strOldWalletPassphrase, pMasterKey.second.vchSalt, pMasterKey.second.nDeriveIterations, pMasterKey.second.nDerivationMethod))
                return false;
            if (!crypter.Decrypt(pMasterKey.second.vchCryptedKey, _vMasterKey))
                return false;
            if (0 == ExtKeyUnlock(_vMasterKey)
                && CCryptoKeyStore::Unlock(_vMasterKey))
            {
                int64_t nStartTime = GetTimeMillis();
                crypter.SetKeyFromPassphrase(strNewWalletPassphrase, pMasterKey.second.vchSalt, pMasterKey.second.nDeriveIterations, pMasterKey.second.nDerivationMethod);
                pMasterKey.second.nDeriveIterations = static_cast<unsigned int>(pMasterKey.second.nDeriveIterations * (100 / ((double)(GetTimeMillis() - nStartTime))));

                nStartTime = GetTimeMillis();
                crypter.SetKeyFromPassphrase(strNewWalletPassphrase, pMasterKey.second.vchSalt, pMasterKey.second.nDeriveIterations, pMasterKey.second.nDerivationMethod);
                pMasterKey.second.nDeriveIterations = (pMasterKey.second.nDeriveIterations + static_cast<unsigned int>(pMasterKey.second.nDeriveIterations * 100 / ((double)(GetTimeMillis() - nStartTime)))) / 2;

                if (pMasterKey.second.nDeriveIterations < 25000)
                    pMasterKey.second.nDeriveIterations = 25000;

                LogPrintf("Wallet passphrase changed to an nDeriveIterations of %i\n", pMasterKey.second.nDeriveIterations);

                if (!crypter.SetKeyFromPassphrase(strNewWalletPassphrase, pMasterKey.second.vchSalt, pMasterKey.second.nDeriveIterations, pMasterKey.second.nDerivationMethod))
                    return false;
                if (!crypter.Encrypt(_vMasterKey, pMasterKey.second.vchCryptedKey))
                    return false;
                WalletBatch(*database).WriteMasterKey(pMasterKey.first, pMasterKey.second);
                if (fWasLocked)
                    Lock();
                return true;
            }
        }
    }

    return false;
}

void CWallet::SetBestChain(const CBlockLocator& loc)
{
    WalletBatch batch(*database);
    batch.WriteBestBlock(loc);
}

bool CWallet::SetMinVersion(enum WalletFeature nVersion, WalletBatch* batch_in, bool fExplicit)
{
    LOCK(cs_wallet); // nWalletVersion
    if (nWalletVersion >= nVersion)
        return true;

    // when doing an explicit upgrade, if we pass the max version permitted, upgrade all the way
    if (fExplicit && nVersion > nWalletMaxVersion)
            nVersion = FEATURE_LATEST;

    nWalletVersion = nVersion;

    if (nVersion > nWalletMaxVersion)
        nWalletMaxVersion = nVersion;

    {
        WalletBatch* batch = batch_in ? batch_in : new WalletBatch(*database);
        if (nWalletVersion > 40000)
            batch->WriteMinVersion(nWalletVersion);
        if (!batch_in)
            delete batch;
    }

    return true;
}

bool CWallet::SetMaxVersion(int nVersion)
{
    LOCK(cs_wallet); // nWalletVersion, nWalletMaxVersion
    // cannot downgrade below current version
    if (nWalletVersion > nVersion)
        return false;

    nWalletMaxVersion = nVersion;

    return true;
}

std::set<uint256> CWallet::GetConflicts(const uint256& txid) const
{
    std::set<uint256> result;
    AssertLockHeld(cs_wallet);

    std::map<uint256, CWalletTx>::const_iterator it = mapWallet.find(txid);
    if (it == mapWallet.end())
        return result;
    const CWalletTx& wtx = it->second;

    std::pair<TxSpends::const_iterator, TxSpends::const_iterator> range;

    for (const CTxIn& txin : wtx.tx->vin)
    {
        if (mapTxSpends.count(txin.prevout) <= 1)
            continue;  // No conflict if zero or one spends
        range = mapTxSpends.equal_range(txin.prevout);
        for (TxSpends::const_iterator _it = range.first; _it != range.second; ++_it)
            result.insert(_it->second);
    }
    return result;
}

bool CWallet::HasWalletSpend(const uint256& txid) const
{
    AssertLockHeld(cs_wallet);
    auto iter = mapTxSpends.lower_bound(COutPoint(txid, 0));
    return (iter != mapTxSpends.end() && iter->first.hash == txid);
}

void CWallet::Flush(bool shutdown)
{
    database->Flush(shutdown);
}

void CWallet::SyncMetaData(std::pair<TxSpends::iterator, TxSpends::iterator> range)
{
    // We want all the wallet transactions in range to have the same metadata as
    // the oldest (smallest nOrderPos).
    // So: find smallest nOrderPos:

    int nMinOrderPos = std::numeric_limits<int>::max();
    const CWalletTx* copyFrom = nullptr;
    for (TxSpends::iterator it = range.first; it != range.second; ++it) {
        const CWalletTx* wtx = &mapWallet.at(it->second);
        if (wtx->nOrderPos < nMinOrderPos) {
            nMinOrderPos = wtx->nOrderPos;;
            copyFrom = wtx;
        }
    }

    assert(copyFrom);

    // Now copy data from copyFrom to rest:
    for (TxSpends::iterator it = range.first; it != range.second; ++it)
    {
        const uint256& hash = it->second;
        CWalletTx* copyTo = &mapWallet.at(hash);
        if (copyFrom == copyTo) continue;
        assert(copyFrom && "Oldest wallet transaction in range assumed to have been found.");
        if (!copyFrom->IsEquivalentTo(*copyTo)) continue;
        copyTo->mapValue = copyFrom->mapValue;
        copyTo->vOrderForm = copyFrom->vOrderForm;
        // fTimeReceivedIsTxTime not copied on purpose
        // nTimeReceived not copied on purpose
        copyTo->nTimeSmart = copyFrom->nTimeSmart;
        copyTo->fFromMe = copyFrom->fFromMe;
        copyTo->strFromAccount = copyFrom->strFromAccount;
        // nOrderPos not copied on purpose
        // cached members not copied on purpose
    }
}

/**
 * Outpoint is spent if any non-conflicted transaction
 * spends it:
 */
bool CWallet::IsSpent(const uint256& hash, unsigned int n) const
{
    const COutPoint outpoint(hash, n);
    std::pair<TxSpends::const_iterator, TxSpends::const_iterator> range;
    range = mapTxSpends.equal_range(outpoint);

    for (TxSpends::const_iterator it = range.first; it != range.second; ++it)
    {
        const uint256& wtxid = it->second;
        std::map<uint256, CWalletTx>::const_iterator mit = mapWallet.find(wtxid);
        if (mit != mapWallet.end()) {
            if (mit->second.isAbandoned())
                continue;

            int depth = mit->second.GetDepthInMainChain();
            if (depth > 0  || (depth == 0 && !mit->second.isAbandoned()))
                return true; // Spent
        }
    }
    return false;
}

void CWallet::AddToSpends(const COutPoint& outpoint, const uint256& wtxid)
{
    mapTxSpends.insert(std::make_pair(outpoint, wtxid));

    std::pair<TxSpends::iterator, TxSpends::iterator> range;
    range = mapTxSpends.equal_range(outpoint);
    SyncMetaData(range);
}


void CWallet::AddToSpends(const uint256& wtxid)
{
    auto it = mapWallet.find(wtxid);
    assert(it != mapWallet.end());
    CWalletTx& thisTx = it->second;
    if (thisTx.IsCoinBase()) // Coinbases don't spend anything!
        return;

    for (const CTxIn& txin : thisTx.tx->vin)
        AddToSpends(txin.prevout, wtxid);
}

bool CWallet::EncryptWallet(const SecureString& strWalletPassphrase)
{
    if (IsCrypted())
        return false;

    CKeyingMaterial _vMasterKey;

    _vMasterKey.resize(WALLET_CRYPTO_KEY_SIZE);
    GetStrongRandBytes(&_vMasterKey[0], WALLET_CRYPTO_KEY_SIZE);

    CMasterKey kMasterKey;

    kMasterKey.vchSalt.resize(WALLET_CRYPTO_SALT_SIZE);
    GetStrongRandBytes(&kMasterKey.vchSalt[0], WALLET_CRYPTO_SALT_SIZE);

    CCrypter crypter;
    int64_t nStartTime = GetTimeMillis();
    crypter.SetKeyFromPassphrase(strWalletPassphrase, kMasterKey.vchSalt, 25000, kMasterKey.nDerivationMethod);
    kMasterKey.nDeriveIterations = static_cast<unsigned int>(2500000 / ((double)(GetTimeMillis() - nStartTime)));

    nStartTime = GetTimeMillis();
    crypter.SetKeyFromPassphrase(strWalletPassphrase, kMasterKey.vchSalt, kMasterKey.nDeriveIterations, kMasterKey.nDerivationMethod);
    kMasterKey.nDeriveIterations = (kMasterKey.nDeriveIterations + static_cast<unsigned int>(kMasterKey.nDeriveIterations * 100 / ((double)(GetTimeMillis() - nStartTime)))) / 2;

    if (kMasterKey.nDeriveIterations < 25000)
        kMasterKey.nDeriveIterations = 25000;

    LogPrintf("Encrypting Wallet with an nDeriveIterations of %i\n", kMasterKey.nDeriveIterations);

    if (!crypter.SetKeyFromPassphrase(strWalletPassphrase, kMasterKey.vchSalt, kMasterKey.nDeriveIterations, kMasterKey.nDerivationMethod))
        return false;
    if (!crypter.Encrypt(_vMasterKey, kMasterKey.vchCryptedKey))
        return false;

    {
        LOCK(cs_wallet);
        mapMasterKeys[++nMasterKeyMaxID] = kMasterKey;
        assert(!encrypted_batch);
        encrypted_batch = new WalletBatch(*database);
        if (!encrypted_batch->TxnBegin()) {
            delete encrypted_batch;
            encrypted_batch = nullptr;
            return false;
        }
        encrypted_batch->WriteMasterKey(nMasterKeyMaxID, kMasterKey);

        if (!EncryptKeys(_vMasterKey))
        {
            encrypted_batch->TxnAbort();
            delete encrypted_batch;
            // We now probably have half of our keys encrypted in memory, and half not...
            // die and let the user reload the unencrypted wallet.
            assert(false);
        }

        // Encryption was introduced in version 0.4.0
        SetMinVersion(FEATURE_WALLETCRYPT, encrypted_batch, true);

        if (!encrypted_batch->TxnCommit()) {
            delete encrypted_batch;
            // We now have keys encrypted in memory, but not on disk...
            // die to avoid confusion and let the user reload the unencrypted wallet.
            assert(false);
        }

        delete encrypted_batch;
        encrypted_batch = nullptr;

        Lock();
        Unlock(strWalletPassphrase);

        // if we are using HD, replace the HD master key (seed) with a new one
        if (IsHDEnabled()) {
            if (!SetHDMasterKey(GenerateNewHDMasterKey())) {
                return false;
            }
        }

        NewKeyPool();
        Lock();

        // Need to completely rewrite the wallet file; if we don't, bdb might keep
        // bits of the unencrypted private key in slack space in the database file.
        database->Rewrite();

    }
    NotifyStatusChanged(this);

    return true;
}

DBErrors CWallet::ReorderTransactions()
{
    LOCK(cs_wallet);
    WalletBatch batch(*database);

    // Old wallets didn't have any defined order for transactions
    // Probably a bad idea to change the output of this

    // First: get all CWalletTx and CAccountingEntry into a sorted-by-time multimap.
    typedef std::pair<CWalletTx*, CAccountingEntry*> TxPair;
    typedef std::multimap<int64_t, TxPair > TxItems;
    TxItems txByTime;

    for (auto& entry : mapWallet)
    {
        CWalletTx* wtx = &entry.second;
        txByTime.insert(std::make_pair(wtx->nTimeReceived, TxPair(wtx, nullptr)));
    }
    std::list<CAccountingEntry> acentries;
    batch.ListAccountCreditDebit("", acentries);
    for (CAccountingEntry& entry : acentries)
    {
        txByTime.insert(std::make_pair(entry.nTime, TxPair(nullptr, &entry)));
    }

    nOrderPosNext = 0;
    std::vector<int64_t> nOrderPosOffsets;
    for (TxItems::iterator it = txByTime.begin(); it != txByTime.end(); ++it)
    {
        CWalletTx *const pwtx = (*it).second.first;
        CAccountingEntry *const pacentry = (*it).second.second;
        int64_t& nOrderPos = (pwtx != nullptr) ? pwtx->nOrderPos : pacentry->nOrderPos;

        if (nOrderPos == -1)
        {
            nOrderPos = nOrderPosNext++;
            nOrderPosOffsets.push_back(nOrderPos);

            if (pwtx)
            {
                if (!batch.WriteTx(*pwtx))
                    return DBErrors::LOAD_FAIL;
            }
            else
                if (!batch.WriteAccountingEntry(pacentry->nEntryNo, *pacentry))
                    return DBErrors::LOAD_FAIL;
        }
        else
        {
            int64_t nOrderPosOff = 0;
            for (const int64_t& nOffsetStart : nOrderPosOffsets)
            {
                if (nOrderPos >= nOffsetStart)
                    ++nOrderPosOff;
            }
            nOrderPos += nOrderPosOff;
            nOrderPosNext = std::max(nOrderPosNext, nOrderPos + 1);

            if (!nOrderPosOff)
                continue;

            // Since we're changing the order, write it back
            if (pwtx)
            {
                if (!batch.WriteTx(*pwtx))
                    return DBErrors::LOAD_FAIL;
            }
            else
                if (!batch.WriteAccountingEntry(pacentry->nEntryNo, *pacentry))
                    return DBErrors::LOAD_FAIL;
        }
    }
    batch.WriteOrderPosNext(nOrderPosNext);

    return DBErrors::LOAD_OK;
}

int64_t CWallet::IncOrderPosNext(WalletBatch *batch)
{
    AssertLockHeld(cs_wallet); // nOrderPosNext
    int64_t nRet = nOrderPosNext++;
    if (batch) {
        batch->WriteOrderPosNext(nOrderPosNext);
    } else {
        WalletBatch(*database).WriteOrderPosNext(nOrderPosNext);
    }
    return nRet;
}

bool CWallet::AccountMove(std::string strFrom, std::string strTo, CAmount nAmount, std::string strComment)
{
    WalletBatch batch(*database);
    if (!batch.TxnBegin())
        return false;

    int64_t nNow = GetAdjustedTime();

    // Debit
    CAccountingEntry debit;
    debit.nOrderPos = IncOrderPosNext(&batch);
    debit.strAccount = strFrom;
    debit.nCreditDebit = -nAmount;
    debit.nTime = nNow;
    debit.strOtherAccount = strTo;
    debit.strComment = strComment;
    AddAccountingEntry(debit, &batch);

    // Credit
    CAccountingEntry credit;
    credit.nOrderPos = IncOrderPosNext(&batch);
    credit.strAccount = strTo;
    credit.nCreditDebit = nAmount;
    credit.nTime = nNow;
    credit.strOtherAccount = strFrom;
    credit.strComment = strComment;
    AddAccountingEntry(credit, &batch);

    if (!batch.TxnCommit())
        return false;

    return true;
}

bool CWallet::GetLabelDestination(CTxDestination &dest, const std::string& label, bool bForceNew)
{
    WalletBatch batch(*database);

    CAccount account;
    batch.ReadAccount(label, account);

    if (!bForceNew) {
        if (!account.vchPubKey.IsValid())
            bForceNew = true;
        else {
            // Check if the current key has been used (TODO: check other addresses with the same key)
            CScript scriptPubKey = GetScriptForDestination(GetDestinationForKey(account.vchPubKey, m_default_address_type));
            for (std::map<uint256, CWalletTx>::iterator it = mapWallet.begin();
                 it != mapWallet.end() && account.vchPubKey.IsValid();
                 ++it)
                for (const CTxOut& txout : (*it).second.tx->vout)
                    if (txout.scriptPubKey == scriptPubKey) {
                        bForceNew = true;
                        break;
                    }
        }
    }

    // Generate a new key
    if (bForceNew) {
        if (!GetKeyFromPool(account.vchPubKey, false))
            return false;

        LearnRelatedScripts(account.vchPubKey, m_default_address_type);
        dest = GetDestinationForKey(account.vchPubKey, m_default_address_type);
        SetAddressBook(dest, label, "receive");
        batch.WriteAccount(label, account);
    } else {
        dest = GetDestinationForKey(account.vchPubKey, m_default_address_type);
    }

    return true;
}

void CWallet::MarkDirty()
{
    {
        LOCK(cs_wallet);
        for (std::pair<const uint256, CWalletTx>& item : mapWallet)
            item.second.MarkDirty();
    }
}

bool CWallet::MarkReplaced(const uint256& originalHash, const uint256& newHash)
{
    LOCK(cs_wallet);

    auto mi = mapWallet.find(originalHash);

    // There is a bug if MarkReplaced is not called on an existing wallet transaction.
    assert(mi != mapWallet.end());

    CWalletTx& wtx = (*mi).second;

    // Ensure for now that we're not overwriting data
    assert(wtx.mapValue.count("replaced_by_txid") == 0);

    wtx.mapValue["replaced_by_txid"] = newHash.ToString();

    WalletBatch batch(*database, "r+");

    bool success = true;
    if (!batch.WriteTx(wtx)) {
        LogPrintf("%s: Updating batch tx %s failed\n", __func__, wtx.GetHash().ToString());
        success = false;
    }

    NotifyTransactionChanged(this, originalHash, CT_UPDATED);

    return success;
}

bool CWallet::AddToWallet(const CWalletTx& wtxIn, bool fFlushOnClose)
{
    LOCK(cs_wallet);

    WalletBatch batch(*database, "r+", fFlushOnClose);

    uint256 hash = wtxIn.GetHash();

    // Inserts only if not already there, returns tx inserted or tx found
    std::pair<std::map<uint256, CWalletTx>::iterator, bool> ret = mapWallet.insert(std::make_pair(hash, wtxIn));
    CWalletTx& wtx = (*ret.first).second;

    wtx.BindWallet(this);
    bool fInsertedNew = ret.second;
    if (fInsertedNew)
    {
        wtx.nTimeReceived = GetAdjustedTime();
        wtx.nOrderPos = IncOrderPosNext(&batch);
        wtxOrdered.insert(std::make_pair(wtx.nOrderPos, TxPair(&wtx, nullptr)));
        wtx.nTimeSmart = ComputeTimeSmart(wtx);
        AddToSpends(hash);
    }

    bool fUpdated = false;
    if (!fInsertedNew)
    {

        // Merge
        if (!wtxIn.hashUnset() && wtxIn.hashBlock != wtx.hashBlock)
        {
            wtx.hashBlock = wtxIn.hashBlock;
            fUpdated = true;
        }

        // If no longer abandoned, update
        //if (wtxIn.hashBlock.IsNull() && wtx.isAbandoned())
        if (!wtxIn.hashUnset() && wtx.isAbandoned())
        {
            LogPrintf("%s: Unabandoning txn %s\n", __func__, hash.ToString());
            wtx.hashBlock = wtxIn.hashBlock;
            fUpdated = true;
        }
        if (wtxIn.nIndex != -1 && (wtxIn.nIndex != wtx.nIndex))
        {
            wtx.nIndex = wtxIn.nIndex;
            fUpdated = true;
        }
        if (wtxIn.fFromMe && wtxIn.fFromMe != wtx.fFromMe)
        {
            wtx.fFromMe = wtxIn.fFromMe;
            fUpdated = true;
        }
        // If we have a witness-stripped version of this transaction, and we
        // see a new version with a witness, then we must be upgrading a pre-segwit
        // wallet.  Store the new version of the transaction with the witness,
        // as the stripped-version must be invalid.
        // TODO: Store all versions of the transaction, instead of just one.
        if (wtxIn.tx->HasWitness() && !wtx.tx->HasWitness()) {
            wtx.SetTx(wtxIn.tx);
            fUpdated = true;
        }
    }

    //// debug print
    LogPrintf("AddToWallet %s  %s%s\n", wtxIn.GetHash().ToString(), (fInsertedNew ? "new" : ""), (fUpdated ? "update" : ""));

    // Write to disk
    if (fInsertedNew || fUpdated)
        if (!batch.WriteTx(wtx))
            return false;

    // Break debit/credit balance caches:
    wtx.MarkDirty();
    // Notify UI of new or updated transaction
    NotifyTransactionChanged(this, hash, fInsertedNew ? CT_NEW : CT_UPDATED);
    // notify an external script when a wallet transaction comes in or is updated
    std::string strCmd = gArgs.GetArg("-walletnotify", "");

    if (!strCmd.empty())
    {
        boost::replace_all(strCmd, "%s", wtxIn.GetHash().GetHex());
        std::thread t(runCommand, strCmd);
        t.detach(); // thread runs free
    }

    std::string sName = GetName();
    GetMainSignals().TransactionAddedToWallet(sName, wtxIn.tx);

    return true;
}

bool CWallet::LoadToWallet(const CWalletTx& wtxIn)
{
    uint256 hash = wtxIn.GetHash();
    CWalletTx& wtx = mapWallet.emplace(hash, wtxIn).first->second;
    wtx.BindWallet(this);
    wtxOrdered.insert(std::make_pair(wtx.nOrderPos, TxPair(&wtx, nullptr)));
    AddToSpends(hash);
    for (const CTxIn& txin : wtx.tx->vin) {
        auto it = mapWallet.find(txin.prevout.hash);
        if (it != mapWallet.end()) {
            CWalletTx& prevtx = it->second;
            if (prevtx.nIndex == -1 && !prevtx.hashUnset()) {
                MarkConflicted(prevtx.hashBlock, wtx.GetHash());
            }
        }
    }

    return true;
}

/**
 * Add a transaction to the wallet, or update it.  pIndex and posInBlock should
 * be set when the transaction was known to be included in a block.  When
 * pIndex == nullptr, then wallet state is not updated in AddToWallet, but
 * notifications happen and cached balances are marked dirty.
 *
 * If fUpdate is true, existing transactions will be updated.
 * TODO: One exception to this is that the abandoned state is cleared under the
 * assumption that any further notification of a transaction that was considered
 * abandoned is an indication that it is not safe to be considered abandoned.
 * Abandoned state should probably be more carefully tracked via different
 * posInBlock signals or by checking mempool presence when necessary.
 */
bool CWallet::AddToWalletIfInvolvingMe(const CTransactionRef& ptx, const CBlockIndex* pIndex, int posInBlock, bool fUpdate)
{
    const CTransaction& tx = *ptx;
    {
        AssertLockHeld(cs_wallet);

        if (pIndex != nullptr) {
            for (const CTxIn& txin : tx.vin) {
                std::pair<TxSpends::const_iterator, TxSpends::const_iterator> range = mapTxSpends.equal_range(txin.prevout);
                while (range.first != range.second) {
                    if (range.first->second != tx.GetHash()) {
                        LogPrintf("Transaction %s (in block %s) conflicts with wallet transaction %s (both spend %s:%i)\n", tx.GetHash().ToString(), pIndex->GetBlockHash().ToString(), range.first->second.ToString(), range.first->first.hash.ToString(), range.first->first.n);
                        MarkConflicted(pIndex->GetBlockHash(), range.first->second);
                    }
                    range.first++;
                }
            }
        }

        bool fExisted = mapWallet.count(tx.GetHash()) != 0;
        if (fExisted && !fUpdate) return false;
        if (fExisted || IsMine(tx) || IsFromMe(tx))
        {
            /* Check if any keys in the wallet keypool that were supposed to be unused
             * have appeared in a new transaction. If so, remove those keys from the keypool.
             * This can happen when restoring an old wallet backup that does not contain
             * the mostly recently created transactions from newer versions of the wallet.
             */

            // loop though all outputs
            for (const CTxOut& txout: tx.vout) {
                // extract addresses and check if they match with an unused keypool key
                std::vector<CKeyID> vAffected;
                CAffectedKeysVisitor(*this, vAffected).Process(txout.scriptPubKey);
                for (const CKeyID &keyid : vAffected) {
                    std::map<CKeyID, int64_t>::const_iterator mi = m_pool_key_to_index.find(keyid);
                    if (mi != m_pool_key_to_index.end()) {
                        LogPrintf("%s: Detected a used keypool key, mark all keypool key up to this key as used\n", __func__);
                        MarkReserveKeysAsUsed(mi->second);

                        if (!TopUpKeyPool()) {
                            LogPrintf("%s: Topping up keypool failed (locked wallet)\n", __func__);
                        }
                    }
                }
            }

            CWalletTx wtx(this, ptx);

            // Get merkle branch if transaction was found in a block
            if (pIndex != nullptr)
                wtx.SetMerkleBranch(pIndex, posInBlock);

            return AddToWallet(wtx, false);
        }
    }
    return false;
}

bool CWallet::TransactionCanBeAbandoned(const uint256& hashTx) const
{
    LOCK2(cs_main, cs_wallet);
    const CWalletTx* wtx = GetWalletTx(hashTx);
    return wtx && !wtx->isAbandoned() && wtx->GetDepthInMainChain() == 0 && !wtx->InMempool();
}

bool CWallet::AbandonTransaction(const uint256& hashTx)
{
    LOCK2(cs_main, cs_wallet);

    WalletBatch batch(*database, "r+");

    std::set<uint256> todo;
    std::set<uint256> done;

    // Can't mark abandoned if confirmed or in mempool
    auto it = mapWallet.find(hashTx);
    assert(it != mapWallet.end());
    CWalletTx& origtx = it->second;
    if (origtx.GetDepthInMainChain() != 0 || origtx.InMempool()) {
        return false;
    }

    todo.insert(hashTx);

    while (!todo.empty()) {
        uint256 now = *todo.begin();
        todo.erase(now);
        done.insert(now);

        auto it = mapWallet.find(now);
        assert(it != mapWallet.end());
        CWalletTx& wtx = it->second;

        int currentconfirm = wtx.GetDepthInMainChain();
        // If the orig tx was not in block, none of its spends can be
        assert(currentconfirm <= 0);
        // if (currentconfirm < 0) {Tx and spends are already conflicted, no need to abandon}
        if (!wtx.isAbandoned()
            && currentconfirm == 0) {
            // If the orig tx was not in block/mempool, none of its spends can be in mempool
            assert(!wtx.InMempool());
            wtx.nIndex = -1;
            wtx.setAbandoned();
            wtx.MarkDirty();
            batch.WriteTx(wtx);
            NotifyTransactionChanged(this, wtx.GetHash(), CT_UPDATED);
            // Iterate over all its outputs, and mark transactions in the wallet that spend them abandoned too
            TxSpends::const_iterator iter = mapTxSpends.lower_bound(COutPoint(hashTx, 0));
            while (iter != mapTxSpends.end() && iter->first.hash == now) {
                if (!done.count(iter->second)) {
                    todo.insert(iter->second);
                }
                iter++;
            }
            // If a transaction changes 'conflicted' state, that changes the balance
            // available of the outputs it spends. So force those to be recomputed
            for (const CTxIn& txin : wtx.tx->vin)
            {
                auto it = mapWallet.find(txin.prevout.hash);
                if (it != mapWallet.end()) {
                    it->second.MarkDirty();
                }
            }
        } else
        {
        };
    }

    return true;
}

void CWallet::MarkConflicted(const uint256& hashBlock, const uint256& hashTx)
{
    LOCK2(cs_main, cs_wallet);

    int conflictconfirms = 0;
    CBlockIndex* pindex = LookupBlockIndex(hashBlock);
    if (pindex && chainActive.Contains(pindex)) {
        conflictconfirms = -(chainActive.Height() - pindex->nHeight + 1);
    }
    // If number of conflict confirms cannot be determined, this means
    // that the block is still unknown or not yet part of the main chain,
    // for example when loading the wallet during a reindex. Do nothing in that
    // case.
    if (conflictconfirms >= 0)
        return;

    // Do not flush the wallet here for performance reasons
    WalletBatch batch(*database, "r+", false);

    std::set<uint256> todo;
    std::set<uint256> done;

    todo.insert(hashTx);

    while (!todo.empty()) {
        uint256 now = *todo.begin();
        todo.erase(now);
        done.insert(now);
        auto it = mapWallet.find(now);
        assert(it != mapWallet.end());
        CWalletTx& wtx = it->second;
        int currentconfirm = wtx.GetDepthInMainChain();
        if (conflictconfirms < currentconfirm) {
            // Block is 'more conflicted' than current confirm; update.
            // Mark transaction as conflicted with this block.
            wtx.nIndex = -1;
            wtx.hashBlock = hashBlock;
            wtx.MarkDirty();
            batch.WriteTx(wtx);
            // Iterate over all its outputs, and mark transactions in the wallet that spend them conflicted too
            TxSpends::const_iterator iter = mapTxSpends.lower_bound(COutPoint(now, 0));
            while (iter != mapTxSpends.end() && iter->first.hash == now) {
                 if (!done.count(iter->second)) {
                     todo.insert(iter->second);
                 }
                 iter++;
            }
            // If a transaction changes 'conflicted' state, that changes the balance
            // available of the outputs it spends. So force those to be recomputed
            for (const CTxIn& txin : wtx.tx->vin) {
                auto it = mapWallet.find(txin.prevout.hash);
                if (it != mapWallet.end()) {
                    it->second.MarkDirty();
                }
            }
        }
    }
}

void CWallet::SyncTransaction(const CTransactionRef& ptx, const CBlockIndex *pindex, int posInBlock) {
    const CTransaction& tx = *ptx;

    if (!AddToWalletIfInvolvingMe(ptx, pindex, posInBlock, true))
        return; // Not one of ours

    // If a transaction changes 'conflicted' state, that changes the balance
    // available of the outputs it spends. So force those to be
    // recomputed, also:
    for (const CTxIn& txin : tx.vin) {
        auto it = mapWallet.find(txin.prevout.hash);
        if (it != mapWallet.end()) {
            it->second.MarkDirty();
        }
    }
}

void CWallet::TransactionAddedToMempool(const CTransactionRef& ptx) {
    LOCK2(cs_main, cs_wallet);
    SyncTransaction(ptx);

    auto it = mapWallet.find(ptx->GetHash());
    if (it != mapWallet.end()) {
        it->second.fInMempool = true;
    }
}

void CWallet::TransactionRemovedFromMempool(const CTransactionRef &ptx) {
    LOCK(cs_wallet);
    auto it = mapWallet.find(ptx->GetHash());
    if (it != mapWallet.end()) {
        it->second.fInMempool = false;
    }
}

void CWallet::BlockConnected(const std::shared_ptr<const CBlock>& pblock, const CBlockIndex *pindex, const std::vector<CTransactionRef>& vtxConflicted) {
    LOCK2(cs_main, cs_wallet);
    // TODO: Temporarily ensure that mempool removals are notified before
    // connected transactions.  This shouldn't matter, but the abandoned
    // state of transactions in our wallet is currently cleared when we
    // receive another notification and there is a race condition where
    // notification of a connected conflict might cause an outside process
    // to abandon a transaction and then have it inadvertently cleared by
    // the notification that the conflicted transaction was evicted.

    for (const CTransactionRef& ptx : vtxConflicted) {
        SyncTransaction(ptx);
        TransactionRemovedFromMempool(ptx);
    }
    for (size_t i = 0; i < pblock->vtx.size(); i++) {
        SyncTransaction(pblock->vtx[i], pindex, i);
        TransactionRemovedFromMempool(pblock->vtx[i]);
    }

    m_last_block_processed = pindex;
}

void CWallet::BlockDisconnected(const std::shared_ptr<const CBlock>& pblock) {
    LOCK2(cs_main, cs_wallet);

    for (const CTransactionRef& ptx : pblock->vtx) {
        SyncTransaction(ptx);
    }
}



void CWallet::BlockUntilSyncedToCurrentChain() {
    AssertLockNotHeld(cs_main);
    AssertLockNotHeld(cs_wallet);

    {
        // Skip the queue-draining stuff if we know we're caught up with
        // chainActive.Tip()...
        // We could also take cs_wallet here, and call m_last_block_processed
        // protected by cs_wallet instead of cs_main, but as long as we need
        // cs_main here anyway, it's easier to just call it cs_main-protected.
        LOCK(cs_main);
        const CBlockIndex* initialChainTip = chainActive.Tip();

        if (m_last_block_processed->GetAncestor(initialChainTip->nHeight) == initialChainTip) {
            return;
        }
    }

    // ...otherwise put a callback in the validation interface queue and wait
    // for the queue to drain enough to execute it (indicating we are caught up
    // at least with the time we entered this function).
    SyncWithValidationInterfaceQueue();
}


isminetype CWallet::IsMine(const CTxIn &txin) const
{
    {
        LOCK(cs_wallet);
        std::map<uint256, CWalletTx>::const_iterator mi = mapWallet.find(txin.prevout.hash);
        if (mi != mapWallet.end())
        {
            const CWalletTx& prev = (*mi).second;
            if (txin.prevout.n < prev.tx->vout.size())
                return IsMine(prev.tx->vout[txin.prevout.n]);
        }
    }
    return ISMINE_NO;
}

// Note that this function doesn't distinguish between a 0-valued input,
// and a not-"is mine" (according to the filter) input.
CAmount CWallet::GetDebit(const CTxIn &txin, const isminefilter& filter) const
{
    {
        LOCK(cs_wallet);
        std::map<uint256, CWalletTx>::const_iterator mi = mapWallet.find(txin.prevout.hash);
        if (mi != mapWallet.end())
        {
            const CWalletTx& prev = (*mi).second;
            if (txin.prevout.n < prev.tx->vout.size())
                if (IsMine(prev.tx->vout[txin.prevout.n]) & filter)
                    return prev.tx->vout[txin.prevout.n].nValue;
        }
    }
    return 0;
}

isminetype CWallet::IsMine(const CTxOut& txout) const
{
    return ::IsMine(*this, txout.scriptPubKey);
}

CAmount CWallet::GetCredit(const CTxOut& txout, const isminefilter& filter) const
{
    if (!MoneyRange(txout.nValue))
        throw std::runtime_error(std::string(__func__) + ": value out of range");
    return ((IsMine(txout) & filter) ? txout.nValue : 0);
}

bool CWallet::IsChange(const CTxOut& txout) const
{
    // TODO: fix handling of 'change' outputs. The assumption is that any
    // payment to a script that is ours, but is not in the address book
    // is change. That assumption is likely to break when we implement multisignature
    // wallets that return change back into a multi-signature-protected address;
    // a better way of identifying which outputs are 'the send' and which are
    // 'the change' will need to be implemented (maybe extend CWalletTx to remember
    // which output, if any, was change).
    if (::IsMine(*this, txout.scriptPubKey))
    {
        CTxDestination address;
        if (!ExtractDestination(txout.scriptPubKey, address))
            return true;

        LOCK(cs_wallet);
        if (!mapAddressBook.count(address))
            return true;
    }
    return false;
}

CAmount CWallet::GetChange(const CTxOut& txout) const
{
    if (!MoneyRange(txout.nValue))
        throw std::runtime_error(std::string(__func__) + ": value out of range");
    return (IsChange(txout) ? txout.nValue : 0);
}

bool CWallet::IsMine(const CTransaction& tx) const
{
    for (const CTxOut& txout : tx.vout)
        if (IsMine(txout))
            return true;
    return false;
}

bool CWallet::IsFromMe(const CTransaction& tx) const
{
    return (GetDebit(tx, ISMINE_ALL) > 0);
}

CAmount CWallet::GetDebit(const CTransaction& tx, const isminefilter& filter) const
{
    CAmount nDebit = 0;
    for (const CTxIn& txin : tx.vin)
    {
        nDebit += GetDebit(txin, filter);
        if (!MoneyRange(nDebit))
            throw std::runtime_error(std::string(__func__) + ": value out of range");
    }
    return nDebit;
}

bool CWallet::IsAllFromMe(const CTransaction& tx, const isminefilter& filter) const
{
    LOCK(cs_wallet);

    for (const CTxIn& txin : tx.vin)
    {
        auto mi = mapWallet.find(txin.prevout.hash);
        if (mi == mapWallet.end())
            return false; // any unknown inputs can't be from us

        const CWalletTx& prev = (*mi).second;

        if (txin.prevout.n >= prev.tx->vout.size())
            return false; // invalid input!

        if (!(IsMine(prev.tx->vout[txin.prevout.n]) & filter))
            return false;
    }
    return true;
}

CAmount CWallet::GetCredit(const CTransaction& tx, const isminefilter& filter) const
{
    CAmount nCredit = 0;
    for (const CTxOut& txout : tx.vout)
    {
        nCredit += GetCredit(txout, filter);
        if (!MoneyRange(nCredit))
            throw std::runtime_error(std::string(__func__) + ": value out of range");
    }
    return nCredit;
}

CAmount CWallet::GetChange(const CTransaction& tx) const
{
    CAmount nChange = 0;
    for (const CTxOut& txout : tx.vout)
    {
        nChange += GetChange(txout);
        if (!MoneyRange(nChange))
            throw std::runtime_error(std::string(__func__) + ": value out of range");
    }
    return nChange;
}

CPubKey CWallet::GenerateNewHDMasterKey()
{
    CKey key;
    key.MakeNewKey(true);

    int64_t nCreationTime = GetTime();
    CKeyMetadata metadata(nCreationTime);

    // calculate the pubkey
    CPubKey pubkey = key.GetPubKey();
    assert(key.VerifyPubKey(pubkey));

    // set the hd keypath to "m" -> Master, refers the masterkeyid to itself
    metadata.hdKeypath     = "m";
    metadata.hdMasterKeyID = pubkey.GetID();

    {
        LOCK(cs_wallet);

        // mem store the metadata
        mapKeyMetadata[pubkey.GetID()] = metadata;

        // write the key&metadata to the database
        if (!AddKeyPubKey(key, pubkey))
            throw std::runtime_error(std::string(__func__) + ": AddKeyPubKey failed");
    }

    return pubkey;
}

bool CWallet::SetHDMasterKey(const CPubKey& pubkey)
{
    LOCK(cs_wallet);
    // store the keyid (hash160) together with
    // the child index counter in the database
    // as a hdchain object
    CHDChain newHdChain;
    newHdChain.nVersion = CanSupportFeature(FEATURE_HD_SPLIT) ? CHDChain::VERSION_HD_CHAIN_SPLIT : CHDChain::VERSION_HD_BASE;
    newHdChain.masterKeyID = pubkey.GetID();
    SetHDChain(newHdChain, false);

    return true;
}

bool CWallet::SetHDChain(const CHDChain& chain, bool memonly)
{
    LOCK(cs_wallet);
    if (!memonly && !WalletBatch(*database).WriteHDChain(chain))
        throw std::runtime_error(std::string(__func__) + ": writing chain failed");

    hdChain = chain;
    return true;
}

bool CWallet::IsHDEnabled() const
{
    if (!gArgs.GetBoolArg("-legacymode", false))
        return true;

    return !hdChain.masterKeyID.IsNull();
}

int64_t CWalletTx::GetTxTime() const
{
    int64_t n = nTimeSmart;
    return n ? n : nTimeReceived;
}

int CWalletTx::GetRequestCount() const
{
    // Returns -1 if it wasn't being tracked
    int nRequests = -1;
    {
        LOCK(pwallet->cs_wallet);
        if (IsCoinBase() || IsCoinStake())
        {
            // Generated block
            if (!hashUnset())
            {
                std::map<uint256, int>::const_iterator mi = pwallet->mapRequestCount.find(hashBlock);
                if (mi != pwallet->mapRequestCount.end())
                    nRequests = (*mi).second;
            }
        }
        else
        {
            // Did anyone request this transaction?
            std::map<uint256, int>::const_iterator mi = pwallet->mapRequestCount.find(GetHash());
            if (mi != pwallet->mapRequestCount.end())
            {
                nRequests = (*mi).second;

                // How about the block it's in?
                if (nRequests == 0 && !hashUnset())
                {
                    std::map<uint256, int>::const_iterator _mi = pwallet->mapRequestCount.find(hashBlock);
                    if (_mi != pwallet->mapRequestCount.end())
                        nRequests = (*_mi).second;
                    else
                        nRequests = 1; // If it's in someone else's block it must have got out
                }
            }
        }
    }
    return nRequests;
}

// Helper for producing a max-sized low-S signature (eg 72 bytes)
bool CWallet::DummySignInput(CTxIn &tx_in, const CTxOut &txout) const
{
    // Fill in dummy signatures for fee calculation.
    const CScript& scriptPubKey = txout.scriptPubKey;
    SignatureData sigdata;

    if (!ProduceSignature(DummySignatureCreator(this), scriptPubKey, sigdata))
    {
        return false;
    } else {
        UpdateInput(tx_in, sigdata);
    }
    return true;
}

// Helper for producing a bunch of max-sized low-S signatures (eg 72 bytes)
bool CWallet::DummySignTx(CMutableTransaction &txNew, const std::vector<CTxOut> &txouts) const
{
    // Fill in dummy signatures for fee calculation.
    int nIn = 0;
    for (const auto& txout : txouts)
    {
        if (!DummySignInput(txNew.vin[nIn], txout)) {
            return false;
        }

        nIn++;
    }
    return true;
}

int64_t CalculateMaximumSignedTxSize(const CTransaction &tx, const CWallet *wallet)
{
    std::vector<CTxOut> txouts;
    // Look up the inputs.  We should have already checked that this transaction
    // IsAllFromMe(ISMINE_SPENDABLE), so every input should already be in our
    // wallet, with a valid index into the vout array, and the ability to sign.
    for (auto& input : tx.vin) {
        const auto mi = wallet->mapWallet.find(input.prevout.hash);
        if (mi == wallet->mapWallet.end()) {
            return -1;
        }
        assert(input.prevout.n < mi->second.tx->vout.size());
        txouts.emplace_back(mi->second.tx->vout[input.prevout.n]);
    }
    return CalculateMaximumSignedTxSize(tx, wallet, txouts);
}

// txouts needs to be in the order of tx.vin
int64_t CalculateMaximumSignedTxSize(const CTransaction &tx, const CWallet *wallet, const std::vector<CTxOut>& txouts)
{
    CMutableTransaction txNew(tx);
    if (!wallet->DummySignTx(txNew, txouts)) {
        // This should never happen, because IsAllFromMe(ISMINE_SPENDABLE)
        // implies that we can sign for every input.
        return -1;
    }
    return GetVirtualTransactionSize(txNew);
}

int CalculateMaximumSignedInputSize(const CTxOut& txout, const CWallet* wallet)
{
    CMutableTransaction txn;
    txn.vin.push_back(CTxIn(COutPoint()));
    if (!wallet->DummySignInput(txn.vin[0], txout)) {
        // This should never happen, because IsAllFromMe(ISMINE_SPENDABLE)
        // implies that we can sign for every input.
        return -1;
    }
    return GetVirtualTransactionInputSize(txn.vin[0]);
}

void CWalletTx::GetAmounts(std::list<COutputEntry>& listReceived,
                           std::list<COutputEntry>& listSent,
                           std::list<COutputEntry>& listStaked, CAmount& nFee, std::string& strSentAccount, const isminefilter& filter, bool fForFilterTx) const
{
    nFee = 0;
    listReceived.clear();
    listSent.clear();
    strSentAccount = strFromAccount;

    // Compute fee:
    CAmount nDebit = GetDebit(filter);
    if (nDebit > 0) // debit>0 means we signed/sent this transaction
    {
        CAmount nValueOut = tx->GetValueOut();
        nFee = nDebit - nValueOut;
    };

    // staked
    if (tx->IsCoinStake())
    {
        CAmount nCredit = 0;
        CTxDestination address = CNoDestination();
        CTxDestination addressStake = CNoDestination();

        isminetype isMineAll = ISMINE_NO;
        for (unsigned int i = 0; i < tx->vpout.size(); ++i)
        {
            const CTxOutBase *txout = tx->vpout[i].get();
            if (!txout->IsType(OUTPUT_STANDARD))
                continue;

            isminetype mine = pwallet->IsMine(txout);
            if (!(mine & filter))
                continue;
            isMineAll = (isminetype)((uint8_t)isMineAll |(uint8_t)mine);

            if (fForFilterTx || address.type() == typeid(CNoDestination))
            {
                const CScript &scriptPubKey = *txout->GetPScriptPubKey();
                ExtractDestination(scriptPubKey, address);

                if (HasIsCoinstakeOp(scriptPubKey))
                {
                    CScript scriptOut;
                    if (GetCoinstakeScriptPath(scriptPubKey, scriptOut))
                        ExtractDestination(scriptOut, addressStake);
                };
            };
            nCredit += txout->GetValue();

            if (fForFilterTx)
            {
                COutputEntry output = {address, txout->GetValue(), (int)i, mine, addressStake};
                listStaked.push_back(output);
            };
        };
        // Recalc fee as GetValueOut might include foundation fund output
        nFee = nDebit - nCredit;

        if (fForFilterTx || !(isMineAll & filter))
            return;

        COutputEntry output = {address, nCredit, 1, isMineAll, addressStake};
        listStaked.push_back(output);
        return;
    };

    // Sent/received.
    if (tx->IsParticlVersion())
    {
        bool fFoundChange = false;
        for (unsigned int i = 0; i < tx->vpout.size(); ++i)
        {
            const CTxOutBase *txout = tx->vpout[i].get();
            if (!txout->IsStandardOutput())
                continue;

            isminetype fIsMine = pwallet->IsMine(txout);

            // Only need to handle txouts if AT LEAST one of these is true:
            //   1) they debit from us (sent)
            //   2) the output is to us (received)
            if (nDebit > 0)
            {
                // Don't report 'change' txouts
                // Only hide one change output per txn
                if (!fFoundChange && pwallet->IsChange(txout))
                {
                    fFoundChange = true;
                    continue;
                };
            } else
            if (!(fIsMine & filter))
                continue;

            // In either case, we need to get the destination address
            const CScript &scriptPubKey = *txout->GetPScriptPubKey();
            CTxDestination address;
            CTxDestination addressStake = CNoDestination();

            if (!ExtractDestination(scriptPubKey, address) && !scriptPubKey.IsUnspendable())
            {
                LogPrintf("CWalletTx::GetAmounts: Unknown transaction type found, txid %s\n",
                         this->GetHash().ToString());
                address = CNoDestination();
            };

            if (HasIsCoinstakeOp(scriptPubKey))
            {
                CScript scriptOut;
                if (GetCoinstakeScriptPath(scriptPubKey, scriptOut))
                    ExtractDestination(scriptOut, addressStake);
            };

            COutputEntry output = {address, txout->GetValue(), (int)i, fIsMine, addressStake};

            // If we are debited by the transaction, add the output as a "sent" entry
            if (nDebit > 0)
                listSent.push_back(output);


            // If we are receiving the output, add it as a "received" entry
            if (fIsMine & filter)
                listReceived.push_back(output);
        };
    } else
    {
        for (unsigned int i = 0; i < tx->vout.size(); ++i)
        {
            const CTxOut& txout = tx->vout[i];
            isminetype fIsMine = pwallet->IsMine(txout);
            // Only need to handle txouts if AT LEAST one of these is true:
            //   1) they debit from us (sent)
            //   2) the output is to us (received)
            if (nDebit > 0)
            {
                // Don't report 'change' txouts
                if (pwallet->IsChange(txout))
                    continue;
            }
            else if (!(fIsMine & filter))
                continue;

            // In either case, we need to get the destination address
            CTxDestination address;
            CTxDestination addressStake = CNoDestination();

            if (!ExtractDestination(txout.scriptPubKey, address) && !txout.scriptPubKey.IsUnspendable())
            {
                LogPrintf("CWalletTx::GetAmounts: Unknown transaction type found, txid %s\n",
                         this->GetHash().ToString());
                address = CNoDestination();
            }
            COutputEntry output = {address, txout.nValue, (int)i, fIsMine, addressStake};

            // If we are debited by the transaction, add the output as a "sent" entry
            if (nDebit > 0)
                listSent.push_back(output);

            // If we are receiving the output, add it as a "received" entry
            if (fIsMine & filter)
                listReceived.push_back(output);
        }
    }
}

/**
 * Scan active chain for relevant transactions after importing keys. This should
 * be called whenever new keys are added to the wallet, with the oldest key
 * creation time.
 *
 * @return Earliest timestamp that could be successfully scanned from. Timestamp
 * returned will be higher than startTime if relevant blocks could not be read.
 */
int64_t CWallet::RescanFromTime(int64_t startTime, const WalletRescanReserver& reserver, bool update)
{
    // Find starting block. May be null if nCreateTime is greater than the
    // highest blockchain timestamp, in which case there is nothing that needs
    // to be scanned.
    CBlockIndex* startBlock = nullptr;
    {
        LOCK(cs_main);
        startBlock = chainActive.FindEarliestAtLeast(startTime - TIMESTAMP_WINDOW);
        LogPrintf("%s: Rescanning last %i blocks\n", __func__, startBlock ? chainActive.Height() - startBlock->nHeight + 1 : 0);
    }

    if (startBlock) {
        const CBlockIndex* const failedBlock = ScanForWalletTransactions(startBlock, nullptr, reserver, update);
        if (failedBlock) {
            return failedBlock->GetBlockTimeMax() + TIMESTAMP_WINDOW + 1;
        }
    }
    return startTime;
}

/**
 * Scan the block chain (starting in pindexStart) for transactions
 * from or to us. If fUpdate is true, found transactions that already
 * exist in the wallet will be updated.
 *
 * Returns null if scan was successful. Otherwise, if a complete rescan was not
 * possible (due to pruning or corruption), returns pointer to the most recent
 * block that could not be scanned.
 *
 * If pindexStop is not a nullptr, the scan will stop at the block-index
 * defined by pindexStop
 *
 * Caller needs to make sure pindexStop (and the optional pindexStart) are on
 * the main chain after to the addition of any new keys you want to detect
 * transactions for.
 */
CBlockIndex* CWallet::ScanForWalletTransactions(CBlockIndex* pindexStart, CBlockIndex* pindexStop, const WalletRescanReserver &reserver, bool fUpdate)
{
    int64_t nNow = GetTime();
    const CChainParams& chainParams = Params();

    assert(reserver.isReserved());
    if (pindexStop) {
        assert(pindexStop->nHeight >= pindexStart->nHeight);
    }

    CBlockIndex* pindex = pindexStart;
    CBlockIndex* ret = nullptr;
    {
        fAbortRescan = false;
        ShowProgress(_("Rescanning..."), 0); // show rescan progress in GUI as dialog or on splashscreen, if -rescan on startup
        CBlockIndex* tip = nullptr;
        double dProgressStart;
        double dProgressTip;
        {
            LOCK(cs_main);
            tip = chainActive.Tip();
            dProgressStart = GuessVerificationProgress(chainParams.TxData(), pindex);
            dProgressTip = GuessVerificationProgress(chainParams.TxData(), tip);
        }
        double gvp = dProgressStart;
        while (pindex && !fAbortRescan)
        {
            if (pindex->nHeight % 100 == 0 && dProgressTip - dProgressStart > 0.0) {
                ShowProgress(_("Rescanning..."), std::max(1, std::min(99, (int)((gvp - dProgressStart) / (dProgressTip - dProgressStart) * 100))));
            }
            if (GetTime() >= nNow + 60) {
                nNow = GetTime();
                LogPrintf("Still rescanning. At block %d. Progress=%f\n", pindex->nHeight, gvp);
            }

            CBlock block;
            if (ReadBlockFromDisk(block, pindex, Params().GetConsensus())) {
                LOCK2(cs_main, cs_wallet);
                if (pindex && !chainActive.Contains(pindex)) {
                    // Abort scan if current block is no longer active, to prevent
                    // marking transactions as coming from the wrong block.
                    ret = pindex;
                    break;
                }
                for (size_t posInBlock = 0; posInBlock < block.vtx.size(); ++posInBlock) {
                    AddToWalletIfInvolvingMe(block.vtx[posInBlock], pindex, posInBlock, fUpdate);
                }
            } else {
                ret = pindex;
            }
            if (pindex == pindexStop) {
                break;
            }
            {
                LOCK(cs_main);
                pindex = chainActive.Next(pindex);
                gvp = GuessVerificationProgress(chainParams.TxData(), pindex);
                if (tip != chainActive.Tip()) {
                    tip = chainActive.Tip();
                    // in case the tip has changed, update progress max
                    dProgressTip = GuessVerificationProgress(chainParams.TxData(), tip);
                }
            }
        }
        if (pindex && fAbortRescan) {
            LogPrintf("Rescan aborted at block %d. Progress=%f\n", pindex->nHeight, gvp);
        }
        ShowProgress(_("Rescanning..."), 100); // hide progress dialog in GUI
    }
    return ret;
}

void CWallet::ReacceptWalletTransactions()
{
    // If transactions aren't being broadcasted, don't let them into local mempool either
    if (!fBroadcastTransactions)
        return;
    LOCK2(cs_main, cs_wallet);
    std::map<int64_t, CWalletTx*> mapSorted;

    // Sort pending wallet transactions based on their initial wallet insertion order
    for (std::pair<const uint256, CWalletTx>& item : mapWallet)
    {
        const uint256& wtxid = item.first;
        CWalletTx& wtx = item.second;
        assert(wtx.GetHash() == wtxid);

        int nDepth = wtx.GetDepthInMainChain();

        if (!wtx.IsCoinBase() && !wtx.IsCoinStake() && (nDepth == 0 && !wtx.isAbandoned())) {
            mapSorted.insert(std::make_pair(wtx.nOrderPos, &wtx));
        }
    }

    // Try to add wallet transactions to memory pool
    for (std::pair<const int64_t, CWalletTx*>& item : mapSorted) {
        CWalletTx& wtx = *(item.second);
        CValidationState state;
        wtx.AcceptToMemoryPool(maxTxFee, state);
    }
}

bool CWalletTx::RelayWalletTransaction(CConnman* connman)
{
    assert(pwallet->GetBroadcastTransactions());
    if (!IsCoinBase() && !IsCoinStake() && !isAbandoned() && GetDepthInMainChain() == 0)
    {
        CValidationState state;
        /* GetDepthInMainChain already catches known conflicts. */
        if (InMempool() || AcceptToMemoryPool(maxTxFee, state)) {
            LogPrintf("Relaying wtx %s\n", GetHash().ToString());
            if (connman) {
                CInv inv(MSG_TX, GetHash());
                connman->ForEachNode([&inv](CNode* pnode)
                {
                    pnode->PushInventory(inv);
                });
                return true;
            }
        }
    }
    return false;
}

std::set<uint256> CWalletTx::GetConflicts() const
{
    std::set<uint256> result;
    if (pwallet != nullptr)
    {
        uint256 myHash = GetHash();
        result = pwallet->GetConflicts(myHash);
        result.erase(myHash);
    }
    return result;
}

CAmount CWalletTx::GetDebit(const isminefilter& filter) const
{
    if (tx->vin.empty())
        return 0;

    CAmount debit = 0;
    if(filter & ISMINE_SPENDABLE)
    {
        if (fDebitCached)
            debit += nDebitCached;
        else
        {
            nDebitCached = pwallet->GetDebit(*tx, ISMINE_SPENDABLE);
            fDebitCached = true;
            debit += nDebitCached;
        }
    }
    if(filter & ISMINE_WATCH_ONLY)
    {
        if(fWatchDebitCached)
            debit += nWatchDebitCached;
        else
        {
            nWatchDebitCached = pwallet->GetDebit(*tx, ISMINE_WATCH_ONLY);
            fWatchDebitCached = true;
            debit += nWatchDebitCached;
        }
    }
    return debit;
}

CAmount CWalletTx::GetCredit(const isminefilter& filter) const
{
    // Must wait until coinbase is safely deep enough in the chain before valuing it
    if (GetBlocksToMaturity() > 0)
        return 0;

    CAmount credit = 0;
    if (filter & ISMINE_SPENDABLE)
    {
        // GetBalance can assume transactions in mapWallet won't change
        if (fCreditCached)
            credit += nCreditCached;
        else
        {
            nCreditCached = pwallet->GetCredit(*tx, ISMINE_SPENDABLE);
            fCreditCached = true;
            credit += nCreditCached;
        }
    }
    if (filter & ISMINE_WATCH_ONLY)
    {
        if (fWatchCreditCached)
            credit += nWatchCreditCached;
        else
        {
            nWatchCreditCached = pwallet->GetCredit(*tx, ISMINE_WATCH_ONLY);
            fWatchCreditCached = true;
            credit += nWatchCreditCached;
        }
    }
    return credit;
}

CAmount CWalletTx::GetImmatureCredit(bool fUseCache) const
{
    if (tx->IsCoinBase() && GetBlocksToMaturity() > 0 && IsInMainChain())
    {
        if (fUseCache && fImmatureCreditCached)
            return nImmatureCreditCached;
        nImmatureCreditCached = pwallet->GetCredit(*tx, ISMINE_SPENDABLE);
        fImmatureCreditCached = true;
        return nImmatureCreditCached;
    }

    return 0;
}

CAmount CWalletTx::GetAvailableCredit(bool fUseCache) const
{
    if (pwallet == nullptr)
        return 0;
    // Must wait until coinbase is safely deep enough in the chain before valuing it
    if (GetBlocksToMaturity() > 0)
        return 0;

    if (fUseCache && fAvailableCreditCached)
        return nAvailableCreditCached;

    CAmount nCredit = 0;
    const uint256 &hashTx = GetHash();

    if (fParticlWallet)
    {
        for (unsigned int i = 0; i < tx->vpout.size(); i++)
        {
            if (!pwallet->IsSpent(hashTx, i))
            {
                nCredit += pwallet->GetCredit(tx->vpout[i].get(), ISMINE_SPENDABLE);
                if (!MoneyRange(nCredit))
                    throw std::runtime_error("CWalletTx::GetAvailableCredit() : value out of range");
            };
        };
    } else
    for (unsigned int i = 0; i < tx->vout.size(); i++)
    {
        if (!pwallet->IsSpent(hashTx, i))
        {
            const CTxOut &txout = tx->vout[i];
            nCredit += pwallet->GetCredit(txout, ISMINE_SPENDABLE);
            if (!MoneyRange(nCredit))
                throw std::runtime_error(std::string(__func__) + " : value out of range");
        }
    }

    nAvailableCreditCached = nCredit;
    fAvailableCreditCached = true;
    return nCredit;
}

CAmount CWalletTx::GetImmatureWatchOnlyCredit(const bool fUseCache) const
{
    if (GetBlocksToMaturity() > 0 && IsInMainChain())
    {
        if (fUseCache && fImmatureWatchCreditCached)
            return nImmatureWatchCreditCached;
        nImmatureWatchCreditCached = pwallet->GetCredit(*tx, ISMINE_WATCH_ONLY);
        fImmatureWatchCreditCached = true;
        return nImmatureWatchCreditCached;
    }

    return 0;
}

CAmount CWalletTx::GetAvailableWatchOnlyCredit(const bool fUseCache) const
{
    if (pwallet == nullptr)
        return 0;

    // Must wait until coinbase is safely deep enough in the chain before valuing it
    if (GetBlocksToMaturity() > 0)
        return 0;

    if (fUseCache && fAvailableWatchCreditCached)
        return nAvailableWatchCreditCached;

    const uint256 &hashTx = GetHash();
    CAmount nCredit = 0;
    if (fParticlWallet)
    {
        for (unsigned int i = 0; i < tx->vpout.size(); i++)
        {
            if (!pwallet->IsSpent(hashTx, i))
            {
                nCredit += pwallet->GetCredit(tx->vpout[i].get(), ISMINE_WATCH_ONLY);
                if (!MoneyRange(nCredit))
                    throw std::runtime_error(std::string(__func__) + ": value out of range");
            };
        };
    } else
    for (unsigned int i = 0; i < tx->vout.size(); i++)
    {
        if (!pwallet->IsSpent(GetHash(), i))
        {
            const CTxOut &txout = tx->vout[i];
            nCredit += pwallet->GetCredit(txout, ISMINE_WATCH_ONLY);
            if (!MoneyRange(nCredit))
                throw std::runtime_error(std::string(__func__) + ": value out of range");
        }
    }

    nAvailableWatchCreditCached = nCredit;
    fAvailableWatchCreditCached = true;
    return nCredit;
}

CAmount CWalletTx::GetChange() const
{
    if (fChangeCached)
        return nChangeCached;
    nChangeCached = pwallet->GetChange(*tx);
    fChangeCached = true;
    return nChangeCached;
}

bool CWalletTx::InMempool() const
{
    return fInMempool;
}

bool CWalletTx::IsTrusted() const
{
    // Quick answer in most cases
    if (!CheckFinalTx(*tx))
        return false;
    if (tx->IsCoinStake() && hashUnset()) // ignore failed stakes
        return false;
    int nDepth = GetDepthInMainChain();
    if (nDepth >= 1)
        return true;
    if (nDepth < 0)
        return false;
    if (!bSpendZeroConfChange || !IsFromMe(ISMINE_ALL)) // using wtx's cached debit
        return false;

    // Don't trust unconfirmed transactions from us unless they are in the mempool.
    if (!InMempool())
        return false;

    // Trusted if all inputs are from us and are in the mempool:
    for (const CTxIn& txin : tx->vin)
    {
        // Transactions not sent by us: not trusted
        const CWalletTx* parent = pwallet->GetWalletTx(txin.prevout.hash);
        if (parent == nullptr)
            return false;

        if (tx->IsParticlVersion())
        {
            const CTxOutBase *parentOut = parent->tx->vpout[txin.prevout.n].get();
            if (pwallet->IsMine(parentOut) != ISMINE_SPENDABLE)
                return false;
        } else
        {
            const CTxOut& parentOut = parent->tx->vout[txin.prevout.n];
            if (pwallet->IsMine(parentOut) != ISMINE_SPENDABLE)
                return false;
        };
    }
    return true;
}

bool CWalletTx::IsEquivalentTo(const CWalletTx& _tx) const
{
        CMutableTransaction tx1 = *this->tx;
        CMutableTransaction tx2 = *_tx.tx;
        for (auto& txin : tx1.vin) txin.scriptSig = CScript();
        for (auto& txin : tx2.vin) txin.scriptSig = CScript();
        return CTransaction(tx1) == CTransaction(tx2);
}

std::vector<uint256> CWallet::ResendWalletTransactionsBefore(int64_t nTime, CConnman* connman)
{
    std::vector<uint256> result;

    LOCK(cs_wallet);

    // Sort them in chronological order
    std::multimap<unsigned int, CWalletTx*> mapSorted;
    for (std::pair<const uint256, CWalletTx>& item : mapWallet)
    {
        CWalletTx& wtx = item.second;
        // Don't rebroadcast if newer than nTime:
        if (wtx.nTimeReceived > nTime)
            continue;
        mapSorted.insert(std::make_pair(wtx.nTimeReceived, &wtx));
    }
    for (std::pair<const unsigned int, CWalletTx*>& item : mapSorted)
    {
        CWalletTx& wtx = *item.second;
        if (wtx.RelayWalletTransaction(connman))
            result.push_back(wtx.GetHash());
    }
    return result;
}

void CWallet::ResendWalletTransactions(int64_t nBestBlockTime, CConnman* connman)
{
    // Do this infrequently and randomly to avoid giving away
    // that these are our transactions.
    if (GetTime() < nNextResend || !fBroadcastTransactions)
        return;
    bool fFirst = (nNextResend == 0);
    nNextResend = GetTime() + GetRand(30 * 60);
    if (fFirst)
        return;

    // Only do it if there's been a new block since last time
    if (nBestBlockTime < nLastResend)
        return;
    nLastResend = GetTime();

    // Rebroadcast unconfirmed txes older than 5 minutes before the last
    // block was found:
    std::vector<uint256> relayed = ResendWalletTransactionsBefore(nBestBlockTime-5*60, connman);
    if (!relayed.empty())
        LogPrintf("%s: rebroadcast %u unconfirmed transactions\n", __func__, relayed.size());
}

/** @} */ // end of mapWallet




/** @defgroup Actions
 *
 * @{
 */

CAmount CWallet::GetBalance() const
{
    CAmount nTotal = 0;
    {
        LOCK2(cs_main, cs_wallet);
        for (const auto& entry : mapWallet)
        {
            const CWalletTx* pcoin = &entry.second;
            if (pcoin->IsTrusted())
                nTotal += pcoin->GetAvailableCredit();
        }
    }
    return nTotal;
}

CAmount CWallet::GetUnconfirmedBalance() const
{
    CAmount nTotal = 0;
    {
        LOCK2(cs_main, cs_wallet);
        for (const auto& entry : mapWallet)
        {
            const CWalletTx* pcoin = &entry.second;
            if (!pcoin->IsTrusted() && pcoin->GetDepthInMainChain() == 0 && pcoin->InMempool())
                nTotal += pcoin->GetAvailableCredit();
        }
    }
    return nTotal;
}

CAmount CWallet::GetImmatureBalance() const
{
    CAmount nTotal = 0;
    {
        LOCK2(cs_main, cs_wallet);
        for (const auto& entry : mapWallet)
        {
            const CWalletTx* pcoin = &entry.second;
            nTotal += pcoin->GetImmatureCredit();
        }
    }
    return nTotal;
}

CAmount CWallet::GetWatchOnlyBalance() const
{
    CAmount nTotal = 0;
    {
        LOCK2(cs_main, cs_wallet);
        for (const auto& entry : mapWallet)
        {
            const CWalletTx* pcoin = &entry.second;
            if (pcoin->IsTrusted())
                nTotal += pcoin->GetAvailableWatchOnlyCredit();
        }
    }

    return nTotal;
}

CAmount CWallet::GetUnconfirmedWatchOnlyBalance() const
{
    CAmount nTotal = 0;
    {
        LOCK2(cs_main, cs_wallet);
        for (const auto& entry : mapWallet)
        {
            const CWalletTx* pcoin = &entry.second;
            if (!pcoin->IsTrusted() && pcoin->GetDepthInMainChain() == 0 && pcoin->InMempool())
                nTotal += pcoin->GetAvailableWatchOnlyCredit();
        }
    }
    return nTotal;
}

CAmount CWallet::GetImmatureWatchOnlyBalance() const
{
    CAmount nTotal = 0;
    {
        LOCK2(cs_main, cs_wallet);
        for (const auto& entry : mapWallet)
        {
            const CWalletTx* pcoin = &entry.second;
            nTotal += pcoin->GetImmatureWatchOnlyCredit();
        }
    }
    return nTotal;
}

// Calculate total balance in a different way from GetBalance. The biggest
// difference is that GetBalance sums up all unspent TxOuts paying to the
// wallet, while this sums up both spent and unspent TxOuts paying to the
// wallet, and then subtracts the values of TxIns spending from the wallet. This
// also has fewer restrictions on which unconfirmed transactions are considered
// trusted.
CAmount CWallet::GetLegacyBalance(const isminefilter& filter, int minDepth, const std::string* account) const
{
    LOCK2(cs_main, cs_wallet);

    CAmount balance = 0;
    for (const auto& entry : mapWallet) {
        const CWalletTx& wtx = entry.second;
        const int depth = wtx.GetDepthInMainChain();
        if (depth < 0 || !CheckFinalTx(*wtx.tx) || wtx.GetBlocksToMaturity() > 0) {
            continue;
        }

        // Loop through tx outputs and add incoming payments. For outgoing txs,
        // treat change outputs specially, as part of the amount debited.
        CAmount debit = wtx.GetDebit(filter);
        const bool outgoing = debit > 0;
        for (const CTxOut& out : wtx.tx->vout) {
            if (outgoing && IsChange(out)) {
                debit -= out.nValue;
            } else if (IsMine(out) & filter && depth >= minDepth && (!account || *account == GetLabelName(out.scriptPubKey))) {
                balance += out.nValue;
            }
        }

        // For outgoing txs, subtract amount debited.
        if (outgoing && (!account || *account == wtx.strFromAccount)) {
            balance -= debit;
        }
    }

    if (account) {
        balance += WalletBatch(*database).GetAccountCreditDebit(*account);
    }

    return balance;
}

CAmount CWallet::GetAvailableBalance(const CCoinControl* coinControl) const
{
    LOCK2(cs_main, cs_wallet);

    CAmount balance = 0;
    std::vector<COutput> vCoins;
    AvailableCoins(vCoins, true, coinControl);
    for (const COutput& out : vCoins) {
        if (out.fSpendable) {
            balance += out.tx->tx->vout[out.i].nValue;
        }
    }
    return balance;
}

void CWallet::AvailableCoins(std::vector<COutput> &vCoins, bool fOnlySafe, const CCoinControl *coinControl, const CAmount &nMinimumAmount, const CAmount &nMaximumAmount, const CAmount &nMinimumSumAmount, const uint64_t nMaximumCount, const int nMinDepth, const int nMaxDepth, bool fIncludeImmature) const
{
    AssertLockHeld(cs_main);
    AssertLockHeld(cs_wallet);

    vCoins.clear();
    CAmount nTotal = 0;

    for (const auto& entry : mapWallet)
    {
        const uint256& wtxid = entry.first;
        const CWalletTx* pcoin = &entry.second;

        if (!CheckFinalTx(*pcoin->tx))
            continue;

        if (pcoin->IsCoinBase() && pcoin->GetBlocksToMaturity() > 0)
            continue;

        int nDepth = pcoin->GetDepthInMainChain();
        if (nDepth < 0)
            continue;

        // We should not consider coins which aren't at least in our mempool
        // It's possible for these to be conflicted via ancestors which we may never be able to detect
        if (nDepth == 0 && !pcoin->InMempool())
            continue;

        bool safeTx = pcoin->IsTrusted();

        // We should not consider coins from transactions that are replacing
        // other transactions.
        //
        // Example: There is a transaction A which is replaced by bumpfee
        // transaction B. In this case, we want to prevent creation of
        // a transaction B' which spends an output of B.
        //
        // Reason: If transaction A were initially confirmed, transactions B
        // and B' would no longer be valid, so the user would have to create
        // a new transaction C to replace B'. However, in the case of a
        // one-block reorg, transactions B' and C might BOTH be accepted,
        // when the user only wanted one of them. Specifically, there could
        // be a 1-block reorg away from the chain where transactions A and C
        // were accepted to another chain where B, B', and C were all
        // accepted.
        if (nDepth == 0 && pcoin->mapValue.count("replaces_txid")) {
            safeTx = false;
        }

        // Similarly, we should not consider coins from transactions that
        // have been replaced. In the example above, we would want to prevent
        // creation of a transaction A' spending an output of A, because if
        // transaction B were initially confirmed, conflicting with A and
        // A', we wouldn't want to the user to create a transaction D
        // intending to replace A', but potentially resulting in a scenario
        // where A, A', and D could all be accepted (instead of just B and
        // D, or just A and A' like the user would want).
        if (nDepth == 0 && pcoin->mapValue.count("replaced_by_txid")) {
            safeTx = false;
        }

        if (fOnlySafe && !safeTx) {
            continue;
        }

        if (nDepth < nMinDepth || nDepth > nMaxDepth)
            continue;

        for (unsigned int i = 0; i < pcoin->tx->vout.size(); i++) {
            if (pcoin->tx->vout[i].nValue < nMinimumAmount || pcoin->tx->vout[i].nValue > nMaximumAmount)
                continue;

            if (coinControl && coinControl->HasSelected() && !coinControl->fAllowOtherInputs && !coinControl->IsSelected(COutPoint(entry.first, i)))
                continue;

            if (IsLockedCoin(entry.first, i))
                continue;

            if (IsSpent(wtxid, i))
                continue;

            isminetype mine = IsMine(pcoin->tx->vout[i]);

            if (mine == ISMINE_NO) {
                continue;
            }

            bool fSpendableIn = ((mine & ISMINE_SPENDABLE) != ISMINE_NO) || (coinControl && coinControl->fAllowWatchOnly && (mine & ISMINE_WATCH_SOLVABLE) != ISMINE_NO);
            bool fSolvableIn = (mine & (ISMINE_SPENDABLE | ISMINE_WATCH_SOLVABLE)) != ISMINE_NO;

            vCoins.push_back(COutput(pcoin, i, nDepth, fSpendableIn, fSolvableIn, safeTx));

            // Checks the sum amount of all UTXO's.
            if (nMinimumSumAmount != MAX_MONEY) {
                nTotal += pcoin->tx->vout[i].nValue;

                if (nTotal >= nMinimumSumAmount) {
                    return;
                }
            }

            // Checks the maximum number of UTXO's.
            if (nMaximumCount > 0 && vCoins.size() >= nMaximumCount) {
                return;
            }
        }
    }
}

std::map<CTxDestination, std::vector<COutput>> CWallet::ListCoins() const
{
    // TODO: Add AssertLockHeld(cs_wallet) here.
    //
    // Because the return value from this function contains pointers to
    // CWalletTx objects, callers to this function really should acquire the
    // cs_wallet lock before calling it. However, the current caller doesn't
    // acquire this lock yet. There was an attempt to add the missing lock in
    // https://github.com/bitcoin/bitcoin/pull/10340, but that change has been
    // postponed until after https://github.com/bitcoin/bitcoin/pull/10244 to
    // avoid adding some extra complexity to the Qt code.

    std::map<CTxDestination, std::vector<COutput>> result;
    std::vector<COutput> availableCoins;

    LOCK2(cs_main, cs_wallet);
    AvailableCoins(availableCoins);

    for (auto& coin : availableCoins) {
        CTxDestination address;
        if (coin.fSpendable &&
            ExtractDestination(FindNonChangeParentOutput(*coin.tx->tx, coin.i).scriptPubKey, address)) {
            result[address].emplace_back(std::move(coin));
        }
    }

    std::vector<COutPoint> lockedCoins;
    ListLockedCoins(lockedCoins);
    for (const auto& output : lockedCoins) {
        auto it = mapWallet.find(output.hash);
        if (it != mapWallet.end()) {
            int depth = it->second.GetDepthInMainChain();
            if (depth >= 0 && output.n < it->second.tx->vout.size() &&
                IsMine(it->second.tx->vout[output.n]) == ISMINE_SPENDABLE) {
                CTxDestination address;
                if (ExtractDestination(FindNonChangeParentOutput(*it->second.tx, output.n).scriptPubKey, address)) {
                    result[address].emplace_back(
                        &it->second, output.n, depth, true /* spendable */, true /* solvable */, false /* safe */);
                }
            }
        }
    }

    return result;
}

const CTxOut& CWallet::FindNonChangeParentOutput(const CTransaction& tx, int output) const
{
    const CTransaction* ptx = &tx;
    int n = output;
    while (IsChange(ptx->vout[n]) && ptx->vin.size() > 0) {
        const COutPoint& prevout = ptx->vin[0].prevout;
        auto it = mapWallet.find(prevout.hash);
        if (it == mapWallet.end() || it->second.tx->vout.size() <= prevout.n ||
            !IsMine(it->second.tx->vout[prevout.n])) {
            break;
        }
        ptx = it->second.tx.get();
        n = prevout.n;
    }
    return ptx->vout[n];
}

bool CWallet::OutputEligibleForSpending(const COutput& output, const CoinEligibilityFilter& eligibility_filter) const
{
    if (!output.fSpendable)
        return false;

    if (output.nDepth < (output.tx->IsFromMe(ISMINE_ALL) ? eligibility_filter.conf_mine : eligibility_filter.conf_theirs))
        return false;

    if (!mempool.TransactionWithinChainLimit(output.tx->GetHash(), eligibility_filter.max_ancestors))
        return false;

    return true;
}

bool CWallet::SelectCoinsMinConf(const CAmount& nTargetValue, const CoinEligibilityFilter& eligibility_filter, std::vector<COutput> vCoins,
                                 std::set<CInputCoin>& setCoinsRet, CAmount& nValueRet, const CoinSelectionParams& coin_selection_params, bool& bnb_used) const
{
    setCoinsRet.clear();
    nValueRet = 0;

    std::vector<CInputCoin> utxo_pool;
    if (coin_selection_params.use_bnb) {

        // Get long term estimate
        FeeCalculation feeCalc;
        CCoinControl temp;
        temp.m_confirm_target = 1008;
        CFeeRate long_term_feerate = GetMinimumFeeRate(temp, ::mempool, ::feeEstimator, &feeCalc);

        // Calculate cost of change
        CAmount cost_of_change = GetDiscardRate(::feeEstimator).GetFee(coin_selection_params.change_spend_size) + coin_selection_params.effective_fee.GetFee(coin_selection_params.change_output_size);

        // Filter by the min conf specs and add to utxo_pool and calculate effective value
        for (const COutput &output : vCoins)
        {
            if (!OutputEligibleForSpending(output, eligibility_filter))
                continue;

            CInputCoin coin(output.tx->tx, output.i);
            coin.effective_value = coin.txout.nValue - (output.nInputBytes < 0 ? 0 : coin_selection_params.effective_fee.GetFee(output.nInputBytes));
            // Only include outputs that are positive effective value (i.e. not dust)
            if (coin.effective_value > 0) {
                coin.fee = output.nInputBytes < 0 ? 0 : coin_selection_params.effective_fee.GetFee(output.nInputBytes);
                coin.long_term_fee = output.nInputBytes < 0 ? 0 : long_term_feerate.GetFee(output.nInputBytes);
                utxo_pool.push_back(coin);
            }
        }
        // Calculate the fees for things that aren't inputs
        CAmount not_input_fees = coin_selection_params.effective_fee.GetFee(coin_selection_params.tx_noinputs_size);
        bnb_used = true;
        return SelectCoinsBnB(utxo_pool, nTargetValue, cost_of_change, setCoinsRet, nValueRet, not_input_fees);
    } else {
        // Filter by the min conf specs and add to utxo_pool
        for (const COutput &output : vCoins)
        {
            if (!OutputEligibleForSpending(output, eligibility_filter))
                continue;

            CInputCoin coin = CInputCoin(output.tx->tx, output.i);
            utxo_pool.push_back(coin);
        }
        bnb_used = false;
        return KnapsackSolver(nTargetValue, utxo_pool, setCoinsRet, nValueRet);
    }
}

bool CWallet::SelectCoins(const std::vector<COutput>& vAvailableCoins, const CAmount& nTargetValue, std::set<CInputCoin>& setCoinsRet, CAmount& nValueRet, const CCoinControl& coin_control, CoinSelectionParams& coin_selection_params, bool& bnb_used) const
{
    std::vector<COutput> vCoins(vAvailableCoins);

    // coin control -> return all selected outputs (we want all selected to go into the transaction for sure)
    if (coin_control.HasSelected() && !coin_control.fAllowOtherInputs)
    {
        // We didn't use BnB here, so set it to false.
        bnb_used = false;

        for (const COutput& out : vCoins)
        {
            if (!out.fSpendable)
                 continue;
            nValueRet += out.tx->tx->vout[out.i].nValue;
            setCoinsRet.insert(CInputCoin(out.tx->tx, out.i));
        }
        return (nValueRet >= nTargetValue);
    }

    // calculate value from preset inputs and store them
    std::set<CInputCoin> setPresetCoins;
    CAmount nValueFromPresetInputs = 0;

    std::vector<COutPoint> vPresetInputs;
    coin_control.ListSelected(vPresetInputs);
    for (const COutPoint& outpoint : vPresetInputs)
    {
        // For now, don't use BnB if preset inputs are selected. TODO: Enable this later
        bnb_used = false;
        coin_selection_params.use_bnb = false;

        std::map<uint256, CWalletTx>::const_iterator it = mapWallet.find(outpoint.hash);
        if (it != mapWallet.end())
        {
            const CWalletTx* pcoin = &it->second;
            // Clearly invalid input, fail
            if (pcoin->tx->vout.size() <= outpoint.n)
                return false;
            // Just to calculate the marginal byte size
            nValueFromPresetInputs += pcoin->tx->vout[outpoint.n].nValue;
            setPresetCoins.insert(CInputCoin(pcoin->tx, outpoint.n));
        } else
            return false; // TODO: Allow non-wallet inputs
    }

    // remove preset inputs from vCoins
    for (std::vector<COutput>::iterator it = vCoins.begin(); it != vCoins.end() && coin_control.HasSelected();)
    {
        if (setPresetCoins.count(CInputCoin(it->tx->tx, it->i)))
            it = vCoins.erase(it);
        else
            ++it;
    }

    size_t nMaxChainLength = std::min(gArgs.GetArg("-limitancestorcount", DEFAULT_ANCESTOR_LIMIT), gArgs.GetArg("-limitdescendantcount", DEFAULT_DESCENDANT_LIMIT));
    bool fRejectLongChains = gArgs.GetBoolArg("-walletrejectlongchains", DEFAULT_WALLET_REJECT_LONG_CHAINS);

    bool res = nTargetValue <= nValueFromPresetInputs ||
        SelectCoinsMinConf(nTargetValue - nValueFromPresetInputs, CoinEligibilityFilter(1, 6, 0), vCoins, setCoinsRet, nValueRet, coin_selection_params, bnb_used) ||
        SelectCoinsMinConf(nTargetValue - nValueFromPresetInputs, CoinEligibilityFilter(1, 1, 0), vCoins, setCoinsRet, nValueRet, coin_selection_params, bnb_used) ||
        (bSpendZeroConfChange && SelectCoinsMinConf(nTargetValue - nValueFromPresetInputs, CoinEligibilityFilter(0, 1, 2), vCoins, setCoinsRet, nValueRet, coin_selection_params, bnb_used)) ||
        (bSpendZeroConfChange && SelectCoinsMinConf(nTargetValue - nValueFromPresetInputs, CoinEligibilityFilter(0, 1, std::min((size_t)4, nMaxChainLength/3)), vCoins, setCoinsRet, nValueRet, coin_selection_params, bnb_used)) ||
        (bSpendZeroConfChange && SelectCoinsMinConf(nTargetValue - nValueFromPresetInputs, CoinEligibilityFilter(0, 1, nMaxChainLength/2), vCoins, setCoinsRet, nValueRet, coin_selection_params, bnb_used)) ||
        (bSpendZeroConfChange && SelectCoinsMinConf(nTargetValue - nValueFromPresetInputs, CoinEligibilityFilter(0, 1, nMaxChainLength), vCoins, setCoinsRet, nValueRet, coin_selection_params, bnb_used)) ||
        (bSpendZeroConfChange && !fRejectLongChains && SelectCoinsMinConf(nTargetValue - nValueFromPresetInputs, CoinEligibilityFilter(0, 1, std::numeric_limits<uint64_t>::max()), vCoins, setCoinsRet, nValueRet, coin_selection_params, bnb_used));

    // because SelectCoinsMinConf clears the setCoinsRet, we now add the possible inputs to the coinset
    setCoinsRet.insert(setPresetCoins.begin(), setPresetCoins.end());

    // add preset inputs to the total value selected
    nValueRet += nValueFromPresetInputs;

    return res;
}

bool CWallet::SignTransaction(CMutableTransaction &tx)
{
    AssertLockHeld(cs_wallet); // mapWallet

    // sign the new tx
    CTransaction txNewConst(tx);
    int nIn = 0;
    for (const auto& input : tx.vin) {
        std::map<uint256, CWalletTx>::const_iterator mi = mapWallet.find(input.prevout.hash);
        if(mi == mapWallet.end() || input.prevout.n >= mi->second.tx->vout.size()) {
            return false;
        }
        const CScript& scriptPubKey = mi->second.tx->vout[input.prevout.n].scriptPubKey;
        const CAmount& amount = mi->second.tx->vout[input.prevout.n].nValue;
        SignatureData sigdata;

        std::vector<uint8_t> vchAmount(8);
        memcpy(&vchAmount[0], &amount, 8);
        if (!ProduceSignature(TransactionSignatureCreator(this, &txNewConst, nIn, vchAmount, SIGHASH_ALL), scriptPubKey, sigdata)) {
            return false;
        }
        UpdateTransaction(tx, nIn, sigdata);
        nIn++;
    }
    return true;
}

bool CWallet::FundTransaction(CMutableTransaction& tx, CAmount& nFeeRet, int& nChangePosInOut, std::string& strFailReason, bool lockUnspents, const std::set<int>& setSubtractFeeFromOutputs, CCoinControl coinControl)
{
    std::vector<CRecipient> vecSend;

    // Turn the txout set into a CRecipient vector.
    for (size_t idx = 0; idx < tx.vout.size(); idx++) {
        const CTxOut& txOut = tx.vout[idx];
        CRecipient recipient(txOut.scriptPubKey, txOut.nValue, setSubtractFeeFromOutputs.count(idx) == 1);
        vecSend.push_back(recipient);
    }

    coinControl.fAllowOtherInputs = true;

    for (const CTxIn& txin : tx.vin) {
        coinControl.Select(txin.prevout);
    }

    // Acquire the locks to prevent races to the new locked unspents between the
    // CreateTransaction call and LockCoin calls (when lockUnspents is true).
    LOCK2(cs_main, cs_wallet);

    CReserveKey reservekey(this);
    CTransactionRef tx_new;
    if (!CreateTransaction(vecSend, tx_new, reservekey, nFeeRet, nChangePosInOut, strFailReason, coinControl, false)) {
        return false;
    }

    if (nChangePosInOut != -1) {
        tx.vout.insert(tx.vout.begin() + nChangePosInOut, tx_new->vout[nChangePosInOut]);
        // We don't have the normal Create/Commit cycle, and don't want to risk
        // reusing change, so just remove the key from the keypool here.
        reservekey.KeepKey();
    }

    // Copy output sizes from new transaction; they may have had the fee
    // subtracted from them.
    for (unsigned int idx = 0; idx < tx.vout.size(); idx++) {
        tx.vout[idx].nValue = tx_new->vout[idx].nValue;
    }

    // Add new txins while keeping original txin scriptSig/order.
    for (const CTxIn& txin : tx_new->vin) {
        if (!coinControl.IsSelected(txin.prevout)) {
            tx.vin.push_back(txin);

            if (lockUnspents) {
                LockCoin(txin.prevout);
            }
        }
    }

    return true;
}

OutputType CWallet::TransactionChangeType(OutputType change_type, const std::vector<CRecipient>& vecSend)
{
    // If -changetype is specified, always use that change type.
    if (change_type != OutputType::NONE) {
        return change_type;
    }

    // if m_default_address_type is legacy, use legacy address as change (even
    // if some of the outputs are P2WPKH or P2WSH).
    if (m_default_address_type == OutputType::LEGACY) {
        return OutputType::LEGACY;
    }

    // if any destination is P2WPKH or P2WSH, use P2WPKH for the change
    // output.
    for (const auto& recipient : vecSend) {
        // Check if any destination contains a witness program:
        int witnessversion = 0;
        std::vector<unsigned char> witnessprogram;
        if (recipient.scriptPubKey.IsWitnessProgram(witnessversion, witnessprogram)) {
            return OutputType::BECH32;
        }
    }

    // else use m_default_address_type for change
    return m_default_address_type;
}

bool CWallet::CreateTransaction(const std::vector<CRecipient>& vecSend, CTransactionRef& tx, CReserveKey& reservekey, CAmount& nFeeRet,
                                int& nChangePosInOut, std::string& strFailReason, const CCoinControl& coin_control, bool sign)
{
    CAmount nValue = 0;
    int nChangePosRequest = nChangePosInOut;
    unsigned int nSubtractFeeFromAmount = 0;
    for (const auto& recipient : vecSend)
    {
        if (nValue < 0 || recipient.nAmount < 0)
        {
            strFailReason = _("Transaction amounts must not be negative");
            return false;
        }
        nValue += recipient.nAmount;

        if (recipient.fSubtractFeeFromAmount)
            nSubtractFeeFromAmount++;
    }
    if (vecSend.empty())
    {
        strFailReason = _("Transaction must have at least one recipient");
        return false;
    }

    CMutableTransaction txNew;

    // Discourage fee sniping.
    //
    // For a large miner the value of the transactions in the best block and
    // the mempool can exceed the cost of deliberately attempting to mine two
    // blocks to orphan the current best block. By setting nLockTime such that
    // only the next block can include the transaction, we discourage this
    // practice as the height restricted and limited blocksize gives miners
    // considering fee sniping fewer options for pulling off this attack.
    //
    // A simple way to think about this is from the wallet's point of view we
    // always want the blockchain to move forward. By setting nLockTime this
    // way we're basically making the statement that we only want this
    // transaction to appear in the next block; we don't want to potentially
    // encourage reorgs by allowing transactions to appear at lower heights
    // than the next block in forks of the best chain.
    //
    // Of course, the subsidy is high enough, and transaction volume low
    // enough, that fee sniping isn't a problem yet, but by implementing a fix
    // now we ensure code won't be written that makes assumptions about
    // nLockTime that preclude a fix later.
    txNew.nLockTime = chainActive.Height();

    // Secondly occasionally randomly pick a nLockTime even further back, so
    // that transactions that are delayed after signing for whatever reason,
    // e.g. high-latency mix networks and some CoinJoin implementations, have
    // better privacy.
    if (GetRandInt(10) == 0)
        txNew.nLockTime = std::max(0, (int)txNew.nLockTime - GetRandInt(100));

    assert(txNew.nLockTime <= (unsigned int)chainActive.Height());
    assert(txNew.nLockTime < LOCKTIME_THRESHOLD);
    FeeCalculation feeCalc;
    CAmount nFeeNeeded;
    int nBytes;
    {
        std::set<CInputCoin> setCoins;
        LOCK2(cs_main, cs_wallet);
        {
            std::vector<COutput> vAvailableCoins;
            AvailableCoins(vAvailableCoins, true, &coin_control);
            CoinSelectionParams coin_selection_params; // Parameters for coin selection, init with dummy

            // Create change script that will be used if we need change
            // TODO: pass in scriptChange instead of reservekey so
            // change transaction isn't always pay-to-bitcoin-address
            CScript scriptChange;

            // coin control: send change to custom address
            if (!boost::get<CNoDestination>(&coin_control.destChange)) {
                scriptChange = GetScriptForDestination(coin_control.destChange);
            } else { // no coin control: send change to newly generated address
                // Note: We use a new key here to keep it from being obvious which side is the change.
                //  The drawback is that by not reusing a previous key, the change may be lost if a
                //  backup is restored, if the backup doesn't have the new private key for the change.
                //  If we reused the old key, it would be possible to add code to look for and
                //  rediscover unknown transactions that were written with keys of ours to recover
                //  post-backup change.

                // Reserve a new key pair from key pool
                CPubKey vchPubKey;
                bool ret;
                ret = reservekey.GetReservedKey(vchPubKey, true);
                if (!ret)
                {
                    strFailReason = _("Keypool ran out, please call keypoolrefill first");
                    return false;
                }

                const OutputType change_type = TransactionChangeType(coin_control.m_change_type ? *coin_control.m_change_type : m_default_change_type, vecSend);

                LearnRelatedScripts(vchPubKey, change_type);
                scriptChange = GetScriptForDestination(GetDestinationForKey(vchPubKey, change_type));
            }
            CTxOut change_prototype_txout(0, scriptChange);
            coin_selection_params.change_output_size = GetSerializeSize(change_prototype_txout, SER_DISK, 0);

            CFeeRate discard_rate = GetDiscardRate(::feeEstimator);

            // Get the fee rate to use effective values in coin selection
            CFeeRate nFeeRateNeeded = GetMinimumFeeRate(coin_control, ::mempool, ::feeEstimator, &feeCalc);

            nFeeRet = 0;
            bool pick_new_inputs = true;
            CAmount nValueIn = 0;

            // BnB selector is the only selector used when this is true.
            // That should only happen on the first pass through the loop.
            coin_selection_params.use_bnb = nSubtractFeeFromAmount == 0; // If we are doing subtract fee from recipient, then don't use BnB
            // Start with no fee and loop until there is enough fee
            while (true)
            {
                nChangePosInOut = nChangePosRequest;
                txNew.vin.clear();
                txNew.vout.clear();
                bool fFirst = true;

                CAmount nValueToSelect = nValue;
                if (nSubtractFeeFromAmount == 0)
                    nValueToSelect += nFeeRet;

                // vouts to the payees
                coin_selection_params.tx_noinputs_size = 11; // Static vsize overhead + outputs vsize. 4 nVersion, 4 nLocktime, 1 input count, 1 output count, 1 witness overhead (dummy, flag, stack size)
                for (const auto& recipient : vecSend)
                {
                    CTxOut txout(recipient.nAmount, recipient.scriptPubKey);

                    if (recipient.fSubtractFeeFromAmount)
                    {
                        assert(nSubtractFeeFromAmount != 0);
                        txout.nValue -= nFeeRet / nSubtractFeeFromAmount; // Subtract fee equally from each selected recipient

                        if (fFirst) // first receiver pays the remainder not divisible by output count
                        {
                            fFirst = false;
                            txout.nValue -= nFeeRet % nSubtractFeeFromAmount;
                        }
                    }
                    // Include the fee cost for outputs. Note this is only used for BnB right now
                    coin_selection_params.tx_noinputs_size += ::GetSerializeSize(txout, SER_NETWORK, PROTOCOL_VERSION);

                    if (IsDust(txout, ::dustRelayFee))
                    {
                        if (recipient.fSubtractFeeFromAmount && nFeeRet > 0)
                        {
                            if (txout.nValue < 0)
                                strFailReason = _("The transaction amount is too small to pay the fee");
                            else
                                strFailReason = _("The transaction amount is too small to send after the fee has been deducted");
                        }
                        else
                            strFailReason = _("Transaction amount too small");
                        return false;
                    }
                    txNew.vout.push_back(txout);
                }

                // Choose coins to use
                bool bnb_used;
                if (pick_new_inputs) {
                    nValueIn = 0;
                    setCoins.clear();
                    coin_selection_params.change_spend_size = CalculateMaximumSignedInputSize(change_prototype_txout, this);
                    coin_selection_params.effective_fee = nFeeRateNeeded;
                    if (!SelectCoins(vAvailableCoins, nValueToSelect, setCoins, nValueIn, coin_control, coin_selection_params, bnb_used))
                    {
                        // If BnB was used, it was the first pass. No longer the first pass and continue loop with knapsack.
                        if (bnb_used) {
                            coin_selection_params.use_bnb = false;
                            continue;
                        }
                        else {
                            strFailReason = _("Insufficient funds");
                            return false;
                        }
                    }
                }

                const CAmount nChange = nValueIn - nValueToSelect;
                if (nChange > 0)
                {
                    // Fill a vout to ourself
                    CTxOut newTxOut(nChange, scriptChange);

                    // Never create dust outputs; if we would, just
                    // add the dust to the fee.
                    // The nChange when BnB is used is always going to go to fees.
                    if (IsDust(newTxOut, discard_rate) || bnb_used)
                    {
                        nChangePosInOut = -1;
                        nFeeRet += nChange;
                    }
                    else
                    {
                        if (nChangePosInOut == -1)
                        {
                            // Insert change txn at random position:
                            nChangePosInOut = GetRandInt(txNew.vout.size()+1);
                        }
                        else if ((unsigned int)nChangePosInOut > txNew.vout.size())
                        {
                            strFailReason = _("Change index out of range");
                            return false;
                        }

                        std::vector<CTxOut>::iterator position = txNew.vout.begin()+nChangePosInOut;
                        txNew.vout.insert(position, newTxOut);
                    }
                } else {
                    nChangePosInOut = -1;
                }

                // Dummy fill vin for maximum size estimation
                //
                for (const auto& coin : setCoins) {
                    txNew.vin.push_back(CTxIn(coin.outpoint,CScript()));
                }

                nBytes = CalculateMaximumSignedTxSize(txNew, this);
                if (nBytes < 0) {
                    strFailReason = _("Signing transaction failed");
                    return false;
                }

                nFeeNeeded = GetMinimumFee(nBytes, coin_control, ::mempool, ::feeEstimator, &feeCalc);
                if (feeCalc.reason == FeeReason::FALLBACK && !g_wallet_allow_fallback_fee) {
                    // eventually allow a fallback fee
                    strFailReason = _("Fee estimation failed. Fallbackfee is disabled. Wait a few blocks or enable -fallbackfee.");
                    return false;
                }

                // If we made it here and we aren't even able to meet the relay fee on the next pass, give up
                // because we must be at the maximum allowed fee.
                if (nFeeNeeded < ::minRelayTxFee.GetFee(nBytes))
                {
                    strFailReason = _("Transaction too large for fee policy");
                    return false;
                }

                if (nFeeRet >= nFeeNeeded) {
                    // Reduce fee to only the needed amount if possible. This
                    // prevents potential overpayment in fees if the coins
                    // selected to meet nFeeNeeded result in a transaction that
                    // requires less fee than the prior iteration.

                    // If we have no change and a big enough excess fee, then
                    // try to construct transaction again only without picking
                    // new inputs. We now know we only need the smaller fee
                    // (because of reduced tx size) and so we should add a
                    // change output. Only try this once.
                    if (nChangePosInOut == -1 && nSubtractFeeFromAmount == 0 && pick_new_inputs) {
                        unsigned int tx_size_with_change = nBytes + coin_selection_params.change_output_size + 2; // Add 2 as a buffer in case increasing # of outputs changes compact size
                        CAmount fee_needed_with_change = GetMinimumFee(tx_size_with_change, coin_control, ::mempool, ::feeEstimator, nullptr);
                        CAmount minimum_value_for_change = GetDustThreshold(change_prototype_txout, discard_rate);
                        if (nFeeRet >= fee_needed_with_change + minimum_value_for_change) {
                            pick_new_inputs = false;
                            nFeeRet = fee_needed_with_change;
                            continue;
                        }
                    }

                    // If we have change output already, just increase it
                    if (nFeeRet > nFeeNeeded && nChangePosInOut != -1 && nSubtractFeeFromAmount == 0) {
                        CAmount extraFeePaid = nFeeRet - nFeeNeeded;
                        std::vector<CTxOut>::iterator change_position = txNew.vout.begin()+nChangePosInOut;
                        change_position->nValue += extraFeePaid;
                        nFeeRet -= extraFeePaid;
                    }
                    break; // Done, enough fee included.
                }
                else if (!pick_new_inputs) {
                    // This shouldn't happen, we should have had enough excess
                    // fee to pay for the new output and still meet nFeeNeeded
                    // Or we should have just subtracted fee from recipients and
                    // nFeeNeeded should not have changed
                    strFailReason = _("Transaction fee and change calculation failed");
                    return false;
                }

                // Try to reduce change to include necessary fee
                if (nChangePosInOut != -1 && nSubtractFeeFromAmount == 0) {
                    CAmount additionalFeeNeeded = nFeeNeeded - nFeeRet;
                    std::vector<CTxOut>::iterator change_position = txNew.vout.begin()+nChangePosInOut;
                    // Only reduce change if remaining amount is still a large enough output.
                    if (change_position->nValue >= MIN_FINAL_CHANGE + additionalFeeNeeded) {
                        change_position->nValue -= additionalFeeNeeded;
                        nFeeRet += additionalFeeNeeded;
                        break; // Done, able to increase fee from change
                    }
                }

                // If subtracting fee from recipients, we now know what fee we
                // need to subtract, we have no reason to reselect inputs
                if (nSubtractFeeFromAmount > 0) {
                    pick_new_inputs = false;
                }

                // Include more fee and try again.
                nFeeRet = nFeeNeeded;
                coin_selection_params.use_bnb = false;
                continue;
            }
        }

        if (nChangePosInOut == -1) reservekey.ReturnKey(); // Return any reserved key if we don't have change

        // Shuffle selected coins and fill in final vin
        txNew.vin.clear();
        std::vector<CInputCoin> selected_coins(setCoins.begin(), setCoins.end());
        std::shuffle(selected_coins.begin(), selected_coins.end(), FastRandomContext());

        // Note how the sequence number is set to non-maxint so that
        // the nLockTime set above actually works.
        //
        // BIP125 defines opt-in RBF as any nSequence < maxint-1, so
        // we use the highest possible value in that range (maxint-2)
        // to avoid conflicting with other possible uses of nSequence,
        // and in the spirit of "smallest possible change from prior
        // behavior."
        const uint32_t nSequence = coin_control.signalRbf ? MAX_BIP125_RBF_SEQUENCE : (CTxIn::SEQUENCE_FINAL - 1);
        for (const auto& coin : selected_coins) {
            txNew.vin.push_back(CTxIn(coin.outpoint, CScript(), nSequence));
        }

        if (sign)
        {
            CTransaction txNewConst(txNew);
            int nIn = 0;
            for (const auto& coin : selected_coins)
            {
                const CScript& scriptPubKey = coin.txout.scriptPubKey;
                SignatureData sigdata;

                std::vector<uint8_t> vchAmount(8);
                CAmount nValue = coin.GetValue();
                memcpy(&vchAmount[0], &nValue, 8);
                if (!ProduceSignature(TransactionSignatureCreator(this, &txNewConst, nIn, vchAmount, SIGHASH_ALL), scriptPubKey, sigdata))
                {
                    strFailReason = _("Signing transaction failed");
                    return false;
                } else {
                    UpdateTransaction(txNew, nIn, sigdata);
                }

                nIn++;
            }
        }

        // Return the constructed transaction data.
        tx = MakeTransactionRef(std::move(txNew));

        // Limit size
        if (GetTransactionWeight(*tx) >= MAX_STANDARD_TX_WEIGHT)
        {
            strFailReason = _("Transaction too large");
            return false;
        }
    }

    if (gArgs.GetBoolArg("-walletrejectlongchains", DEFAULT_WALLET_REJECT_LONG_CHAINS)) {
        // Lastly, ensure this tx will pass the mempool's chain limits
        LockPoints lp;
        CTxMemPoolEntry entry(tx, 0, 0, 0, false, 0, lp);
        CTxMemPool::setEntries setAncestors;
        size_t nLimitAncestors = gArgs.GetArg("-limitancestorcount", DEFAULT_ANCESTOR_LIMIT);
        size_t nLimitAncestorSize = gArgs.GetArg("-limitancestorsize", DEFAULT_ANCESTOR_SIZE_LIMIT)*1000;
        size_t nLimitDescendants = gArgs.GetArg("-limitdescendantcount", DEFAULT_DESCENDANT_LIMIT);
        size_t nLimitDescendantSize = gArgs.GetArg("-limitdescendantsize", DEFAULT_DESCENDANT_SIZE_LIMIT)*1000;
        std::string errString;
        if (!mempool.CalculateMemPoolAncestors(entry, setAncestors, nLimitAncestors, nLimitAncestorSize, nLimitDescendants, nLimitDescendantSize, errString)) {
            strFailReason = _("Transaction has too long of a mempool chain");
            return false;
        }
    }

    LogPrintf("Fee Calculation: Fee:%d Bytes:%u Needed:%d Tgt:%d (requested %d) Reason:\"%s\" Decay %.5f: Estimation: (%g - %g) %.2f%% %.1f/(%.1f %d mem %.1f out) Fail: (%g - %g) %.2f%% %.1f/(%.1f %d mem %.1f out)\n",
              nFeeRet, nBytes, nFeeNeeded, feeCalc.returnedTarget, feeCalc.desiredTarget, StringForFeeReason(feeCalc.reason), feeCalc.est.decay,
              feeCalc.est.pass.start, feeCalc.est.pass.end,
              100 * feeCalc.est.pass.withinTarget / (feeCalc.est.pass.totalConfirmed + feeCalc.est.pass.inMempool + feeCalc.est.pass.leftMempool),
              feeCalc.est.pass.withinTarget, feeCalc.est.pass.totalConfirmed, feeCalc.est.pass.inMempool, feeCalc.est.pass.leftMempool,
              feeCalc.est.fail.start, feeCalc.est.fail.end,
              100 * feeCalc.est.fail.withinTarget / (feeCalc.est.fail.totalConfirmed + feeCalc.est.fail.inMempool + feeCalc.est.fail.leftMempool),
              feeCalc.est.fail.withinTarget, feeCalc.est.fail.totalConfirmed, feeCalc.est.fail.inMempool, feeCalc.est.fail.leftMempool);
    return true;
}

/**
 * Call after CreateTransaction unless you want to abort
 */
bool CWallet::CommitTransaction(CTransactionRef tx, mapValue_t mapValue, std::vector<std::pair<std::string, std::string>> orderForm, std::string fromAccount, CReserveKey& reservekey, CConnman* connman, CValidationState& state)
{
    {
        LOCK2(cs_main, cs_wallet);

        CWalletTx wtxNew(this, std::move(tx));
        wtxNew.mapValue = std::move(mapValue);
        wtxNew.vOrderForm = std::move(orderForm);
        wtxNew.strFromAccount = std::move(fromAccount);
        wtxNew.fTimeReceivedIsTxTime = true;
        wtxNew.fFromMe = true;

        LogPrintf("CommitTransaction:\n%s", wtxNew.tx->ToString()); /* Continued */
        {
            // Take key pair from key pool so it won't be used again
            reservekey.KeepKey();

            // Add tx to wallet, because if it has change it's also ours,
            // otherwise just for transaction history.
            AddToWallet(wtxNew);

            // Notify that old coins are spent
            for (const CTxIn& txin : wtxNew.tx->vin)
            {
                CWalletTx &coin = mapWallet.at(txin.prevout.hash);
                coin.BindWallet(this);
                NotifyTransactionChanged(this, coin.GetHash(), CT_UPDATED);
            }
        }

        // Track how many getdata requests our transaction gets
        mapRequestCount[wtxNew.GetHash()] = 0;

        // Get the inserted-CWalletTx from mapWallet so that the
        // fInMempool flag is cached properly
        CWalletTx& wtx = mapWallet.at(wtxNew.GetHash());

        if (fBroadcastTransactions)
        {
            CValidationState state;
            // Broadcast
            if (!wtx.AcceptToMemoryPool(maxTxFee, state)) {
                LogPrintf("CommitTransaction(): Transaction cannot be broadcast immediately, %s\n", FormatStateMessage(state));
                // TODO: if we expect the failure to be long term or permanent, instead delete wtx from the wallet and return failure.
            } else {
                wtx.RelayWalletTransaction(connman);
            }
        }
    }
    return true;
}

void CWallet::ListAccountCreditDebit(const std::string& strAccount, std::list<CAccountingEntry>& entries) {
    WalletBatch batch(*database);
    return batch.ListAccountCreditDebit(strAccount, entries);
}

bool CWallet::AddAccountingEntry(const CAccountingEntry& acentry)
{
    WalletBatch batch(*database);

    return AddAccountingEntry(acentry, &batch);
}

bool CWallet::AddAccountingEntry(const CAccountingEntry& acentry, WalletBatch *batch)
{
    if (!batch->WriteAccountingEntry(++nAccountingEntryNumber, acentry)) {
        return false;
    }

    laccentries.push_back(acentry);
    CAccountingEntry & entry = laccentries.back();
    wtxOrdered.insert(std::make_pair(entry.nOrderPos, TxPair(nullptr, &entry)));

    return true;
}


DBErrors CWallet::LoadWallet(bool& fFirstRunRet)
{
    LOCK2(cs_main, cs_wallet);

    fFirstRunRet = false;
    DBErrors nLoadWalletRet = WalletBatch(*database,"cr+").LoadWallet(this);
    if (nLoadWalletRet == DBErrors::NEED_REWRITE)
    {
        if (database->Rewrite("\x04pool"))
        {
            setInternalKeyPool.clear();
            setExternalKeyPool.clear();
            m_pool_key_to_index.clear();
            // Note: can't top-up keypool here, because wallet is locked.
            // User will be prompted to unlock wallet the next operation
            // that requires a new key.
        }
    }

    // This wallet is in its first run if all of these are empty
    fFirstRunRet = mapKeys.empty() && mapCryptedKeys.empty() && mapWatchKeys.empty() && setWatchOnly.empty() && mapScripts.empty();

    if (nLoadWalletRet != DBErrors::LOAD_OK)
        return nLoadWalletRet;

    uiInterface.LoadWallet(this);

    return DBErrors::LOAD_OK;
}

DBErrors CWallet::ZapSelectTx(std::vector<uint256>& vHashIn, std::vector<uint256>& vHashOut)
{
    AssertLockHeld(cs_wallet); // mapWallet
    DBErrors nZapSelectTxRet = WalletBatch(*database,"cr+").ZapSelectTx(vHashIn, vHashOut);
    for (uint256 hash : vHashOut)
        mapWallet.erase(hash);

    if (nZapSelectTxRet == DBErrors::NEED_REWRITE)
    {
        if (database->Rewrite("\x04pool"))
        {
            setInternalKeyPool.clear();
            setExternalKeyPool.clear();
            m_pool_key_to_index.clear();
            // Note: can't top-up keypool here, because wallet is locked.
            // User will be prompted to unlock wallet the next operation
            // that requires a new key.
        }
    }

    if (nZapSelectTxRet != DBErrors::LOAD_OK)
        return nZapSelectTxRet;

    MarkDirty();

    return DBErrors::LOAD_OK;

}

DBErrors CWallet::ZapWalletTx(std::vector<CWalletTx>& vWtx)
{
    DBErrors nZapWalletTxRet = WalletBatch(*database,"cr+").ZapWalletTx(vWtx);
    if (nZapWalletTxRet == DBErrors::NEED_REWRITE)
    {
        if (database->Rewrite("\x04pool"))
        {
            LOCK(cs_wallet);
            setInternalKeyPool.clear();
            setExternalKeyPool.clear();
            m_pool_key_to_index.clear();
            // Note: can't top-up keypool here, because wallet is locked.
            // User will be prompted to unlock wallet the next operation
            // that requires a new key.
        }
    }

    if (nZapWalletTxRet != DBErrors::LOAD_OK)
        return nZapWalletTxRet;

    return DBErrors::LOAD_OK;
}


bool CWallet::SetAddressBook(const CTxDestination& address, const std::string& strName, const std::string& strPurpose, bool fBech32)
{
    bool fUpdated = false;
    {
        LOCK(cs_wallet); // mapAddressBook
        std::map<CTxDestination, CAddressBookData>::iterator mi = mapAddressBook.find(address);
        fUpdated = mi != mapAddressBook.end();
        mapAddressBook[address].name = strName;
        if (!strPurpose.empty()) /* update purpose only if requested */
            mapAddressBook[address].purpose = strPurpose;
    }
    NotifyAddressBookChanged(this, address, strName, ::IsMine(*this, address) != ISMINE_NO,
                             strPurpose, (fUpdated ? CT_UPDATED : CT_NEW) );
    if (!strPurpose.empty() && !WalletBatch(*database).WritePurpose(EncodeDestination(address), strPurpose))
        return false;
    return WalletBatch(*database).WriteName(EncodeDestination(address), strName);
}

bool CWallet::DelAddressBook(const CTxDestination& address)
{
    {
        LOCK(cs_wallet); // mapAddressBook

        // Delete destdata tuples associated with address
        std::string strAddress = EncodeDestination(address);
        for (const std::pair<std::string, std::string> &item : mapAddressBook[address].destdata)
        {
            WalletBatch(*database).EraseDestData(strAddress, item.first);
        }
        mapAddressBook.erase(address);
    }

    NotifyAddressBookChanged(this, address, "", ::IsMine(*this, address) != ISMINE_NO, "", CT_DELETED);

    WalletBatch(*database).ErasePurpose(EncodeDestination(address));
    return WalletBatch(*database).EraseName(EncodeDestination(address));
}

const std::string& CWallet::GetLabelName(const CScript& scriptPubKey) const
{
    CTxDestination address;
    if (ExtractDestination(scriptPubKey, address) && !scriptPubKey.IsUnspendable()) {
        auto mi = mapAddressBook.find(address);
        if (mi != mapAddressBook.end()) {
            return mi->second.name;
        }
    }
    // A scriptPubKey that doesn't have an entry in the address book is
    // associated with the default label ("").
    const static std::string DEFAULT_LABEL_NAME;
    return DEFAULT_LABEL_NAME;
}

/**
 * Mark old keypool keys as used,
 * and generate all new keys
 */
bool CWallet::NewKeyPool()
{
    if (!gArgs.GetBoolArg("-legacymode", false))
        return false;

    {
        LOCK(cs_wallet);
        WalletBatch batch(*database);

        for (int64_t nIndex : setInternalKeyPool) {
            batch.ErasePool(nIndex);
        }
        setInternalKeyPool.clear();

        for (int64_t nIndex : setExternalKeyPool) {
            batch.ErasePool(nIndex);
        }
        setExternalKeyPool.clear();

        m_pool_key_to_index.clear();

        if (!TopUpKeyPool()) {
            return false;
        }
        LogPrintf("CWallet::NewKeyPool rewrote keypool\n");
    }
    return true;
}

size_t CWallet::KeypoolCountExternalKeys()
{
    AssertLockHeld(cs_wallet); // setExternalKeyPool
    return setExternalKeyPool.size();
}

void CWallet::LoadKeyPool(int64_t nIndex, const CKeyPool &keypool)
{
    AssertLockHeld(cs_wallet);
    if (keypool.fInternal) {
        setInternalKeyPool.insert(nIndex);
    } else {
        setExternalKeyPool.insert(nIndex);
    }
    m_max_keypool_index = std::max(m_max_keypool_index, nIndex);
    m_pool_key_to_index[keypool.vchPubKey.GetID()] = nIndex;

    // If no metadata exists yet, create a default with the pool key's
    // creation time. Note that this may be overwritten by actually
    // stored metadata for that key later, which is fine.
    CKeyID keyid = keypool.vchPubKey.GetID();
    if (mapKeyMetadata.count(keyid) == 0)
        mapKeyMetadata[keyid] = CKeyMetadata(keypool.nTime);
}

bool CWallet::TopUpKeyPool(unsigned int kpSize)
{
    if (!gArgs.GetBoolArg("-legacymode", false))
        return false;

    {
        LOCK(cs_wallet);

        if (IsLocked())
            return false;

        // Top up key pool
        unsigned int nTargetSize;
        if (kpSize > 0)
            nTargetSize = kpSize;
        else
            nTargetSize = std::max(gArgs.GetArg("-keypool", DEFAULT_KEYPOOL_SIZE), (int64_t) 0);

        // count amount of available keys (internal, external)
        // make sure the keypool of external and internal keys fits the user selected target (-keypool)
        int64_t missingExternal = std::max(std::max((int64_t) nTargetSize, (int64_t) 1) - (int64_t)setExternalKeyPool.size(), (int64_t) 0);
        int64_t missingInternal = std::max(std::max((int64_t) nTargetSize, (int64_t) 1) - (int64_t)setInternalKeyPool.size(), (int64_t) 0);

        if (!IsHDEnabled() || !CanSupportFeature(FEATURE_HD_SPLIT))
        {
            // don't create extra internal keys
            missingInternal = 0;
        }
        bool internal = false;
        WalletBatch batch(*database);
        for (int64_t i = missingInternal + missingExternal; i--;)
        {
            if (i < missingInternal) {
                internal = true;
            }

            assert(m_max_keypool_index < std::numeric_limits<int64_t>::max()); // How in the hell did you use so many keys?
            int64_t index = ++m_max_keypool_index;

            CPubKey pubkey(GenerateNewKey(batch, internal));
            if (!batch.WritePool(index, CKeyPool(pubkey, internal))) {
                throw std::runtime_error(std::string(__func__) + ": writing generated key failed");
            }

            if (internal) {
                setInternalKeyPool.insert(index);
            } else {
                setExternalKeyPool.insert(index);
            }
            m_pool_key_to_index[pubkey.GetID()] = index;
        }
        if (missingInternal + missingExternal > 0) {
            LogPrintf("keypool added %d keys (%d internal), size=%u (%u internal)\n", missingInternal + missingExternal, missingInternal, setInternalKeyPool.size() + setExternalKeyPool.size(), setInternalKeyPool.size());
        }
    }
    return true;
}

void CWallet::ReserveKeyFromKeyPool(int64_t& nIndex, CKeyPool& keypool, bool fRequestedInternal)
{
    nIndex = -1;
    keypool.vchPubKey = CPubKey();
    {
        LOCK(cs_wallet);

        if (!IsLocked())
            TopUpKeyPool();

        bool fReturningInternal = IsHDEnabled() && CanSupportFeature(FEATURE_HD_SPLIT) && fRequestedInternal;
        std::set<int64_t>& setKeyPool = fReturningInternal ? setInternalKeyPool : setExternalKeyPool;

        // Get the oldest key
        if(setKeyPool.empty())
            return;

        WalletBatch batch(*database);

        auto it = setKeyPool.begin();
        nIndex = *it;
        setKeyPool.erase(it);
        if (!batch.ReadPool(nIndex, keypool)) {
            throw std::runtime_error(std::string(__func__) + ": read failed");
        }
        if (!HaveKey(keypool.vchPubKey.GetID())) {
            throw std::runtime_error(std::string(__func__) + ": unknown key in key pool");
        }
        if (keypool.fInternal != fReturningInternal) {
            throw std::runtime_error(std::string(__func__) + ": keypool entry misclassified");
        }

        assert(keypool.vchPubKey.IsValid());
        m_pool_key_to_index.erase(keypool.vchPubKey.GetID());
        LogPrintf("keypool reserve %d\n", nIndex);
    }
}

void CWallet::KeepKey(int64_t nIndex)
{
    // Remove from key pool
    WalletBatch batch(*database);
    batch.ErasePool(nIndex);
    LogPrintf("keypool keep %d\n", nIndex);
}

void CWallet::ReturnKey(int64_t nIndex, bool fInternal, const CPubKey& pubkey)
{
    // Return to key pool
    {
        LOCK(cs_wallet);
        if (fInternal) {
            setInternalKeyPool.insert(nIndex);
        } else {
            setExternalKeyPool.insert(nIndex);
        }
        m_pool_key_to_index[pubkey.GetID()] = nIndex;
    }
    LogPrintf("keypool return %d\n", nIndex);
}

bool CWallet::GetKeyFromPool(CPubKey& result, bool internal)
{
    CKeyPool keypool;
    {
        LOCK(cs_wallet);
        int64_t nIndex = 0;
        ReserveKeyFromKeyPool(nIndex, keypool, internal);
        if (nIndex == -1)
        {
            if (IsLocked()) return false;
            WalletBatch batch(*database);
            result = GenerateNewKey(batch, internal);
            return true;
        }
        KeepKey(nIndex);
        result = keypool.vchPubKey;
    }
    return true;
}

static int64_t GetOldestKeyTimeInPool(const std::set<int64_t>& setKeyPool, WalletBatch& batch) {
    if (setKeyPool.empty()) {
        return GetTime();
    }

    CKeyPool keypool;
    int64_t nIndex = *(setKeyPool.begin());
    if (!batch.ReadPool(nIndex, keypool)) {
        throw std::runtime_error(std::string(__func__) + ": read oldest key in keypool failed");
    }
    assert(keypool.vchPubKey.IsValid());
    return keypool.nTime;
}

int64_t CWallet::GetOldestKeyPoolTime()
{
    LOCK(cs_wallet);

    WalletBatch batch(*database);

    // load oldest key from keypool, get time and return
    int64_t oldestKey = GetOldestKeyTimeInPool(setExternalKeyPool, batch);
    if (IsHDEnabled() && CanSupportFeature(FEATURE_HD_SPLIT)) {
        oldestKey = std::max(GetOldestKeyTimeInPool(setInternalKeyPool, batch), oldestKey);
    }

    return oldestKey;
}

std::map<CTxDestination, CAmount> CWallet::GetAddressBalances()
{
    std::map<CTxDestination, CAmount> balances;

    {
        LOCK(cs_wallet);
        for (const auto& walletEntry : mapWallet)
        {
            const CWalletTx *pcoin = &walletEntry.second;

            if (!pcoin->IsTrusted())
                continue;

            if (pcoin->GetBlocksToMaturity() > 0)
                continue;

            int nDepth = pcoin->GetDepthInMainChain();
            if (nDepth < (pcoin->IsFromMe(ISMINE_ALL) ? 0 : 1))
                continue;

            for (unsigned int i = 0; i < pcoin->tx->vout.size(); i++)
            {
                CTxDestination addr;
                if (!IsMine(pcoin->tx->vout[i]))
                    continue;
                if(!ExtractDestination(pcoin->tx->vout[i].scriptPubKey, addr))
                    continue;

                CAmount n = IsSpent(walletEntry.first, i) ? 0 : pcoin->tx->vout[i].nValue;

                if (!balances.count(addr))
                    balances[addr] = 0;
                balances[addr] += n;
            }
        }
    }

    return balances;
}

std::set< std::set<CTxDestination> > CWallet::GetAddressGroupings()
{
    AssertLockHeld(cs_wallet); // mapWallet
    std::set< std::set<CTxDestination> > groupings;
    std::set<CTxDestination> grouping;

    for (const auto& walletEntry : mapWallet)
    {
        const CWalletTx *pcoin = &walletEntry.second;

        if (pcoin->tx->vin.size() > 0)
        {
            bool any_mine = false;
            // group all input addresses with each other
            for (CTxIn txin : pcoin->tx->vin)
            {
                CTxDestination address;
                if(!IsMine(txin)) /* If this input isn't mine, ignore it */
                    continue;
                if(!ExtractDestination(mapWallet.at(txin.prevout.hash).tx->vout[txin.prevout.n].scriptPubKey, address))
                    continue;
                grouping.insert(address);
                any_mine = true;
            }

            // group change with input addresses
            if (any_mine)
            {
               for (CTxOut txout : pcoin->tx->vout)
                   if (IsChange(txout))
                   {
                       CTxDestination txoutAddr;
                       if(!ExtractDestination(txout.scriptPubKey, txoutAddr))
                           continue;
                       grouping.insert(txoutAddr);
                   }
            }
            if (grouping.size() > 0)
            {
                groupings.insert(grouping);
                grouping.clear();
            }
        }

        // group lone addrs by themselves
        for (const auto& txout : pcoin->tx->vout)
            if (IsMine(txout))
            {
                CTxDestination address;
                if(!ExtractDestination(txout.scriptPubKey, address))
                    continue;
                grouping.insert(address);
                groupings.insert(grouping);
                grouping.clear();
            }
    }

    std::set< std::set<CTxDestination>* > uniqueGroupings; // a set of pointers to groups of addresses
    std::map< CTxDestination, std::set<CTxDestination>* > setmap;  // map addresses to the unique group containing it
    for (std::set<CTxDestination> _grouping : groupings)
    {
        // make a set of all the groups hit by this new group
        std::set< std::set<CTxDestination>* > hits;
        std::map< CTxDestination, std::set<CTxDestination>* >::iterator it;
        for (CTxDestination address : _grouping)
            if ((it = setmap.find(address)) != setmap.end())
                hits.insert((*it).second);

        // merge all hit groups into a new single group and delete old groups
        std::set<CTxDestination>* merged = new std::set<CTxDestination>(_grouping);
        for (std::set<CTxDestination>* hit : hits)
        {
            merged->insert(hit->begin(), hit->end());
            uniqueGroupings.erase(hit);
            delete hit;
        }
        uniqueGroupings.insert(merged);

        // update setmap
        for (CTxDestination element : *merged)
            setmap[element] = merged;
    }

    std::set< std::set<CTxDestination> > ret;
    for (std::set<CTxDestination>* uniqueGrouping : uniqueGroupings)
    {
        ret.insert(*uniqueGrouping);
        delete uniqueGrouping;
    }

    return ret;
}

std::set<CTxDestination> CWallet::GetLabelAddresses(const std::string& label) const
{
    LOCK(cs_wallet);
    std::set<CTxDestination> result;
    for (const std::pair<CTxDestination, CAddressBookData>& item : mapAddressBook)
    {
        const CTxDestination& address = item.first;
        const std::string& strName = item.second.name;
        if (strName == label)
            result.insert(address);
    }
    return result;
}

bool CReserveKey::GetReservedKey(CPubKey& pubkey, bool internal)
{
    if (nIndex == -1)
    {
        CKeyPool keypool;
        pwallet->ReserveKeyFromKeyPool(nIndex, keypool, internal);
        if (nIndex != -1)
            vchPubKey = keypool.vchPubKey;
        else {
            return false;
        }
        fInternal = keypool.fInternal;
    }
    assert(vchPubKey.IsValid());
    pubkey = vchPubKey;
    return true;
}

void CReserveKey::KeepKey()
{
    if (nIndex != -1)
        pwallet->KeepKey(nIndex);
    nIndex = -1;
    vchPubKey = CPubKey();
}

void CReserveKey::ReturnKey()
{
    if (nIndex != -1) {
        pwallet->ReturnKey(nIndex, fInternal, vchPubKey);
    }
    nIndex = -1;
    vchPubKey = CPubKey();
}

void CWallet::MarkReserveKeysAsUsed(int64_t keypool_id)
{
    AssertLockHeld(cs_wallet);
    bool internal = setInternalKeyPool.count(keypool_id);
    if (!internal) assert(setExternalKeyPool.count(keypool_id));
    std::set<int64_t> *setKeyPool = internal ? &setInternalKeyPool : &setExternalKeyPool;
    auto it = setKeyPool->begin();

    WalletBatch batch(*database);
    while (it != std::end(*setKeyPool)) {
        const int64_t& index = *(it);
        if (index > keypool_id) break; // set*KeyPool is ordered

        CKeyPool keypool;
        if (batch.ReadPool(index, keypool)) { //TODO: This should be unnecessary
            m_pool_key_to_index.erase(keypool.vchPubKey.GetID());
        }
        LearnAllRelatedScripts(keypool.vchPubKey);
        batch.ErasePool(index);
        LogPrintf("keypool index %d removed\n", index);
        it = setKeyPool->erase(it);
    }
}

void CWallet::GetScriptForMining(std::shared_ptr<CReserveScript> &script)
{
    std::shared_ptr<CReserveKey> rKey = std::make_shared<CReserveKey>(this);
    CPubKey pubkey;
    if (!rKey->GetReservedKey(pubkey))
        return;


    script = rKey;
    script->reserveScript = CScript() << ToByteVector(pubkey) << OP_CHECKSIG;
}

void CWallet::LockCoin(const COutPoint& output)
{
    AssertLockHeld(cs_wallet); // setLockedCoins
    setLockedCoins.insert(output);
}

void CWallet::UnlockCoin(const COutPoint& output)
{
    AssertLockHeld(cs_wallet); // setLockedCoins
    setLockedCoins.erase(output);
}

void CWallet::UnlockAllCoins()
{
    AssertLockHeld(cs_wallet); // setLockedCoins
    setLockedCoins.clear();
}

bool CWallet::IsLockedCoin(uint256 hash, unsigned int n) const
{
    AssertLockHeld(cs_wallet); // setLockedCoins
    COutPoint outpt(hash, n);

    return (setLockedCoins.count(outpt) > 0);
}

void CWallet::ListLockedCoins(std::vector<COutPoint>& vOutpts) const
{
    AssertLockHeld(cs_wallet); // setLockedCoins
    for (std::set<COutPoint>::iterator it = setLockedCoins.begin();
         it != setLockedCoins.end(); it++) {
        COutPoint outpt = (*it);
        vOutpts.push_back(outpt);
    }
}

/** @} */ // end of Actions


void CWallet::GetKeyBirthTimes(std::map<CTxDestination, int64_t> &mapKeyBirth) const {
    AssertLockHeld(cs_wallet); // mapKeyMetadata
    mapKeyBirth.clear();

    // get birth times for keys with metadata
    for (const auto& entry : mapKeyMetadata) {
        if (entry.second.nCreateTime) {
            mapKeyBirth[entry.first] = entry.second.nCreateTime;
        }
    }

    // map in which we'll infer heights of other keys
    CBlockIndex *pindexMax = chainActive[std::max(0, chainActive.Height() - 144)]; // the tip can be reorganized; use a 144-block safety margin
    std::map<CKeyID, CBlockIndex*> mapKeyFirstBlock;
    for (const CKeyID &keyid : GetKeys()) {
        if (mapKeyBirth.count(keyid) == 0)
            mapKeyFirstBlock[keyid] = pindexMax;
    }

    // if there are no such keys, we're done
    if (mapKeyFirstBlock.empty())
        return;

    // find first block that affects those keys, if there are any left
    std::vector<CKeyID> vAffected;
    for (const auto& entry : mapWallet) {
        // iterate over all wallet transactions...
        const CWalletTx &wtx = entry.second;
        CBlockIndex* pindex = LookupBlockIndex(wtx.hashBlock);
        if (pindex && chainActive.Contains(pindex)) {
            // ... which are already in a block
            int nHeight = pindex->nHeight;
            for (const CTxOut &txout : wtx.tx->vout) {
                // iterate over all their outputs
                CAffectedKeysVisitor(*this, vAffected).Process(txout.scriptPubKey);
                for (const CKeyID &keyid : vAffected) {
                    // ... and all their affected keys
                    std::map<CKeyID, CBlockIndex*>::iterator rit = mapKeyFirstBlock.find(keyid);
                    if (rit != mapKeyFirstBlock.end() && nHeight < rit->second->nHeight)
                        rit->second = pindex;
                }
                vAffected.clear();
            }
        }
    }

    // Extract block timestamps for those keys
    for (const auto& entry : mapKeyFirstBlock)
        mapKeyBirth[entry.first] = entry.second->GetBlockTime() - TIMESTAMP_WINDOW; // block times can be 2h off
}

/**
 * Compute smart timestamp for a transaction being added to the wallet.
 *
 * Logic:
 * - If sending a transaction, assign its timestamp to the current time.
 * - If receiving a transaction outside a block, assign its timestamp to the
 *   current time.
 * - If receiving a block with a future timestamp, assign all its (not already
 *   known) transactions' timestamps to the current time.
 * - If receiving a block with a past timestamp, before the most recent known
 *   transaction (that we care about), assign all its (not already known)
 *   transactions' timestamps to the same timestamp as that most-recent-known
 *   transaction.
 * - If receiving a block with a past timestamp, but after the most recent known
 *   transaction, assign all its (not already known) transactions' timestamps to
 *   the block time.
 *
 * For more information see CWalletTx::nTimeSmart,
 * https://bitcointalk.org/?topic=54527, or
 * https://github.com/bitcoin/bitcoin/pull/1393.
 */
unsigned int CWallet::ComputeTimeSmart(const CWalletTx& wtx) const
{
    unsigned int nTimeSmart = wtx.nTimeReceived;
    if (!wtx.hashUnset()) {
        if (const CBlockIndex* pindex = LookupBlockIndex(wtx.hashBlock)) {
            int64_t latestNow = wtx.nTimeReceived;
            int64_t latestEntry = 0;

            // Tolerate times up to the last timestamp in the wallet not more than 5 minutes into the future
            int64_t latestTolerated = latestNow + 300;
            const TxItems& txOrdered = wtxOrdered;
            for (auto it = txOrdered.rbegin(); it != txOrdered.rend(); ++it) {
                CWalletTx* const pwtx = it->second.first;
                if (pwtx == &wtx) {
                    continue;
                }
                CAccountingEntry* const pacentry = it->second.second;
                int64_t nSmartTime;
                if (pwtx) {
                    nSmartTime = pwtx->nTimeSmart;
                    if (!nSmartTime) {
                        nSmartTime = pwtx->nTimeReceived;
                    }
                } else {
                    nSmartTime = pacentry->nTime;
                }
                if (nSmartTime <= latestTolerated) {
                    latestEntry = nSmartTime;
                    if (nSmartTime > latestNow) {
                        latestNow = nSmartTime;
                    }
                    break;
                }
            }

            int64_t blocktime = pindex->GetBlockTime();
            nTimeSmart = std::max(latestEntry, std::min(blocktime, latestNow));
        } else {
            LogPrintf("%s: found %s in block %s not in index\n", __func__, wtx.GetHash().ToString(), wtx.hashBlock.ToString());
        }
    }
    return nTimeSmart;
}

bool CWallet::AddDestData(const CTxDestination &dest, const std::string &key, const std::string &value)
{
    if (boost::get<CNoDestination>(&dest))
        return false;

    mapAddressBook[dest].destdata.insert(std::make_pair(key, value));
    return WalletBatch(*database).WriteDestData(EncodeDestination(dest), key, value);
}

bool CWallet::EraseDestData(const CTxDestination &dest, const std::string &key)
{
    if (!mapAddressBook[dest].destdata.erase(key))
        return false;
    return WalletBatch(*database).EraseDestData(EncodeDestination(dest), key);
}

bool CWallet::LoadDestData(const CTxDestination &dest, const std::string &key, const std::string &value)
{
    mapAddressBook[dest].destdata.insert(std::make_pair(key, value));
    return true;
}

bool CWallet::GetDestData(const CTxDestination &dest, const std::string &key, std::string *value) const
{
    std::map<CTxDestination, CAddressBookData>::const_iterator i = mapAddressBook.find(dest);
    if(i != mapAddressBook.end())
    {
        CAddressBookData::StringMap::const_iterator j = i->second.destdata.find(key);
        if(j != i->second.destdata.end())
        {
            if(value)
                *value = j->second;
            return true;
        }
    }
    return false;
}

std::vector<std::string> CWallet::GetDestValues(const std::string& prefix) const
{
    LOCK(cs_wallet);
    std::vector<std::string> values;
    for (const auto& address : mapAddressBook) {
        for (const auto& data : address.second.destdata) {
            if (!data.first.compare(0, prefix.size(), prefix)) {
                values.emplace_back(data.second);
            }
        }
    }
    return values;
}

CWallet* CWallet::CreateWalletFromFile(const std::string& name, const fs::path& path, CWallet *walletInstanceIn)
{
    const std::string& walletFile = name;

    // needed to restore wallet transaction meta data after -zapwallettxes
    std::vector<CWalletTx> vWtx;
    if (gArgs.GetBoolArg("-zapwallettxes", false)) {
        uiInterface.InitMessage(_("Zapping all transactions from wallet..."));

        std::unique_ptr<CWallet> tempWallet = MakeUnique<CWallet>(name, WalletDatabase::Create(path));
        DBErrors nZapWalletRet = tempWallet->ZapWalletTx(vWtx);
        if (nZapWalletRet != DBErrors::LOAD_OK) {
            InitError(strprintf(_("Error loading %s: Wallet corrupted"), walletFile));
            return nullptr;
        }
    }

    uiInterface.InitMessage(_("Loading wallet..."));

    int64_t nStart = GetTimeMillis();
    bool fFirstRun = true;
<<<<<<< HEAD
    CWallet *walletInstance = walletInstanceIn;
    if (!walletInstance)
       walletInstance = new CWallet(name, CWalletDBWrapper::Create(path));

=======
    CWallet *walletInstance = new CWallet(name, WalletDatabase::Create(path));
>>>>>>> 0700b6f7
    DBErrors nLoadWalletRet = walletInstance->LoadWallet(fFirstRun);
    if (nLoadWalletRet != DBErrors::LOAD_OK)
    {
        if (nLoadWalletRet == DBErrors::CORRUPT) {
            InitError(strprintf(_("Error loading %s: Wallet corrupted"), walletFile));
            return nullptr;
        }
        else if (nLoadWalletRet == DBErrors::NONCRITICAL_ERROR)
        {
            InitWarning(strprintf(_("Error reading %s! All keys read correctly, but transaction data"
                                         " or address book entries might be missing or incorrect."),
                walletFile));
        }
        else if (nLoadWalletRet == DBErrors::TOO_NEW) {
            InitError(strprintf(_("Error loading %s: Wallet requires newer version of %s"), walletFile, _(PACKAGE_NAME)));
            return nullptr;
        }
        else if (nLoadWalletRet == DBErrors::NEED_REWRITE)
        {
            InitError(strprintf(_("Wallet needed to be rewritten: restart %s to complete"), _(PACKAGE_NAME)));
            return nullptr;
        }
        else {
            InitError(strprintf(_("Error loading %s"), walletFile));
            return nullptr;
        }
    }

    if (gArgs.GetBoolArg("-upgradewallet", fFirstRun))
    {
        int nMaxVersion = gArgs.GetArg("-upgradewallet", 0);
        if (nMaxVersion == 0) // the -upgradewallet without argument case
        {
            LogPrintf("Performing wallet upgrade to %i\n", FEATURE_LATEST);
            nMaxVersion = CLIENT_VERSION;
            walletInstance->SetMinVersion(FEATURE_LATEST); // permanently upgrade the wallet immediately
        }
        else
            LogPrintf("Allowing wallet upgrade up to %i\n", nMaxVersion);
        if (nMaxVersion < walletInstance->GetVersion())
        {
            InitError(_("Cannot downgrade wallet"));
            return nullptr;
        }
        walletInstance->SetMaxVersion(nMaxVersion);
    }

    if (fFirstRun && !walletInstanceIn)
    {
        // ensure this wallet.dat can only be opened by clients supporting HD with chain split and expects no default key
        if (!gArgs.GetBoolArg("-usehd", true)) {
            InitError(strprintf(_("Error creating %s: You can't create non-HD wallets with this version."), walletFile));
            return nullptr;
        }
        walletInstance->SetMinVersion(FEATURE_NO_DEFAULT_KEY);

        // generate a new master key
        CPubKey masterPubKey = walletInstance->GenerateNewHDMasterKey();
        if (!walletInstance->SetHDMasterKey(masterPubKey))
            throw std::runtime_error(std::string(__func__) + ": Storing master key failed");

        // Top up the keypool
        if (!walletInstance->TopUpKeyPool()) {
            InitError(_("Unable to generate initial keys") += "\n");
            return nullptr;
        }
        walletInstance->SetBestChain(chainActive.GetLocator());
    } else if (gArgs.IsArgSet("-usehd")) {
        bool useHD = gArgs.GetBoolArg("-usehd", true);
        if (walletInstance->IsHDEnabled() && !useHD) {
            InitError(strprintf(_("Error loading %s: You can't disable HD on an already existing HD wallet"), walletFile));
            return nullptr;
        }
        if (!walletInstance->IsHDEnabled() && useHD) {
            InitError(strprintf(_("Error loading %s: You can't enable HD on an already existing non-HD wallet"), walletFile));
            return nullptr;
        }
    }

    walletInstance->m_default_address_type = ParseOutputType(gArgs.GetArg("-addresstype", ""), DEFAULT_ADDRESS_TYPE);
    if (walletInstance->m_default_address_type == OutputType::NONE) {
        InitError(strprintf("Unknown address type '%s'", gArgs.GetArg("-addresstype", "")));
        return nullptr;
    }

    // If changetype is set in config file or parameter, check that it's valid.
    // Default to OutputType::NONE if not set.
    walletInstance->m_default_change_type = ParseOutputType(gArgs.GetArg("-changetype", ""), OutputType::NONE);
    if (walletInstance->m_default_change_type == OutputType::NONE && !gArgs.GetArg("-changetype", "").empty()) {
        InitError(strprintf("Unknown change type '%s'", gArgs.GetArg("-changetype", "")));
        return nullptr;
    }

    LogPrintf(" wallet      %15dms\n", GetTimeMillis() - nStart);

    // Try to top up keypool. No-op if the wallet is locked.
    walletInstance->TopUpKeyPool();

    LOCK(cs_main);

    CBlockIndex *pindexRescan = chainActive.Genesis();
    if (!gArgs.GetBoolArg("-rescan", false))
    {
        WalletBatch batch(*walletInstance->database);
        CBlockLocator locator;
        if (batch.ReadBestBlock(locator))
            pindexRescan = FindForkInGlobalIndex(chainActive, locator);
    }

    walletInstance->m_last_block_processed = chainActive.Tip();
    RegisterValidationInterface(walletInstance);

    if (!fParticlMode) // Must rescan after hdwallet is loaded
    if (chainActive.Tip() && chainActive.Tip() != pindexRescan)
    {
        //We can't rescan beyond non-pruned blocks, stop and throw an error
        //this might happen if a user uses an old wallet within a pruned node
        // or if he ran -disablewallet for a longer time, then decided to re-enable
        if (fPruneMode)
        {
            CBlockIndex *block = chainActive.Tip();
            while (block && block->pprev && (block->pprev->nStatus & BLOCK_HAVE_DATA) && block->pprev->nTx > 0 && pindexRescan != block)
                block = block->pprev;

            if (pindexRescan != block) {
                InitError(_("Prune: last wallet synchronisation goes beyond pruned data. You need to -reindex (download the whole blockchain again in case of pruned node)"));
                return nullptr;
            }
        }

        uiInterface.InitMessage(_("Rescanning..."));
        LogPrintf("Rescanning last %i blocks (from block %i)...\n", chainActive.Height() - pindexRescan->nHeight, pindexRescan->nHeight);

        // No need to read and scan block if block was created before
        // our wallet birthday (as adjusted for block time variability)
        while (pindexRescan && walletInstance->nTimeFirstKey && (pindexRescan->GetBlockTime() < (walletInstance->nTimeFirstKey - TIMESTAMP_WINDOW))) {
            pindexRescan = chainActive.Next(pindexRescan);
        }

        nStart = GetTimeMillis();
        {
            WalletRescanReserver reserver(walletInstance);
            if (!reserver.reserve()) {
                InitError(_("Failed to rescan the wallet during initialization"));
                return nullptr;
            }
            walletInstance->ScanForWalletTransactions(pindexRescan, nullptr, reserver, true);
        }
        LogPrintf(" rescan      %15dms\n", GetTimeMillis() - nStart);
        walletInstance->SetBestChain(chainActive.GetLocator());
        walletInstance->database->IncrementUpdateCounter();

        // Restore wallet transaction metadata after -zapwallettxes=1
        if (gArgs.GetBoolArg("-zapwallettxes", false) && gArgs.GetArg("-zapwallettxes", "1") != "2")
        {
            WalletBatch batch(*walletInstance->database);

            for (const CWalletTx& wtxOld : vWtx)
            {
                uint256 hash = wtxOld.GetHash();
                std::map<uint256, CWalletTx>::iterator mi = walletInstance->mapWallet.find(hash);
                if (mi != walletInstance->mapWallet.end())
                {
                    const CWalletTx* copyFrom = &wtxOld;
                    CWalletTx* copyTo = &mi->second;
                    copyTo->mapValue = copyFrom->mapValue;
                    copyTo->vOrderForm = copyFrom->vOrderForm;
                    copyTo->nTimeReceived = copyFrom->nTimeReceived;
                    copyTo->nTimeSmart = copyFrom->nTimeSmart;
                    copyTo->fFromMe = copyFrom->fFromMe;
                    copyTo->strFromAccount = copyFrom->strFromAccount;
                    copyTo->nOrderPos = copyFrom->nOrderPos;
                    batch.WriteTx(*copyTo);
                }
            }
        }
    }
    walletInstance->SetBroadcastTransactions(gArgs.GetBoolArg("-walletbroadcast", DEFAULT_WALLETBROADCAST));

    {
        LOCK(walletInstance->cs_wallet);
        LogPrintf("setKeyPool.size() = %u\n",      walletInstance->GetKeyPoolSize());
        LogPrintf("mapWallet.size() = %u\n",       walletInstance->mapWallet.size());
        LogPrintf("mapAddressBook.size() = %u\n",  walletInstance->mapAddressBook.size());
    }

    return walletInstance;
}

std::atomic<bool> CWallet::fFlushScheduled(false);

void CWallet::postInitProcess(CScheduler& scheduler)
{
    // Add wallet transactions that aren't already in a block to mempool
    // Do this here as mempool requires genesis block to be loaded
    ReacceptWalletTransactions();

    // Run a thread to flush wallet periodically
    if (!CWallet::fFlushScheduled.exchange(true)) {
        scheduler.scheduleEvery(MaybeCompactWalletDB, 500);
    }
}

bool CWallet::BackupWallet(const std::string& strDest)
{
    return database->Backup(strDest);
}

CKeyPool::CKeyPool()
{
    nTime = GetTime();
    fInternal = false;
}

CKeyPool::CKeyPool(const CPubKey& vchPubKeyIn, bool internalIn)
{
    nTime = GetTime();
    vchPubKey = vchPubKeyIn;
    fInternal = internalIn;
}

CWalletKey::CWalletKey(int64_t nExpires)
{
    nTimeCreated = (nExpires ? GetTime() : 0);
    nTimeExpires = nExpires;
}

void CMerkleTx::SetMerkleBranch(const CBlockIndex* pindex, int posInBlock)
{
    // Update the tx's hashBlock
    hashBlock = pindex->GetBlockHash();

    // set the position of the transaction in the block
    nIndex = posInBlock;
}

int CMerkleTx::GetDepthInMainChainCached() const
{
    // NOTE: Don't use where accuracy is critical
    if (hashUnset())
        return 0;

    AssertLockHeld(cs_main);

    int nChainHeight = chainActive.Height();

    if (fHeightCached)
        return nChainHeight - nCachedHeight;

    const CBlockIndex *pindexRet;
    int nDepth = GetDepthInMainChain(pindexRet);

    if (nDepth > 0)
    {
        fHeightCached = true;
        nCachedHeight = nChainHeight - nDepth;
    };

    return nDepth;

};

int CMerkleTx::GetDepthInMainChain(const CBlockIndex* &pindexRet) const
{
    if (hashUnset())
        return 0;

    AssertLockHeld(cs_main);

    // Find the block it claims to be in
    CBlockIndex* pindex = LookupBlockIndex(hashBlock);
    if (!pindex || !chainActive.Contains(pindex))
        return 0;

    pindexRet = pindex;
    return ((nIndex == -1) ? (-1) : 1) * (chainActive.Height() - pindex->nHeight + 1);
}

int CMerkleTx::GetBlocksToMaturity() const
{
    if (!(IsCoinBase() || IsCoinStake()))
        return 0;

    if (fParticlMode && (chainActive.Height() < COINBASE_MATURITY * 2))
    {
        BlockMap::iterator mi = mapBlockIndex.find(hashBlock);
        if (mi == mapBlockIndex.end())
            return COINBASE_MATURITY;
        CBlockIndex *pindex = (*mi).second;
        int nRequiredDepth = (int)(pindex->nHeight / 2);
        return std::max(0, (nRequiredDepth+1) - GetDepthInMainChain());
    };

    return std::max(0, (COINBASE_MATURITY+1) - GetDepthInMainChain());
}


bool CWalletTx::AcceptToMemoryPool(const CAmount& nAbsurdFee, CValidationState& state)
{
    // We must set fInMempool here - while it will be re-set to true by the
    // entered-mempool callback, if we did not there would be a race where a
    // user could call sendmoney in a loop and hit spurious out of funds errors
    // because we think that this newly generated transaction's change is
    // unavailable as we're not yet aware that it is in the mempool.
    bool ret = ::AcceptToMemoryPool(mempool, state, tx, nullptr /* pfMissingInputs */,
                                nullptr /* plTxnReplaced */, false /* bypass_limits */, nAbsurdFee);
    fInMempool |= ret;
    return ret;
}

static const std::string OUTPUT_TYPE_STRING_LEGACY = "legacy";
static const std::string OUTPUT_TYPE_STRING_P2SH_SEGWIT = "p2sh-segwit";
static const std::string OUTPUT_TYPE_STRING_BECH32 = "bech32";

OutputType ParseOutputType(const std::string& type, OutputType default_type)
{
    if (type.empty()) {
        return default_type;
    } else if (type == OUTPUT_TYPE_STRING_LEGACY) {
        return OutputType::LEGACY;
    } else if (type == OUTPUT_TYPE_STRING_P2SH_SEGWIT) {
        return OutputType::P2SH_SEGWIT;
    } else if (type == OUTPUT_TYPE_STRING_BECH32) {
        return OutputType::BECH32;
    } else {
        return OutputType::NONE;
    }
}

const std::string& FormatOutputType(OutputType type)
{
    switch (type) {
    case OutputType::LEGACY: return OUTPUT_TYPE_STRING_LEGACY;
    case OutputType::P2SH_SEGWIT: return OUTPUT_TYPE_STRING_P2SH_SEGWIT;
    case OutputType::BECH32: return OUTPUT_TYPE_STRING_BECH32;
    default: assert(false);
    }
}

void CWallet::LearnRelatedScripts(const CPubKey& key, OutputType type)
{
    if (fParticlMode)
        return;
    if (key.IsCompressed() && (type == OutputType::P2SH_SEGWIT || type == OutputType::BECH32)) {
        CTxDestination witdest = WitnessV0KeyHash(key.GetID());
        CScript witprog = GetScriptForDestination(witdest);
        // Make sure the resulting program is solvable.
        assert(IsSolvable(*this, witprog));
        AddCScript(witprog);
    }
}

void CWallet::LearnAllRelatedScripts(const CPubKey& key)
{
    // OutputType::P2SH_SEGWIT always adds all necessary scripts for all types.
    LearnRelatedScripts(key, OutputType::P2SH_SEGWIT);
}

CTxDestination GetDestinationForKey(const CPubKey& key, OutputType type)
{
    if (fParticlMode)
        return key.GetID();

    switch (type) {
    case OutputType::LEGACY: return key.GetID();
    case OutputType::P2SH_SEGWIT:
    case OutputType::BECH32: {
        if (!key.IsCompressed()) return key.GetID();
        CTxDestination witdest = WitnessV0KeyHash(key.GetID());
        CScript witprog = GetScriptForDestination(witdest);
        if (type == OutputType::P2SH_SEGWIT) {
            return CScriptID(witprog);
        } else {
            return witdest;
        }
    }
    default: assert(false);
    }
}

std::vector<CTxDestination> GetAllDestinationsForKey(const CPubKey& key)
{
    CKeyID keyid = key.GetID();
    if (key.IsCompressed()) {
        CTxDestination segwit = WitnessV0KeyHash(keyid);
        CTxDestination p2sh = CScriptID(GetScriptForDestination(segwit));
        return std::vector<CTxDestination>{std::move(keyid), std::move(p2sh), std::move(segwit)};
    } else {
        return std::vector<CTxDestination>{std::move(keyid)};
    }
}

CTxDestination CWallet::AddAndGetDestinationForScript(const CScript& script, OutputType type)
{
    // Note that scripts over 520 bytes are not yet supported.
    switch (type) {
    case OutputType::LEGACY:
        return CScriptID(script);
    case OutputType::P2SH_SEGWIT:
    case OutputType::BECH32: {
        WitnessV0ScriptHash hash;
        CSHA256().Write(script.data(), script.size()).Finalize(hash.begin());
        CTxDestination witdest = hash;
        CScript witprog = GetScriptForDestination(witdest);
        // Check if the resulting program is solvable (i.e. doesn't use an uncompressed key)
        if (!IsSolvable(*this, witprog)) return CScriptID(script);
        // Add the redeemscript, so that P2WSH and P2SH-P2WSH outputs are recognized as ours.
        AddCScript(witprog);
        if (type == OutputType::BECH32) {
            return witdest;
        } else {
            return CScriptID(witprog);
        }
    }
    default: assert(false);
    }
}<|MERGE_RESOLUTION|>--- conflicted
+++ resolved
@@ -258,15 +258,9 @@
     }
 
     if (!IsCrypted()) {
-<<<<<<< HEAD
-        return walletdb.WriteKey(pubkey,
-                                 secret.GetPrivKey(),
-                                 mapKeyMetadata[pubkey.GetID()]);
-=======
         return batch.WriteKey(pubkey,
-                                                 secret.GetPrivKey(),
-                                                 mapKeyMetadata[pubkey.GetID()]);
->>>>>>> 0700b6f7
+                              secret.GetPrivKey(),
+                              mapKeyMetadata[pubkey.GetID()]);
     }
     return true;
 }
@@ -4140,14 +4134,10 @@
 
     int64_t nStart = GetTimeMillis();
     bool fFirstRun = true;
-<<<<<<< HEAD
     CWallet *walletInstance = walletInstanceIn;
     if (!walletInstance)
-       walletInstance = new CWallet(name, CWalletDBWrapper::Create(path));
-
-=======
-    CWallet *walletInstance = new CWallet(name, WalletDatabase::Create(path));
->>>>>>> 0700b6f7
+       walletInstance = new CWallet(name, WalletDatabase::Create(path));
+
     DBErrors nLoadWalletRet = walletInstance->LoadWallet(fFirstRun);
     if (nLoadWalletRet != DBErrors::LOAD_OK)
     {
