--- conflicted
+++ resolved
@@ -114,7 +114,7 @@
             Process(script);
     }
 
-<<<<<<< HEAD
+
     void operator()(const CKeyID256 &keyId) {
         //if (keystore.HaveKey(keyId))
         //    vKeys.push_back(keyId);
@@ -130,7 +130,7 @@
 
     void operator()(const CExtKeyPair &none) {}
     void operator()(const CStealthAddress &sxAddr) {}
-=======
+
     void operator()(const WitnessV0ScriptHash& scriptID)
     {
         CScriptID id;
@@ -151,7 +151,6 @@
 
     template<typename X>
     void operator()(const X &none) {}
->>>>>>> f17942a3
 };
 
 const CWalletTx* CWallet::GetWalletTx(const uint256& hash) const
@@ -1121,15 +1120,9 @@
     std::set<uint256> done;
 
     // Can't mark abandoned if confirmed or in mempool
-<<<<<<< HEAD
-    assert(mapWallet.count(hashTx));
-    CWalletTx& origtx = mapWallet[hashTx];
-
-=======
     auto it = mapWallet.find(hashTx);
     assert(it != mapWallet.end());
     CWalletTx& origtx = it->second;
->>>>>>> f17942a3
     if (origtx.GetDepthInMainChain() > 0 || origtx.InMempool()) {
         return false;
     }
@@ -1140,16 +1133,11 @@
         uint256 now = *todo.begin();
         todo.erase(now);
         done.insert(now);
-<<<<<<< HEAD
-
-        assert(mapWallet.count(now));
-        CWalletTx& wtx = mapWallet[now];
-
-=======
+
         auto it = mapWallet.find(now);
         assert(it != mapWallet.end());
         CWalletTx& wtx = it->second;
->>>>>>> f17942a3
+
         int currentconfirm = wtx.GetDepthInMainChain();
         // If the orig tx was not in block, none of its spends can be
         assert(currentconfirm <= 0);
@@ -2266,12 +2254,7 @@
         LOCK2(cs_main, cs_wallet);
         for (const auto& entry : mapWallet)
         {
-<<<<<<< HEAD
-            const CWalletTx* pcoin = &(*it).second;
-
-=======
             const CWalletTx* pcoin = &entry.second;
->>>>>>> f17942a3
             if (!pcoin->IsTrusted() && pcoin->GetDepthInMainChain() == 0 && pcoin->InMempool())
                 nTotal += pcoin->GetAvailableCredit();
         }
@@ -2396,11 +2379,7 @@
     return balance;
 }
 
-<<<<<<< HEAD
-void CWallet::AvailableCoins(std::vector<COutput> &vCoins, bool fOnlySafe, const CCoinControl *coinControl, const CAmount &nMinimumAmount, const CAmount &nMaximumAmount, const CAmount &nMinimumSumAmount, const uint64_t &nMaximumCount, const int &nMinDepth, const int &nMaxDepth, bool fIncludeImmature) const
-=======
-void CWallet::AvailableCoins(std::vector<COutput> &vCoins, bool fOnlySafe, const CCoinControl *coinControl, const CAmount &nMinimumAmount, const CAmount &nMaximumAmount, const CAmount &nMinimumSumAmount, const uint64_t nMaximumCount, const int nMinDepth, const int nMaxDepth) const
->>>>>>> f17942a3
+void CWallet::AvailableCoins(std::vector<COutput> &vCoins, bool fOnlySafe, const CCoinControl *coinControl, const CAmount &nMinimumAmount, const CAmount &nMaximumAmount, const CAmount &nMinimumSumAmount, const uint64_t nMaximumCount, const int nMinDepth, const int nMaxDepth, bool fIncludeImmature) const
 {
     vCoins.clear();
 
@@ -2876,11 +2855,7 @@
     return true;
 }
 
-<<<<<<< HEAD
-CFeeRate GetDiscardRate(const CBlockPolicyEstimator& estimator)
-=======
 OutputType CWallet::TransactionChangeType(OutputType change_type, const std::vector<CRecipient>& vecSend)
->>>>>>> f17942a3
 {
     // If -changetype is specified, always use that change type.
     if (change_type != OUTPUT_TYPE_NONE) {
@@ -3344,74 +3319,7 @@
     return true;
 }
 
-<<<<<<< HEAD
-CAmount CWallet::GetRequiredFee(unsigned int nTxBytes)
-{
-    return std::max(minTxFee.GetFee(nTxBytes), ::minRelayTxFee.GetFee(nTxBytes));
-}
-
-CAmount CWallet::GetMinimumFee(unsigned int nTxBytes, const CCoinControl& coin_control, const CTxMemPool& pool, const CBlockPolicyEstimator& estimator, FeeCalculation *feeCalc) const
-{
-    /* User control of how to calculate fee uses the following parameter precedence:
-       1. coin_control.m_feerate
-       2. coin_control.m_confirm_target
-       3. payTxFee (user-set global variable)
-       4. nTxConfirmTarget (user-set global variable)
-       The first parameter that is set is used.
-    */
-    CAmount fee_needed;
-    if (coin_control.m_feerate) { // 1.
-        fee_needed = coin_control.m_feerate->GetFee(nTxBytes);
-        if (feeCalc) feeCalc->reason = FeeReason::PAYTXFEE;
-        // Allow to override automatic min/max check over coin control instance
-        if (coin_control.fOverrideFeeRate) return fee_needed;
-    }
-    else if (!coin_control.m_confirm_target && ::payTxFee != CFeeRate(0)) { // 3. TODO: remove magic value of 0 for global payTxFee
-        fee_needed = ::payTxFee.GetFee(nTxBytes);
-        if (feeCalc) feeCalc->reason = FeeReason::PAYTXFEE;
-    }
-    else { // 2. or 4.
-        // We will use smart fee estimation
-        unsigned int target = coin_control.m_confirm_target ? *coin_control.m_confirm_target : ::nTxConfirmTarget;
-        // By default estimates are economical iff we are signaling opt-in-RBF
-        bool conservative_estimate = !coin_control.signalRbf;
-        // Allow to override the default fee estimate mode over the CoinControl instance
-        if (coin_control.m_fee_mode == FeeEstimateMode::CONSERVATIVE) conservative_estimate = true;
-        else if (coin_control.m_fee_mode == FeeEstimateMode::ECONOMICAL) conservative_estimate = false;
-
-        fee_needed = estimator.estimateSmartFee(target, feeCalc, conservative_estimate).GetFee(nTxBytes);
-        if (fee_needed == 0) {
-            // if we don't have enough data for estimateSmartFee, then use fallbackFee
-            fee_needed = fallbackFee.GetFee(nTxBytes);
-            if (feeCalc) feeCalc->reason = FeeReason::FALLBACK;
-        }
-        // Obey mempool min fee when using smart fee estimation
-        CAmount min_mempool_fee = pool.GetMinFee(gArgs.GetArg("-maxmempool", DEFAULT_MAX_MEMPOOL_SIZE) * 1000000).GetFee(nTxBytes);
-        if (fee_needed < min_mempool_fee) {
-            fee_needed = min_mempool_fee;
-            if (feeCalc) feeCalc->reason = FeeReason::MEMPOOL_MIN;
-        }
-    }
-
-    // prevent user from paying a fee below minRelayTxFee or minTxFee
-    CAmount required_fee = GetRequiredFee(nTxBytes);
-    if (required_fee > fee_needed) {
-        fee_needed = required_fee;
-        if (feeCalc) feeCalc->reason = FeeReason::REQUIRED;
-    }
-    // But always obey the maximum
-    if (fee_needed > maxTxFee) {
-        fee_needed = maxTxFee;
-        if (feeCalc) feeCalc->reason = FeeReason::MAXTXFEE;
-    }
-    return fee_needed;
-}
-
-
-
-
-=======
->>>>>>> f17942a3
+
 DBErrors CWallet::LoadWallet(bool& fFirstRunRet)
 {
     LOCK2(cs_main, cs_wallet);
@@ -4199,51 +4107,9 @@
     return values;
 }
 
-<<<<<<< HEAD
-std::string CWallet::GetWalletHelpString(bool showDebug)
-{
-    std::string strUsage = HelpMessageGroup(_("Wallet options:"));
-    strUsage += HelpMessageOpt("-disablewallet", _("Do not load the wallet and disable wallet RPC calls"));
-    strUsage += HelpMessageOpt("-keypool=<n>", strprintf(_("Set key pool size to <n> (default: %u)"), DEFAULT_KEYPOOL_SIZE));
-    strUsage += HelpMessageOpt("-fallbackfee=<amt>", strprintf(_("A fee rate (in %s/kB) that will be used when fee estimation has insufficient data (default: %s)"),
-                                                               CURRENCY_UNIT, FormatMoney(DEFAULT_FALLBACK_FEE)));
-    strUsage += HelpMessageOpt("-discardfee=<amt>", strprintf(_("The fee rate (in %s/kB) that indicates your tolerance for discarding change by adding it to the fee (default: %s). "
-                                                                "Note: An output is discarded if it is dust at this rate, but we will always discard up to the dust relay fee and a discard fee above that is limited by the fee estimate for the longest target"),
-                                                              CURRENCY_UNIT, FormatMoney(DEFAULT_DISCARD_FEE)));
-    strUsage += HelpMessageOpt("-mintxfee=<amt>", strprintf(_("Fees (in %s/kB) smaller than this are considered zero fee for transaction creation (default: %s)"),
-                                                            CURRENCY_UNIT, FormatMoney(DEFAULT_TRANSACTION_MINFEE)));
-    strUsage += HelpMessageOpt("-paytxfee=<amt>", strprintf(_("Fee (in %s/kB) to add to transactions you send (default: %s)"),
-                                                            CURRENCY_UNIT, FormatMoney(payTxFee.GetFeePerK())));
-    strUsage += HelpMessageOpt("-rescan", _("Rescan the block chain for missing wallet transactions on startup"));
-    strUsage += HelpMessageOpt("-salvagewallet", _("Attempt to recover private keys from a corrupt wallet on startup"));
-    strUsage += HelpMessageOpt("-spendzeroconfchange", strprintf(_("Spend unconfirmed change when sending transactions (default: %u)"), DEFAULT_SPEND_ZEROCONF_CHANGE));
-    strUsage += HelpMessageOpt("-txconfirmtarget=<n>", strprintf(_("If paytxfee is not set, include enough fee so transactions begin confirmation on average within n blocks (default: %u)"), DEFAULT_TX_CONFIRM_TARGET));
-    strUsage += HelpMessageOpt("-usehd", _("Use hierarchical deterministic key generation (HD) after BIP32. Only has effect during wallet creation/first start") + " " + strprintf(_("(default: %u)"), DEFAULT_USE_HD_WALLET));
-    strUsage += HelpMessageOpt("-walletrbf", strprintf(_("Send transactions with full-RBF opt-in enabled (default: %u)"), DEFAULT_WALLET_RBF));
-    strUsage += HelpMessageOpt("-upgradewallet", _("Upgrade wallet to latest format on startup"));
-    strUsage += HelpMessageOpt("-wallet=<file>", _("Specify wallet file (within data directory)") + " " + strprintf(_("(default: %s)"), DEFAULT_WALLET_DAT));
-    strUsage += HelpMessageOpt("-walletbroadcast", _("Make the wallet broadcast transactions") + " " + strprintf(_("(default: %u)"), DEFAULT_WALLETBROADCAST));
-    strUsage += HelpMessageOpt("-walletnotify=<cmd>", _("Execute command when a wallet transaction changes (%s in cmd is replaced by TxID)"));
-    strUsage += HelpMessageOpt("-zapwallettxes=<mode>", _("Delete all wallet transactions and only recover those parts of the blockchain through -rescan on startup") +
-                               " " + _("(1 = keep tx meta data e.g. account owner and payment request information, 2 = drop tx meta data)"));
-
-    if (showDebug)
-    {
-        strUsage += HelpMessageGroup(_("Wallet debugging/testing options:"));
-
-        strUsage += HelpMessageOpt("-dblogsize=<n>", strprintf("Flush wallet database activity from memory to disk log every <n> megabytes (default: %u)", DEFAULT_WALLET_DBLOGSIZE));
-        strUsage += HelpMessageOpt("-flushwallet", strprintf("Run a thread to flush wallet periodically (default: %u)", DEFAULT_FLUSHWALLET));
-        strUsage += HelpMessageOpt("-privdb", strprintf("Sets the DB_PRIVATE flag in the wallet db environment (default: %u)", DEFAULT_WALLET_PRIVDB));
-        strUsage += HelpMessageOpt("-walletrejectlongchains", strprintf(_("Wallet will not create transactions that violate mempool chain limits (default: %u)"), DEFAULT_WALLET_REJECT_LONG_CHAINS));
-    }
-
-    return strUsage;
-}
-
+
+//CWallet* CWallet::CreateWalletFromFile(const std::string walletFile)
 CWallet* CWallet::CreateWalletFromFile(const std::string walletFile, CWallet *walletInstanceIn)
-=======
-CWallet* CWallet::CreateWalletFromFile(const std::string walletFile)
->>>>>>> f17942a3
 {
     // needed to restore wallet transaction meta data after -zapwallettxes
     std::vector<CWalletTx> vWtx;
@@ -4364,14 +4230,11 @@
         if (walletdb.ReadBestBlock(locator))
             pindexRescan = FindForkInGlobalIndex(chainActive, locator);
     }
-<<<<<<< HEAD
-    if (!fParticlMode) // Must rescan after hdwallet is loaded
-=======
 
     walletInstance->m_last_block_processed = chainActive.Tip();
     RegisterValidationInterface(walletInstance);
 
->>>>>>> f17942a3
+    if (!fParticlMode) // Must rescan after hdwallet is loaded
     if (chainActive.Tip() && chainActive.Tip() != pindexRescan)
     {
         //We can't rescan beyond non-pruned blocks, stop and throw an error
