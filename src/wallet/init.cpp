--- conflicted
+++ resolved
@@ -90,25 +90,8 @@
         LogPrintf("\n%s: parameter interaction: -blocksonly=1 -> setting -walletbroadcast=0\n", __func__);
     }
 
-<<<<<<< HEAD
-    bool zapwallettxes = gArgs.GetBoolArg("-zapwallettxes", false);
-    // -zapwallettxes implies dropping the mempool on startup
-    if (zapwallettxes && gArgs.SoftSetBoolArg("-persistmempool", false)) {
-        LogPrintf("\n%s: parameter interaction: -zapwallettxes enabled -> setting -persistmempool=0\n", __func__);
-    }
-
-    // -zapwallettxes implies a rescan
-    if (zapwallettxes) {
-        if (is_multiwallet) {
-            return InitError(strprintf(Untranslated("%s is only allowed with a single wallet file"), "-zapwallettxes"));
-        }
-        if (gArgs.SoftSetBoolArg("-rescan", true)) {
-            LogPrintf("\n%s: parameter interaction: -zapwallettxes enabled -> setting -rescan=1\n", __func__);
-        }
-=======
     if (gArgs.IsArgSet("-zapwallettxes")) {
         return InitError(Untranslated("-zapwallettxes has been removed. If you are attempting to remove a stuck transaction from your wallet, please use abandontransaction instead."));
->>>>>>> 543693b9
     }
 
     if (gArgs.GetBoolArg("-sysperms", false))
