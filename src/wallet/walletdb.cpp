--- conflicted
+++ resolved
@@ -761,14 +761,10 @@
         return;
     }
 
-<<<<<<< HEAD
     // Make this thread recognisable as the wallet flushing thread
     RenameThread("particl-wallet");
 
-    for (CWallet* pwallet : GetWallets()) {
-=======
     for (const std::shared_ptr<CWallet>& pwallet : GetWallets()) {
->>>>>>> 610f4dd7
         WalletDatabase& dbh = pwallet->GetDBHandle();
 
         unsigned int nUpdateCounter = dbh.nUpdateCounter;
