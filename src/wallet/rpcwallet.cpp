--- conflicted
+++ resolved
@@ -1,9 +1,5 @@
 // Copyright (c) 2010 Satoshi Nakamoto
-<<<<<<< HEAD
-// Copyright (c) 2009-2016 The Bitcoin Core developers
-=======
 // Copyright (c) 2009-2018 The Bitcoin Core developers
->>>>>>> be92be56
 // Distributed under the MIT software license, see the accompanying
 // file COPYING or http://www.opensource.org/licenses/mit-license.php.
 
@@ -1011,41 +1007,6 @@
     if (!request.params[2].isNull())
         label = LabelFromValue(request.params[2]);
 
-<<<<<<< HEAD
-    bool operator()(const CKeyID &keyID) {
-        CPubKey pubkey;
-        if (pwalletMain) {
-            CScript basescript = GetScriptForDestination(keyID);
-            isminetype typ;
-            typ = IsMine(*pwalletMain, basescript, SIGVERSION_WITNESS_V0);
-            if (typ != ISMINE_SPENDABLE && typ != ISMINE_WATCH_SOLVABLE)
-                return false;
-            CScript witscript = GetScriptForWitness(basescript);
-            pwalletMain->AddCScript(witscript);
-            result = CScriptID(witscript);
-            return true;
-        }
-        return false;
-    }
-
-    bool operator()(const CScriptID &scriptID) {
-        CScript subscript;
-        if (pwalletMain && pwalletMain->GetCScript(scriptID, subscript)) {
-            int witnessversion;
-            std::vector<unsigned char> witprog;
-            if (subscript.IsWitnessProgram(witnessversion, witprog)) {
-                result = scriptID;
-                return true;
-            }
-            isminetype typ;
-            typ = IsMine(*pwalletMain, subscript, SIGVERSION_WITNESS_V0);
-            if (typ != ISMINE_SPENDABLE && typ != ISMINE_WATCH_SOLVABLE)
-                return false;
-            CScript witscript = GetScriptForWitness(subscript);
-            pwalletMain->AddCScript(witscript);
-            result = CScriptID(witscript);
-            return true;
-=======
     int required = request.params[0].get_int();
 
     // Get the public keys
@@ -1056,7 +1017,6 @@
             pubkeys.push_back(HexToPubKey(keys_or_addrs[i].get_str()));
         } else {
             pubkeys.push_back(AddrToPubKey(pwallet, keys_or_addrs[i].get_str()));
->>>>>>> be92be56
         }
     }
 
@@ -1067,22 +1027,6 @@
         }
     }
 
-<<<<<<< HEAD
-    CBitcoinAddress address(params[0].get_str());
-    if (!address.IsValid())
-        throw JSONRPCError(RPC_INVALID_ADDRESS_OR_KEY, "Invalid Bitcoin address");
-
-    Witnessifier w;
-    CTxDestination dest = address.Get();
-    bool ret = boost::apply_visitor(w, dest);
-    if (!ret) {
-        throw JSONRPCError(RPC_WALLET_ERROR, "Public key or redeemscript not known to wallet, or the key is uncompressed");
-    }
-
-    pwalletMain->SetAddressBook(w.result, "", "receive");
-
-    return CBitcoinAddress(w.result).ToString();
-=======
     // Construct using pay-to-script-hash:
     CScript inner = CreateMultisigRedeemscript(required, pubkeys);
     CTxDestination dest = AddAndGetDestinationForScript(*pwallet, inner, output_type);
@@ -1092,7 +1036,6 @@
     result.pushKV("address", EncodeDestination(dest));
     result.pushKV("redeemScript", HexStr(inner.begin(), inner.end()));
     return result;
->>>>>>> be92be56
 }
 
 struct tallyitem
@@ -1820,13 +1763,8 @@
     ListTransactions(*locked_chain, pwallet, wtx, 0, false, details, filter, nullptr /* filter_label */);
     entry.pushKV("details", details);
 
-<<<<<<< HEAD
-    string strHex = EncodeHexTx(static_cast<CTransaction>(wtx), RPCSerializationFlags());
-    entry.push_back(Pair("hex", strHex));
-=======
     std::string strHex = EncodeHexTx(*wtx.tx, RPCSerializationFlags());
     entry.pushKV("hex", strHex);
->>>>>>> be92be56
 
     return entry;
 }
@@ -2210,15 +2148,7 @@
         throw JSONRPCError(RPC_WALLET_ENCRYPTION_FAILED, "Error: Failed to encrypt the wallet.");
     }
 
-<<<<<<< HEAD
-    // BDB seems to have a bad habit of writing old data into
-    // slack space in .dat files; that is bad if the old data is
-    // unencrypted private keys. So:
-    StartShutdown();
-    return "wallet encrypted; Bitcoin server stopping, restart to run with encrypted wallet. The keypool has been flushed and a new HD seed was generated (if you are using HD). You need to make a new backup.";
-=======
     return "wallet encrypted; The keypool has been flushed and a new HD seed was generated (if you are using HD). You need to make a new backup.";
->>>>>>> be92be56
 }
 
 static UniValue lockunspent(const JSONRPCRequest& request)
@@ -2466,18 +2396,6 @@
                 {},
                 RPCResult{
             "{\n"
-<<<<<<< HEAD
-            "  \"walletversion\": xxxxx,       (numeric) the wallet version\n"
-            "  \"balance\": xxxxxxx,           (numeric) the total confirmed balance of the wallet in " + CURRENCY_UNIT + "\n"
-            "  \"unconfirmed_balance\": xxx,   (numeric) the total unconfirmed balance of the wallet in " + CURRENCY_UNIT + "\n"
-            "  \"immature_balance\": xxxxxx,   (numeric) the total immature balance of the wallet in " + CURRENCY_UNIT + "\n"
-            "  \"txcount\": xxxxxxx,           (numeric) the total number of transactions in the wallet\n"
-            "  \"keypoololdest\": xxxxxx,      (numeric) the timestamp (seconds since Unix epoch) of the oldest pre-generated key in the key pool\n"
-            "  \"keypoolsize\": xxxx,          (numeric) how many new keys are pre-generated\n"
-            "  \"unlocked_until\": ttt,        (numeric) the timestamp in seconds since epoch (midnight Jan 1 1970 GMT) that the wallet is unlocked for transfers, or 0 if the wallet is locked\n"
-            "  \"paytxfee\": x.xxxx,           (numeric) the transaction fee configuration, set in " + CURRENCY_UNIT + "/kB\n"
-            "  \"hdmasterkeyid\": \"<hash160>\", (string) the Hash160 of the HD master pubkey\n"
-=======
             "  \"walletname\": xxxxx,               (string) the wallet name\n"
             "  \"walletversion\": xxxxx,            (numeric) the wallet version\n"
             "  \"balance\": xxxxxxx,                (numeric) the total confirmed balance of the wallet in " + CURRENCY_UNIT + "\n"
@@ -2491,7 +2409,6 @@
             "  \"paytxfee\": x.xxxx,                (numeric) the transaction fee configuration, set in " + CURRENCY_UNIT + "/kB\n"
             "  \"hdseedid\": \"<hash160>\"            (string, optional) the Hash160 of the HD seed (only present when HD is enabled)\n"
             "  \"private_keys_enabled\": true|false (boolean) false if privatekeys are disabled for this wallet (enforced watch-only wallet)\n"
->>>>>>> be92be56
             "}\n"
                 },
                 RPCExamples{
@@ -2508,21 +2425,6 @@
     LOCK(pwallet->cs_wallet);
 
     UniValue obj(UniValue::VOBJ);
-<<<<<<< HEAD
-    obj.push_back(Pair("walletversion", pwalletMain->GetVersion()));
-    obj.push_back(Pair("balance",       ValueFromAmount(pwalletMain->GetBalance())));
-    obj.push_back(Pair("unconfirmed_balance", ValueFromAmount(pwalletMain->GetUnconfirmedBalance())));
-    obj.push_back(Pair("immature_balance",    ValueFromAmount(pwalletMain->GetImmatureBalance())));
-    obj.push_back(Pair("txcount",       (int)pwalletMain->mapWallet.size()));
-    obj.push_back(Pair("keypoololdest", pwalletMain->GetOldestKeyPoolTime()));
-    obj.push_back(Pair("keypoolsize",   (int)pwalletMain->GetKeyPoolSize()));
-    if (pwalletMain->IsCrypted())
-        obj.push_back(Pair("unlocked_until", nWalletUnlockTime));
-    obj.push_back(Pair("paytxfee",      ValueFromAmount(payTxFee.GetFeePerK())));
-    CKeyID masterKeyID = pwalletMain->GetHDChain().masterKeyID;
-    if (!masterKeyID.IsNull())
-         obj.push_back(Pair("hdmasterkeyid", masterKeyID.GetHex()));
-=======
 
     size_t kpExternalSize = pwallet->KeypoolCountExternalKeys();
     obj.pushKV("walletname", pwallet->GetName());
@@ -2545,7 +2447,6 @@
         obj.pushKV("hdseedid", seed_id.GetHex());
     }
     obj.pushKV("private_keys_enabled", !pwallet->IsWalletFlagSet(WALLET_FLAG_DISABLE_PRIVATE_KEYS));
->>>>>>> be92be56
     return obj;
 }
 
