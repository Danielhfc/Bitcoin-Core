--- conflicted
+++ resolved
@@ -101,15 +101,9 @@
         entry.pushKV("generated", true);
     if (confirms > 0)
     {
-<<<<<<< HEAD
-        entry.push_back(Pair("blockhash", wtx.hashBlock.GetHex()));
-        entry.push_back(Pair("blockindex", wtx.nIndex));
-        PushTime(entry, "blocktime", mapBlockIndex[wtx.hashBlock]->GetBlockTime());
-=======
         entry.pushKV("blockhash", wtx.hashBlock.GetHex());
         entry.pushKV("blockindex", wtx.nIndex);
-        entry.pushKV("blocktime", mapBlockIndex[wtx.hashBlock]->GetBlockTime());
->>>>>>> e117cfe4
+        PushTime(entry, "blocktime", mapBlockIndex[wtx.hashBlock]->GetBlockTime());
     } else {
         entry.pushKV("trusted", wtx.IsTrusted());
     }
@@ -118,16 +112,10 @@
     UniValue conflicts(UniValue::VARR);
     for (const uint256& conflict : wtx.GetConflicts())
         conflicts.push_back(conflict.GetHex());
-<<<<<<< HEAD
     if (conflicts.size() > 0 || !fFilterMode)
-        entry.push_back(Pair("walletconflicts", conflicts));
+        entry.pushKV("walletconflicts", conflicts);
     PushTime(entry, "time", wtx.GetTxTime());
     PushTime(entry, "timereceived", wtx.nTimeReceived);
-=======
-    entry.pushKV("walletconflicts", conflicts);
-    entry.pushKV("time", wtx.GetTxTime());
-    entry.pushKV("timereceived", (int64_t)wtx.nTimeReceived);
->>>>>>> e117cfe4
 
     // Add opt-in RBF status
     std::string rbfStatus = "no";
@@ -139,18 +127,11 @@
         else if (rbfState == RBF_TRANSACTIONSTATE_REPLACEABLE_BIP125)
             rbfStatus = "yes";
     }
-<<<<<<< HEAD
-    entry.push_back(Pair("bip125_replaceable", rbfStatus));
+    entry.pushKV("bip125_replaceable", rbfStatus);
 
     if (!fFilterMode)
         for (const std::pair<std::string, std::string>& item : wtx.mapValue)
-            entry.push_back(Pair(item.first, item.second));
-=======
-    entry.pushKV("bip125-replaceable", rbfStatus);
-
-    for (const std::pair<std::string, std::string>& item : wtx.mapValue)
-        entry.pushKV(item.first, item.second);
->>>>>>> e117cfe4
+            entry.pushKV(item.first, item.second);
 }
 
 void RecordTxToJSON(CHDWallet *phdw, const uint256 &hash, const CTransactionRecord& rtx, UniValue &entry)
@@ -1501,15 +1482,10 @@
             "5. 256bit             (bool, optional) Use 256bit hash.\n"
 
             "\nResult:\n"
-<<<<<<< HEAD
-            "\"address\"         (string) A particl address associated with the keys.\n"
-
-=======
             "{\n"
             "  \"address\":\"multisigaddress\",    (string) The value of the new multisig address.\n"
             "  \"redeemScript\":\"script\"         (string) The string value of the hex-encoded redemption script.\n"
             "}\n"
->>>>>>> e117cfe4
             "\nExamples:\n"
             "\nAdd a multisig address from 2 addresses\n"
             + HelpExampleCli("addmultisigaddress", "2 \"[\\\"PbpVcjgYatnkKgveaeqhkeQBFwjqR7jKBR\\\",\\\"PswXnorAgjpAtaySWkPSmWQe3Fc8LmviVc\\\"]\"") +
@@ -1540,15 +1516,12 @@
 
     OutputType output_type = g_address_type;
 
-
-
     // Construct using pay-to-script-hash:
     CScript inner = CreateMultisigRedeemscript(required, pubkeys);
     pwallet->AddCScript(inner);
     CTxDestination dest = pwallet->AddAndGetDestinationForScript(inner, output_type);
     pwallet->SetAddressBook(dest, strAccount, "send");
 
-<<<<<<< HEAD
     bool fbech32 = request.params.size() > 3 ? request.params[3].get_bool() : false;
     bool f256Hash = request.params.size() > 4 ? request.params[4].get_bool() : false;
 
@@ -1563,8 +1536,6 @@
     CScriptID innerID(inner);
     pwallet->SetAddressBook(innerID, strAccount, "send", fbech32);
 
-=======
->>>>>>> e117cfe4
     UniValue result(UniValue::VOBJ);
     result.pushKV("address", CBitcoinAddress(innerID, fbech32).ToString());
     result.pushKV("redeemScript", HexStr(inner.begin(), inner.end()));
@@ -1987,25 +1958,15 @@
         for (const COutputEntry& s : listSent)
         {
             UniValue entry(UniValue::VOBJ);
-<<<<<<< HEAD
             if (involvesWatchonly || (s.ismine & ISMINE_WATCH_ONLY)) {
-                entry.push_back(Pair("involvesWatchonly", true));
-=======
-            if (involvesWatchonly || (::IsMine(*pwallet, s.destination) & ISMINE_WATCH_ONLY)) {
                 entry.pushKV("involvesWatchonly", true);
->>>>>>> e117cfe4
             }
             entry.pushKV("account", strSentAccount);
             MaybePushAddress(entry, s.destination);
-<<<<<<< HEAD
             if (s.destStake.type() != typeid(CNoDestination))
-                entry.push_back(Pair("coldstake_address", CBitcoinAddress(s.destStake).ToString()));
-            entry.push_back(Pair("category", "send"));
-            entry.push_back(Pair("amount", ValueFromAmount(-s.amount)));
-=======
+                entry.pushKV("coldstake_address", CBitcoinAddress(s.destStake).ToString());
             entry.pushKV("category", "send");
             entry.pushKV("amount", ValueFromAmount(-s.amount));
->>>>>>> e117cfe4
             if (pwallet->mapAddressBook.count(s.destination)) {
                 entry.pushKV("label", pwallet->mapAddressBook[s.destination].name);
             }
@@ -2013,19 +1974,15 @@
             entry.pushKV("fee", ValueFromAmount(-nFee));
             if (fLong)
                 WalletTxToJSON(wtx, entry);
-<<<<<<< HEAD
             else
             {
                 std::string sNarrKey = strprintf("n%d", s.vout);
                 mapValue_t::const_iterator mi = wtx.mapValue.find(sNarrKey);
                 if (mi != wtx.mapValue.end() && !mi->second.empty())
-                    entry.push_back(Pair("narration", mi->second));
+                    entry.pushKV("narration", mi->second);
             };
-            entry.push_back(Pair("abandoned", wtx.isAbandoned()));
-
-=======
             entry.pushKV("abandoned", wtx.isAbandoned());
->>>>>>> e117cfe4
+
             ret.push_back(entry);
         }
     }
@@ -2042,11 +1999,10 @@
             if (fAllAccounts || (account == strAccount))
             {
                 UniValue entry(UniValue::VOBJ);
-<<<<<<< HEAD
                 if (involvesWatchonly || (r.ismine & ISMINE_WATCH_ONLY)) {
-                    entry.push_back(Pair("involvesWatchonly", true));
+                    entry.pushKV("involvesWatchonly", true);
                 }
-                entry.push_back(Pair("account", account));
+                entry.pushKV("account", account);
 
                 if (fParticlWallet
                     && r.destination.type() == typeid(CKeyID))
@@ -2055,19 +2011,13 @@
                     CKeyID idK = boost::get<CKeyID>(r.destination);
                     if (GetHDWallet(pwallet)->GetStealthLinked(idK, sx))
                     {
-                        entry.push_back(Pair("stealth_address", sx.Encoded()));
+                        entry.pushKV("stealth_address", sx.Encoded());
                     };
                 };
 
-=======
-                if (involvesWatchonly || (::IsMine(*pwallet, r.destination) & ISMINE_WATCH_ONLY)) {
-                    entry.pushKV("involvesWatchonly", true);
-                }
-                entry.pushKV("account", account);
->>>>>>> e117cfe4
                 MaybePushAddress(entry, r.destination);
                 if (r.destStake.type() != typeid(CNoDestination))
-                    entry.push_back(Pair("coldstake_address", CBitcoinAddress(r.destStake).ToString()));
+                    entry.pushKV("coldstake_address", CBitcoinAddress(r.destStake).ToString());
                 if (wtx.IsCoinBase())
                 {
                     if (wtx.GetDepthInMainChain() < 1)
@@ -2075,16 +2025,12 @@
                     else if (wtx.GetBlocksToMaturity() > 0)
                         entry.pushKV("category", "immature");
                     else
-<<<<<<< HEAD
                     {
                         if (fParticlMode)
-                            entry.push_back(Pair("category", "coinbase"));
+                            entry.pushKV("category", "coinbase");
                         else
-                            entry.push_back(Pair("category", "generate"));
+                            entry.pushKV("category", "generate");
                     }
-=======
-                        entry.pushKV("category", "generate");
->>>>>>> e117cfe4
                 }
                 else
                 {
@@ -2102,7 +2048,7 @@
                     std::string sNarrKey = strprintf("n%d", r.vout);
                     mapValue_t::const_iterator mi = wtx.mapValue.find(sNarrKey);
                     if (mi != wtx.mapValue.end() && !mi->second.empty())
-                        entry.push_back(Pair("narration", mi->second));
+                        entry.pushKV("narration", mi->second);
                 }
                 ret.push_back(entry);
             };
@@ -2395,44 +2341,25 @@
     UniValue ret(UniValue::VARR);
     UniValue retReversed(UniValue::VARR);
 
-<<<<<<< HEAD
-    const CWallet::TxItems &txOrdered = pwallet->wtxOrdered;
-
-    // iterate backwards until we have nCount items to return:
-    for (CWallet::TxItems::const_reverse_iterator it = txOrdered.rbegin(); it != txOrdered.rend(); ++it)
-    {
-        CWalletTx *const pwtx = (*it).second.first;
-        if (pwtx != 0)
-            ListTransactions(pwallet, *pwtx, strAccount, 0, true, retReversed, filter);
-        CAccountingEntry *const pacentry = (*it).second.second;
-        if (pacentry != 0)
-            AcentryToJSON(*pacentry, strAccount, retReversed);
-
-        if ((int)retReversed.size() >= nCount + nFrom)
-            break;
-    };
-=======
     {
         LOCK2(cs_main, pwallet->cs_wallet);
-
-        const CWallet::TxItems & txOrdered = pwallet->wtxOrdered;
+        const CWallet::TxItems &txOrdered = pwallet->wtxOrdered;
 
         // iterate backwards until we have nCount items to return:
         for (CWallet::TxItems::const_reverse_iterator it = txOrdered.rbegin(); it != txOrdered.rend(); ++it)
         {
             CWalletTx *const pwtx = (*it).second.first;
-            if (pwtx != nullptr)
-                ListTransactions(pwallet, *pwtx, strAccount, 0, true, ret, filter);
+            if (pwtx != 0)
+                ListTransactions(pwallet, *pwtx, strAccount, 0, true, retReversed, filter);
             CAccountingEntry *const pacentry = (*it).second.second;
-            if (pacentry != nullptr)
-                AcentryToJSON(*pacentry, strAccount, ret);
-
-            if ((int)ret.size() >= (nCount+nFrom)) break;
-        }
-    }
-
+            if (pacentry != 0)
+                AcentryToJSON(*pacentry, strAccount, retReversed);
+
+            if ((int)retReversed.size() >= nCount + nFrom)
+                break;
+        };
+    }
     // ret is newest to oldest
->>>>>>> e117cfe4
 
     // TODO: neater to add reverse to Univalue?
     for (size_t i = retReversed.size(); i-- > 0; )
@@ -2442,6 +2369,8 @@
 
     if (IsHDWallet(pwallet))
     {
+        LOCK2(cs_main, pwallet->cs_wallet);
+
         CHDWallet *phdw = GetHDWallet(pwallet);
         const RtxOrdered_t &txOrdered = phdw->rtxOrdered;
 
@@ -3500,49 +3429,48 @@
     LOCK2(cs_main, pwallet->cs_wallet);
 
     UniValue obj(UniValue::VOBJ);
-<<<<<<< HEAD
-    obj.push_back(Pair("walletname", pwallet->GetName()));
-    obj.push_back(Pair("walletversion", pwallet->GetVersion()));
+    obj.pushKV("walletname", pwallet->GetName());
+    obj.pushKV("walletversion", pwallet->GetVersion());
 
     if (fParticlWallet)
     {
         CHDWalletBalances bal;
         ((CHDWallet*)pwallet)->GetBalances(bal);
 
-        obj.push_back(Pair("total_balance",         ValueFromAmount(
+        obj.pushKV("total_balance",         ValueFromAmount(
             bal.nPart + bal.nPartUnconf + bal.nPartStaked + bal.nPartImmature
             + bal.nBlind + bal.nBlindUnconf
-            + bal.nAnon + bal.nAnonUnconf)));
-
-        obj.push_back(Pair("balance",               ValueFromAmount(bal.nPart)));
-
-        obj.push_back(Pair("blind_balance",         ValueFromAmount(bal.nBlind)));
-        obj.push_back(Pair("anon_balance",          ValueFromAmount(bal.nAnon)));
-        obj.push_back(Pair("staked_balance",        ValueFromAmount(bal.nPartStaked)));
-
-        obj.push_back(Pair("unconfirmed_balance",   ValueFromAmount(bal.nPartUnconf)));
-        obj.push_back(Pair("unconfirmed_blind",     ValueFromAmount(bal.nBlindUnconf)));
-        obj.push_back(Pair("unconfirmed_anon",      ValueFromAmount(bal.nAnonUnconf)));
-        obj.push_back(Pair("immature_balance",      ValueFromAmount(bal.nPartImmature)));
+            + bal.nAnon + bal.nAnonUnconf));
+
+        obj.pushKV("balance",               ValueFromAmount(bal.nPart));
+
+        obj.pushKV("blind_balance",         ValueFromAmount(bal.nBlind));
+        obj.pushKV("anon_balance",          ValueFromAmount(bal.nAnon));
+        obj.pushKV("staked_balance",        ValueFromAmount(bal.nPartStaked));
+
+        obj.pushKV("unconfirmed_balance",   ValueFromAmount(bal.nPartUnconf));
+        obj.pushKV("unconfirmed_blind",     ValueFromAmount(bal.nBlindUnconf));
+        obj.pushKV("unconfirmed_anon",      ValueFromAmount(bal.nAnonUnconf));
+        obj.pushKV("immature_balance",      ValueFromAmount(bal.nPartImmature));
 
         if (bal.nPartWatchOnly > 0 || bal.nPartWatchOnlyUnconf > 0 || bal.nPartWatchOnlyStaked > 0)
         {
-            obj.push_back(Pair("watchonly_balance",                 ValueFromAmount(bal.nPartWatchOnly)));
-            obj.push_back(Pair("watchonly_staked_balance",          ValueFromAmount(bal.nPartWatchOnlyStaked)));
-            obj.push_back(Pair("watchonly_unconfirmed_balance",     ValueFromAmount(bal.nPartWatchOnlyUnconf)));
-            obj.push_back(Pair("watchonly_total_balance",
-                ValueFromAmount(bal.nPartWatchOnly + bal.nPartWatchOnlyStaked + bal.nPartWatchOnlyUnconf)));
+            obj.pushKV("watchonly_balance",                 ValueFromAmount(bal.nPartWatchOnly));
+            obj.pushKV("watchonly_staked_balance",          ValueFromAmount(bal.nPartWatchOnlyStaked));
+            obj.pushKV("watchonly_unconfirmed_balance",     ValueFromAmount(bal.nPartWatchOnlyUnconf));
+            obj.pushKV("watchonly_total_balance",
+                ValueFromAmount(bal.nPartWatchOnly + bal.nPartWatchOnlyStaked + bal.nPartWatchOnlyUnconf));
         };
     } else
     {
-        obj.push_back(Pair("balance",       ValueFromAmount(pwallet->GetBalance())));
-        obj.push_back(Pair("unconfirmed_balance", ValueFromAmount(pwallet->GetUnconfirmedBalance())));
-        obj.push_back(Pair("immature_balance",    ValueFromAmount(pwallet->GetImmatureBalance())));
+        obj.pushKV("balance",       ValueFromAmount(pwallet->GetBalance()));
+        obj.pushKV("unconfirmed_balance", ValueFromAmount(pwallet->GetUnconfirmedBalance()));
+        obj.pushKV("immature_balance",    ValueFromAmount(pwallet->GetImmatureBalance()));
     };
 
     int nTxCount = (int)pwallet->mapWallet.size() + (fParticlWallet ? (int)((CHDWallet*)pwallet)->mapRecords.size() : 0);
 
-    obj.push_back(Pair("txcount",       (int)nTxCount));
+    obj.pushKV("txcount",       (int)nTxCount);
 
     CKeyID masterKeyID;
     if (IsHDWallet(pwallet))
@@ -3552,52 +3480,33 @@
         obj.pushKV("keypoololdest", pwhd->GetOldestActiveAccountTime());
         obj.pushKV("keypoolsize",   pwhd->CountActiveAccountKeys());
 
-        obj.push_back(Pair("reserve",   ValueFromAmount(pwhd->nReserveBalance)));
-
-        obj.push_back(Pair("encryptionstatus", !pwhd->IsCrypted()
-        ? "Unencrypted" : pwhd->IsLocked() ? "Locked" : pwhd->fUnlockForStakingOnly ? "Unlocked, staking only" : "Unlocked"));
-        if (pwhd->IsCrypted())
-            obj.push_back(Pair("unlocked_until", pwallet->nRelockTime));
+        obj.pushKV("reserve",   ValueFromAmount(pwhd->nReserveBalance));
+
+        obj.pushKV("encryptionstatus", !pwhd->IsCrypted()
+        ? "Unencrypted" : pwhd->IsLocked() ? "Locked" : pwhd->fUnlockForStakingOnly ? "Unlocked, staking only" : "Unlocked");
 
         masterKeyID = pwhd->idDefaultAccount;
     } else
     {
+        size_t kpExternalSize = pwallet->KeypoolCountExternalKeys();
         obj.pushKV("keypoololdest", pwallet->GetOldestKeyPoolTime());
         obj.pushKV("keypoolsize",   (int)pwallet->GetKeyPoolSize());
+        masterKeyID = pwallet->GetHDChain().masterKeyID;
+        if (!masterKeyID.IsNull() && pwallet->CanSupportFeature(FEATURE_HD_SPLIT)) {
+            obj.pushKV("keypoolsize_hd_internal",   (int64_t)(pwallet->GetKeyPoolSize() - kpExternalSize));
+        }
 
         obj.push_back(Pair("encryptionstatus", !pwallet->IsCrypted()
         ? "Unencrypted" : pwallet->IsLocked() ? "Locked" : "Unlocked"));
-        if (pwallet->IsCrypted())
-            obj.push_back(Pair("unlocked_until", pwallet->nRelockTime));
-        masterKeyID = pwallet->GetHDChain().masterKeyID;
-    }
-
-    obj.push_back(Pair("paytxfee",      ValueFromAmount(payTxFee.GetFeePerK())));
-    if (!masterKeyID.IsNull())
-         obj.push_back(Pair("hdmasterkeyid", masterKeyID.GetHex()));
-
-=======
-
-    size_t kpExternalSize = pwallet->KeypoolCountExternalKeys();
-    obj.pushKV("walletname", pwallet->GetName());
-    obj.pushKV("walletversion", pwallet->GetVersion());
-    obj.pushKV("balance",       ValueFromAmount(pwallet->GetBalance()));
-    obj.pushKV("unconfirmed_balance", ValueFromAmount(pwallet->GetUnconfirmedBalance()));
-    obj.pushKV("immature_balance",    ValueFromAmount(pwallet->GetImmatureBalance()));
-    obj.pushKV("txcount",       (int)pwallet->mapWallet.size());
-    obj.pushKV("keypoololdest", pwallet->GetOldestKeyPoolTime());
-    obj.pushKV("keypoolsize", (int64_t)kpExternalSize);
-    CKeyID masterKeyID = pwallet->GetHDChain().masterKeyID;
-    if (!masterKeyID.IsNull() && pwallet->CanSupportFeature(FEATURE_HD_SPLIT)) {
-        obj.pushKV("keypoolsize_hd_internal",   (int64_t)(pwallet->GetKeyPoolSize() - kpExternalSize));
-    }
-    if (pwallet->IsCrypted()) {
+    }
+
+    if (pwallet->IsCrypted())
         obj.pushKV("unlocked_until", pwallet->nRelockTime);
-    }
+
     obj.pushKV("paytxfee",      ValueFromAmount(payTxFee.GetFeePerK()));
     if (!masterKeyID.IsNull())
          obj.pushKV("hdmasterkeyid", masterKeyID.GetHex());
->>>>>>> e117cfe4
+
     return obj;
 }
 
@@ -3874,7 +3783,6 @@
             }
         }
 
-<<<<<<< HEAD
         if (HasIsCoinstakeOp(*scriptPubKey))
         {
             CScript scriptStake;
@@ -3885,35 +3793,27 @@
             };
         };
 
-        entry.push_back(Pair("scriptPubKey", HexStr(scriptPubKey->begin(), scriptPubKey->end())));
+        entry.pushKV("scriptPubKey", HexStr(scriptPubKey->begin(), scriptPubKey->end()));
 
         if (fCCFormat)
         {
-            entry.push_back(Pair("time", out.tx->GetTxTime()));
-            entry.push_back(Pair("amount", nValue));
+            entry.pushKV("time", out.tx->GetTxTime());
+            entry.pushKV("amount", nValue);
         } else
         {
-            entry.push_back(Pair("amount", ValueFromAmount(nValue)));
+            entry.pushKV("amount", ValueFromAmount(nValue));
         };
 
-        entry.push_back(Pair("confirmations", out.nDepth));
-        entry.push_back(Pair("spendable", out.fSpendable));
-        entry.push_back(Pair("solvable", out.fSolvable));
-        entry.push_back(Pair("safe", out.fSafe));
-        if (fIncludeImmature)
-            entry.push_back(Pair("mature", out.fMature));
-
-        if (out.fNeedHardwareKey)
-            entry.push_back(Pair("ondevice", out.fNeedHardwareKey));
-
-=======
-        entry.pushKV("scriptPubKey", HexStr(scriptPubKey.begin(), scriptPubKey.end()));
-        entry.pushKV("amount", ValueFromAmount(out.tx->tx->vout[out.i].nValue));
         entry.pushKV("confirmations", out.nDepth);
         entry.pushKV("spendable", out.fSpendable);
         entry.pushKV("solvable", out.fSolvable);
         entry.pushKV("safe", out.fSafe);
->>>>>>> e117cfe4
+        if (fIncludeImmature)
+            entry.pushKV("mature", out.fMature);
+
+        if (out.fNeedHardwareKey)
+            entry.pushKV("ondevice", out.fNeedHardwareKey);
+
         results.push_back(entry);
     }
 
@@ -4567,6 +4467,44 @@
         return obj;
     }
 
+    UniValue operator()(const CExtKeyPair &ekp) const {
+        UniValue obj(UniValue::VOBJ);
+        obj.push_back(Pair("isextkey", true));
+        return obj;
+    }
+
+    UniValue operator()(const CStealthAddress &sxAddr) const {
+        UniValue obj(UniValue::VOBJ);
+        obj.push_back(Pair("isstealthaddress", true));
+        obj.push_back(Pair("prefix_num_bits", sxAddr.prefix.number_bits));
+        obj.push_back(Pair("prefix_bitfield", strprintf("0x%04x", sxAddr.prefix.bitfield)));
+        return obj;
+    }
+
+    UniValue operator()(const CKeyID256 &idk256) const {
+        UniValue obj(UniValue::VOBJ);
+        CPubKey vchPubKey;
+        obj.push_back(Pair("is256bit", true));
+        CKeyID id160(idk256);
+        if (pwallet && pwallet->GetPubKey(id160, vchPubKey)) {
+            obj.pushKV("pubkey", HexStr(vchPubKey));
+            obj.pushKV("iscompressed", vchPubKey.IsCompressed());
+        }
+        return obj;
+    }
+
+    UniValue operator()(const CScriptID256 &scriptID256) const {
+        UniValue obj(UniValue::VOBJ);
+        CScript subscript;
+        obj.push_back(Pair("isscript", true));
+        CScriptID scriptID;
+        scriptID.Set(scriptID256);
+        if (pwallet && pwallet->GetCScript(scriptID, subscript)) {
+            ProcessSubScript(subscript, obj);
+        }
+        return obj;
+    }
+
     UniValue operator()(const WitnessUnknown& id) const { return UniValue(UniValue::VOBJ); }
 };
 
@@ -4589,13 +4527,13 @@
     if (request.fHelp || request.params.size() != 1) {
         throw std::runtime_error(
             "getaddressinfo \"address\"\n"
-            "\nReturn information about the given bitcoin address. Some information requires the address\n"
+            "\nReturn information about the given particl address. Some information requires the address\n"
             "to be in the wallet.\n"
             "\nArguments:\n"
-            "1. \"address\"                    (string, required) The bitcoin address to get the information of.\n"
+            "1. \"address\"                    (string, required) The particl address to get the information of.\n"
             "\nResult:\n"
             "{\n"
-            "  \"address\" : \"address\",        (string) The bitcoin address validated\n"
+            "  \"address\" : \"address\",        (string) The particl address validated\n"
             "  \"scriptPubKey\" : \"hex\",       (string) The hex encoded scriptPubKey generated by the address\n"
             "  \"ismine\" : true|false,        (boolean) If the address is yours or not\n"
             "  \"iswatchonly\" : true|false,   (boolean) If the address is watchonly\n"
@@ -4628,20 +4566,78 @@
     LOCK(pwallet->cs_wallet);
 
     UniValue ret(UniValue::VOBJ);
-    CTxDestination dest = DecodeDestination(request.params[0].get_str());
+    std::string s = request.params[0].get_str();
+    bool fBech32 = bech32::Decode(s).second.size() > 0;
+    CTxDestination dest = DecodeDestination(s);
 
     // Make sure the destination is valid
     if (!IsValidDestination(dest)) {
         throw JSONRPCError(RPC_INVALID_ADDRESS_OR_KEY, "Invalid address");
     }
 
-    std::string currentAddress = EncodeDestination(dest);
+    std::string currentAddress = EncodeDestination(dest, fBech32);
     ret.pushKV("address", currentAddress);
 
     CScript scriptPubKey = GetScriptForDestination(dest);
     ret.pushKV("scriptPubKey", HexStr(scriptPubKey.begin(), scriptPubKey.end()));
 
-    isminetype mine = IsMine(*pwallet, dest);
+    isminetype mine = ISMINE_NO;
+    if (IsHDWallet(pwallet))
+    {
+        CHDWallet *phdw = GetHDWallet(pwallet);
+        if (dest.type() == typeid(CExtKeyPair))
+        {
+            CExtKeyPair ek = boost::get<CExtKeyPair>(dest);
+            CKeyID id = ek.GetID();
+            mine = phdw->HaveExtKey(id);
+        } else
+        if (dest.type() == typeid(CStealthAddress))
+        {
+            const CStealthAddress &sxAddr = boost::get<CStealthAddress>(dest);
+            mine = phdw->HaveStealthAddress(sxAddr);
+        } else
+        if (dest.type() == typeid(CKeyID))
+        {
+            CKeyID idk;
+            CEKAKey ak;
+            CExtKeyAccount *pa = nullptr;
+            bool isInvalid;
+            mine = phdw->IsMine(scriptPubKey, idk, ak, pa, isInvalid);
+
+            if (pa && ak.nParent > 0 && ak.nParent < pa->vExtKeys.size())
+            {
+                CStoredExtKey *sek = pa->GetChain(ak.nParent);
+                if (sek)
+                {
+                    ret.pushKV("from_ext_address_id", sek->GetIDString58());
+                    std::string sPath;
+                    std::vector<uint32_t> vPath;
+                    AppendChainPath(sek, vPath);
+                    vPath.push_back(ak.nKey);
+                    PathToString(vPath, sPath);
+                    ret.pushKV("path", sPath);
+                } else
+                {
+                    ret.pushKV("error", "Unknown chain.");
+                };
+            } else
+            {
+                CStealthAddress sx;
+                idk = boost::get<CKeyID>(dest);
+                if (phdw->GetStealthLinked(idk, sx))
+                ret.pushKV("from_stealth_address", sx.Encoded());
+            };
+        } else
+        {
+            mine = phdw ? IsMine(*phdw, dest) : ISMINE_NO;
+        };
+        if (mine & ISMINE_HARDWARE_DEVICE)
+            ret.pushKV("isondevice", true);
+    } else
+    {
+        mine = IsMine(*pwallet, dest);
+    };
+
     ret.pushKV("ismine", bool(mine & ISMINE_SPENDABLE));
     ret.pushKV("iswatchonly", bool(mine & ISMINE_WATCH_ONLY));
     UniValue detail = DescribeWalletAddress(pwallet, dest);
@@ -4686,71 +4682,14 @@
 extern UniValue rescanblockchain(const JSONRPCRequest& request);
 
 static const CRPCCommand commands[] =
-<<<<<<< HEAD
-{ //  category              name                        actor (function)           argNames
-  //  --------------------- ------------------------    -----------------------    ----------
-    { "rawtransactions",    "fundrawtransaction",       &fundrawtransaction,       {"hexstring","options","iswitness"} },
-    { "hidden",             "resendwallettransactions", &resendwallettransactions, {} },
-    { "wallet",             "abandontransaction",       &abandontransaction,       {"txid"} },
-    { "wallet",             "abortrescan",              &abortrescan,              {} },
-    { "wallet",             "addmultisigaddress",       &addmultisigaddress,       {"nrequired","keys","account","bech32","256bit"} },
-    //{ "wallet",             "addwitnessaddress",        &addwitnessaddress,        {"address"} },
-    { "wallet",             "backupwallet",             &backupwallet,             {"destination"} },
-    { "wallet",             "bumpfee",                  &bumpfee,                  {"txid", "options"} },
-    { "wallet",             "dumpprivkey",              &dumpprivkey,              {"address"}  },
-    { "wallet",             "dumpwallet",               &dumpwallet,               {"filename"} },
-    { "wallet",             "encryptwallet",            &encryptwallet,            {"passphrase"} },
-    { "wallet",             "getaccountaddress",        &getaccountaddress,        {"account"} },
-    { "wallet",             "getaccount",               &getaccount,               {"address"} },
-    { "wallet",             "getaddressesbyaccount",    &getaddressesbyaccount,    {"account"} },
-    { "wallet",             "getbalance",               &getbalance,               {"account","minconf","include_watchonly"} },
-    { "wallet",             "getnewaddress",            &getnewaddress,            {"account","bech32","hardened","256bit"} },
-    { "wallet",             "getrawchangeaddress",      &getrawchangeaddress,      {} },
-    { "wallet",             "getreceivedbyaccount",     &getreceivedbyaccount,     {"account","minconf"} },
-    { "wallet",             "getreceivedbyaddress",     &getreceivedbyaddress,     {"address","minconf"} },
-    { "wallet",             "gettransaction",           &gettransaction,           {"txid","include_watchonly"} },
-    { "wallet",             "getunconfirmedbalance",    &getunconfirmedbalance,    {} },
-    { "wallet",             "getwalletinfo",            &getwalletinfo,            {} },
-    { "wallet",             "importmulti",              &importmulti,              {"requests","options"} },
-    { "wallet",             "importprivkey",            &importprivkey,            {"privkey","label","rescan"} },
-    { "wallet",             "importwallet",             &importwallet,             {"filename"} },
-    { "wallet",             "importaddress",            &importaddress,            {"address","label","rescan","p2sh"} },
-    { "wallet",             "importprunedfunds",        &importprunedfunds,        {"rawtransaction","txoutproof"} },
-    { "wallet",             "importpubkey",             &importpubkey,             {"pubkey","label","rescan"} },
-    { "wallet",             "keypoolrefill",            &keypoolrefill,            {"newsize"} },
-    { "wallet",             "listaccounts",             &listaccounts,             {"minconf","include_watchonly"} },
-    { "wallet",             "listaddressgroupings",     &listaddressgroupings,     {} },
-    { "wallet",             "listlockunspent",          &listlockunspent,          {} },
-    { "wallet",             "listreceivedbyaccount",    &listreceivedbyaccount,    {"minconf","include_empty","include_watchonly"} },
-    { "wallet",             "listreceivedbyaddress",    &listreceivedbyaddress,    {"minconf","include_empty","include_watchonly"} },
-    { "wallet",             "listsinceblock",           &listsinceblock,           {"blockhash","target_confirmations","include_watchonly","include_removed"} },
-    { "wallet",             "listtransactions",         &listtransactions,         {"account","count","skip","include_watchonly"} },
-    { "wallet",             "listunspent",              &listunspent,              {"minconf","maxconf","addresses","include_unsafe","query_options"} },
-    { "wallet",             "listwallets",              &listwallets,              {} },
-    { "wallet",             "lockunspent",              &lockunspent,              {"unlock","transactions"} },
-    { "wallet",             "move",                     &movecmd,                  {"fromaccount","toaccount","amount","minconf","comment"} },
-    //{ "wallet",             "sendfrom",                 &sendfrom,                 {"fromaccount","toaddress","amount","minconf","comment","comment_to"} },
-    { "wallet",             "sendmany",                 &sendmany,                 {"fromaccount","amounts","minconf","comment","subtractfeefrom","replaceable","conf_target","estimate_mode"} },
-    { "wallet",             "sendtoaddress",            &sendtoaddress,            {"address","amount","comment","comment_to","subtractfeefromamount","replaceable","conf_target","estimate_mode"} },
-    { "wallet",             "setaccount",               &setaccount,               {"address","account"} },
-    { "wallet",             "settxfee",                 &settxfee,                 {"amount"} },
-    { "wallet",             "signmessage",              &signmessage,              {"address","message"} },
-    { "wallet",             "walletlock",               &walletlock,               {} },
-    { "wallet",             "walletpassphrasechange",   &walletpassphrasechange,   {"oldpassphrase","newpassphrase"} },
-    { "wallet",             "walletpassphrase",         &walletpassphrase,         {"passphrase","timeout","stakingonly"} },
-    { "wallet",             "removeprunedfunds",        &removeprunedfunds,        {"txid"} },
-    { "wallet",             "rescanblockchain",         &rescanblockchain,         {"start_height", "stop_height"} },
-
-    { "generating",         "generate",                 &generate,                 {"nblocks","maxtries"} },
-=======
 { //  category              name                                actor (function)                argNames
     //  --------------------- ------------------------          -----------------------         ----------
     { "rawtransactions",    "fundrawtransaction",               &fundrawtransaction,            {"hexstring","options","iswitness"} },
     { "hidden",             "resendwallettransactions",         &resendwallettransactions,      {} },
     { "wallet",             "abandontransaction",               &abandontransaction,            {"txid"} },
     { "wallet",             "abortrescan",                      &abortrescan,                   {} },
-    { "wallet",             "addmultisigaddress",               &addmultisigaddress,            {"nrequired","keys","account","address_type"} },
-    { "hidden",             "addwitnessaddress",                &addwitnessaddress,             {"address","p2sh"} },
+    { "wallet",             "addmultisigaddress",               &addmultisigaddress,            {"nrequired","keys","account","bech32","256bit"} },
+    //{ "hidden",             "addwitnessaddress",                &addwitnessaddress,             {"address","p2sh"} },
     { "wallet",             "backupwallet",                     &backupwallet,                  {"destination"} },
     { "wallet",             "bumpfee",                          &bumpfee,                       {"txid", "options"} },
     { "wallet",             "dumpprivkey",                      &dumpprivkey,                   {"address"}  },
@@ -4786,7 +4725,7 @@
     { "wallet",             "listwallets",                      &listwallets,                   {} },
     { "wallet",             "lockunspent",                      &lockunspent,                   {"unlock","transactions"} },
     { "wallet",             "move",                             &movecmd,                       {"fromaccount","toaccount","amount","minconf","comment"} },
-    { "wallet",             "sendfrom",                         &sendfrom,                      {"fromaccount","toaddress","amount","minconf","comment","comment_to"} },
+    //{ "wallet",             "sendfrom",                         &sendfrom,                      {"fromaccount","toaddress","amount","minconf","comment","comment_to"} },
     { "wallet",             "sendmany",                         &sendmany,                      {"fromaccount","amounts","minconf","comment","subtractfeefrom","replaceable","conf_target","estimate_mode"} },
     { "wallet",             "sendtoaddress",                    &sendtoaddress,                 {"address","amount","comment","comment_to","subtractfeefromamount","replaceable","conf_target","estimate_mode"} },
     { "wallet",             "setaccount",                       &setaccount,                    {"address","account"} },
@@ -4795,12 +4734,11 @@
     { "wallet",             "signrawtransactionwithwallet",     &signrawtransactionwithwallet,  {"hexstring","prevtxs","sighashtype"} },
     { "wallet",             "walletlock",                       &walletlock,                    {} },
     { "wallet",             "walletpassphrasechange",           &walletpassphrasechange,        {"oldpassphrase","newpassphrase"} },
-    { "wallet",             "walletpassphrase",                 &walletpassphrase,              {"passphrase","timeout"} },
+    { "wallet",             "walletpassphrase",                 &walletpassphrase,              {"passphrase","timeout","stakingonly"} },
     { "wallet",             "removeprunedfunds",                &removeprunedfunds,             {"txid"} },
     { "wallet",             "rescanblockchain",                 &rescanblockchain,              {"start_height", "stop_height"} },
 
     { "generating",         "generate",                         &generate,                      {"nblocks","maxtries"} },
->>>>>>> e117cfe4
 };
 
 void RegisterWalletRPCCommands(CRPCTable &t)
