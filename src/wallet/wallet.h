--- conflicted
+++ resolved
@@ -226,423 +226,6 @@
     bool fSubtractFeeFromAmount;
 };
 
-<<<<<<< HEAD
-typedef std::map<std::string, std::string> mapValue_t;
-
-
-static inline void ReadOrderPos(int64_t& nOrderPos, mapValue_t& mapValue)
-{
-    if (!mapValue.count("n"))
-    {
-        nOrderPos = -1; // TODO: calculate elsewhere
-        return;
-    }
-    nOrderPos = atoi64(mapValue["n"]);
-}
-
-
-static inline void WriteOrderPos(const int64_t& nOrderPos, mapValue_t& mapValue)
-{
-    if (nOrderPos == -1)
-        return;
-    mapValue["n"] = ToString(nOrderPos);
-}
-
-struct COutputEntry
-{
-    CTxDestination destination;
-    CAmount amount;
-    int vout;
-};
-
-/** Legacy class used for deserializing vtxPrev for backwards compatibility.
- * vtxPrev was removed in commit 93a18a3650292afbb441a47d1fa1b94aeb0164e3,
- * but old wallet.dat files may still contain vtxPrev vectors of CMerkleTxs.
- * These need to get deserialized for field alignment when deserializing
- * a CWalletTx, but the deserialized values are discarded.**/
-class CMerkleTx
-{
-public:
-    template<typename Stream>
-    void Unserialize(Stream& s)
-    {
-        CTransactionRef tx;
-        uint256 hashBlock;
-        std::vector<uint256> vMerkleBranch;
-        int nIndex;
-
-        s >> tx >> hashBlock >> vMerkleBranch >> nIndex;
-    }
-};
-
-//Get the marginal bytes of spending the specified output
-int CalculateMaximumSignedInputSize(const CTxOut& txout, const CWallet* pwallet, bool use_max_sig = false);
-
-/**
- * A transaction with a bunch of additional info that only the owner cares about.
- * It includes any unrecorded transactions needed to link it back to the block chain.
- */
-class CWalletTx
-{
-private:
-    const CWallet* const pwallet;
-
-    /** Constant used in hashBlock to indicate tx has been abandoned, only used at
-     * serialization/deserialization to avoid ambiguity with conflicted.
-     */
-    static constexpr const uint256& ABANDON_HASH = uint256::ONE;
-
-public:
-    /**
-     * Key/value map with information about the transaction.
-     *
-     * The following keys can be read and written through the map and are
-     * serialized in the wallet database:
-     *
-     *     "comment", "to"   - comment strings provided to sendtoaddress,
-     *                         and sendmany wallet RPCs
-     *     "replaces_txid"   - txid (as HexStr) of transaction replaced by
-     *                         bumpfee on transaction created by bumpfee
-     *     "replaced_by_txid" - txid (as HexStr) of transaction created by
-     *                         bumpfee on transaction replaced by bumpfee
-     *     "from", "message" - obsolete fields that could be set in UI prior to
-     *                         2011 (removed in commit 4d9b223)
-     *
-     * The following keys are serialized in the wallet database, but shouldn't
-     * be read or written through the map (they will be temporarily added and
-     * removed from the map during serialization):
-     *
-     *     "fromaccount"     - serialized strFromAccount value
-     *     "n"               - serialized nOrderPos value
-     *     "timesmart"       - serialized nTimeSmart value
-     *     "spent"           - serialized vfSpent value that existed prior to
-     *                         2014 (removed in commit 93a18a3)
-     */
-    mapValue_t mapValue;
-    std::vector<std::pair<std::string, std::string> > vOrderForm;
-    unsigned int fTimeReceivedIsTxTime;
-    unsigned int nTimeReceived; //!< time received by this node
-    /**
-     * Stable timestamp that never changes, and reflects the order a transaction
-     * was added to the wallet. Timestamp is based on the block time for a
-     * transaction added as part of a block, or else the time when the
-     * transaction was received if it wasn't part of a block, with the timestamp
-     * adjusted in both cases so timestamp order matches the order transactions
-     * were added to the wallet. More details can be found in
-     * CWallet::ComputeTimeSmart().
-     */
-    unsigned int nTimeSmart;
-    /**
-     * From me flag is set to 1 for transactions that were created by the wallet
-     * on this bitcoin node, and set to 0 for transactions that were created
-     * externally and came in through the network or sendrawtransaction RPC.
-     */
-    bool fFromMe;
-    int64_t nOrderPos; //!< position in ordered transaction list
-    std::multimap<int64_t, CWalletTx*>::const_iterator m_it_wtxOrdered;
-
-    // memory only
-    enum AmountType { DEBIT, CREDIT, IMMATURE_CREDIT, AVAILABLE_CREDIT, AMOUNTTYPE_ENUM_ELEMENTS };
-    CAmount GetCachableAmount(AmountType type, const isminefilter& filter, bool recalculate = false) const;
-    mutable CachableAmount m_amounts[AMOUNTTYPE_ENUM_ELEMENTS];
-    /**
-     * This flag is true if all m_amounts caches are empty. This is particularly
-     * useful in places where MarkDirty is conditionally called and the
-     * condition can be expensive and thus can be skipped if the flag is true.
-     * See MarkDestinationsDirty.
-     */
-    mutable bool m_is_cache_empty{true};
-    mutable bool fChangeCached;
-    mutable bool fInMempool;
-    mutable CAmount nChangeCached;
-
-    CWalletTx(const CWallet* wallet, CTransactionRef arg)
-        : pwallet(wallet),
-          tx(std::move(arg))
-    {
-        Init();
-    }
-
-    void Init()
-    {
-        mapValue.clear();
-        vOrderForm.clear();
-        fTimeReceivedIsTxTime = false;
-        nTimeReceived = 0;
-        nTimeSmart = 0;
-        fFromMe = false;
-        fChangeCached = false;
-        fInMempool = false;
-        nChangeCached = 0;
-        nOrderPos = -1;
-        m_confirm = Confirmation{};
-    }
-
-    CTransactionRef tx;
-
-    /* New transactions start as UNCONFIRMED. At BlockConnected,
-     * they will transition to CONFIRMED. In case of reorg, at BlockDisconnected,
-     * they roll back to UNCONFIRMED. If we detect a conflicting transaction at
-     * block connection, we update conflicted tx and its dependencies as CONFLICTED.
-     * If tx isn't confirmed and outside of mempool, the user may switch it to ABANDONED
-     * by using the abandontransaction call. This last status may be override by a CONFLICTED
-     * or CONFIRMED transition.
-     */
-    enum Status {
-        UNCONFIRMED,
-        CONFIRMED,
-        CONFLICTED,
-        ABANDONED
-    };
-
-    /* Confirmation includes tx status and a triplet of {block height/block hash/tx index in block}
-     * at which tx has been confirmed. All three are set to 0 if tx is unconfirmed or abandoned.
-     * Meaning of these fields changes with CONFLICTED state where they instead point to block hash
-     * and block height of the deepest conflicting tx.
-     */
-    struct Confirmation {
-        Status status;
-        int block_height;
-        uint256 hashBlock;
-        int nIndex;
-        Confirmation(Status s = UNCONFIRMED, int b = 0, uint256 h = uint256(), int i = 0) : status(s), block_height(b), hashBlock(h), nIndex(i) {}
-    };
-
-    Confirmation m_confirm;
-
-    template<typename Stream>
-    void Serialize(Stream& s) const
-    {
-        mapValue_t mapValueCopy = mapValue;
-
-        mapValueCopy["fromaccount"] = "";
-        WriteOrderPos(nOrderPos, mapValueCopy);
-        if (nTimeSmart) {
-            mapValueCopy["timesmart"] = strprintf("%u", nTimeSmart);
-        }
-
-        std::vector<char> dummy_vector1; //!< Used to be vMerkleBranch
-        std::vector<char> dummy_vector2; //!< Used to be vtxPrev
-        bool dummy_bool = false; //!< Used to be fSpent
-        uint256 serializedHash = isAbandoned() ? ABANDON_HASH : m_confirm.hashBlock;
-        int serializedIndex = isAbandoned() || isConflicted() ? -1 : m_confirm.nIndex;
-        s << tx << serializedHash << dummy_vector1 << serializedIndex << dummy_vector2 << mapValueCopy << vOrderForm << fTimeReceivedIsTxTime << nTimeReceived << fFromMe << dummy_bool;
-    }
-
-    template<typename Stream>
-    void Unserialize(Stream& s)
-    {
-        Init();
-
-        std::vector<uint256> dummy_vector1; //!< Used to be vMerkleBranch
-        std::vector<CMerkleTx> dummy_vector2; //!< Used to be vtxPrev
-        bool dummy_bool; //! Used to be fSpent
-        int serializedIndex;
-        s >> tx >> m_confirm.hashBlock >> dummy_vector1 >> serializedIndex >> dummy_vector2 >> mapValue >> vOrderForm >> fTimeReceivedIsTxTime >> nTimeReceived >> fFromMe >> dummy_bool;
-
-        /* At serialization/deserialization, an nIndex == -1 means that hashBlock refers to
-         * the earliest block in the chain we know this or any in-wallet ancestor conflicts
-         * with. If nIndex == -1 and hashBlock is ABANDON_HASH, it means transaction is abandoned.
-         * In same context, an nIndex >= 0 refers to a confirmed transaction (if hashBlock set) or
-         * unconfirmed one. Older clients interpret nIndex == -1 as unconfirmed for backward
-         * compatibility (pre-commit 9ac63d6).
-         */
-        if (serializedIndex == -1 && m_confirm.hashBlock == ABANDON_HASH) {
-            setAbandoned();
-        } else if (serializedIndex == -1) {
-            setConflicted();
-        } else if (!m_confirm.hashBlock.IsNull()) {
-            m_confirm.nIndex = serializedIndex;
-            setConfirmed();
-        }
-
-        ReadOrderPos(nOrderPos, mapValue);
-        nTimeSmart = mapValue.count("timesmart") ? (unsigned int)atoi64(mapValue["timesmart"]) : 0;
-
-        mapValue.erase("fromaccount");
-        mapValue.erase("spent");
-        mapValue.erase("n");
-        mapValue.erase("timesmart");
-    }
-
-    void SetTx(CTransactionRef arg)
-    {
-        tx = std::move(arg);
-    }
-
-    //! make sure balances are recalculated
-    void MarkDirty()
-    {
-        m_amounts[DEBIT].Reset();
-        m_amounts[CREDIT].Reset();
-        m_amounts[IMMATURE_CREDIT].Reset();
-        m_amounts[AVAILABLE_CREDIT].Reset();
-        fChangeCached = false;
-        m_is_cache_empty = true;
-    }
-
-    //! filter decides which addresses will count towards the debit
-    CAmount GetDebit(const isminefilter& filter) const;
-    CAmount GetCredit(const isminefilter& filter) const;
-    CAmount GetImmatureCredit(bool fUseCache = true) const;
-    // TODO: Remove "NO_THREAD_SAFETY_ANALYSIS" and replace it with the correct
-    // annotation "EXCLUSIVE_LOCKS_REQUIRED(pwallet->cs_wallet)". The
-    // annotation "NO_THREAD_SAFETY_ANALYSIS" was temporarily added to avoid
-    // having to resolve the issue of member access into incomplete type CWallet.
-    CAmount GetAvailableCredit(bool fUseCache = true, const isminefilter& filter = ISMINE_SPENDABLE) const TS_ITCOIN_NO_THREAD_SAFETY_ANALYSIS;
-    CAmount GetImmatureWatchOnlyCredit(const bool fUseCache = true) const;
-    CAmount GetChange() const;
-
-    // Get the marginal bytes if spending the specified output from this transaction
-    int GetSpendSize(unsigned int out, bool use_max_sig = false) const
-    {
-        return CalculateMaximumSignedInputSize(tx->vout[out], pwallet, use_max_sig);
-    }
-
-    void GetAmounts(std::list<COutputEntry>& listReceived,
-                    std::list<COutputEntry>& listSent, CAmount& nFee, const isminefilter& filter) const;
-
-    bool IsFromMe(const isminefilter& filter) const
-    {
-        return (GetDebit(filter) > 0);
-    }
-
-    // True if only scriptSigs are different
-    bool IsEquivalentTo(const CWalletTx& tx) const;
-
-    bool InMempool() const;
-    bool IsTrusted() const;
-
-    int64_t GetTxTime() const;
-
-    // Pass this transaction to node for mempool insertion and relay to peers if flag set to true
-    bool SubmitMemoryPoolAndRelay(std::string& err_string, bool relay);
-
-    // TODO: Remove "NO_THREAD_SAFETY_ANALYSIS" and replace it with the correct
-    // annotation "EXCLUSIVE_LOCKS_REQUIRED(pwallet->cs_wallet)". The annotation
-    // "NO_THREAD_SAFETY_ANALYSIS" was temporarily added to avoid having to
-    // resolve the issue of member access into incomplete type CWallet. Note
-    // that we still have the runtime check "AssertLockHeld(pwallet->cs_wallet)"
-    // in place.
-    std::set<uint256> GetConflicts() const TS_ITCOIN_NO_THREAD_SAFETY_ANALYSIS;
-
-    /**
-     * Return depth of transaction in blockchain:
-     * <0  : conflicts with a transaction this deep in the blockchain
-     *  0  : in memory pool, waiting to be included in a block
-     * >=1 : this many blocks deep in the main chain
-     */
-    // TODO: Remove "NO_THREAD_SAFETY_ANALYSIS" and replace it with the correct
-    // annotation "EXCLUSIVE_LOCKS_REQUIRED(pwallet->cs_wallet)". The annotation
-    // "NO_THREAD_SAFETY_ANALYSIS" was temporarily added to avoid having to
-    // resolve the issue of member access into incomplete type CWallet. Note
-    // that we still have the runtime check "AssertLockHeld(pwallet->cs_wallet)"
-    // in place.
-    int GetDepthInMainChain() const TS_ITCOIN_NO_THREAD_SAFETY_ANALYSIS;
-    bool IsInMainChain() const { return GetDepthInMainChain() > 0; }
-
-    /**
-     * @return number of blocks to maturity for this transaction:
-     *  0 : is not a coinbase transaction, or is a mature coinbase transaction
-     * >0 : is a coinbase transaction which matures in this many blocks
-     */
-    int GetBlocksToMaturity() const;
-    bool isAbandoned() const { return m_confirm.status == CWalletTx::ABANDONED; }
-    void setAbandoned()
-    {
-        m_confirm.status = CWalletTx::ABANDONED;
-        m_confirm.hashBlock = uint256();
-        m_confirm.block_height = 0;
-        m_confirm.nIndex = 0;
-    }
-    bool isConflicted() const { return m_confirm.status == CWalletTx::CONFLICTED; }
-    void setConflicted() { m_confirm.status = CWalletTx::CONFLICTED; }
-    bool isUnconfirmed() const { return m_confirm.status == CWalletTx::UNCONFIRMED; }
-    void setUnconfirmed() { m_confirm.status = CWalletTx::UNCONFIRMED; }
-    bool isConfirmed() const { return m_confirm.status == CWalletTx::CONFIRMED; }
-    void setConfirmed() { m_confirm.status = CWalletTx::CONFIRMED; }
-    const uint256& GetHash() const { return tx->GetHash(); }
-    bool IsCoinBase() const { return tx->IsCoinBase(); }
-    bool IsImmatureCoinBase() const;
-
-    // Disable copying of CWalletTx objects to prevent bugs where instances get
-    // copied in and out of the mapWallet map, and fields are updated in the
-    // wrong copy.
-    CWalletTx(CWalletTx const &) = delete;
-    void operator=(CWalletTx const &x) = delete;
-};
-
-class COutput
-{
-public:
-    const CWalletTx *tx;
-    int i;
-    int nDepth;
-
-    /** Pre-computed estimated size of this output as a fully-signed input in a transaction. Can be -1 if it could not be calculated */
-    int nInputBytes;
-
-    /** Whether we have the private keys to spend this output */
-    bool fSpendable;
-
-    /** Whether we know how to spend this output, ignoring the lack of keys */
-    bool fSolvable;
-
-    /** Whether to use the maximum sized, 72 byte signature when calculating the size of the input spend. This should only be set when watch-only outputs are allowed */
-    bool use_max_sig;
-
-    /**
-     * Whether this output is considered safe to spend. Unconfirmed transactions
-     * from outside keys and unconfirmed replacement transactions are considered
-     * unsafe and will not be used to fund new spending transactions.
-     */
-    bool fSafe;
-
-    COutput(const CWalletTx *txIn, int iIn, int nDepthIn, bool fSpendableIn, bool fSolvableIn, bool fSafeIn, bool use_max_sig_in = false)
-    {
-        tx = txIn; i = iIn; nDepth = nDepthIn; fSpendable = fSpendableIn; fSolvable = fSolvableIn; fSafe = fSafeIn; nInputBytes = -1; use_max_sig = use_max_sig_in;
-        // If known and signable by the given wallet, compute nInputBytes
-        // Failure will keep this value -1
-        if (fSpendable && tx) {
-            nInputBytes = tx->GetSpendSize(i, use_max_sig);
-        }
-    }
-
-    std::string ToString() const;
-
-    inline CInputCoin GetInputCoin() const
-    {
-        return CInputCoin(tx->tx, i, nInputBytes);
-    }
-};
-
-struct CoinSelectionParams
-{
-    bool use_bnb = true;
-    size_t change_output_size = 0;
-    size_t change_spend_size = 0;
-    CFeeRate m_effective_feerate;
-    CFeeRate m_long_term_feerate;
-    CFeeRate m_discard_feerate;
-    size_t tx_noinputs_size = 0;
-    //! Indicate that we are subtracting the fee from outputs
-    bool m_subtract_fee_outputs = false;
-
-    CoinSelectionParams(bool use_bnb, size_t change_output_size, size_t change_spend_size, CFeeRate effective_feerate,
-                        CFeeRate long_term_feerate, CFeeRate discard_feerate, size_t tx_noinputs_size) :
-        use_bnb(use_bnb),
-        change_output_size(change_output_size),
-        change_spend_size(change_spend_size),
-        m_effective_feerate(effective_feerate),
-        m_long_term_feerate(long_term_feerate),
-        m_discard_feerate(discard_feerate),
-        tx_noinputs_size(tx_noinputs_size)
-    {}
-    CoinSelectionParams() {}
-};
-
-=======
->>>>>>> f6a356d2
 class WalletRescanReserver; //forward declarations for ScanForWalletTransactions/RescanFromTime
 /**
  * A CWallet maintains a set of transactions and balances, and provides the ability to create new transactions.
@@ -651,10 +234,6 @@
 {
 private:
     CKeyingMaterial vMasterKey TS_ITCOIN_GUARDED_BY(cs_wallet);
-<<<<<<< HEAD
-
-=======
->>>>>>> f6a356d2
 
     bool Unlock(const CKeyingMaterial& vMasterKeyIn, bool accept_no_keys = false);
 
@@ -682,13 +261,8 @@
      */
     typedef std::multimap<COutPoint, uint256> TxSpends;
     TxSpends mapTxSpends TS_ITCOIN_GUARDED_BY(cs_wallet);
-<<<<<<< HEAD
-    void AddToSpends(const COutPoint& outpoint, const uint256& wtxid) TS_ITCOIN_EXCLUSIVE_LOCKS_REQUIRED(cs_wallet);
-    void AddToSpends(const uint256& wtxid) TS_ITCOIN_EXCLUSIVE_LOCKS_REQUIRED(cs_wallet);
-=======
     void AddToSpends(const COutPoint& outpoint, const uint256& wtxid, WalletBatch* batch = nullptr) TS_ITCOIN_EXCLUSIVE_LOCKS_REQUIRED(cs_wallet);
     void AddToSpends(const uint256& wtxid, WalletBatch* batch = nullptr) TS_ITCOIN_EXCLUSIVE_LOCKS_REQUIRED(cs_wallet);
->>>>>>> f6a356d2
 
     /**
      * Add a transaction to the wallet, or update it.  confirm.block_* should
@@ -706,31 +280,17 @@
      * Should be called with rescanning_old_block set to true, if the transaction is
      * not discovered in real time, but during a rescan of old blocks.
      */
-<<<<<<< HEAD
-    bool AddToWalletIfInvolvingMe(const CTransactionRef& tx, CWalletTx::Confirmation confirm, bool fUpdate) TS_ITCOIN_EXCLUSIVE_LOCKS_REQUIRED(cs_wallet);
-=======
     bool AddToWalletIfInvolvingMe(const CTransactionRef& tx, const SyncTxState& state, bool fUpdate, bool rescanning_old_block) TS_ITCOIN_EXCLUSIVE_LOCKS_REQUIRED(cs_wallet);
->>>>>>> f6a356d2
 
     /** Mark a transaction (and its in-wallet descendants) as conflicting with a particular block. */
     void MarkConflicted(const uint256& hashBlock, int conflicting_height, const uint256& hashTx);
 
-<<<<<<< HEAD
-    /* Mark a transaction's inputs dirty, thus forcing the outputs to be recomputed */
-=======
     /** Mark a transaction's inputs dirty, thus forcing the outputs to be recomputed */
->>>>>>> f6a356d2
     void MarkInputsDirty(const CTransactionRef& tx) TS_ITCOIN_EXCLUSIVE_LOCKS_REQUIRED(cs_wallet);
 
     void SyncMetaData(std::pair<TxSpends::iterator, TxSpends::iterator>) TS_ITCOIN_EXCLUSIVE_LOCKS_REQUIRED(cs_wallet);
 
-<<<<<<< HEAD
-    /* Used by TransactionAddedToMemorypool/BlockConnected/Disconnected/ScanForWalletTransactions.
-     * Should be called with non-zero block_hash and posInBlock if this is for a transaction that is included in a block. */
-    void SyncTransaction(const CTransactionRef& tx, CWalletTx::Confirmation confirm, bool update_tx = true) TS_ITCOIN_EXCLUSIVE_LOCKS_REQUIRED(cs_wallet);
-=======
     void SyncTransaction(const CTransactionRef& tx, const SyncTxState& state, bool update_tx = true, bool rescanning_old_block = false) TS_ITCOIN_EXCLUSIVE_LOCKS_REQUIRED(cs_wallet);
->>>>>>> f6a356d2
 
     /** WalletFlags set on this wallet. */
     std::atomic<uint64_t> m_wallet_flags{0};
@@ -797,18 +357,6 @@
         assert(static_cast<bool>(m_database));
         return *m_database;
     }
-<<<<<<< HEAD
-    WalletDatabase& GetDatabase() const override { return *database; }
-
-    /**
-     * Select a set of coins such that nValueRet >= nTargetValue and at least
-     * all coins from coinControl are selected; Never select unconfirmed coins
-     * if they are not ours
-     */
-    bool SelectCoins(const std::vector<COutput>& vAvailableCoins, const CAmount& nTargetValue, std::set<CInputCoin>& setCoinsRet, CAmount& nValueRet,
-                    const CCoinControl& coin_control, CoinSelectionParams& coin_selection_params, bool& bnb_used) const TS_ITCOIN_EXCLUSIVE_LOCKS_REQUIRED(cs_wallet);
-=======
->>>>>>> f6a356d2
 
     /** Get a name for this wallet for logging/debugging purposes.
      */
@@ -840,11 +388,8 @@
     /** Interface to assert chain access */
     bool HaveChain() const { return m_chain ? true : false; }
 
-<<<<<<< HEAD
-=======
     /** Map from txid to CWalletTx for all transactions this wallet is
      * interested in, including received and sent transactions. */
->>>>>>> f6a356d2
     std::map<uint256, CWalletTx> mapWallet TS_ITCOIN_GUARDED_BY(cs_wallet);
 
     typedef std::multimap<int64_t, CWalletTx*> TxItems;
@@ -856,13 +401,10 @@
     std::map<CTxDestination, CAddressBookData> m_address_book TS_ITCOIN_GUARDED_BY(cs_wallet);
     const CAddressBookData* FindAddressBookEntry(const CTxDestination&, bool allow_change = false) const TS_ITCOIN_EXCLUSIVE_LOCKS_REQUIRED(cs_wallet);
 
-<<<<<<< HEAD
-=======
     /** Set of Coins owned by this wallet that we won't try to spend from. A
      * Coin may be locked if it has already been used to fund a transaction
      * that hasn't confirmed yet. We wouldn't consider the Coin spent already,
      * but also shouldn't try to use it again. */
->>>>>>> f6a356d2
     std::set<COutPoint> setLockedCoins TS_ITCOIN_GUARDED_BY(cs_wallet);
 
     /** Registered interfaces::Chain::Notifications handler. */
@@ -872,17 +414,6 @@
     interfaces::Chain& chain() const { assert(m_chain); return *m_chain; }
 
     const CWalletTx* GetWalletTx(const uint256& hash) const TS_ITCOIN_EXCLUSIVE_LOCKS_REQUIRED(cs_wallet);
-<<<<<<< HEAD
-    bool IsTrusted(const CWalletTx& wtx, std::set<uint256>& trusted_parents) const TS_ITCOIN_EXCLUSIVE_LOCKS_REQUIRED(cs_wallet);
-
-    //! check whether we support the named feature
-    bool CanSupportFeature(enum WalletFeature wf) const override TS_ITCOIN_EXCLUSIVE_LOCKS_REQUIRED(cs_wallet) { AssertLockHeld(cs_wallet); return IsFeatureSupported(nWalletVersion, wf); }
-
-    /**
-     * populate vCoins with vector of available COutputs.
-     */
-    void AvailableCoins(std::vector<COutput>& vCoins, bool fOnlySafe = true, const CCoinControl* coinControl = nullptr, const CAmount& nMinimumAmount = 1, const CAmount& nMaximumAmount = MAX_MONEY, const CAmount& nMinimumSumAmount = MAX_MONEY, const uint64_t nMaximumCount = 0) const TS_ITCOIN_EXCLUSIVE_LOCKS_REQUIRED(cs_wallet);
-=======
 
     // TODO: Remove "NO_THREAD_SAFETY_ANALYSIS" and replace it with the correct
     // annotation "EXCLUSIVE_LOCKS_REQUIRED(pwallet->cs_wallet)". The annotation
@@ -891,7 +422,6 @@
     // that we still have the runtime check "AssertLockHeld(pwallet->cs_wallet)"
     // in place.
     std::set<uint256> GetTxConflicts(const CWalletTx& wtx) const TS_ITCOIN_NO_THREAD_SAFETY_ANALYSIS;
->>>>>>> f6a356d2
 
     /**
      * Return depth of transaction in blockchain:
@@ -899,9 +429,6 @@
      *  0  : in memory pool, waiting to be included in a block
      * >=1 : this many blocks deep in the main chain
      */
-<<<<<<< HEAD
-    std::map<CTxDestination, std::vector<COutput>> ListCoins() const TS_ITCOIN_EXCLUSIVE_LOCKS_REQUIRED(cs_wallet);
-=======
     // TODO: Remove "NO_THREAD_SAFETY_ANALYSIS" and replace it with the correct
     // annotation "EXCLUSIVE_LOCKS_REQUIRED(pwallet->cs_wallet)". The annotation
     // "NO_THREAD_SAFETY_ANALYSIS" was temporarily added to avoid having to
@@ -910,19 +437,14 @@
     // in place.
     int GetTxDepthInMainChain(const CWalletTx& wtx) const TS_ITCOIN_NO_THREAD_SAFETY_ANALYSIS;
     bool IsTxInMainChain(const CWalletTx& wtx) const { return GetTxDepthInMainChain(wtx) > 0; }
->>>>>>> f6a356d2
 
     /**
      * @return number of blocks to maturity for this transaction:
      *  0 : is not a coinbase transaction, or is a mature coinbase transaction
      * >0 : is a coinbase transaction which matures in this many blocks
      */
-<<<<<<< HEAD
-    const CTxOut& FindNonChangeParentOutput(const CTransaction& tx, int output) const TS_ITCOIN_EXCLUSIVE_LOCKS_REQUIRED(cs_wallet);
-=======
     int GetTxBlocksToMaturity(const CWalletTx& wtx) const;
     bool IsTxImmatureCoinBase(const CWalletTx& wtx) const;
->>>>>>> f6a356d2
 
     //! check whether we support the named feature
     bool CanSupportFeature(enum WalletFeature wf) const override TS_ITCOIN_EXCLUSIVE_LOCKS_REQUIRED(cs_wallet) { AssertLockHeld(cs_wallet); return IsFeatureSupported(nWalletVersion, wf); }
@@ -937,15 +459,9 @@
     bool DisplayAddress(const CTxDestination& dest) TS_ITCOIN_EXCLUSIVE_LOCKS_REQUIRED(cs_wallet);
 
     bool IsLockedCoin(uint256 hash, unsigned int n) const TS_ITCOIN_EXCLUSIVE_LOCKS_REQUIRED(cs_wallet);
-<<<<<<< HEAD
-    void LockCoin(const COutPoint& output) TS_ITCOIN_EXCLUSIVE_LOCKS_REQUIRED(cs_wallet);
-    void UnlockCoin(const COutPoint& output) TS_ITCOIN_EXCLUSIVE_LOCKS_REQUIRED(cs_wallet);
-    void UnlockAllCoins() TS_ITCOIN_EXCLUSIVE_LOCKS_REQUIRED(cs_wallet);
-=======
     bool LockCoin(const COutPoint& output, WalletBatch* batch = nullptr) TS_ITCOIN_EXCLUSIVE_LOCKS_REQUIRED(cs_wallet);
     bool UnlockCoin(const COutPoint& output, WalletBatch* batch = nullptr) TS_ITCOIN_EXCLUSIVE_LOCKS_REQUIRED(cs_wallet);
     bool UnlockAllCoins() TS_ITCOIN_EXCLUSIVE_LOCKS_REQUIRED(cs_wallet);
->>>>>>> f6a356d2
     void ListLockedCoins(std::vector<COutPoint>& vOutpts) const TS_ITCOIN_EXCLUSIVE_LOCKS_REQUIRED(cs_wallet);
 
     /*
@@ -960,31 +476,13 @@
     //! Upgrade stored CKeyMetadata objects to store key origin info as KeyOriginInfo
     void UpgradeKeyMetadata() TS_ITCOIN_EXCLUSIVE_LOCKS_REQUIRED(cs_wallet);
 
-<<<<<<< HEAD
+    //! Upgrade DescriptorCaches
+    void UpgradeDescriptorCache() TS_ITCOIN_EXCLUSIVE_LOCKS_REQUIRED(cs_wallet);
+
     bool LoadMinVersion(int nVersion) TS_ITCOIN_EXCLUSIVE_LOCKS_REQUIRED(cs_wallet) { AssertLockHeld(cs_wallet); nWalletVersion = nVersion; return true; }
 
-    /**
-     * Adds a destination data tuple to the store, and saves it to disk
-     * When adding new fields, take care to consider how DelAddressBook should handle it!
-     */
-    bool AddDestData(WalletBatch& batch, const CTxDestination& dest, const std::string& key, const std::string& value) TS_ITCOIN_EXCLUSIVE_LOCKS_REQUIRED(cs_wallet);
-    //! Erases a destination data tuple in the store and on disk
-    bool EraseDestData(WalletBatch& batch, const CTxDestination& dest, const std::string& key) TS_ITCOIN_EXCLUSIVE_LOCKS_REQUIRED(cs_wallet);
     //! Adds a destination data tuple to the store, without saving it to disk
     void LoadDestData(const CTxDestination& dest, const std::string& key, const std::string& value) TS_ITCOIN_EXCLUSIVE_LOCKS_REQUIRED(cs_wallet);
-    //! Look up a destination data tuple in the store, return true if found false otherwise
-    bool GetDestData(const CTxDestination& dest, const std::string& key, std::string* value) const TS_ITCOIN_EXCLUSIVE_LOCKS_REQUIRED(cs_wallet);
-    //! Get all destination values matching a prefix.
-    std::vector<std::string> GetDestValues(const std::string& prefix) const TS_ITCOIN_EXCLUSIVE_LOCKS_REQUIRED(cs_wallet);
-=======
-    //! Upgrade DescriptorCaches
-    void UpgradeDescriptorCache() TS_ITCOIN_EXCLUSIVE_LOCKS_REQUIRED(cs_wallet);
-
-    bool LoadMinVersion(int nVersion) TS_ITCOIN_EXCLUSIVE_LOCKS_REQUIRED(cs_wallet) { AssertLockHeld(cs_wallet); nWalletVersion = nVersion; return true; }
-
-    //! Adds a destination data tuple to the store, without saving it to disk
-    void LoadDestData(const CTxDestination& dest, const std::string& key, const std::string& value) TS_ITCOIN_EXCLUSIVE_LOCKS_REQUIRED(cs_wallet);
->>>>>>> f6a356d2
 
     //! Holds a timestamp at which point the wallet is scheduled (externally) to be relocked. Caller must arrange for actual relocking to occur via Lock().
     int64_t nRelockTime TS_ITCOIN_GUARDED_BY(cs_wallet){0};
@@ -996,11 +494,7 @@
     bool EncryptWallet(const SecureString& strWalletPassphrase);
 
     void GetKeyBirthTimes(std::map<CKeyID, int64_t> &mapKeyBirth) const TS_ITCOIN_EXCLUSIVE_LOCKS_REQUIRED(cs_wallet);
-<<<<<<< HEAD
-    unsigned int ComputeTimeSmart(const CWalletTx& wtx) const;
-=======
     unsigned int ComputeTimeSmart(const CWalletTx& wtx, bool rescanning_old_block) const;
->>>>>>> f6a356d2
 
     /**
      * Increment the next transaction order id
@@ -1019,11 +513,7 @@
     //! @return true if wtx is changed and needs to be saved to disk, otherwise false
     using UpdateWalletTxFn = std::function<bool(CWalletTx& wtx, bool new_tx)>;
 
-<<<<<<< HEAD
-    CWalletTx* AddToWallet(CTransactionRef tx, const CWalletTx::Confirmation& confirm, const UpdateWalletTxFn& update_wtx=nullptr, bool fFlushOnClose=true);
-=======
     CWalletTx* AddToWallet(CTransactionRef tx, const TxState& state, const UpdateWalletTxFn& update_wtx=nullptr, bool fFlushOnClose=true, bool rescanning_old_block = false);
->>>>>>> f6a356d2
     bool LoadToWallet(const uint256& hash, const UpdateWalletTxFn& fill_wtx) TS_ITCOIN_EXCLUSIVE_LOCKS_REQUIRED(cs_wallet);
     void transactionAddedToMempool(const CTransactionRef& tx, uint64_t mempool_sequence) override;
     void blockConnected(const CBlock& block, int height) override;
@@ -1053,22 +543,10 @@
 
     OutputType TransactionChangeType(const std::optional<OutputType>& change_type, const std::vector<CRecipient>& vecSend) const;
 
-<<<<<<< HEAD
-    /**
-     * Insert additional inputs into the transaction by
-     * calling CreateTransaction();
-     */
-    bool FundTransaction(CMutableTransaction& tx, CAmount& nFeeRet, int& nChangePosInOut, bilingual_str& error, bool lockUnspents, const std::set<int>& setSubtractFeeFromOutputs, CCoinControl);
-    // Fetch the inputs and sign with SIGHASH_ALL.
-    bool SignTransaction(CMutableTransaction& tx) const TS_ITCOIN_EXCLUSIVE_LOCKS_REQUIRED(cs_wallet);
-    // Sign the tx given the input coins and sighash.
-    bool SignTransaction(CMutableTransaction& tx, const std::map<COutPoint, Coin>& coins, int sighash, std::map<int, std::string>& input_errors) const;
-=======
     /** Fetch the inputs and sign with SIGHASH_ALL. */
     bool SignTransaction(CMutableTransaction& tx) const TS_ITCOIN_EXCLUSIVE_LOCKS_REQUIRED(cs_wallet);
     /** Sign the tx given the input coins and sighash. */
     bool SignTransaction(CMutableTransaction& tx, const std::map<COutPoint, Coin>& coins, int sighash, std::map<int, bilingual_str>& input_errors) const;
->>>>>>> f6a356d2
     SigningResult SignMessage(const std::string& message, const PKHash& pkhash, std::string& str_sig) const;
 
     /**
@@ -1164,14 +642,7 @@
 
     std::optional<int64_t> GetOldestKeyPoolTime() const;
 
-<<<<<<< HEAD
-    std::set<std::set<CTxDestination>> GetAddressGroupings() const TS_ITCOIN_EXCLUSIVE_LOCKS_REQUIRED(cs_wallet);
-    std::map<CTxDestination, CAmount> GetAddressBalances() const;
-
-    std::set<CTxDestination> GetLabelAddresses(const std::string& label) const;
-=======
     std::set<CTxDestination> GetLabelAddresses(const std::string& label) const TS_ITCOIN_EXCLUSIVE_LOCKS_REQUIRED(cs_wallet);
->>>>>>> f6a356d2
 
     /**
      * Marks all outputs in each one of the destinations dirty, so their cache is
@@ -1184,49 +655,31 @@
 
     isminetype IsMine(const CTxDestination& dest) const TS_ITCOIN_EXCLUSIVE_LOCKS_REQUIRED(cs_wallet);
     isminetype IsMine(const CScript& script) const TS_ITCOIN_EXCLUSIVE_LOCKS_REQUIRED(cs_wallet);
-<<<<<<< HEAD
-    isminetype IsMine(const CTxIn& txin) const TS_ITCOIN_EXCLUSIVE_LOCKS_REQUIRED(cs_wallet);
-=======
->>>>>>> f6a356d2
     /**
      * Returns amount of debit if the input matches the
      * filter, otherwise returns 0
      */
     CAmount GetDebit(const CTxIn& txin, const isminefilter& filter) const;
     isminetype IsMine(const CTxOut& txout) const TS_ITCOIN_EXCLUSIVE_LOCKS_REQUIRED(cs_wallet);
-<<<<<<< HEAD
-    CAmount GetCredit(const CTxOut& txout, const isminefilter& filter) const;
-    bool IsChange(const CTxOut& txout) const TS_ITCOIN_EXCLUSIVE_LOCKS_REQUIRED(cs_wallet);
-    bool IsChange(const CScript& script) const TS_ITCOIN_EXCLUSIVE_LOCKS_REQUIRED(cs_wallet);
-    CAmount GetChange(const CTxOut& txout) const TS_ITCOIN_EXCLUSIVE_LOCKS_REQUIRED(cs_wallet);
-=======
->>>>>>> f6a356d2
     bool IsMine(const CTransaction& tx) const TS_ITCOIN_EXCLUSIVE_LOCKS_REQUIRED(cs_wallet);
     /** should probably be renamed to IsRelevantToMe */
     bool IsFromMe(const CTransaction& tx) const;
     CAmount GetDebit(const CTransaction& tx, const isminefilter& filter) const;
     void chainStateFlushed(const CBlockLocator& loc) override;
 
-<<<<<<< HEAD
-    DBErrors LoadWallet(bool& fFirstRunRet);
-=======
     DBErrors LoadWallet();
->>>>>>> f6a356d2
     DBErrors ZapSelectTx(std::vector<uint256>& vHashIn, std::vector<uint256>& vHashOut) TS_ITCOIN_EXCLUSIVE_LOCKS_REQUIRED(cs_wallet);
 
     bool SetAddressBook(const CTxDestination& address, const std::string& strName, const std::string& purpose);
 
     bool DelAddressBook(const CTxDestination& address);
 
-<<<<<<< HEAD
-=======
     bool IsAddressUsed(const CTxDestination& dest) const TS_ITCOIN_EXCLUSIVE_LOCKS_REQUIRED(cs_wallet);
     bool SetAddressUsed(WalletBatch& batch, const CTxDestination& dest, bool used) TS_ITCOIN_EXCLUSIVE_LOCKS_REQUIRED(cs_wallet);
 
     std::vector<std::string> GetAddressReceiveRequests() const TS_ITCOIN_EXCLUSIVE_LOCKS_REQUIRED(cs_wallet);
     bool SetAddressReceiveRequest(WalletBatch& batch, const CTxDestination& dest, const std::string& id, const std::string& value) TS_ITCOIN_EXCLUSIVE_LOCKS_REQUIRED(cs_wallet);
 
->>>>>>> f6a356d2
     unsigned int GetKeyPoolSize() const TS_ITCOIN_EXCLUSIVE_LOCKS_REQUIRED(cs_wallet);
 
     //! signify that a particular wallet feature is now used.
@@ -1317,11 +770,7 @@
      * Obviously holding cs_main/cs_wallet when going into this call may cause
      * deadlock
      */
-<<<<<<< HEAD
-    void BlockUntilSyncedToCurrentChain() const TS_ITCOIN_EXCLUSIVE_LOCKS_REQUIRED(!::cs_main, !cs_wallet);
-=======
     void BlockUntilSyncedToCurrentChain() const TS_ITCOIN_LOCKS_EXCLUDED(::cs_main) TS_ITCOIN_EXCLUSIVE_LOCKS_REQUIRED(!cs_wallet);
->>>>>>> f6a356d2
 
     /** set a single wallet flag */
     void SetWalletFlag(uint64_t flags);
@@ -1484,16 +933,6 @@
     }
 };
 
-<<<<<<< HEAD
-// Calculate the size of the transaction assuming all signatures are max size
-// Use DummySignatureCreator, which inserts 71 byte signatures everywhere.
-// NOTE: this requires that all inputs must be in mapWallet (eg the tx should
-// be IsAllFromMe).
-int64_t CalculateMaximumSignedTxSize(const CTransaction &tx, const CWallet *wallet, bool use_max_sig = false) TS_ITCOIN_EXCLUSIVE_LOCKS_REQUIRED(wallet->cs_wallet);
-int64_t CalculateMaximumSignedTxSize(const CTransaction &tx, const CWallet *wallet, const std::vector<CTxOut>& txouts, bool use_max_sig = false);
-
-=======
->>>>>>> f6a356d2
 //! Add wallet name to persistent configuration so it will be loaded on startup.
 bool AddWalletSetting(interfaces::Chain& chain, const std::string& wallet_name);
 
