--- conflicted
+++ resolved
@@ -46,23 +46,37 @@
     return wallet;
 }
 
-<<<<<<< HEAD
-std::shared_ptr<CWallet> TestLoadWallet(std::unique_ptr<WalletDatabase> database, WalletContext& context, uint64_t create_flags)
-=======
 std::unique_ptr<CWallet> CreateBLSCTWallet(interfaces::Chain& chain, CChain& cchain)
 {
-    auto wallet = std::make_unique<CWallet>(&chain, "", CreateMockWalletDatabase());
+    // TODO: FIX THIS
+    // auto wallet = std::make_unique<CWallet>(&chain, "", CreateMockWalletDatabase());
+    // {
+    //     LOCK2(wallet->cs_wallet, ::cs_main);
+    //     wallet->SetLastBlockProcessed(cchain.Height(), cchain.Tip()->GetBlockHash());
+    // }
+    // wallet->LoadWallet();
+    // {
+    //     LOCK(wallet->cs_wallet);
+    //     auto blsct_km = wallet->GetOrCreateBLSCTKeyMan();
+    //     blsct_km->SetHDSeed(MclScalar(uint256(1)));
+    //     assert(blsct_km->NewSubAddressPool());
+    //     assert(blsct_km->NewSubAddressPool(-1));
+    // }
+    // WalletRescanReserver reserver(*wallet);
+    // reserver.reserve();
+    // CWallet::ScanResult result = wallet->ScanForWalletTransactions(cchain.Genesis()->GetBlockHash(), /*start_height=*/0, /*max_height=*/{}, reserver, /*fUpdate=*/false, /*save_progress=*/false);
+    // assert(result.status == CWallet::ScanResult::SUCCESS);
+    // assert(result.last_scanned_block == cchain.Tip()->GetBlockHash());
+    // assert(*result.last_scanned_height == cchain.Height());
+    // assert(result.last_failed_block.IsNull());
+    // return wallet;
+}
+
+bool SyncBLSCTWallet(std::unique_ptr<CWallet>& wallet, CChain& cchain)
+{
     {
         LOCK2(wallet->cs_wallet, ::cs_main);
         wallet->SetLastBlockProcessed(cchain.Height(), cchain.Tip()->GetBlockHash());
-    }
-    wallet->LoadWallet();
-    {
-        LOCK(wallet->cs_wallet);
-        auto blsct_km = wallet->GetOrCreateBLSCTKeyMan();
-        blsct_km->SetHDSeed(MclScalar(uint256(1)));
-        assert(blsct_km->NewSubAddressPool());
-        assert(blsct_km->NewSubAddressPool(-1));
     }
     WalletRescanReserver reserver(*wallet);
     reserver.reserve();
@@ -71,27 +85,10 @@
     assert(result.last_scanned_block == cchain.Tip()->GetBlockHash());
     assert(*result.last_scanned_height == cchain.Height());
     assert(result.last_failed_block.IsNull());
-    return wallet;
-}
-
-bool SyncBLSCTWallet(std::unique_ptr<CWallet>& wallet, CChain& cchain)
-{
-    {
-        LOCK2(wallet->cs_wallet, ::cs_main);
-        wallet->SetLastBlockProcessed(cchain.Height(), cchain.Tip()->GetBlockHash());
-    }
-    WalletRescanReserver reserver(*wallet);
-    reserver.reserve();
-    CWallet::ScanResult result = wallet->ScanForWalletTransactions(cchain.Genesis()->GetBlockHash(), /*start_height=*/0, /*max_height=*/{}, reserver, /*fUpdate=*/false, /*save_progress=*/false);
-    assert(result.status == CWallet::ScanResult::SUCCESS);
-    assert(result.last_scanned_block == cchain.Tip()->GetBlockHash());
-    assert(*result.last_scanned_height == cchain.Height());
-    assert(result.last_failed_block.IsNull());
-    return true;
-}
-
-std::unique_ptr<WalletDatabase> DuplicateMockDatabase(WalletDatabase& database, DatabaseOptions& options)
->>>>>>> de5b69d8
+    return true;
+}
+
+std::shared_ptr<CWallet> TestLoadWallet(std::unique_ptr<WalletDatabase> database, WalletContext& context, uint64_t create_flags)
 {
     bilingual_str error;
     std::vector<bilingual_str> warnings;
