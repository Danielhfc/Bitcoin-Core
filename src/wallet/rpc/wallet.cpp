// Copyright (c) 2010 Satoshi Nakamoto
// Copyright (c) 2009-2022 The Bitcoin Core developers
// Distributed under the MIT software license, see the accompanying
// file COPYING or http://www.opensource.org/licenses/mit-license.php.

#include <core_io.h>
#include <key_io.h>
#include <rpc/server.h>
#include <rpc/util.h>
#include <util/translation.h>
#include <wallet/context.h>
#include <wallet/receive.h>
#include <wallet/rpc/wallet.h>
#include <wallet/rpc/util.h>
#include <wallet/wallet.h>
#include <wallet/walletutil.h>

#include <optional>

#include <univalue.h>


namespace wallet {

static const std::map<uint64_t, std::string> WALLET_FLAG_CAVEATS{
    {WALLET_FLAG_AVOID_REUSE,
     "You need to rescan the blockchain in order to correctly mark used "
     "destinations in the past. Until this is done, some destinations may "
     "be considered unused, even if the opposite is the case."},
};

/** Checks if a CKey is in the given CWallet compressed or otherwise*/
bool HaveKey(const SigningProvider& wallet, const CKey& key)
{
    CKey key2;
    key2.Set(key.begin(), key.end(), !key.IsCompressed());
    return wallet.HaveKey(key.GetPubKey().GetID()) || wallet.HaveKey(key2.GetPubKey().GetID());
}

static RPCHelpMan getwalletinfo()
{
<<<<<<< HEAD
    return RPCHelpMan{"getwalletinfo",
                "Returns an object containing various wallet state info.\n",
                {},
                RPCResult{
                    RPCResult::Type::OBJ, "", "",
                    {
                        {
                        {RPCResult::Type::STR, "walletname", "the wallet name"},
                        {RPCResult::Type::NUM, "walletversion", "the wallet version"},
                        {RPCResult::Type::STR, "format", "the database format (bdb or sqlite)"},
                        {RPCResult::Type::STR_AMOUNT, "balance", "DEPRECATED. Identical to getbalances().mine.trusted"},
                        {RPCResult::Type::STR_AMOUNT, "unconfirmed_balance", "DEPRECATED. Identical to getbalances().mine.untrusted_pending"},
                        {RPCResult::Type::STR_AMOUNT, "immature_balance", "DEPRECATED. Identical to getbalances().mine.immature"},
                        {RPCResult::Type::NUM, "txcount", "the total number of transactions in the wallet"},
                        {RPCResult::Type::NUM_TIME, "keypoololdest", /*optional=*/true, "the " + UNIX_EPOCH_TIME + " of the oldest pre-generated key in the key pool. Legacy wallets only."},
                        {RPCResult::Type::NUM, "keypoolsize", "how many new keys are pre-generated (only counts external keys)"},
                        {RPCResult::Type::NUM, "keypoolsize_hd_internal", /*optional=*/true, "how many new keys are pre-generated for internal use (used for change outputs, only appears if the wallet is using this feature, otherwise external keys are used)"},
                        {RPCResult::Type::NUM_TIME, "unlocked_until", /*optional=*/true, "the " + UNIX_EPOCH_TIME + " until which the wallet is unlocked for transfers, or 0 if the wallet is locked (only present for passphrase-encrypted wallets)"},
                        {RPCResult::Type::STR_AMOUNT, "paytxfee", "the transaction fee configuration, set in " + CURRENCY_UNIT + "/kvB"},
                        {RPCResult::Type::STR_HEX, "hdseedid", /*optional=*/true, "the Hash160 of the HD seed (only present when HD is enabled)"},
                        {RPCResult::Type::BOOL, "private_keys_enabled", "false if privatekeys are disabled for this wallet (enforced watch-only wallet)"},
                        {RPCResult::Type::BOOL, "avoid_reuse", "whether this wallet tracks clean/dirty coins in terms of reuse"},
                        {RPCResult::Type::OBJ, "scanning", "current scanning details, or false if no scan is in progress",
                        {
                            {RPCResult::Type::NUM, "duration", "elapsed seconds since scan start"},
                            {RPCResult::Type::NUM, "progress", "scanning progress percentage [0.0, 1.0]"},
                        }, /*skip_type_check=*/true},
                        {RPCResult::Type::BOOL, "descriptors", "whether this wallet uses descriptors for scriptPubKey management"},
                        {RPCResult::Type::BOOL, "external_signer", "whether this wallet is configured to use an external signer such as a hardware wallet"},
                        {RPCResult::Type::BOOL, "blank", "Whether this wallet intentionally does not contain any keys, scripts, or descriptors"},
                        {RPCResult::Type::NUM_TIME, "birthtime", /*optional=*/true, "The start time for blocks scanning. It could be modified by (re)importing any descriptor with an earlier timestamp."},
                        RESULT_LAST_PROCESSED_BLOCK,
                    }},
                },
                RPCExamples{
                    HelpExampleCli("getwalletinfo", "")
            + HelpExampleRpc("getwalletinfo", "")
                },
        [&](const RPCHelpMan& self, const JSONRPCRequest& request) -> UniValue
{
    const std::shared_ptr<const CWallet> pwallet = GetWalletForJSONRPCRequest(request);
    if (!pwallet) return UniValue::VNULL;

    // Make sure the results are valid at least up to the most recent block
    // the user could have gotten from another RPC command prior to now
    pwallet->BlockUntilSyncedToCurrentChain();

    LOCK(pwallet->cs_wallet);

    UniValue obj(UniValue::VOBJ);

    size_t kpExternalSize = pwallet->KeypoolCountExternalKeys();
    const auto bal = GetBalance(*pwallet);
    obj.pushKV("walletname", pwallet->GetName());
    obj.pushKV("walletversion", pwallet->GetVersion());
    obj.pushKV("format", pwallet->GetDatabase().Format());
    obj.pushKV("balance", ValueFromAmount(bal.m_mine_trusted));
    obj.pushKV("unconfirmed_balance", ValueFromAmount(bal.m_mine_untrusted_pending));
    obj.pushKV("immature_balance", ValueFromAmount(bal.m_mine_immature));
    obj.pushKV("txcount",       (int)pwallet->mapWallet.size());
    const auto kp_oldest = pwallet->GetOldestKeyPoolTime();
    if (kp_oldest.has_value()) {
        obj.pushKV("keypoololdest", kp_oldest.value());
    }
    obj.pushKV("keypoolsize", (int64_t)kpExternalSize);
=======
    return RPCHelpMan{
        "getwalletinfo",
        "Returns an object containing various wallet state info.\n",
        {},
        RPCResult{
            RPCResult::Type::OBJ,
            "",
            "",
            {{
                {RPCResult::Type::STR, "walletname", "the wallet name"},
                {RPCResult::Type::NUM, "walletversion", "the wallet version"},
                {RPCResult::Type::STR, "format", "the database format (bdb or sqlite)"},
                {RPCResult::Type::STR_AMOUNT, "balance", "DEPRECATED. Identical to getbalances().mine.trusted"},
                {RPCResult::Type::STR_AMOUNT, "unconfirmed_balance", "DEPRECATED. Identical to getbalances().mine.untrusted_pending"},
                {RPCResult::Type::STR_AMOUNT, "immature_balance", "DEPRECATED. Identical to getbalances().mine.immature"},
                {RPCResult::Type::NUM, "txcount", "the total number of transactions in the wallet"},
                {RPCResult::Type::NUM_TIME, "keypoololdest", /*optional=*/true, "the " + UNIX_EPOCH_TIME + " of the oldest pre-generated key in the key pool. Legacy wallets only."},
                {RPCResult::Type::NUM, "keypoolsize", "how many new keys are pre-generated (only counts external keys)"},
                {RPCResult::Type::NUM, "keypoolsize_hd_internal", /*optional=*/true, "how many new keys are pre-generated for internal use (used for change outputs, only appears if the wallet is using this feature, otherwise external keys are used)"},
                {RPCResult::Type::NUM_TIME, "unlocked_until", /*optional=*/true, "the " + UNIX_EPOCH_TIME + " until which the wallet is unlocked for transfers, or 0 if the wallet is locked (only present for passphrase-encrypted wallets)"},
                {RPCResult::Type::STR_AMOUNT, "paytxfee", "the transaction fee configuration, set in " + CURRENCY_UNIT + "/kvB"},
                {RPCResult::Type::STR_HEX, "hdseedid", /*optional=*/true, "the Hash160 of the HD seed (only present when HD is enabled)"},
                {RPCResult::Type::BOOL, "private_keys_enabled", "false if privatekeys are disabled for this wallet (enforced watch-only wallet)"},
                {RPCResult::Type::BOOL, "avoid_reuse", "whether this wallet tracks clean/dirty coins in terms of reuse"},
                {RPCResult::Type::OBJ, "scanning", "current scanning details, or false if no scan is in progress", {
                                                                                                                       {RPCResult::Type::NUM, "duration", "elapsed seconds since scan start"},
                                                                                                                       {RPCResult::Type::NUM, "progress", "scanning progress percentage [0.0, 1.0]"},
                                                                                                                   },
                 /*skip_type_check=*/true},
                {RPCResult::Type::BOOL, "descriptors", "whether this wallet uses descriptors for scriptPubKey management"},
                {RPCResult::Type::BOOL, "external_signer", "whether this wallet is configured to use an external signer such as a hardware wallet"},
                {RPCResult::Type::BOOL, "blsct", "whether this wallet supports BLSCT keys"},
                RESULT_LAST_PROCESSED_BLOCK,
            }},
        },
        RPCExamples{HelpExampleCli("getwalletinfo", "") + HelpExampleRpc("getwalletinfo", "")},
        [&](const RPCHelpMan& self, const JSONRPCRequest& request) -> UniValue {
            const std::shared_ptr<const CWallet> pwallet = GetWalletForJSONRPCRequest(request);
            if (!pwallet) return UniValue::VNULL;

            // Make sure the results are valid at least up to the most recent block
            // the user could have gotten from another RPC command prior to now
            pwallet->BlockUntilSyncedToCurrentChain();

            LOCK(pwallet->cs_wallet);

            UniValue obj(UniValue::VOBJ);

            size_t kpExternalSize = pwallet->KeypoolCountExternalKeys();
            const auto bal = GetBalance(*pwallet);
            obj.pushKV("walletname", pwallet->GetName());
            obj.pushKV("walletversion", pwallet->GetVersion());
            obj.pushKV("format", pwallet->GetDatabase().Format());
            obj.pushKV("balance", ValueFromAmount(bal.m_mine_trusted));
            obj.pushKV("unconfirmed_balance", ValueFromAmount(bal.m_mine_untrusted_pending));
            obj.pushKV("immature_balance", ValueFromAmount(bal.m_mine_immature));
            obj.pushKV("txcount", (int)pwallet->mapWallet.size());
            const auto kp_oldest = pwallet->GetOldestKeyPoolTime();
            if (kp_oldest.has_value()) {
                obj.pushKV("keypoololdest", kp_oldest.value());
            }
            obj.pushKV("keypoolsize", (int64_t)kpExternalSize);
>>>>>>> de5b69d8

            LegacyScriptPubKeyMan* spk_man = pwallet->GetLegacyScriptPubKeyMan();
            if (spk_man) {
                CKeyID seed_id = spk_man->GetHDChain().seed_id;
                if (!seed_id.IsNull()) {
                    obj.pushKV("hdseedid", seed_id.GetHex());
                }
            }

<<<<<<< HEAD
    if (pwallet->CanSupportFeature(FEATURE_HD_SPLIT)) {
        obj.pushKV("keypoolsize_hd_internal",   (int64_t)(pwallet->GetKeyPoolSize() - kpExternalSize));
    }
    if (pwallet->IsCrypted()) {
        obj.pushKV("unlocked_until", pwallet->nRelockTime);
    }
    obj.pushKV("paytxfee", ValueFromAmount(pwallet->m_pay_tx_fee.GetFeePerK()));
    obj.pushKV("private_keys_enabled", !pwallet->IsWalletFlagSet(WALLET_FLAG_DISABLE_PRIVATE_KEYS));
    obj.pushKV("avoid_reuse", pwallet->IsWalletFlagSet(WALLET_FLAG_AVOID_REUSE));
    if (pwallet->IsScanning()) {
        UniValue scanning(UniValue::VOBJ);
        scanning.pushKV("duration", Ticks<std::chrono::seconds>(pwallet->ScanningDuration()));
        scanning.pushKV("progress", pwallet->ScanningProgress());
        obj.pushKV("scanning", scanning);
    } else {
        obj.pushKV("scanning", false);
    }
    obj.pushKV("descriptors", pwallet->IsWalletFlagSet(WALLET_FLAG_DESCRIPTORS));
    obj.pushKV("external_signer", pwallet->IsWalletFlagSet(WALLET_FLAG_EXTERNAL_SIGNER));
    obj.pushKV("blank", pwallet->IsWalletFlagSet(WALLET_FLAG_BLANK_WALLET));
    if (int64_t birthtime = pwallet->GetBirthTime(); birthtime != UNKNOWN_TIME) {
        obj.pushKV("birthtime", birthtime);
    }
=======
            if (pwallet->CanSupportFeature(FEATURE_HD_SPLIT)) {
                obj.pushKV("keypoolsize_hd_internal", (int64_t)(pwallet->GetKeyPoolSize() - kpExternalSize));
            }
            if (pwallet->IsCrypted()) {
                obj.pushKV("unlocked_until", pwallet->nRelockTime);
            }
            obj.pushKV("paytxfee", ValueFromAmount(pwallet->m_pay_tx_fee.GetFeePerK()));
            obj.pushKV("private_keys_enabled", !pwallet->IsWalletFlagSet(WALLET_FLAG_DISABLE_PRIVATE_KEYS));
            obj.pushKV("avoid_reuse", pwallet->IsWalletFlagSet(WALLET_FLAG_AVOID_REUSE));
            if (pwallet->IsScanning()) {
                UniValue scanning(UniValue::VOBJ);
                scanning.pushKV("duration", Ticks<std::chrono::seconds>(pwallet->ScanningDuration()));
                scanning.pushKV("progress", pwallet->ScanningProgress());
                obj.pushKV("scanning", scanning);
            } else {
                obj.pushKV("scanning", false);
            }
            obj.pushKV("descriptors", pwallet->IsWalletFlagSet(WALLET_FLAG_DESCRIPTORS));
            obj.pushKV("external_signer", pwallet->IsWalletFlagSet(WALLET_FLAG_EXTERNAL_SIGNER));
            obj.pushKV("blsct", pwallet->IsWalletFlagSet(WALLET_FLAG_BLSCT));
>>>>>>> de5b69d8

            AppendLastProcessedBlock(obj, *pwallet);
            return obj;
        },
    };
}

static RPCHelpMan listwalletdir()
{
    return RPCHelpMan{"listwalletdir",
                "Returns a list of wallets in the wallet directory.\n",
                {},
                RPCResult{
                    RPCResult::Type::OBJ, "", "",
                    {
                        {RPCResult::Type::ARR, "wallets", "",
                        {
                            {RPCResult::Type::OBJ, "", "",
                            {
                                {RPCResult::Type::STR, "name", "The wallet name"},
                            }},
                        }},
                    }
                },
                RPCExamples{
                    HelpExampleCli("listwalletdir", "")
            + HelpExampleRpc("listwalletdir", "")
                },
        [&](const RPCHelpMan& self, const JSONRPCRequest& request) -> UniValue
{
    UniValue wallets(UniValue::VARR);
    for (const auto& path : ListDatabases(GetWalletDir())) {
        UniValue wallet(UniValue::VOBJ);
        wallet.pushKV("name", path.utf8string());
        wallets.push_back(wallet);
    }

    UniValue result(UniValue::VOBJ);
    result.pushKV("wallets", wallets);
    return result;
},
    };
}

static RPCHelpMan listwallets()
{
    return RPCHelpMan{"listwallets",
                "Returns a list of currently loaded wallets.\n"
                "For full information on the wallet, use \"getwalletinfo\"\n",
                {},
                RPCResult{
                    RPCResult::Type::ARR, "", "",
                    {
                        {RPCResult::Type::STR, "walletname", "the wallet name"},
                    }
                },
                RPCExamples{
                    HelpExampleCli("listwallets", "")
            + HelpExampleRpc("listwallets", "")
                },
        [&](const RPCHelpMan& self, const JSONRPCRequest& request) -> UniValue
{
    UniValue obj(UniValue::VARR);

    WalletContext& context = EnsureWalletContext(request.context);
    for (const std::shared_ptr<CWallet>& wallet : GetWallets(context)) {
        LOCK(wallet->cs_wallet);
        obj.push_back(wallet->GetName());
    }

    return obj;
},
    };
}

static RPCHelpMan loadwallet()
{
    return RPCHelpMan{"loadwallet",
                "\nLoads a wallet from a wallet file or directory."
                "\nNote that all wallet command-line options used when starting bitcoind will be"
                "\napplied to the new wallet.\n",
                {
                    {"filename", RPCArg::Type::STR, RPCArg::Optional::NO, "The wallet directory or .dat file."},
                    {"load_on_startup", RPCArg::Type::BOOL, RPCArg::Optional::OMITTED, "Save wallet name to persistent settings and load on startup. True to add wallet to startup list, false to remove, null to leave unchanged."},
                },
                RPCResult{
                    RPCResult::Type::OBJ, "", "",
                    {
                        {RPCResult::Type::STR, "name", "The wallet name if loaded successfully."},
                        {RPCResult::Type::ARR, "warnings", /*optional=*/true, "Warning messages, if any, related to loading the wallet.",
                        {
                            {RPCResult::Type::STR, "", ""},
                        }},
                    }
                },
                RPCExamples{
                    HelpExampleCli("loadwallet", "\"test.dat\"")
            + HelpExampleRpc("loadwallet", "\"test.dat\"")
                },
        [&](const RPCHelpMan& self, const JSONRPCRequest& request) -> UniValue
{
    WalletContext& context = EnsureWalletContext(request.context);
    const std::string name(request.params[0].get_str());

    DatabaseOptions options;
    DatabaseStatus status;
    ReadDatabaseArgs(*context.args, options);
    options.require_existing = true;
    bilingual_str error;
    std::vector<bilingual_str> warnings;
    std::optional<bool> load_on_start = request.params[1].isNull() ? std::nullopt : std::optional<bool>(request.params[1].get_bool());

    {
        LOCK(context.wallets_mutex);
        if (std::any_of(context.wallets.begin(), context.wallets.end(), [&name](const auto& wallet) { return wallet->GetName() == name; })) {
            throw JSONRPCError(RPC_WALLET_ALREADY_LOADED, "Wallet \"" + name + "\" is already loaded.");
        }
    }

    std::shared_ptr<CWallet> const wallet = LoadWallet(context, name, load_on_start, options, status, error, warnings);

    HandleWalletError(wallet, status, error);

    UniValue obj(UniValue::VOBJ);
    obj.pushKV("name", wallet->GetName());
    PushWarnings(warnings, obj);

    return obj;
},
    };
}

static RPCHelpMan setwalletflag()
{
            std::string flags;
            for (auto& it : WALLET_FLAG_MAP)
                if (it.second & MUTABLE_WALLET_FLAGS)
                    flags += (flags == "" ? "" : ", ") + it.first;

    return RPCHelpMan{"setwalletflag",
                "\nChange the state of the given wallet flag for a wallet.\n",
                {
                    {"flag", RPCArg::Type::STR, RPCArg::Optional::NO, "The name of the flag to change. Current available flags: " + flags},
                    {"value", RPCArg::Type::BOOL, RPCArg::Default{true}, "The new state."},
                },
                RPCResult{
                    RPCResult::Type::OBJ, "", "",
                    {
                        {RPCResult::Type::STR, "flag_name", "The name of the flag that was modified"},
                        {RPCResult::Type::BOOL, "flag_state", "The new state of the flag"},
                        {RPCResult::Type::STR, "warnings", /*optional=*/true, "Any warnings associated with the change"},
                    }
                },
                RPCExamples{
                    HelpExampleCli("setwalletflag", "avoid_reuse")
                  + HelpExampleRpc("setwalletflag", "\"avoid_reuse\"")
                },
        [&](const RPCHelpMan& self, const JSONRPCRequest& request) -> UniValue
{
    std::shared_ptr<CWallet> const pwallet = GetWalletForJSONRPCRequest(request);
    if (!pwallet) return UniValue::VNULL;

    std::string flag_str = request.params[0].get_str();
    bool value = request.params[1].isNull() || request.params[1].get_bool();

    if (!WALLET_FLAG_MAP.count(flag_str)) {
        throw JSONRPCError(RPC_INVALID_PARAMETER, strprintf("Unknown wallet flag: %s", flag_str));
    }

    auto flag = WALLET_FLAG_MAP.at(flag_str);

    if (!(flag & MUTABLE_WALLET_FLAGS)) {
        throw JSONRPCError(RPC_INVALID_PARAMETER, strprintf("Wallet flag is immutable: %s", flag_str));
    }

    UniValue res(UniValue::VOBJ);

    if (pwallet->IsWalletFlagSet(flag) == value) {
        throw JSONRPCError(RPC_INVALID_PARAMETER, strprintf("Wallet flag is already set to %s: %s", value ? "true" : "false", flag_str));
    }

    res.pushKV("flag_name", flag_str);
    res.pushKV("flag_state", value);

    if (value) {
        pwallet->SetWalletFlag(flag);
    } else {
        pwallet->UnsetWalletFlag(flag);
    }

    if (flag && value && WALLET_FLAG_CAVEATS.count(flag)) {
        res.pushKV("warnings", WALLET_FLAG_CAVEATS.at(flag));
    }

    return res;
},
    };
}

static RPCHelpMan createwallet()
{
    return RPCHelpMan{
        "createwallet",
        "\nCreates and loads a new wallet.\n",
        {
            {"wallet_name", RPCArg::Type::STR, RPCArg::Optional::NO, "The name for the new wallet. If this is a path, the wallet will be created at the path location."},
            {"disable_private_keys", RPCArg::Type::BOOL, RPCArg::Default{false}, "Disable the possibility of private keys (only watchonlys are possible in this mode)."},
            {"blank", RPCArg::Type::BOOL, RPCArg::Default{false}, "Create a blank wallet. A blank wallet has no keys or HD seed. One can be set using sethdseed."},
            {"passphrase", RPCArg::Type::STR, RPCArg::Optional::OMITTED, "Encrypt the wallet with this passphrase."},
            {"avoid_reuse", RPCArg::Type::BOOL, RPCArg::Default{false}, "Keep track of coin reuse, and treat dirty and clean coins differently with privacy considerations in mind."},
            {"descriptors", RPCArg::Type::BOOL, RPCArg::Default{true}, "Create a native descriptor wallet. The wallet will use descriptors internally to handle address creation."
                                                                       " Setting to \"false\" will create a legacy wallet; This is only possible with the -deprecatedrpc=create_bdb setting because, the legacy wallet type is being deprecated and"
                                                                       " support for creating and opening legacy wallets will be removed in the future."},
            {"load_on_startup", RPCArg::Type::BOOL, RPCArg::Optional::OMITTED, "Save wallet name to persistent settings and load on startup. True to add wallet to startup list, false to remove, null to leave unchanged."},
            {"external_signer", RPCArg::Type::BOOL, RPCArg::Default{false}, "Use an external signer such as a hardware wallet. Requires -signer to be configured. Wallet creation will fail if keys cannot be fetched. Requires disable_private_keys and descriptors set to true."},
            {"blsct", RPCArg::Type::BOOL, RPCArg::Default{false}, "Create a wallet with BLSCT keys."},
        },
        RPCResult{
<<<<<<< HEAD
            RPCResult::Type::OBJ, "", "",
            {
                {RPCResult::Type::STR, "name", "The wallet name if created successfully. If the wallet was created using a full path, the wallet_name will be the full path."},
                {RPCResult::Type::ARR, "warnings", /*optional=*/true, "Warning messages, if any, related to creating and loading the wallet.",
                {
                    {RPCResult::Type::STR, "", ""},
                }},
=======
            RPCResult::Type::OBJ, "", "", {
                                              {RPCResult::Type::STR, "name", "The wallet name if created successfully. If the wallet was created using a full path, the wallet_name will be the full path."},
                                              {RPCResult::Type::STR, "warning", /*optional=*/true, "Warning messages, if any, related to creating the wallet. Multiple messages will be delimited by newlines. (DEPRECATED, returned only if config option -deprecatedrpc=walletwarningfield is passed.)"},
                                              {RPCResult::Type::ARR, "warnings", /*optional=*/true, "Warning messages, if any, related to creating the wallet.", {
                                                                                                                                                                     {RPCResult::Type::STR, "", ""},
                                                                                                                                                                 }},
                                          }},
        RPCExamples{HelpExampleCli("createwallet", "\"testwallet\"") + HelpExampleRpc("createwallet", "\"testwallet\"") + HelpExampleCliNamed("createwallet", {{"wallet_name", "descriptors"}, {"avoid_reuse", true}, {"descriptors", true}, {"load_on_startup", true}}) + HelpExampleRpcNamed("createwallet", {{"wallet_name", "descriptors"}, {"avoid_reuse", true}, {"descriptors", true}, {"load_on_startup", true}})},
        [&](const RPCHelpMan& self, const JSONRPCRequest& request) -> UniValue {
            WalletContext& context = EnsureWalletContext(request.context);
            uint64_t flags = 0;
            if (!request.params[1].isNull() && request.params[1].get_bool()) {
                flags |= WALLET_FLAG_DISABLE_PRIVATE_KEYS;
>>>>>>> de5b69d8
            }

            if (!request.params[2].isNull() && request.params[2].get_bool()) {
                flags |= WALLET_FLAG_BLANK_WALLET;
            }
            SecureString passphrase;
            passphrase.reserve(100);
            std::vector<bilingual_str> warnings;
            if (!request.params[3].isNull()) {
                passphrase = std::string_view{request.params[3].get_str()};
                if (passphrase.empty()) {
                    // Empty string means unencrypted
                    warnings.emplace_back(Untranslated("Empty string given as passphrase, wallet will not be encrypted."));
                }
            }

<<<<<<< HEAD
    if (!request.params[4].isNull() && request.params[4].get_bool()) {
        flags |= WALLET_FLAG_AVOID_REUSE;
    }
    if (self.Arg<bool>(5)) {
=======
            if (!request.params[4].isNull() && request.params[4].get_bool()) {
                flags |= WALLET_FLAG_AVOID_REUSE;
            }
            if (request.params[5].isNull() || request.params[5].get_bool()) {
>>>>>>> de5b69d8
#ifndef USE_SQLITE
                throw JSONRPCError(RPC_WALLET_ERROR, "Compiled without sqlite support (required for descriptor wallets)");
#endif
<<<<<<< HEAD
        flags |= WALLET_FLAG_DESCRIPTORS;
    } else {
        if (!context.chain->rpcEnableDeprecated("create_bdb")) {
            throw JSONRPCError(RPC_WALLET_ERROR, "BDB wallet creation is deprecated and will be removed in a future release."
                                                 " In this release it can be re-enabled temporarily with the -deprecatedrpc=create_bdb setting.");
        }
    }
    if (!request.params[7].isNull() && request.params[7].get_bool()) {
=======
                flags |= WALLET_FLAG_DESCRIPTORS;
            }
            if (!request.params[7].isNull() && request.params[7].get_bool()) {
>>>>>>> de5b69d8
#ifdef ENABLE_EXTERNAL_SIGNER
                flags |= WALLET_FLAG_EXTERNAL_SIGNER;
#else
                throw JSONRPCError(RPC_WALLET_ERROR, "Compiled without external signing support (required for external signing)");
#endif
            }

#ifndef USE_BDB
            if (!(flags & WALLET_FLAG_DESCRIPTORS)) {
                throw JSONRPCError(RPC_WALLET_ERROR, "Compiled without bdb support (required for legacy wallets)");
            }
#endif

            if (!request.params[8].isNull() && request.params[8].get_bool()) {
                flags |= WALLET_FLAG_BLSCT;
            }

<<<<<<< HEAD
    UniValue obj(UniValue::VOBJ);
    obj.pushKV("name", wallet->GetName());
    PushWarnings(warnings, obj);
=======
            DatabaseOptions options;
            DatabaseStatus status;
            ReadDatabaseArgs(*context.args, options);
            options.require_create = true;
            options.create_flags = flags;
            options.create_passphrase = passphrase;
            bilingual_str error;
            std::optional<bool> load_on_start = request.params[6].isNull() ? std::nullopt : std::optional<bool>(request.params[6].get_bool());
            const std::shared_ptr<CWallet> wallet = CreateWallet(context, request.params[0].get_str(), load_on_start, options, status, error, warnings);
            if (!wallet) {
                RPCErrorCode code = status == DatabaseStatus::FAILED_ENCRYPT ? RPC_WALLET_ENCRYPTION_FAILED : RPC_WALLET_ERROR;
                throw JSONRPCError(code, error.original);
            }
>>>>>>> de5b69d8

            UniValue obj(UniValue::VOBJ);
            obj.pushKV("name", wallet->GetName());
            if (wallet->chain().rpcEnableDeprecated("walletwarningfield")) {
                obj.pushKV("warning", Join(warnings, Untranslated("\n")).original);
            }
            PushWarnings(warnings, obj);

            return obj;
        },
    };
}

static RPCHelpMan unloadwallet()
{
    return RPCHelpMan{"unloadwallet",
                "Unloads the wallet referenced by the request endpoint, otherwise unloads the wallet specified in the argument.\n"
                "Specifying the wallet name on a wallet endpoint is invalid.",
                {
                    {"wallet_name", RPCArg::Type::STR, RPCArg::DefaultHint{"the wallet name from the RPC endpoint"}, "The name of the wallet to unload. If provided both here and in the RPC endpoint, the two must be identical."},
                    {"load_on_startup", RPCArg::Type::BOOL, RPCArg::Optional::OMITTED, "Save wallet name to persistent settings and load on startup. True to add wallet to startup list, false to remove, null to leave unchanged."},
                },
                RPCResult{RPCResult::Type::OBJ, "", "", {
                    {RPCResult::Type::ARR, "warnings", /*optional=*/true, "Warning messages, if any, related to unloading the wallet.",
                    {
                        {RPCResult::Type::STR, "", ""},
                    }},
                }},
                RPCExamples{
                    HelpExampleCli("unloadwallet", "wallet_name")
            + HelpExampleRpc("unloadwallet", "wallet_name")
                },
        [&](const RPCHelpMan& self, const JSONRPCRequest& request) -> UniValue
{
    std::string wallet_name;
    if (GetWalletNameFromJSONRPCRequest(request, wallet_name)) {
        if (!(request.params[0].isNull() || request.params[0].get_str() == wallet_name)) {
            throw JSONRPCError(RPC_INVALID_PARAMETER, "RPC endpoint wallet and wallet_name parameter specify different wallets");
        }
    } else {
        wallet_name = request.params[0].get_str();
    }

    WalletContext& context = EnsureWalletContext(request.context);
    std::shared_ptr<CWallet> wallet = GetWallet(context, wallet_name);
    if (!wallet) {
        throw JSONRPCError(RPC_WALLET_NOT_FOUND, "Requested wallet does not exist or is not loaded");
    }

    std::vector<bilingual_str> warnings;
    {
        WalletRescanReserver reserver(*wallet);
        if (!reserver.reserve()) {
            throw JSONRPCError(RPC_WALLET_ERROR, "Wallet is currently rescanning. Abort existing rescan or wait.");
        }

        // Release the "main" shared pointer and prevent further notifications.
        // Note that any attempt to load the same wallet would fail until the wallet
        // is destroyed (see CheckUniqueFileid).
        std::optional<bool> load_on_start{self.MaybeArg<bool>(1)};
        if (!RemoveWallet(context, wallet, load_on_start, warnings)) {
            throw JSONRPCError(RPC_MISC_ERROR, "Requested wallet already unloaded");
        }
    }

    UnloadWallet(std::move(wallet));

    UniValue result(UniValue::VOBJ);
    PushWarnings(warnings, result);

    return result;
},
    };
}

static RPCHelpMan sethdseed()
{
    return RPCHelpMan{"sethdseed",
                "\nSet or generate a new HD wallet seed. Non-HD wallets will not be upgraded to being a HD wallet. Wallets that are already\n"
                "HD will have a new HD seed set so that new keys added to the keypool will be derived from this new seed.\n"
                "\nNote that you will need to MAKE A NEW BACKUP of your wallet after setting the HD wallet seed." + HELP_REQUIRING_PASSPHRASE +
                "Note: This command is only compatible with legacy wallets.\n",
                {
                    {"newkeypool", RPCArg::Type::BOOL, RPCArg::Default{true}, "Whether to flush old unused addresses, including change addresses, from the keypool and regenerate it.\n"
                                         "If true, the next address from getnewaddress and change address from getrawchangeaddress will be from this new seed.\n"
                                         "If false, addresses (including change addresses if the wallet already had HD Chain Split enabled) from the existing\n"
                                         "keypool will be used until it has been depleted."},
                    {"seed", RPCArg::Type::STR, RPCArg::DefaultHint{"random seed"}, "The WIF private key to use as the new HD seed.\n"
                                         "The seed value can be retrieved using the dumpwallet command. It is the private key marked hdseed=1"},
                },
                RPCResult{RPCResult::Type::NONE, "", ""},
                RPCExamples{
                    HelpExampleCli("sethdseed", "")
            + HelpExampleCli("sethdseed", "false")
            + HelpExampleCli("sethdseed", "true \"wifkey\"")
            + HelpExampleRpc("sethdseed", "true, \"wifkey\"")
                },
        [&](const RPCHelpMan& self, const JSONRPCRequest& request) -> UniValue
{
    std::shared_ptr<CWallet> const pwallet = GetWalletForJSONRPCRequest(request);
    if (!pwallet) return UniValue::VNULL;

    LegacyScriptPubKeyMan& spk_man = EnsureLegacyScriptPubKeyMan(*pwallet, true);

    if (pwallet->IsWalletFlagSet(WALLET_FLAG_DISABLE_PRIVATE_KEYS)) {
        throw JSONRPCError(RPC_WALLET_ERROR, "Cannot set a HD seed to a wallet with private keys disabled");
    }

    LOCK2(pwallet->cs_wallet, spk_man.cs_KeyStore);

    // Do not do anything to non-HD wallets
    if (!pwallet->CanSupportFeature(FEATURE_HD)) {
        throw JSONRPCError(RPC_WALLET_ERROR, "Cannot set an HD seed on a non-HD wallet. Use the upgradewallet RPC in order to upgrade a non-HD wallet to HD");
    }

    EnsureWalletIsUnlocked(*pwallet);

    bool flush_key_pool = true;
    if (!request.params[0].isNull()) {
        flush_key_pool = request.params[0].get_bool();
    }

    CPubKey master_pub_key;
    if (request.params[1].isNull()) {
        master_pub_key = spk_man.GenerateNewSeed();
    } else {
        CKey key = DecodeSecret(request.params[1].get_str());
        if (!key.IsValid()) {
            throw JSONRPCError(RPC_INVALID_ADDRESS_OR_KEY, "Invalid private key");
        }

        if (HaveKey(spk_man, key)) {
            throw JSONRPCError(RPC_INVALID_ADDRESS_OR_KEY, "Already have this key (either as an HD seed or as a loose private key)");
        }

        master_pub_key = spk_man.DeriveNewSeed(key);
    }

    spk_man.SetHDSeed(master_pub_key);
    if (flush_key_pool) spk_man.NewKeyPool();

    return UniValue::VNULL;
},
    };
}

static RPCHelpMan upgradewallet()
{
    return RPCHelpMan{"upgradewallet",
        "\nUpgrade the wallet. Upgrades to the latest version if no version number is specified.\n"
        "New keys may be generated and a new wallet backup will need to be made.",
        {
            {"version", RPCArg::Type::NUM, RPCArg::Default{int{FEATURE_LATEST}}, "The version number to upgrade to. Default is the latest wallet version."}
        },
        RPCResult{
            RPCResult::Type::OBJ, "", "",
            {
                {RPCResult::Type::STR, "wallet_name", "Name of wallet this operation was performed on"},
                {RPCResult::Type::NUM, "previous_version", "Version of wallet before this operation"},
                {RPCResult::Type::NUM, "current_version", "Version of wallet after this operation"},
                {RPCResult::Type::STR, "result", /*optional=*/true, "Description of result, if no error"},
                {RPCResult::Type::STR, "error", /*optional=*/true, "Error message (if there is one)"}
            },
        },
        RPCExamples{
            HelpExampleCli("upgradewallet", "169900")
            + HelpExampleRpc("upgradewallet", "169900")
        },
        [&](const RPCHelpMan& self, const JSONRPCRequest& request) -> UniValue
{
    std::shared_ptr<CWallet> const pwallet = GetWalletForJSONRPCRequest(request);
    if (!pwallet) return UniValue::VNULL;

    EnsureWalletIsUnlocked(*pwallet);

    int version = 0;
    if (!request.params[0].isNull()) {
        version = request.params[0].getInt<int>();
    }
    bilingual_str error;
    const int previous_version{pwallet->GetVersion()};
    const bool wallet_upgraded{pwallet->UpgradeWallet(version, error)};
    const int current_version{pwallet->GetVersion()};
    std::string result;

    if (wallet_upgraded) {
        if (previous_version == current_version) {
            result = "Already at latest version. Wallet version unchanged.";
        } else {
            result = strprintf("Wallet upgraded successfully from version %i to version %i.", previous_version, current_version);
        }
    }

    UniValue obj(UniValue::VOBJ);
    obj.pushKV("wallet_name", pwallet->GetName());
    obj.pushKV("previous_version", previous_version);
    obj.pushKV("current_version", current_version);
    if (!result.empty()) {
        obj.pushKV("result", result);
    } else {
        CHECK_NONFATAL(!error.empty());
        obj.pushKV("error", error.original);
    }
    return obj;
},
    };
}

RPCHelpMan simulaterawtransaction()
{
    return RPCHelpMan{"simulaterawtransaction",
        "\nCalculate the balance change resulting in the signing and broadcasting of the given transaction(s).\n",
        {
            {"rawtxs", RPCArg::Type::ARR, RPCArg::Optional::OMITTED, "An array of hex strings of raw transactions.\n",
                {
                    {"rawtx", RPCArg::Type::STR_HEX, RPCArg::Optional::OMITTED, ""},
                },
            },
            {"options", RPCArg::Type::OBJ_NAMED_PARAMS, RPCArg::Optional::OMITTED, "",
                {
                    {"include_watchonly", RPCArg::Type::BOOL, RPCArg::DefaultHint{"true for watch-only wallets, otherwise false"}, "Whether to include watch-only addresses (see RPC importaddress)"},
                },
            },
        },
        RPCResult{
            RPCResult::Type::OBJ, "", "",
            {
                {RPCResult::Type::STR_AMOUNT, "balance_change", "The wallet balance change (negative means decrease)."},
            }
        },
        RPCExamples{
            HelpExampleCli("simulaterawtransaction", "[\"myhex\"]")
            + HelpExampleRpc("simulaterawtransaction", "[\"myhex\"]")
        },
    [&](const RPCHelpMan& self, const JSONRPCRequest& request) -> UniValue
{
    const std::shared_ptr<const CWallet> rpc_wallet = GetWalletForJSONRPCRequest(request);
    if (!rpc_wallet) return UniValue::VNULL;
    const CWallet& wallet = *rpc_wallet;

    LOCK(wallet.cs_wallet);

    UniValue include_watchonly(UniValue::VNULL);
    if (request.params[1].isObject()) {
        UniValue options = request.params[1];
        RPCTypeCheckObj(options,
            {
                {"include_watchonly", UniValueType(UniValue::VBOOL)},
            },
            true, true);

        include_watchonly = options["include_watchonly"];
    }

    isminefilter filter = ISMINE_SPENDABLE | ISMINE_SPENDABLE_BLSCT;
    if (ParseIncludeWatchonly(include_watchonly, wallet)) {
        filter |= ISMINE_WATCH_ONLY;
    }

    const auto& txs = request.params[0].get_array();
    CAmount changes{0};
    std::map<COutPoint, CAmount> new_utxos; // UTXO:s that were made available in transaction array
    std::set<COutPoint> spent;

    for (size_t i = 0; i < txs.size(); ++i) {
        CMutableTransaction mtx;
        if (!DecodeHexTx(mtx, txs[i].get_str(), /* try_no_witness */ true, /* try_witness */ true)) {
            throw JSONRPCError(RPC_DESERIALIZATION_ERROR, "Transaction hex string decoding failure.");
        }

        // Fetch previous transactions (inputs)
        std::map<COutPoint, Coin> coins;
        for (const CTxIn& txin : mtx.vin) {
            coins[txin.prevout]; // Create empty map entry keyed by prevout.
        }
        wallet.chain().findCoins(coins);

        // Fetch debit; we are *spending* these; if the transaction is signed and
        // broadcast, we will lose everything in these
        for (const auto& txin : mtx.vin) {
            const auto& outpoint = txin.prevout;
            if (spent.count(outpoint)) {
                throw JSONRPCError(RPC_INVALID_PARAMETER, "Transaction(s) are spending the same output more than once");
            }
            if (new_utxos.count(outpoint)) {
                changes -= new_utxos.at(outpoint);
                new_utxos.erase(outpoint);
            } else {
                if (coins.at(outpoint).IsSpent()) {
                    throw JSONRPCError(RPC_INVALID_PARAMETER, "One or more transaction inputs are missing or have been spent already");
                }
                changes -= wallet.GetDebit(txin, filter);
            }
            spent.insert(outpoint);
        }

        // Iterate over outputs; we are *receiving* these, if the wallet considers
        // them "mine"; if the transaction is signed and broadcast, we will receive
        // everything in these
        // Also populate new_utxos in case these are spent in later transactions

        const auto& hash = mtx.GetHash();
        for (size_t i = 0; i < mtx.vout.size(); ++i) {
            const auto& txout = mtx.vout[i];
            bool is_mine = 0 < (wallet.IsMine(txout) & filter);
            changes += new_utxos[COutPoint(hash, i)] = is_mine ? txout.nValue : 0;
        }
    }

    UniValue result(UniValue::VOBJ);
    result.pushKV("balance_change", ValueFromAmount(changes));

    return result;
}
    };
}

static RPCHelpMan migratewallet()
{
    return RPCHelpMan{"migratewallet",
        "EXPERIMENTAL warning: This call may not work as expected and may be changed in future releases\n"
        "\nMigrate the wallet to a descriptor wallet.\n"
        "A new wallet backup will need to be made.\n"
        "\nThe migration process will create a backup of the wallet before migrating. This backup\n"
        "file will be named <wallet name>-<timestamp>.legacy.bak and can be found in the directory\n"
        "for this wallet. In the event of an incorrect migration, the backup can be restored using restorewallet."
        "\nEncrypted wallets must have the passphrase provided as an argument to this call.",
        {
            {"wallet_name", RPCArg::Type::STR, RPCArg::DefaultHint{"the wallet name from the RPC endpoint"}, "The name of the wallet to migrate. If provided both here and in the RPC endpoint, the two must be identical."},
            {"passphrase", RPCArg::Type::STR, RPCArg::Optional::OMITTED, "The wallet passphrase"},
        },
        RPCResult{
            RPCResult::Type::OBJ, "", "",
            {
                {RPCResult::Type::STR, "wallet_name", "The name of the primary migrated wallet"},
                {RPCResult::Type::STR, "watchonly_name", /*optional=*/true, "The name of the migrated wallet containing the watchonly scripts"},
                {RPCResult::Type::STR, "solvables_name", /*optional=*/true, "The name of the migrated wallet containing solvable but not watched scripts"},
                {RPCResult::Type::STR, "backup_path", "The location of the backup of the original wallet"},
            }
        },
        RPCExamples{
            HelpExampleCli("migratewallet", "")
            + HelpExampleRpc("migratewallet", "")
        },
        [&](const RPCHelpMan& self, const JSONRPCRequest& request) -> UniValue
        {
            std::string wallet_name;
            if (GetWalletNameFromJSONRPCRequest(request, wallet_name)) {
                if (!(request.params[0].isNull() || request.params[0].get_str() == wallet_name)) {
                    throw JSONRPCError(RPC_INVALID_PARAMETER, "RPC endpoint wallet and wallet_name parameter specify different wallets");
                }
            } else {
                if (request.params[0].isNull()) {
                    throw JSONRPCError(RPC_INVALID_PARAMETER, "Either RPC endpoint wallet or wallet_name parameter must be provided");
                }
                wallet_name = request.params[0].get_str();
            }

            SecureString wallet_pass;
            wallet_pass.reserve(100);
            if (!request.params[1].isNull()) {
                wallet_pass = std::string_view{request.params[1].get_str()};
            }

            WalletContext& context = EnsureWalletContext(request.context);
            util::Result<MigrationResult> res = MigrateLegacyToDescriptor(wallet_name, wallet_pass, context);
            if (!res) {
                throw JSONRPCError(RPC_WALLET_ERROR, util::ErrorString(res).original);
            }

            UniValue r{UniValue::VOBJ};
            r.pushKV("wallet_name", res->wallet_name);
            if (res->watchonly_wallet) {
                r.pushKV("watchonly_name", res->watchonly_wallet->GetName());
            }
            if (res->solvables_wallet) {
                r.pushKV("solvables_name", res->solvables_wallet->GetName());
            }
            r.pushKV("backup_path", res->backup_path.utf8string());

            return r;
        },
    };
}

// addresses
RPCHelpMan getaddressinfo();
RPCHelpMan getnewaddress();
RPCHelpMan getrawchangeaddress();
RPCHelpMan setlabel();
RPCHelpMan listaddressgroupings();
RPCHelpMan addmultisigaddress();
RPCHelpMan keypoolrefill();
RPCHelpMan newkeypool();
RPCHelpMan getaddressesbylabel();
RPCHelpMan listlabels();
#ifdef ENABLE_EXTERNAL_SIGNER
RPCHelpMan walletdisplayaddress();
#endif // ENABLE_EXTERNAL_SIGNER

// backup
RPCHelpMan dumpprivkey();
RPCHelpMan importprivkey();
RPCHelpMan importaddress();
RPCHelpMan importpubkey();
RPCHelpMan dumpwallet();
RPCHelpMan importwallet();
RPCHelpMan importprunedfunds();
RPCHelpMan removeprunedfunds();
RPCHelpMan importmulti();
RPCHelpMan importdescriptors();
RPCHelpMan listdescriptors();
RPCHelpMan backupwallet();
RPCHelpMan restorewallet();

// coins
RPCHelpMan getreceivedbyaddress();
RPCHelpMan getreceivedbylabel();
RPCHelpMan getbalance();
RPCHelpMan getunconfirmedbalance();
RPCHelpMan lockunspent();
RPCHelpMan listlockunspent();
RPCHelpMan getbalances();
RPCHelpMan listunspent();

// encryption
RPCHelpMan walletpassphrase();
RPCHelpMan walletpassphrasechange();
RPCHelpMan walletlock();
RPCHelpMan encryptwallet();

// spend
RPCHelpMan sendtoaddress();
RPCHelpMan sendtoblsctaddress();
RPCHelpMan sendmany();
RPCHelpMan settxfee();
RPCHelpMan fundrawtransaction();
RPCHelpMan bumpfee();
RPCHelpMan psbtbumpfee();
RPCHelpMan send();
RPCHelpMan sendall();
RPCHelpMan walletprocesspsbt();
RPCHelpMan walletcreatefundedpsbt();
RPCHelpMan signrawtransactionwithwallet();

// signmessage
RPCHelpMan signmessage();

// transactions
RPCHelpMan listreceivedbyaddress();
RPCHelpMan listreceivedbylabel();
RPCHelpMan listtransactions();
RPCHelpMan listsinceblock();
RPCHelpMan gettransaction();
RPCHelpMan abandontransaction();
RPCHelpMan rescanblockchain();
RPCHelpMan abortrescan();

Span<const CRPCCommand> GetWalletRPCCommands()
{
    static const CRPCCommand commands[]{
        {"rawtransactions", &fundrawtransaction},
        {"wallet", &abandontransaction},
        {"wallet", &abortrescan},
        {"wallet", &addmultisigaddress},
        {"wallet", &backupwallet},
        {"wallet", &bumpfee},
        {"wallet", &psbtbumpfee},
        {"wallet", &createwallet},
        {"wallet", &restorewallet},
        {"wallet", &dumpprivkey},
        {"wallet", &dumpwallet},
        {"wallet", &encryptwallet},
        {"wallet", &getaddressesbylabel},
        {"wallet", &getaddressinfo},
        {"wallet", &getbalance},
        {"wallet", &getnewaddress},
        {"wallet", &getrawchangeaddress},
        {"wallet", &getreceivedbyaddress},
        {"wallet", &getreceivedbylabel},
        {"wallet", &gettransaction},
        {"wallet", &getunconfirmedbalance},
        {"wallet", &getbalances},
        {"wallet", &getwalletinfo},
        {"wallet", &importaddress},
        {"wallet", &importdescriptors},
        {"wallet", &importmulti},
        {"wallet", &importprivkey},
        {"wallet", &importprunedfunds},
        {"wallet", &importpubkey},
        {"wallet", &importwallet},
        {"wallet", &keypoolrefill},
        {"wallet", &listaddressgroupings},
        {"wallet", &listdescriptors},
        {"wallet", &listlabels},
        {"wallet", &listlockunspent},
        {"wallet", &listreceivedbyaddress},
        {"wallet", &listreceivedbylabel},
        {"wallet", &listsinceblock},
        {"wallet", &listtransactions},
        {"wallet", &listunspent},
        {"wallet", &listwalletdir},
        {"wallet", &listwallets},
        {"wallet", &loadwallet},
        {"wallet", &lockunspent},
        {"wallet", &migratewallet},
        {"wallet", &newkeypool},
        {"wallet", &removeprunedfunds},
        {"wallet", &rescanblockchain},
        {"wallet", &send},
        {"wallet", &sendmany},
        {"wallet", &sendtoaddress},
        {"wallet", &sendtoblsctaddress},
        {"wallet", &sethdseed},
        {"wallet", &setlabel},
        {"wallet", &settxfee},
        {"wallet", &setwalletflag},
        {"wallet", &signmessage},
        {"wallet", &signrawtransactionwithwallet},
        {"wallet", &simulaterawtransaction},
        {"wallet", &sendall},
        {"wallet", &unloadwallet},
        {"wallet", &upgradewallet},
        {"wallet", &walletcreatefundedpsbt},
#ifdef ENABLE_EXTERNAL_SIGNER
        {"wallet", &walletdisplayaddress},
#endif // ENABLE_EXTERNAL_SIGNER
        {"wallet", &walletlock},
        {"wallet", &walletpassphrase},
        {"wallet", &walletpassphrasechange},
        {"wallet", &walletprocesspsbt},
    };
    return commands;
}
} // namespace wallet<|MERGE_RESOLUTION|>--- conflicted
+++ resolved
@@ -39,73 +39,6 @@
 
 static RPCHelpMan getwalletinfo()
 {
-<<<<<<< HEAD
-    return RPCHelpMan{"getwalletinfo",
-                "Returns an object containing various wallet state info.\n",
-                {},
-                RPCResult{
-                    RPCResult::Type::OBJ, "", "",
-                    {
-                        {
-                        {RPCResult::Type::STR, "walletname", "the wallet name"},
-                        {RPCResult::Type::NUM, "walletversion", "the wallet version"},
-                        {RPCResult::Type::STR, "format", "the database format (bdb or sqlite)"},
-                        {RPCResult::Type::STR_AMOUNT, "balance", "DEPRECATED. Identical to getbalances().mine.trusted"},
-                        {RPCResult::Type::STR_AMOUNT, "unconfirmed_balance", "DEPRECATED. Identical to getbalances().mine.untrusted_pending"},
-                        {RPCResult::Type::STR_AMOUNT, "immature_balance", "DEPRECATED. Identical to getbalances().mine.immature"},
-                        {RPCResult::Type::NUM, "txcount", "the total number of transactions in the wallet"},
-                        {RPCResult::Type::NUM_TIME, "keypoololdest", /*optional=*/true, "the " + UNIX_EPOCH_TIME + " of the oldest pre-generated key in the key pool. Legacy wallets only."},
-                        {RPCResult::Type::NUM, "keypoolsize", "how many new keys are pre-generated (only counts external keys)"},
-                        {RPCResult::Type::NUM, "keypoolsize_hd_internal", /*optional=*/true, "how many new keys are pre-generated for internal use (used for change outputs, only appears if the wallet is using this feature, otherwise external keys are used)"},
-                        {RPCResult::Type::NUM_TIME, "unlocked_until", /*optional=*/true, "the " + UNIX_EPOCH_TIME + " until which the wallet is unlocked for transfers, or 0 if the wallet is locked (only present for passphrase-encrypted wallets)"},
-                        {RPCResult::Type::STR_AMOUNT, "paytxfee", "the transaction fee configuration, set in " + CURRENCY_UNIT + "/kvB"},
-                        {RPCResult::Type::STR_HEX, "hdseedid", /*optional=*/true, "the Hash160 of the HD seed (only present when HD is enabled)"},
-                        {RPCResult::Type::BOOL, "private_keys_enabled", "false if privatekeys are disabled for this wallet (enforced watch-only wallet)"},
-                        {RPCResult::Type::BOOL, "avoid_reuse", "whether this wallet tracks clean/dirty coins in terms of reuse"},
-                        {RPCResult::Type::OBJ, "scanning", "current scanning details, or false if no scan is in progress",
-                        {
-                            {RPCResult::Type::NUM, "duration", "elapsed seconds since scan start"},
-                            {RPCResult::Type::NUM, "progress", "scanning progress percentage [0.0, 1.0]"},
-                        }, /*skip_type_check=*/true},
-                        {RPCResult::Type::BOOL, "descriptors", "whether this wallet uses descriptors for scriptPubKey management"},
-                        {RPCResult::Type::BOOL, "external_signer", "whether this wallet is configured to use an external signer such as a hardware wallet"},
-                        {RPCResult::Type::BOOL, "blank", "Whether this wallet intentionally does not contain any keys, scripts, or descriptors"},
-                        {RPCResult::Type::NUM_TIME, "birthtime", /*optional=*/true, "The start time for blocks scanning. It could be modified by (re)importing any descriptor with an earlier timestamp."},
-                        RESULT_LAST_PROCESSED_BLOCK,
-                    }},
-                },
-                RPCExamples{
-                    HelpExampleCli("getwalletinfo", "")
-            + HelpExampleRpc("getwalletinfo", "")
-                },
-        [&](const RPCHelpMan& self, const JSONRPCRequest& request) -> UniValue
-{
-    const std::shared_ptr<const CWallet> pwallet = GetWalletForJSONRPCRequest(request);
-    if (!pwallet) return UniValue::VNULL;
-
-    // Make sure the results are valid at least up to the most recent block
-    // the user could have gotten from another RPC command prior to now
-    pwallet->BlockUntilSyncedToCurrentChain();
-
-    LOCK(pwallet->cs_wallet);
-
-    UniValue obj(UniValue::VOBJ);
-
-    size_t kpExternalSize = pwallet->KeypoolCountExternalKeys();
-    const auto bal = GetBalance(*pwallet);
-    obj.pushKV("walletname", pwallet->GetName());
-    obj.pushKV("walletversion", pwallet->GetVersion());
-    obj.pushKV("format", pwallet->GetDatabase().Format());
-    obj.pushKV("balance", ValueFromAmount(bal.m_mine_trusted));
-    obj.pushKV("unconfirmed_balance", ValueFromAmount(bal.m_mine_untrusted_pending));
-    obj.pushKV("immature_balance", ValueFromAmount(bal.m_mine_immature));
-    obj.pushKV("txcount",       (int)pwallet->mapWallet.size());
-    const auto kp_oldest = pwallet->GetOldestKeyPoolTime();
-    if (kp_oldest.has_value()) {
-        obj.pushKV("keypoololdest", kp_oldest.value());
-    }
-    obj.pushKV("keypoolsize", (int64_t)kpExternalSize);
-=======
     return RPCHelpMan{
         "getwalletinfo",
         "Returns an object containing various wallet state info.\n",
@@ -168,7 +101,6 @@
                 obj.pushKV("keypoololdest", kp_oldest.value());
             }
             obj.pushKV("keypoolsize", (int64_t)kpExternalSize);
->>>>>>> de5b69d8
 
             LegacyScriptPubKeyMan* spk_man = pwallet->GetLegacyScriptPubKeyMan();
             if (spk_man) {
@@ -178,31 +110,6 @@
                 }
             }
 
-<<<<<<< HEAD
-    if (pwallet->CanSupportFeature(FEATURE_HD_SPLIT)) {
-        obj.pushKV("keypoolsize_hd_internal",   (int64_t)(pwallet->GetKeyPoolSize() - kpExternalSize));
-    }
-    if (pwallet->IsCrypted()) {
-        obj.pushKV("unlocked_until", pwallet->nRelockTime);
-    }
-    obj.pushKV("paytxfee", ValueFromAmount(pwallet->m_pay_tx_fee.GetFeePerK()));
-    obj.pushKV("private_keys_enabled", !pwallet->IsWalletFlagSet(WALLET_FLAG_DISABLE_PRIVATE_KEYS));
-    obj.pushKV("avoid_reuse", pwallet->IsWalletFlagSet(WALLET_FLAG_AVOID_REUSE));
-    if (pwallet->IsScanning()) {
-        UniValue scanning(UniValue::VOBJ);
-        scanning.pushKV("duration", Ticks<std::chrono::seconds>(pwallet->ScanningDuration()));
-        scanning.pushKV("progress", pwallet->ScanningProgress());
-        obj.pushKV("scanning", scanning);
-    } else {
-        obj.pushKV("scanning", false);
-    }
-    obj.pushKV("descriptors", pwallet->IsWalletFlagSet(WALLET_FLAG_DESCRIPTORS));
-    obj.pushKV("external_signer", pwallet->IsWalletFlagSet(WALLET_FLAG_EXTERNAL_SIGNER));
-    obj.pushKV("blank", pwallet->IsWalletFlagSet(WALLET_FLAG_BLANK_WALLET));
-    if (int64_t birthtime = pwallet->GetBirthTime(); birthtime != UNKNOWN_TIME) {
-        obj.pushKV("birthtime", birthtime);
-    }
-=======
             if (pwallet->CanSupportFeature(FEATURE_HD_SPLIT)) {
                 obj.pushKV("keypoolsize_hd_internal", (int64_t)(pwallet->GetKeyPoolSize() - kpExternalSize));
             }
@@ -223,7 +130,6 @@
             obj.pushKV("descriptors", pwallet->IsWalletFlagSet(WALLET_FLAG_DESCRIPTORS));
             obj.pushKV("external_signer", pwallet->IsWalletFlagSet(WALLET_FLAG_EXTERNAL_SIGNER));
             obj.pushKV("blsct", pwallet->IsWalletFlagSet(WALLET_FLAG_BLSCT));
->>>>>>> de5b69d8
 
             AppendLastProcessedBlock(obj, *pwallet);
             return obj;
@@ -442,15 +348,6 @@
             {"blsct", RPCArg::Type::BOOL, RPCArg::Default{false}, "Create a wallet with BLSCT keys."},
         },
         RPCResult{
-<<<<<<< HEAD
-            RPCResult::Type::OBJ, "", "",
-            {
-                {RPCResult::Type::STR, "name", "The wallet name if created successfully. If the wallet was created using a full path, the wallet_name will be the full path."},
-                {RPCResult::Type::ARR, "warnings", /*optional=*/true, "Warning messages, if any, related to creating and loading the wallet.",
-                {
-                    {RPCResult::Type::STR, "", ""},
-                }},
-=======
             RPCResult::Type::OBJ, "", "", {
                                               {RPCResult::Type::STR, "name", "The wallet name if created successfully. If the wallet was created using a full path, the wallet_name will be the full path."},
                                               {RPCResult::Type::STR, "warning", /*optional=*/true, "Warning messages, if any, related to creating the wallet. Multiple messages will be delimited by newlines. (DEPRECATED, returned only if config option -deprecatedrpc=walletwarningfield is passed.)"},
@@ -464,7 +361,6 @@
             uint64_t flags = 0;
             if (!request.params[1].isNull() && request.params[1].get_bool()) {
                 flags |= WALLET_FLAG_DISABLE_PRIVATE_KEYS;
->>>>>>> de5b69d8
             }
 
             if (!request.params[2].isNull() && request.params[2].get_bool()) {
@@ -481,34 +377,16 @@
                 }
             }
 
-<<<<<<< HEAD
-    if (!request.params[4].isNull() && request.params[4].get_bool()) {
-        flags |= WALLET_FLAG_AVOID_REUSE;
-    }
-    if (self.Arg<bool>(5)) {
-=======
             if (!request.params[4].isNull() && request.params[4].get_bool()) {
                 flags |= WALLET_FLAG_AVOID_REUSE;
             }
             if (request.params[5].isNull() || request.params[5].get_bool()) {
->>>>>>> de5b69d8
 #ifndef USE_SQLITE
                 throw JSONRPCError(RPC_WALLET_ERROR, "Compiled without sqlite support (required for descriptor wallets)");
 #endif
-<<<<<<< HEAD
-        flags |= WALLET_FLAG_DESCRIPTORS;
-    } else {
-        if (!context.chain->rpcEnableDeprecated("create_bdb")) {
-            throw JSONRPCError(RPC_WALLET_ERROR, "BDB wallet creation is deprecated and will be removed in a future release."
-                                                 " In this release it can be re-enabled temporarily with the -deprecatedrpc=create_bdb setting.");
-        }
-    }
-    if (!request.params[7].isNull() && request.params[7].get_bool()) {
-=======
                 flags |= WALLET_FLAG_DESCRIPTORS;
             }
             if (!request.params[7].isNull() && request.params[7].get_bool()) {
->>>>>>> de5b69d8
 #ifdef ENABLE_EXTERNAL_SIGNER
                 flags |= WALLET_FLAG_EXTERNAL_SIGNER;
 #else
@@ -526,11 +404,6 @@
                 flags |= WALLET_FLAG_BLSCT;
             }
 
-<<<<<<< HEAD
-    UniValue obj(UniValue::VOBJ);
-    obj.pushKV("name", wallet->GetName());
-    PushWarnings(warnings, obj);
-=======
             DatabaseOptions options;
             DatabaseStatus status;
             ReadDatabaseArgs(*context.args, options);
@@ -544,7 +417,6 @@
                 RPCErrorCode code = status == DatabaseStatus::FAILED_ENCRYPT ? RPC_WALLET_ENCRYPTION_FAILED : RPC_WALLET_ERROR;
                 throw JSONRPCError(code, error.original);
             }
->>>>>>> de5b69d8
 
             UniValue obj(UniValue::VOBJ);
             obj.pushKV("name", wallet->GetName());
