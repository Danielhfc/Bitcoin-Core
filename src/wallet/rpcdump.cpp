--- conflicted
+++ resolved
@@ -79,13 +79,8 @@
     }
 
     if (request.fHelp || request.params.size() < 1 || request.params.size() > 3)
-<<<<<<< HEAD
-        throw runtime_error(
+        throw std::runtime_error(
             "importprivkey \"privkey\" ( \"label\" ) ( rescan )\n"
-=======
-        throw std::runtime_error(
-            "importprivkey \"bitcoinprivkey\" ( \"label\" ) ( rescan )\n"
->>>>>>> 0d3e8183
             "\nAdds a private key (as returned by dumpprivkey) to your wallet.\n"
             "\nArguments:\n"
             "1. \"privkey\"          (string, required) The private key (see dumpprivkey)\n"
@@ -414,14 +409,8 @@
             + HelpExampleRpc("importpubkey", "\"mypubkey\", \"testing\", false")
         );
 
-<<<<<<< HEAD
-    string strLabel = "";
-    if (request.params.size() > 1)
-=======
-
     std::string strLabel = "";
     if (!request.params[1].isNull())
->>>>>>> 0d3e8183
         strLabel = request.params[1].get_str();
 
     // Whether to perform rescan after import
@@ -495,13 +484,9 @@
     int64_t nFilesize = std::max((int64_t)1, (int64_t)file.tellg());
     file.seekg(0, file.beg);
 
-<<<<<<< HEAD
     std::string sJson;
     bool fJson = false;
-    pwalletMain->ShowProgress(_("Importing..."), 0); // show progress dialog in GUI
-=======
     pwallet->ShowProgress(_("Importing..."), 0); // show progress dialog in GUI
->>>>>>> 0d3e8183
     while (file.good()) {
         pwallet->ShowProgress("", std::max(1, std::min(99, (int)(((double)file.tellg() / (double)nFilesize) * 100))));
         std::string line;
@@ -521,7 +506,10 @@
                 std::string sError;
                 UniValue inj;
                 inj.read(sJson);
-                if (!((CHDWallet*)pwalletMain)->LoadJson(inj, sError))
+                
+                if (!IsHDWallet(pwallet))
+                    throw JSONRPCError(RPC_INVALID_PARAMETER, "Legacy wallet");
+                if (!GetHDWallet(pwallet)->LoadJson(inj, sError))
                     throw JSONRPCError(RPC_WALLET_ERROR, "LoadJson failed " + sError);
             };
             
@@ -577,21 +565,10 @@
         nTimeBegin = std::min(nTimeBegin, nTime);
     }
     file.close();
-<<<<<<< HEAD
-    pwalletMain->ShowProgress("", 100); // hide progress dialog in GUI
-    pwalletMain->UpdateTimeFirstKey(nTimeBegin);
-
-    CBlockIndex *pindex = chainActive.FindEarliestAtLeast(nTimeBegin - 7200);
-
-    LogPrintf("Rescanning last %i blocks\n", pindex ? chainActive.Height() - pindex->nHeight + 1 : 0);
-    pwalletMain->ScanForWalletTransactions(pindex);
-    pwalletMain->MarkDirty();
-=======
     pwallet->ShowProgress("", 100); // hide progress dialog in GUI
     pwallet->UpdateTimeFirstKey(nTimeBegin);
     pwallet->RescanFromTime(nTimeBegin, false /* update */);
     pwallet->MarkDirty();
->>>>>>> 0d3e8183
 
     if (!fGood)
         throw JSONRPCError(RPC_WALLET_ERROR, "Error adding some keys to wallet");
@@ -731,13 +708,13 @@
         }
     }
     
-    if (IsHDWallet(pwalletMain))
+    if (IsHDWallet(pwallet))
     {
         std::string sError;
         file << "\n# --- Begin JSON --- \n";
         
         UniValue rv(UniValue::VOBJ);
-        if (!GetHDWallet(pwalletMain)->DumpJson(rv, sError))
+        if (!GetHDWallet(pwallet)->DumpJson(rv, sError))
             throw JSONRPCError(RPC_WALLET_ERROR, "DumpJson failed " + sError);
         file << rv.write(1);
         
@@ -1191,13 +1168,6 @@
     }
 
     if (fRescan && fRunScan && requests.size()) {
-<<<<<<< HEAD
-        CBlockIndex* pindex = nLowestTimestamp > minimumTimestamp ? chainActive.FindEarliestAtLeast(std::max<int64_t>(nLowestTimestamp - 7200, 0)) : chainActive.Genesis();
-        CBlockIndex* scannedRange = nullptr;
-        if (pindex) {
-            scannedRange = pwalletMain->ScanForWalletTransactions(pindex, true);
-            pwalletMain->ReacceptWalletTransactions();
-=======
         int64_t scannedTime = pwallet->RescanFromTime(nLowestTimestamp, true /* update */);
         pwallet->ReacceptWalletTransactions();
 
@@ -1232,29 +1202,6 @@
                 }
                 ++i;
             }
->>>>>>> 0d3e8183
-        }
-
-        if (!scannedRange || scannedRange->nHeight > pindex->nHeight) {
-            std::vector<UniValue> results = response.getValues();
-            response.clear();
-            response.setArray();
-            size_t i = 0;
-            for (const UniValue& request : requests.getValues()) {
-                // If key creation date is within the successfully scanned
-                // range, or if the import result already has an error set, let
-                // the result stand unmodified. Otherwise replace the result
-                // with an error message.
-                if (GetImportTimestamp(request, now) - 7200 >= scannedRange->GetBlockTimeMax() || results.at(i).exists("error")) {
-                    response.push_back(results.at(i));
-                } else {
-                    UniValue result = UniValue(UniValue::VOBJ);
-                    result.pushKV("success", UniValue(false));
-                    result.pushKV("error", JSONRPCError(RPC_MISC_ERROR, strprintf("Failed to rescan before time %d, transactions may be missing.", scannedRange->GetBlockTimeMax())));
-                    response.push_back(std::move(result));
-                }
-                ++i;
-            }
         }
     }
 
