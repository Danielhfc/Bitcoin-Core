// Copyright (c) 2009-2017 The Bitcoin Core developers
// Distributed under the MIT software license, see the accompanying
// file COPYING or http://www.opensource.org/licenses/mit-license.php.

<<<<<<< HEAD
#include "base58.h"
#include "chain.h"
#include "rpc/server.h"
#include "init.h"
#include "validation.h"
#include "script/script.h"
#include "script/standard.h"
#include "sync.h"
#include "util.h"
#include "utiltime.h"
#include "wallet.h"
#include "hdwallet.h"
#include "merkleblock.h"
#include "core_io.h"

#include "rpcwallet.h"
=======
#include <base58.h>
#include <chain.h>
#include <rpc/safemode.h>
#include <rpc/server.h>
#include <wallet/init.h>
#include <validation.h>
#include <script/script.h>
#include <script/standard.h>
#include <sync.h>
#include <util.h>
#include <utiltime.h>
#include <wallet/wallet.h>
#include <merkleblock.h>
#include <core_io.h>

#include <wallet/rpcwallet.h>
>>>>>>> f17942a3

#include <fstream>
#include <stdint.h>

#include <boost/algorithm/string.hpp>
#include <boost/date_time/posix_time/posix_time.hpp>

#include <univalue.h>


std::string static EncodeDumpTime(int64_t nTime) {
    return DateTimeStrFormat("%Y-%m-%dT%H:%M:%SZ", nTime);
}

int64_t static DecodeDumpTime(const std::string &str) {
    static const boost::posix_time::ptime epoch = boost::posix_time::from_time_t(0);
    static const std::locale loc(std::locale::classic(),
        new boost::posix_time::time_input_facet("%Y-%m-%dT%H:%M:%SZ"));
    std::istringstream iss(str);
    iss.imbue(loc);
    boost::posix_time::ptime ptime(boost::date_time::not_a_date_time);
    iss >> ptime;
    if (ptime.is_not_a_date_time())
        return 0;
    return (ptime - epoch).total_seconds();
}

std::string static EncodeDumpString(const std::string &str) {
    std::stringstream ret;
    for (unsigned char c : str) {
        if (c <= 32 || c >= 128 || c == '%') {
            ret << '%' << HexStr(&c, &c + 1);
        } else {
            ret << c;
        }
    }
    return ret.str();
}

std::string DecodeDumpString(const std::string &str) {
    std::stringstream ret;
    for (unsigned int pos = 0; pos < str.length(); pos++) {
        unsigned char c = str[pos];
        if (c == '%' && pos+2 < str.length()) {
            c = (((str[pos+1]>>6)*9+((str[pos+1]-'0')&15)) << 4) |
                ((str[pos+2]>>6)*9+((str[pos+2]-'0')&15));
            pos += 2;
        }
        ret << c;
    }
    return ret.str();
}

UniValue importprivkey(const JSONRPCRequest& request)
{
    CWallet * const pwallet = GetWalletForJSONRPCRequest(request);
    if (!EnsureWalletIsAvailable(pwallet, request.fHelp)) {
        return NullUniValue;
    }

    if (request.fHelp || request.params.size() < 1 || request.params.size() > 3)
        throw std::runtime_error(
            "importprivkey \"privkey\" ( \"label\" ) ( rescan )\n"
            "\nAdds a private key (as returned by dumpprivkey) to your wallet. Requires a new wallet backup.\n"
            "\nArguments:\n"
            "1. \"privkey\"          (string, required) The private key (see dumpprivkey)\n"
            "2. \"label\"            (string, optional, default=\"\") An optional label\n"
            "3. rescan               (boolean, optional, default=true) Rescan the wallet for transactions\n"
            "\nNote: This call can take minutes to complete if rescan is true, during that time, other rpc calls\n"
            "may report that the imported key exists but related transactions are still missing, leading to temporarily incorrect/bogus balances and unspent outputs until rescan completes.\n"
            "\nExamples:\n"
            "\nDump a private key\n"
            + HelpExampleCli("dumpprivkey", "\"myaddress\"") +
            "\nImport the private key with rescan\n"
            + HelpExampleCli("importprivkey", "\"mykey\"") +
            "\nImport using a label and without rescan\n"
            + HelpExampleCli("importprivkey", "\"mykey\" \"testing\" false") +
            "\nImport using default blank label and without rescan\n"
            + HelpExampleCli("importprivkey", "\"mykey\" \"\" false") +
            "\nAs a JSON-RPC call\n"
            + HelpExampleRpc("importprivkey", "\"mykey\", \"testing\", false")
        );


    WalletRescanReserver reserver(pwallet);
    bool fRescan = true;
    {
        LOCK2(cs_main, pwallet->cs_wallet);

        EnsureWalletIsUnlocked(pwallet);

        std::string strSecret = request.params[0].get_str();
        std::string strLabel = "";
        if (!request.params[1].isNull())
            strLabel = request.params[1].get_str();

        // Whether to perform rescan after import
        if (!request.params[2].isNull())
            fRescan = request.params[2].get_bool();

        if (fRescan && fPruneMode)
            throw JSONRPCError(RPC_WALLET_ERROR, "Rescan is disabled in pruned mode");

        if (fRescan && !reserver.reserve()) {
            throw JSONRPCError(RPC_WALLET_ERROR, "Wallet is currently rescanning. Abort existing rescan or wait.");
        }

        CBitcoinSecret vchSecret;
        bool fGood = vchSecret.SetString(strSecret);

        if (!fGood) throw JSONRPCError(RPC_INVALID_ADDRESS_OR_KEY, "Invalid private key encoding");

        CKey key = vchSecret.GetKey();
        if (!key.IsValid()) throw JSONRPCError(RPC_INVALID_ADDRESS_OR_KEY, "Private key outside allowed range");

        CPubKey pubkey = key.GetPubKey();
        assert(key.VerifyPubKey(pubkey));
        CKeyID vchAddress = pubkey.GetID();
        {
            pwallet->MarkDirty();
            // We don't know which corresponding address will be used; label them all
            for (const auto& dest : GetAllDestinationsForKey(pubkey)) {
                pwallet->SetAddressBook(dest, strLabel, "receive");
            }

            // Don't throw error in case a key is already there
            if (pwallet->HaveKey(vchAddress)) {
                return NullUniValue;
            }

            // whenever a key is imported, we need to scan the whole chain
            pwallet->UpdateTimeFirstKey(1);
            pwallet->mapKeyMetadata[vchAddress].nCreateTime = 1;

            if (!pwallet->AddKeyPubKey(key, pubkey)) {
                throw JSONRPCError(RPC_WALLET_ERROR, "Error adding key to wallet");
            }
            pwallet->LearnAllRelatedScripts(pubkey);
        }
    }
    if (fRescan) {
        pwallet->RescanFromTime(TIMESTAMP_MIN, reserver, true /* update */);
    }

    return NullUniValue;
}

UniValue abortrescan(const JSONRPCRequest& request)
{
    CWallet* const pwallet = GetWalletForJSONRPCRequest(request);
    if (!EnsureWalletIsAvailable(pwallet, request.fHelp)) {
        return NullUniValue;
    }

    if (request.fHelp || request.params.size() > 0)
        throw std::runtime_error(
            "abortrescan\n"
            "\nStops current wallet rescan triggered by an RPC call, e.g. by an importprivkey call.\n"
            "\nExamples:\n"
            "\nImport a private key\n"
            + HelpExampleCli("importprivkey", "\"mykey\"") +
            "\nAbort the running wallet rescan\n"
            + HelpExampleCli("abortrescan", "") +
            "\nAs a JSON-RPC call\n"
            + HelpExampleRpc("abortrescan", "")
        );

    ObserveSafeMode();
    if (!pwallet->IsScanning() || pwallet->IsAbortingRescan()) return false;
    pwallet->AbortRescan();
    return true;
}

void ImportAddress(CWallet*, const CTxDestination& dest, const std::string& strLabel);
void ImportScript(CWallet* const pwallet, const CScript& script, const std::string& strLabel, bool isRedeemScript)
{
    if (!isRedeemScript && ::IsMine(*pwallet, script) == ISMINE_SPENDABLE) {
        throw JSONRPCError(RPC_WALLET_ERROR, "The wallet already contains the private key for this address or script");
    }

    pwallet->MarkDirty();

    if (!pwallet->HaveWatchOnly(script) && !pwallet->AddWatchOnly(script, 0 /* nCreateTime */)) {
        throw JSONRPCError(RPC_WALLET_ERROR, "Error adding address to wallet");
    }

    if (isRedeemScript) {
        if (!pwallet->HaveCScript(script) && !pwallet->AddCScript(script)) {
            throw JSONRPCError(RPC_WALLET_ERROR, "Error adding p2sh redeemScript to wallet");
        }
        ImportAddress(pwallet, CScriptID(script), strLabel);
    } else {
        CTxDestination destination;
        if (ExtractDestination(script, destination)) {
            pwallet->SetAddressBook(destination, strLabel, "receive");
        }
    }
}

void ImportAddress(CWallet* const pwallet, const CTxDestination& dest, const std::string& strLabel)
{
    CScript script = GetScriptForDestination(dest);
    ImportScript(pwallet, script, strLabel, false);
    // add to address book or update label
    if (IsValidDestination(dest))
        pwallet->SetAddressBook(dest, strLabel, "receive");
}

UniValue importaddress(const JSONRPCRequest& request)
{
    CWallet * const pwallet = GetWalletForJSONRPCRequest(request);
    if (!EnsureWalletIsAvailable(pwallet, request.fHelp)) {
        return NullUniValue;
    }

    if (request.fHelp || request.params.size() < 1 || request.params.size() > 4)
        throw std::runtime_error(
            "importaddress \"address\" ( \"label\" rescan p2sh )\n"
            "\nAdds a script (in hex) or address that can be watched as if it were in your wallet but cannot be used to spend. Requires a new wallet backup.\n"
            "\nArguments:\n"
            "1. \"script\"           (string, required) The hex-encoded script (or address)\n"
            "2. \"label\"            (string, optional, default=\"\") An optional label\n"
            "3. rescan               (boolean, optional, default=true) Rescan the wallet for transactions\n"
            "4. p2sh                 (boolean, optional, default=false) Add the P2SH version of the script as well\n"
            "\nNote: This call can take minutes to complete if rescan is true, during that time, other rpc calls\n"
            "may report that the imported address exists but related transactions are still missing, leading to temporarily incorrect/bogus balances and unspent outputs until rescan completes.\n"
            "If you have the full public key, you should call importpubkey instead of this.\n"
            "\nNote: If you import a non-standard raw script in hex form, outputs sending to it will be treated\n"
            "as change, and not show up in many RPCs.\n"
            "\nExamples:\n"
            "\nImport a script with rescan\n"
            + HelpExampleCli("importaddress", "\"myscript\"") +
            "\nImport using a label without rescan\n"
            + HelpExampleCli("importaddress", "\"myscript\" \"testing\" false") +
            "\nAs a JSON-RPC call\n"
            + HelpExampleRpc("importaddress", "\"myscript\", \"testing\", false")
        );


    std::string strLabel = "";
    if (!request.params[1].isNull())
        strLabel = request.params[1].get_str();

    // Whether to perform rescan after import
    bool fRescan = true;
    if (!request.params[2].isNull())
        fRescan = request.params[2].get_bool();

    if (fRescan && fPruneMode)
        throw JSONRPCError(RPC_WALLET_ERROR, "Rescan is disabled in pruned mode");

    WalletRescanReserver reserver(pwallet);
    if (fRescan && !reserver.reserve()) {
        throw JSONRPCError(RPC_WALLET_ERROR, "Wallet is currently rescanning. Abort existing rescan or wait.");
    }

    // Whether to import a p2sh version, too
    bool fP2SH = false;
    if (!request.params[3].isNull())
        fP2SH = request.params[3].get_bool();

    {
        LOCK2(cs_main, pwallet->cs_wallet);

<<<<<<< HEAD
    CBitcoinAddress address(request.params[0].get_str());
    if (address.IsValid()) {
        if (fP2SH)
            throw JSONRPCError(RPC_INVALID_ADDRESS_OR_KEY, "Cannot use the p2sh flag with an address - use a script instead");
        ImportAddress(pwallet, address, strLabel);
    } else if (IsHex(request.params[0].get_str())) {
        std::vector<unsigned char> data(ParseHex(request.params[0].get_str()));
        ImportScript(pwallet, CScript(data.begin(), data.end()), strLabel, fP2SH);
    } else {
        throw JSONRPCError(RPC_INVALID_ADDRESS_OR_KEY, "Invalid Particl address or script");
=======
        CTxDestination dest = DecodeDestination(request.params[0].get_str());
        if (IsValidDestination(dest)) {
            if (fP2SH) {
                throw JSONRPCError(RPC_INVALID_ADDRESS_OR_KEY, "Cannot use the p2sh flag with an address - use a script instead");
            }
            ImportAddress(pwallet, dest, strLabel);
        } else if (IsHex(request.params[0].get_str())) {
            std::vector<unsigned char> data(ParseHex(request.params[0].get_str()));
            ImportScript(pwallet, CScript(data.begin(), data.end()), strLabel, fP2SH);
        } else {
            throw JSONRPCError(RPC_INVALID_ADDRESS_OR_KEY, "Invalid Bitcoin address or script");
        }
>>>>>>> f17942a3
    }
    if (fRescan)
    {
        pwallet->RescanFromTime(TIMESTAMP_MIN, reserver, true /* update */);
        pwallet->ReacceptWalletTransactions();
    }

    return NullUniValue;
}

UniValue importprunedfunds(const JSONRPCRequest& request)
{
    CWallet * const pwallet = GetWalletForJSONRPCRequest(request);
    if (!EnsureWalletIsAvailable(pwallet, request.fHelp)) {
        return NullUniValue;
    }

    if (request.fHelp || request.params.size() != 2)
        throw std::runtime_error(
            "importprunedfunds\n"
            "\nImports funds without rescan. Corresponding address or script must previously be included in wallet. Aimed towards pruned wallets. The end-user is responsible to import additional transactions that subsequently spend the imported outputs or rescan after the point in the blockchain the transaction is included.\n"
            "\nArguments:\n"
            "1. \"rawtransaction\" (string, required) A raw transaction in hex funding an already-existing address in wallet\n"
            "2. \"txoutproof\"     (string, required) The hex output from gettxoutproof that contains the transaction\n"
        );

    CMutableTransaction tx;
    if (!DecodeHexTx(tx, request.params[0].get_str()))
        throw JSONRPCError(RPC_DESERIALIZATION_ERROR, "TX decode failed");
    uint256 hashTx = tx.GetHash();
    CWalletTx wtx(pwallet, MakeTransactionRef(std::move(tx)));

    CDataStream ssMB(ParseHexV(request.params[1], "proof"), SER_NETWORK, PROTOCOL_VERSION);
    CMerkleBlock merkleBlock;
    ssMB >> merkleBlock;

    //Search partial merkle tree in proof for our transaction and index in valid block
    std::vector<uint256> vMatch;
    std::vector<unsigned int> vIndex;
    unsigned int txnIndex = 0;
    if (merkleBlock.txn.ExtractMatches(vMatch, vIndex) == merkleBlock.header.hashMerkleRoot) {

        LOCK(cs_main);

        if (!mapBlockIndex.count(merkleBlock.header.GetHash()) || !chainActive.Contains(mapBlockIndex[merkleBlock.header.GetHash()]))
            throw JSONRPCError(RPC_INVALID_ADDRESS_OR_KEY, "Block not found in chain");

        std::vector<uint256>::const_iterator it;
        if ((it = std::find(vMatch.begin(), vMatch.end(), hashTx))==vMatch.end()) {
            throw JSONRPCError(RPC_INVALID_ADDRESS_OR_KEY, "Transaction given doesn't exist in proof");
        }

        txnIndex = vIndex[it - vMatch.begin()];
    }
    else {
        throw JSONRPCError(RPC_INVALID_ADDRESS_OR_KEY, "Something wrong with merkleblock");
    }

    wtx.nIndex = txnIndex;
    wtx.hashBlock = merkleBlock.header.GetHash();

    LOCK2(cs_main, pwallet->cs_wallet);

    if (pwallet->IsMine(*wtx.tx)) {
        pwallet->AddToWallet(wtx, false);
        return NullUniValue;
    }

    throw JSONRPCError(RPC_INVALID_ADDRESS_OR_KEY, "No addresses in wallet correspond to included transaction");
}

UniValue removeprunedfunds(const JSONRPCRequest& request)
{
    CWallet * const pwallet = GetWalletForJSONRPCRequest(request);
    if (!EnsureWalletIsAvailable(pwallet, request.fHelp)) {
        return NullUniValue;
    }

    if (request.fHelp || request.params.size() != 1)
        throw std::runtime_error(
            "removeprunedfunds \"txid\"\n"
            "\nDeletes the specified transaction from the wallet. Meant for use with pruned wallets and as a companion to importprunedfunds. This will affect wallet balances.\n"
            "\nArguments:\n"
            "1. \"txid\"           (string, required) The hex-encoded id of the transaction you are deleting\n"
            "\nExamples:\n"
            + HelpExampleCli("removeprunedfunds", "\"a8d0c0184dde994a09ec054286f1ce581bebf46446a512166eae7628734ea0a5\"") +
            "\nAs a JSON-RPC call\n"
            + HelpExampleRpc("removeprunedfunds", "\"a8d0c0184dde994a09ec054286f1ce581bebf46446a512166eae7628734ea0a5\"")
        );

    LOCK2(cs_main, pwallet->cs_wallet);

    uint256 hash;
    hash.SetHex(request.params[0].get_str());
    std::vector<uint256> vHash;
    vHash.push_back(hash);
    std::vector<uint256> vHashOut;

    if (pwallet->ZapSelectTx(vHash, vHashOut) != DB_LOAD_OK) {
        throw JSONRPCError(RPC_WALLET_ERROR, "Could not properly delete the transaction.");
    }

    if(vHashOut.empty()) {
        throw JSONRPCError(RPC_INVALID_PARAMETER, "Transaction does not exist in wallet.");
    }

    return NullUniValue;
}

UniValue importpubkey(const JSONRPCRequest& request)
{
    CWallet * const pwallet = GetWalletForJSONRPCRequest(request);
    if (!EnsureWalletIsAvailable(pwallet, request.fHelp)) {
        return NullUniValue;
    }

    if (request.fHelp || request.params.size() < 1 || request.params.size() > 4)
        throw std::runtime_error(
            "importpubkey \"pubkey\" ( \"label\" rescan )\n"
            "\nAdds a public key (in hex) that can be watched as if it were in your wallet but cannot be used to spend. Requires a new wallet backup.\n"
            "\nArguments:\n"
            "1. \"pubkey\"           (string, required) The hex-encoded public key\n"
            "2. \"label\"            (string, optional, default=\"\") An optional label\n"
            "3. rescan               (boolean, optional, default=true) Rescan the wallet for transactions\n"
            "\nNote: This call can take minutes to complete if rescan is true, during that time, other rpc calls\n"
            "may report that the imported pubkey exists but related transactions are still missing, leading to temporarily incorrect/bogus balances and unspent outputs until rescan completes.\n"
            "\nExamples:\n"
            "\nImport a public key with rescan\n"
            + HelpExampleCli("importpubkey", "\"mypubkey\"") +
            "\nImport using a label without rescan\n"
            + HelpExampleCli("importpubkey", "\"mypubkey\" \"testing\" false") +
            "\nAs a JSON-RPC call\n"
            + HelpExampleRpc("importpubkey", "\"mypubkey\", \"testing\", false")
        );

    std::string strLabel = "";
    if (!request.params[1].isNull())
        strLabel = request.params[1].get_str();

    // Whether to perform rescan after import
    bool fRescan = true;
    if (!request.params[2].isNull())
        fRescan = request.params[2].get_bool();

    if (fRescan && fPruneMode)
        throw JSONRPCError(RPC_WALLET_ERROR, "Rescan is disabled in pruned mode");

    WalletRescanReserver reserver(pwallet);
    if (fRescan && !reserver.reserve()) {
        throw JSONRPCError(RPC_WALLET_ERROR, "Wallet is currently rescanning. Abort existing rescan or wait.");
    }

    if (!IsHex(request.params[0].get_str()))
        throw JSONRPCError(RPC_INVALID_ADDRESS_OR_KEY, "Pubkey must be a hex string");
    std::vector<unsigned char> data(ParseHex(request.params[0].get_str()));
    CPubKey pubKey(data.begin(), data.end());
    if (!pubKey.IsFullyValid())
        throw JSONRPCError(RPC_INVALID_ADDRESS_OR_KEY, "Pubkey is not a valid public key");

    {
        LOCK2(cs_main, pwallet->cs_wallet);

        for (const auto& dest : GetAllDestinationsForKey(pubKey)) {
            ImportAddress(pwallet, dest, strLabel);
        }
        ImportScript(pwallet, GetScriptForRawPubKey(pubKey), strLabel, false);
        pwallet->LearnAllRelatedScripts(pubKey);
    }
    if (fRescan)
    {
        pwallet->RescanFromTime(TIMESTAMP_MIN, reserver, true /* update */);
        pwallet->ReacceptWalletTransactions();
    }

    return NullUniValue;
}


UniValue importwallet(const JSONRPCRequest& request)
{
    CWallet * const pwallet = GetWalletForJSONRPCRequest(request);
    if (!EnsureWalletIsAvailable(pwallet, request.fHelp)) {
        return NullUniValue;
    }

    if (request.fHelp || request.params.size() != 1)
        throw std::runtime_error(
            "importwallet \"filename\"\n"
            "\nImports keys from a wallet dump file (see dumpwallet). Requires a new wallet backup to include imported keys.\n"
            "\nArguments:\n"
            "1. \"filename\"    (string, required) The wallet file\n"
            "\nExamples:\n"
            "\nDump the wallet\n"
            + HelpExampleCli("dumpwallet", "\"test\"") +
            "\nImport the wallet\n"
            + HelpExampleCli("importwallet", "\"test\"") +
            "\nImport using the json rpc call\n"
            + HelpExampleRpc("importwallet", "\"test\"")
        );

    if (fPruneMode)
        throw JSONRPCError(RPC_WALLET_ERROR, "Importing wallets is disabled in pruned mode");

    WalletRescanReserver reserver(pwallet);
    if (!reserver.reserve()) {
        throw JSONRPCError(RPC_WALLET_ERROR, "Wallet is currently rescanning. Abort existing rescan or wait.");
    }

    int64_t nTimeBegin = 0;
    bool fGood = true;
    {
        LOCK2(cs_main, pwallet->cs_wallet);

<<<<<<< HEAD
    int64_t nFilesize = std::max((int64_t)1, (int64_t)file.tellg());
    file.seekg(0, file.beg);

    std::string sJson;
    bool fJson = false;
    pwallet->ShowProgress(_("Importing..."), 0); // show progress dialog in GUI
    while (file.good()) {
        pwallet->ShowProgress("", std::max(1, std::min(99, (int)(((double)file.tellg() / (double)nFilesize) * 100))));
        std::string line;
        std::getline(file, line);

        if (line.rfind("# --- Begin JSON ---", 0) == 0)
        {
            fJson = true;
            continue;
        };
        if (line.rfind("# --- End JSON ---", 0) == 0)
        {
            fJson = false;

            if (!sJson.empty())
            {
                std::string sError;
                UniValue inj;
                inj.read(sJson);

                if (!IsHDWallet(pwallet))
                    throw JSONRPCError(RPC_INVALID_PARAMETER, "Legacy wallet");
                if (!GetHDWallet(pwallet)->LoadJson(inj, sError))
                    throw JSONRPCError(RPC_WALLET_ERROR, "LoadJson failed " + sError);
            };

            continue;
        };
        if (fJson)
        {
            sJson += line;
            continue;
        };

        if (line.empty() || line[0] == '#')
            continue;

        std::vector<std::string> vstr;
        boost::split(vstr, line, boost::is_any_of(" "));
        if (vstr.size() < 2)
            continue;
        CBitcoinSecret vchSecret;
        if (!vchSecret.SetString(vstr[0]))
            continue;
        CKey key = vchSecret.GetKey();
        CPubKey pubkey = key.GetPubKey();
        assert(key.VerifyPubKey(pubkey));
        CKeyID keyid = pubkey.GetID();
        if (pwallet->HaveKey(keyid)) {
            LogPrintf("Skipping import of %s (key already present)\n", CBitcoinAddress(keyid).ToString());
            continue;
=======
        EnsureWalletIsUnlocked(pwallet);

        std::ifstream file;
        file.open(request.params[0].get_str().c_str(), std::ios::in | std::ios::ate);
        if (!file.is_open()) {
            throw JSONRPCError(RPC_INVALID_PARAMETER, "Cannot open wallet dump file");
>>>>>>> f17942a3
        }
        nTimeBegin = chainActive.Tip()->GetBlockTime();

        int64_t nFilesize = std::max((int64_t)1, (int64_t)file.tellg());
        file.seekg(0, file.beg);

        pwallet->ShowProgress(_("Importing..."), 0); // show progress dialog in GUI
        while (file.good()) {
            pwallet->ShowProgress("", std::max(1, std::min(99, (int)(((double)file.tellg() / (double)nFilesize) * 100))));
            std::string line;
            std::getline(file, line);
            if (line.empty() || line[0] == '#')
                continue;

            std::vector<std::string> vstr;
            boost::split(vstr, line, boost::is_any_of(" "));
            if (vstr.size() < 2)
                continue;
            CBitcoinSecret vchSecret;
            if (vchSecret.SetString(vstr[0])) {
                CKey key = vchSecret.GetKey();
                CPubKey pubkey = key.GetPubKey();
                assert(key.VerifyPubKey(pubkey));
                CKeyID keyid = pubkey.GetID();
                if (pwallet->HaveKey(keyid)) {
                    LogPrintf("Skipping import of %s (key already present)\n", EncodeDestination(keyid));
                    continue;
                }
                int64_t nTime = DecodeDumpTime(vstr[1]);
                std::string strLabel;
                bool fLabel = true;
                for (unsigned int nStr = 2; nStr < vstr.size(); nStr++) {
                    if (boost::algorithm::starts_with(vstr[nStr], "#"))
                        break;
                    if (vstr[nStr] == "change=1")
                        fLabel = false;
                    if (vstr[nStr] == "reserve=1")
                        fLabel = false;
                    if (boost::algorithm::starts_with(vstr[nStr], "label=")) {
                        strLabel = DecodeDumpString(vstr[nStr].substr(6));
                        fLabel = true;
                    }
                }
                LogPrintf("Importing %s...\n", EncodeDestination(keyid));
                if (!pwallet->AddKeyPubKey(key, pubkey)) {
                    fGood = false;
                    continue;
                }
                pwallet->mapKeyMetadata[keyid].nCreateTime = nTime;
                if (fLabel)
                    pwallet->SetAddressBook(keyid, strLabel, "receive");
                nTimeBegin = std::min(nTimeBegin, nTime);
            } else if(IsHex(vstr[0])) {
               std::vector<unsigned char> vData(ParseHex(vstr[0]));
               CScript script = CScript(vData.begin(), vData.end());
               if (pwallet->HaveCScript(script)) {
                   LogPrintf("Skipping import of %s (script already present)\n", vstr[0]);
                   continue;
               }
               if(!pwallet->AddCScript(script)) {
                   LogPrintf("Error importing script %s\n", vstr[0]);
                   fGood = false;
                   continue;
               }
               int64_t birth_time = DecodeDumpTime(vstr[1]);
               if (birth_time > 0) {
                   pwallet->m_script_metadata[CScriptID(script)].nCreateTime = birth_time;
                   nTimeBegin = std::min(nTimeBegin, birth_time);
               }
            }
        }
        file.close();
        pwallet->ShowProgress("", 100); // hide progress dialog in GUI
        pwallet->UpdateTimeFirstKey(nTimeBegin);
    }
    pwallet->RescanFromTime(nTimeBegin, reserver, false /* update */);
    pwallet->MarkDirty();

    if (!fGood)
        throw JSONRPCError(RPC_WALLET_ERROR, "Error adding some keys/scripts to wallet");

    return NullUniValue;
}

UniValue dumpprivkey(const JSONRPCRequest& request)
{
    CWallet * const pwallet = GetWalletForJSONRPCRequest(request);
    if (!EnsureWalletIsAvailable(pwallet, request.fHelp)) {
        return NullUniValue;
    }

    if (request.fHelp || request.params.size() != 1)
        throw std::runtime_error(
            "dumpprivkey \"address\"\n"
            "\nReveals the private key corresponding to 'address'.\n"
            "Then the importprivkey can be used with this output\n"
            "\nArguments:\n"
            "1. \"address\"         (string, required) The particl address for the private key\n"
            "\nResult:\n"
            "\"key\"                (string) The private key\n"
            "\nExamples:\n"
            + HelpExampleCli("dumpprivkey", "\"myaddress\"")
            + HelpExampleCli("importprivkey", "\"mykey\"")
            + HelpExampleRpc("dumpprivkey", "\"myaddress\"")
        );

    LOCK2(cs_main, pwallet->cs_wallet);

    EnsureWalletIsUnlocked(pwallet);

    std::string strAddress = request.params[0].get_str();
<<<<<<< HEAD
    CBitcoinAddress address;
    if (!address.SetString(strAddress))
        throw JSONRPCError(RPC_INVALID_ADDRESS_OR_KEY, "Invalid Particl address");


    if (address.IsValid()
        && IsHDWallet(pwallet))
    {
        CTxDestination dest = address.Get();
        if (dest.type() == typeid(CExtKeyPair))
        {
            CHDWallet *phdw = GetHDWallet(pwallet);
            CExtKeyPair ek = boost::get<CExtKeyPair>(dest);
            CKeyID id = ek.GetID();
            CStoredExtKey sek;
            if (!phdw->GetExtKey(id, sek))
                throw JSONRPCError(RPC_WALLET_ERROR, "Private key for extaddress " + strAddress + " is not known");
            CExtKey58 eKey58;

            if (0 != phdw->ExtKeyUnlock(&sek))
                throw JSONRPCError(RPC_WALLET_ERROR, "Unlock extaddress " + strAddress + " failed");

            if (!sek.kp.IsValidV())
                throw JSONRPCError(RPC_WALLET_ERROR, "Private key for extaddress " + strAddress + " is not known");

            eKey58.SetKeyV(sek.kp);
            return eKey58.ToString();
        };
    };


    CKeyID keyID;
    if (!address.GetKeyID(keyID))
=======
    CTxDestination dest = DecodeDestination(strAddress);
    if (!IsValidDestination(dest)) {
        throw JSONRPCError(RPC_INVALID_ADDRESS_OR_KEY, "Invalid Bitcoin address");
    }
    auto keyid = GetKeyForDestination(*pwallet, dest);
    if (keyid.IsNull()) {
>>>>>>> f17942a3
        throw JSONRPCError(RPC_TYPE_ERROR, "Address does not refer to a key");
    }
    CKey vchSecret;
    if (!pwallet->GetKey(keyid, vchSecret)) {
        throw JSONRPCError(RPC_WALLET_ERROR, "Private key for address " + strAddress + " is not known");
    }
    return CBitcoinSecret(vchSecret).ToString();
}


UniValue dumpwallet(const JSONRPCRequest& request)
{
    CWallet * const pwallet = GetWalletForJSONRPCRequest(request);
    if (!EnsureWalletIsAvailable(pwallet, request.fHelp)) {
        return NullUniValue;
    }

    if (request.fHelp || request.params.size() != 1)
        throw std::runtime_error(
            "dumpwallet \"filename\"\n"
            "\nDumps all wallet keys in a human-readable format to a server-side file. This does not allow overwriting existing files.\n"
<<<<<<< HEAD
            "Imported scripts are not currently included in wallet dumps, these must be backed up separately.\n"
=======
            "Imported scripts are included in the dumpfile, but corresponding BIP173 addresses, etc. may not be added automatically by importwallet.\n"
>>>>>>> f17942a3
            "Note that if your wallet contains keys which are not derived from your HD seed (e.g. imported keys), these are not covered by\n"
            "only backing up the seed itself, and must be backed up too (e.g. ensure you back up the whole dumpfile).\n"
            "\nArguments:\n"
            "1. \"filename\"    (string, required) The filename with path (either absolute or relative to bitcoind)\n"
            "\nResult:\n"
            "{                           (json object)\n"
            "  \"filename\" : {        (string) The filename with full absolute path\n"
            "}\n"
            "\nExamples:\n"
            + HelpExampleCli("dumpwallet", "\"test\"")
            + HelpExampleRpc("dumpwallet", "\"test\"")
        );

    LOCK2(cs_main, pwallet->cs_wallet);

    EnsureWalletIsUnlocked(pwallet);

    boost::filesystem::path filepath = request.params[0].get_str();
    filepath = boost::filesystem::absolute(filepath);

    /* Prevent arbitrary files from being overwritten. There have been reports
     * that users have overwritten wallet files this way:
     * https://github.com/bitcoin/bitcoin/issues/9934
     * It may also avoid other security issues.
     */
    if (boost::filesystem::exists(filepath)) {
        throw JSONRPCError(RPC_INVALID_PARAMETER, filepath.string() + " already exists. If you are sure this is what you want, move it out of the way first");
    }

    std::ofstream file;
    file.open(filepath.string().c_str());
    if (!file.is_open())
        throw JSONRPCError(RPC_INVALID_PARAMETER, "Cannot open wallet dump file");

    std::map<CTxDestination, int64_t> mapKeyBirth;
    const std::map<CKeyID, int64_t>& mapKeyPool = pwallet->GetAllReserveKeys();
    pwallet->GetKeyBirthTimes(mapKeyBirth);

    std::set<CScriptID> scripts = pwallet->GetCScripts();
    // TODO: include scripts in GetKeyBirthTimes() output instead of separate

    // sort time/key pairs
    std::vector<std::pair<int64_t, CKeyID> > vKeyBirth;
    for (const auto& entry : mapKeyBirth) {
        if (const CKeyID* keyID = boost::get<CKeyID>(&entry.first)) { // set and test
            vKeyBirth.push_back(std::make_pair(entry.second, *keyID));
        }
    }
    mapKeyBirth.clear();
    std::sort(vKeyBirth.begin(), vKeyBirth.end());

    // produce output
    file << strprintf("# Wallet dump created by Particl %s\n", CLIENT_BUILD);
    file << strprintf("# * Created on %s\n", EncodeDumpTime(GetTime()));
    file << strprintf("# * Best block at time of backup was %i (%s),\n", chainActive.Height(), chainActive.Tip()->GetBlockHash().ToString());
    file << strprintf("#   mined on %s\n", EncodeDumpTime(chainActive.Tip()->GetBlockTime()));
    file << "\n";

    // add the base58check encoded extended master if the wallet uses HD
    CKeyID masterKeyID = pwallet->GetHDChain().masterKeyID;
    if (!masterKeyID.IsNull())
    {
        CKey key;
        if (pwallet->GetKey(masterKeyID, key)) {
            CExtKey masterKey;
            masterKey.SetMaster(key.begin(), key.size());

            CBitcoinExtKey b58extkey;
            b58extkey.SetKey(masterKey);

            file << "# extended private masterkey: " << b58extkey.ToString() << "\n\n";
        }
    }
    for (std::vector<std::pair<int64_t, CKeyID> >::const_iterator it = vKeyBirth.begin(); it != vKeyBirth.end(); it++) {
        const CKeyID &keyid = it->second;
        std::string strTime = EncodeDumpTime(it->first);
        std::string strAddr = EncodeDestination(keyid);
        CKey key;
        if (pwallet->GetKey(keyid, key)) {
            file << strprintf("%s %s ", CBitcoinSecret(key).ToString(), strTime);
            if (pwallet->mapAddressBook.count(keyid)) {
                file << strprintf("label=%s", EncodeDumpString(pwallet->mapAddressBook[keyid].name));
            } else if (keyid == masterKeyID) {
                file << "hdmaster=1";
            } else if (mapKeyPool.count(keyid)) {
                file << "reserve=1";
            } else if (pwallet->mapKeyMetadata[keyid].hdKeypath == "m") {
                file << "inactivehdmaster=1";
            } else {
                file << "change=1";
            }
            file << strprintf(" # addr=%s%s\n", strAddr, (pwallet->mapKeyMetadata[keyid].hdKeypath.size() > 0 ? " hdkeypath="+pwallet->mapKeyMetadata[keyid].hdKeypath : ""));
        }
    }

    if (IsHDWallet(pwallet))
    {
        std::string sError;
        file << "\n# --- Begin JSON --- \n";

        UniValue rv(UniValue::VOBJ);
        if (!GetHDWallet(pwallet)->DumpJson(rv, sError))
            throw JSONRPCError(RPC_WALLET_ERROR, "DumpJson failed " + sError);
        file << rv.write(1);

        file << "\n# --- End JSON --- \n";
    };



    file << "\n";
    for (const CScriptID &scriptid : scripts) {
        CScript script;
        std::string create_time = "0";
        std::string address = EncodeDestination(scriptid);
        // get birth times for scripts with metadata
        auto it = pwallet->m_script_metadata.find(scriptid);
        if (it != pwallet->m_script_metadata.end()) {
            create_time = EncodeDumpTime(it->second.nCreateTime);
        }
        if(pwallet->GetCScript(scriptid, script)) {
            file << strprintf("%s %s script=1", HexStr(script.begin(), script.end()), create_time);
            file << strprintf(" # addr=%s\n", address);
        }
    }
    file << "\n";
    file << "# End of dump\n";
    file.close();

    UniValue reply(UniValue::VOBJ);
    reply.push_back(Pair("filename", filepath.string()));

    return reply;
}


UniValue ProcessImport(CWallet * const pwallet, const UniValue& data, const int64_t timestamp)
{
    try {
        bool success = false;

        // Required fields.
        const UniValue& scriptPubKey = data["scriptPubKey"];

        // Should have script or JSON with "address".
        if (!(scriptPubKey.getType() == UniValue::VOBJ && scriptPubKey.exists("address")) && !(scriptPubKey.getType() == UniValue::VSTR)) {
            throw JSONRPCError(RPC_INVALID_PARAMETER, "Invalid scriptPubKey");
        }

        // Optional fields.
        const std::string& strRedeemScript = data.exists("redeemscript") ? data["redeemscript"].get_str() : "";
        const UniValue& pubKeys = data.exists("pubkeys") ? data["pubkeys"].get_array() : UniValue();
        const UniValue& keys = data.exists("keys") ? data["keys"].get_array() : UniValue();
        const bool internal = data.exists("internal") ? data["internal"].get_bool() : false;
        const bool watchOnly = data.exists("watchonly") ? data["watchonly"].get_bool() : false;
        const std::string& label = data.exists("label") && !internal ? data["label"].get_str() : "";

        bool isScript = scriptPubKey.getType() == UniValue::VSTR;
        bool isP2SH = strRedeemScript.length() > 0;
        const std::string& output = isScript ? scriptPubKey.get_str() : scriptPubKey["address"].get_str();

        // Parse the output.
        CScript script;
        CTxDestination dest;

        if (!isScript) {
            dest = DecodeDestination(output);
            if (!IsValidDestination(dest)) {
                throw JSONRPCError(RPC_INVALID_ADDRESS_OR_KEY, "Invalid address");
            }
            script = GetScriptForDestination(dest);
        } else {
            if (!IsHex(output)) {
                throw JSONRPCError(RPC_INVALID_ADDRESS_OR_KEY, "Invalid scriptPubKey");
            }

            std::vector<unsigned char> vData(ParseHex(output));
            script = CScript(vData.begin(), vData.end());
        }

        // Watchonly and private keys
        if (watchOnly && keys.size()) {
            throw JSONRPCError(RPC_INVALID_PARAMETER, "Incompatibility found between watchonly and keys");
        }

        // Internal + Label
        if (internal && data.exists("label")) {
            throw JSONRPCError(RPC_INVALID_PARAMETER, "Incompatibility found between internal and label");
        }

        // Not having Internal + Script
        if (!internal && isScript) {
            throw JSONRPCError(RPC_INVALID_PARAMETER, "Internal must be set for hex scriptPubKey");
        }

        // Keys / PubKeys size check.
        if (!isP2SH && (keys.size() > 1 || pubKeys.size() > 1)) { // Address / scriptPubKey
            throw JSONRPCError(RPC_INVALID_PARAMETER, "More than private key given for one address");
        }

        // Invalid P2SH redeemScript
        if (isP2SH && !IsHex(strRedeemScript)) {
            throw JSONRPCError(RPC_INVALID_ADDRESS_OR_KEY, "Invalid redeem script");
        }

        // Process. //

        // P2SH
        if (isP2SH) {
            // Import redeem script.
            std::vector<unsigned char> vData(ParseHex(strRedeemScript));
            CScript redeemScript = CScript(vData.begin(), vData.end());

            // Invalid P2SH address
            if (!script.IsPayToScriptHash()) {
                throw JSONRPCError(RPC_INVALID_ADDRESS_OR_KEY, "Invalid P2SH address / script");
            }

            pwallet->MarkDirty();

            if (!pwallet->AddWatchOnly(redeemScript, timestamp)) {
                throw JSONRPCError(RPC_WALLET_ERROR, "Error adding address to wallet");
            }

            if (!pwallet->HaveCScript(redeemScript) && !pwallet->AddCScript(redeemScript)) {
                throw JSONRPCError(RPC_WALLET_ERROR, "Error adding p2sh redeemScript to wallet");
            }

            CTxDestination redeem_dest = CScriptID(redeemScript);
            CScript redeemDestination = GetScriptForDestination(redeem_dest);

            if (::IsMine(*pwallet, redeemDestination) == ISMINE_SPENDABLE) {
                throw JSONRPCError(RPC_WALLET_ERROR, "The wallet already contains the private key for this address or script");
            }

            pwallet->MarkDirty();

            if (!pwallet->AddWatchOnly(redeemDestination, timestamp)) {
                throw JSONRPCError(RPC_WALLET_ERROR, "Error adding address to wallet");
            }

            // add to address book or update label
            if (IsValidDestination(dest)) {
                pwallet->SetAddressBook(dest, label, "receive");
            }

            // Import private keys.
            if (keys.size()) {
                for (size_t i = 0; i < keys.size(); i++) {
                    const std::string& privkey = keys[i].get_str();

                    CBitcoinSecret vchSecret;
                    bool fGood = vchSecret.SetString(privkey);

                    if (!fGood) {
                        throw JSONRPCError(RPC_INVALID_ADDRESS_OR_KEY, "Invalid private key encoding");
                    }

                    CKey key = vchSecret.GetKey();

                    if (!key.IsValid()) {
                        throw JSONRPCError(RPC_INVALID_ADDRESS_OR_KEY, "Private key outside allowed range");
                    }

                    CPubKey pubkey = key.GetPubKey();
                    assert(key.VerifyPubKey(pubkey));

                    CKeyID vchAddress = pubkey.GetID();
                    pwallet->MarkDirty();
                    pwallet->SetAddressBook(vchAddress, label, "receive");

                    if (pwallet->HaveKey(vchAddress)) {
                        throw JSONRPCError(RPC_INVALID_ADDRESS_OR_KEY, "Already have this key");
                    }

                    pwallet->mapKeyMetadata[vchAddress].nCreateTime = timestamp;

                    if (!pwallet->AddKeyPubKey(key, pubkey)) {
                        throw JSONRPCError(RPC_WALLET_ERROR, "Error adding key to wallet");
                    }

                    pwallet->UpdateTimeFirstKey(timestamp);
                }
            }

            success = true;
        } else {
            // Import public keys.
            if (pubKeys.size() && keys.size() == 0) {
                const std::string& strPubKey = pubKeys[0].get_str();

                if (!IsHex(strPubKey)) {
                    throw JSONRPCError(RPC_INVALID_ADDRESS_OR_KEY, "Pubkey must be a hex string");
                }

                std::vector<unsigned char> vData(ParseHex(strPubKey));
                CPubKey pubKey(vData.begin(), vData.end());

                if (!pubKey.IsFullyValid()) {
                    throw JSONRPCError(RPC_INVALID_ADDRESS_OR_KEY, "Pubkey is not a valid public key");
                }

                CTxDestination pubkey_dest = pubKey.GetID();

                // Consistency check.
                if (!isScript && !(pubkey_dest == dest)) {
                    throw JSONRPCError(RPC_INVALID_ADDRESS_OR_KEY, "Consistency check failed");
                }

                // Consistency check.
                if (isScript) {
                    CTxDestination destination;

                    if (ExtractDestination(script, destination)) {
                        if (!(destination == pubkey_dest)) {
                            throw JSONRPCError(RPC_INVALID_ADDRESS_OR_KEY, "Consistency check failed");
                        }
                    }
                }

                CScript pubKeyScript = GetScriptForDestination(pubkey_dest);

                if (::IsMine(*pwallet, pubKeyScript) == ISMINE_SPENDABLE) {
                    throw JSONRPCError(RPC_WALLET_ERROR, "The wallet already contains the private key for this address or script");
                }

                pwallet->MarkDirty();

                if (!pwallet->AddWatchOnly(pubKeyScript, timestamp)) {
                    throw JSONRPCError(RPC_WALLET_ERROR, "Error adding address to wallet");
                }

                // add to address book or update label
                if (IsValidDestination(pubkey_dest)) {
                    pwallet->SetAddressBook(pubkey_dest, label, "receive");
                }

                // TODO Is this necessary?
                CScript scriptRawPubKey = GetScriptForRawPubKey(pubKey);

                if (::IsMine(*pwallet, scriptRawPubKey) == ISMINE_SPENDABLE) {
                    throw JSONRPCError(RPC_WALLET_ERROR, "The wallet already contains the private key for this address or script");
                }

                pwallet->MarkDirty();

                if (!pwallet->AddWatchOnly(scriptRawPubKey, timestamp)) {
                    throw JSONRPCError(RPC_WALLET_ERROR, "Error adding address to wallet");
                }

                success = true;
            }

            // Import private keys.
            if (keys.size()) {
                const std::string& strPrivkey = keys[0].get_str();

                // Checks.
                CBitcoinSecret vchSecret;
                bool fGood = vchSecret.SetString(strPrivkey);

                if (!fGood) {
                    throw JSONRPCError(RPC_INVALID_ADDRESS_OR_KEY, "Invalid private key encoding");
                }

                CKey key = vchSecret.GetKey();
                if (!key.IsValid()) {
                    throw JSONRPCError(RPC_INVALID_ADDRESS_OR_KEY, "Private key outside allowed range");
                }

                CPubKey pubKey = key.GetPubKey();
                assert(key.VerifyPubKey(pubKey));

                CTxDestination pubkey_dest = pubKey.GetID();

                // Consistency check.
                if (!isScript && !(pubkey_dest == dest)) {
                    throw JSONRPCError(RPC_INVALID_ADDRESS_OR_KEY, "Consistency check failed");
                }

                // Consistency check.
                if (isScript) {
                    CTxDestination destination;

                    if (ExtractDestination(script, destination)) {
                        if (!(destination == pubkey_dest)) {
                            throw JSONRPCError(RPC_INVALID_ADDRESS_OR_KEY, "Consistency check failed");
                        }
                    }
                }

                CKeyID vchAddress = pubKey.GetID();
                pwallet->MarkDirty();
                pwallet->SetAddressBook(vchAddress, label, "receive");

                if (pwallet->HaveKey(vchAddress)) {
                    throw JSONRPCError(RPC_WALLET_ERROR, "The wallet already contains the private key for this address or script");
                }

                pwallet->mapKeyMetadata[vchAddress].nCreateTime = timestamp;

                if (!pwallet->AddKeyPubKey(key, pubKey)) {
                    throw JSONRPCError(RPC_WALLET_ERROR, "Error adding key to wallet");
                }

                pwallet->UpdateTimeFirstKey(timestamp);

                success = true;
            }

            // Import scriptPubKey only.
            if (pubKeys.size() == 0 && keys.size() == 0) {
                if (::IsMine(*pwallet, script) == ISMINE_SPENDABLE) {
                    throw JSONRPCError(RPC_WALLET_ERROR, "The wallet already contains the private key for this address or script");
                }

                pwallet->MarkDirty();

                if (!pwallet->AddWatchOnly(script, timestamp)) {
                    throw JSONRPCError(RPC_WALLET_ERROR, "Error adding address to wallet");
                }

                if (scriptPubKey.getType() == UniValue::VOBJ) {
                    // add to address book or update label
                    if (IsValidDestination(dest)) {
                        pwallet->SetAddressBook(dest, label, "receive");
                    }
                }

                success = true;
            }
        }

        UniValue result = UniValue(UniValue::VOBJ);
        result.pushKV("success", UniValue(success));
        return result;
    } catch (const UniValue& e) {
        UniValue result = UniValue(UniValue::VOBJ);
        result.pushKV("success", UniValue(false));
        result.pushKV("error", e);
        return result;
    } catch (...) {
        UniValue result = UniValue(UniValue::VOBJ);
        result.pushKV("success", UniValue(false));
        result.pushKV("error", JSONRPCError(RPC_MISC_ERROR, "Missing required fields"));
        return result;
    }
}

int64_t GetImportTimestamp(const UniValue& data, int64_t now)
{
    if (data.exists("timestamp")) {
        const UniValue& timestamp = data["timestamp"];
        if (timestamp.isNum()) {
            return timestamp.get_int64();
        } else if (timestamp.isStr() && timestamp.get_str() == "now") {
            return now;
        }
        throw JSONRPCError(RPC_TYPE_ERROR, strprintf("Expected number or \"now\" timestamp value for key. got type %s", uvTypeName(timestamp.type())));
    }
    throw JSONRPCError(RPC_TYPE_ERROR, "Missing required timestamp field for key");
}

UniValue importmulti(const JSONRPCRequest& mainRequest)
{
    CWallet * const pwallet = GetWalletForJSONRPCRequest(mainRequest);
    if (!EnsureWalletIsAvailable(pwallet, mainRequest.fHelp)) {
        return NullUniValue;
    }

    // clang-format off
    if (mainRequest.fHelp || mainRequest.params.size() < 1 || mainRequest.params.size() > 2)
        throw std::runtime_error(
            "importmulti \"requests\" ( \"options\" )\n\n"
            "Import addresses/scripts (with private or public keys, redeem script (P2SH)), rescanning all addresses in one-shot-only (rescan can be disabled via options). Requires a new wallet backup.\n\n"
            "Arguments:\n"
            "1. requests     (array, required) Data to be imported\n"
            "  [     (array of json objects)\n"
            "    {\n"
            "      \"scriptPubKey\": \"<script>\" | { \"address\":\"<address>\" }, (string / json, required) Type of scriptPubKey (string for script, json for address)\n"
            "      \"timestamp\": timestamp | \"now\"                        , (integer / string, required) Creation time of the key in seconds since epoch (Jan 1 1970 GMT),\n"
            "                                                              or the string \"now\" to substitute the current synced blockchain time. The timestamp of the oldest\n"
            "                                                              key will determine how far back blockchain rescans need to begin for missing wallet transactions.\n"
            "                                                              \"now\" can be specified to bypass scanning, for keys which are known to never have been used, and\n"
            "                                                              0 can be specified to scan the entire blockchain. Blocks up to 2 hours before the earliest key\n"
            "                                                              creation time of all keys being imported by the importmulti call will be scanned.\n"
            "      \"redeemscript\": \"<script>\"                            , (string, optional) Allowed only if the scriptPubKey is a P2SH address or a P2SH scriptPubKey\n"
            "      \"pubkeys\": [\"<pubKey>\", ... ]                         , (array, optional) Array of strings giving pubkeys that must occur in the output or redeemscript\n"
            "      \"keys\": [\"<key>\", ... ]                               , (array, optional) Array of strings giving private keys whose corresponding public keys must occur in the output or redeemscript\n"
            "      \"internal\": <true>                                    , (boolean, optional, default: false) Stating whether matching outputs should be treated as not incoming payments\n"
            "      \"watchonly\": <true>                                   , (boolean, optional, default: false) Stating whether matching outputs should be considered watched even when they're not spendable, only allowed if keys are empty\n"
            "      \"label\": <label>                                      , (string, optional, default: '') Label to assign to the address (aka account name, for now), only allowed with internal=false\n"
            "    }\n"
            "  ,...\n"
            "  ]\n"
            "2. options                 (json, optional)\n"
            "  {\n"
            "     \"rescan\": <false>,         (boolean, optional, default: true) Stating if should rescan the blockchain after all imports\n"
            "  }\n"
            "\nNote: This call can take minutes to complete if rescan is true, during that time, other rpc calls\n"
            "may report that the imported keys, addresses or scripts exists but related transactions are still missing.\n"
            "\nExamples:\n" +
            HelpExampleCli("importmulti", "'[{ \"scriptPubKey\": { \"address\": \"<my address>\" }, \"timestamp\":1455191478 }, "
                                          "{ \"scriptPubKey\": { \"address\": \"<my 2nd address>\" }, \"label\": \"example 2\", \"timestamp\": 1455191480 }]'") +
            HelpExampleCli("importmulti", "'[{ \"scriptPubKey\": { \"address\": \"<my address>\" }, \"timestamp\":1455191478 }]' '{ \"rescan\": false}'") +

            "\nResponse is an array with the same size as the input that has the execution result :\n"
            "  [{ \"success\": true } , { \"success\": false, \"error\": { \"code\": -1, \"message\": \"Internal Server Error\"} }, ... ]\n");

    // clang-format on

    RPCTypeCheck(mainRequest.params, {UniValue::VARR, UniValue::VOBJ});

    const UniValue& requests = mainRequest.params[0];

    //Default options
    bool fRescan = true;

    if (!mainRequest.params[1].isNull()) {
        const UniValue& options = mainRequest.params[1];

        if (options.exists("rescan")) {
            fRescan = options["rescan"].get_bool();
        }
    }

    WalletRescanReserver reserver(pwallet);
    if (fRescan && !reserver.reserve()) {
        throw JSONRPCError(RPC_WALLET_ERROR, "Wallet is currently rescanning. Abort existing rescan or wait.");
    }

    int64_t now = 0;
    bool fRunScan = false;
    int64_t nLowestTimestamp = 0;
    UniValue response(UniValue::VARR);
    {
        LOCK2(cs_main, pwallet->cs_wallet);
        EnsureWalletIsUnlocked(pwallet);

        // Verify all timestamps are present before importing any keys.
        now = chainActive.Tip() ? chainActive.Tip()->GetMedianTimePast() : 0;
        for (const UniValue& data : requests.getValues()) {
            GetImportTimestamp(data, now);
        }

        const int64_t minimumTimestamp = 1;

        if (fRescan && chainActive.Tip()) {
            nLowestTimestamp = chainActive.Tip()->GetBlockTime();
        } else {
            fRescan = false;
        }

        for (const UniValue& data : requests.getValues()) {
            const int64_t timestamp = std::max(GetImportTimestamp(data, now), minimumTimestamp);
            const UniValue result = ProcessImport(pwallet, data, timestamp);
            response.push_back(result);

            if (!fRescan) {
                continue;
            }

            // If at least one request was successful then allow rescan.
            if (result["success"].get_bool()) {
                fRunScan = true;
            }

            // Get the lowest timestamp.
            if (timestamp < nLowestTimestamp) {
                nLowestTimestamp = timestamp;
            }
        }
    }
    if (fRescan && fRunScan && requests.size()) {
        int64_t scannedTime = pwallet->RescanFromTime(nLowestTimestamp, reserver, true /* update */);
        pwallet->ReacceptWalletTransactions();

        if (scannedTime > nLowestTimestamp) {
            std::vector<UniValue> results = response.getValues();
            response.clear();
            response.setArray();
            size_t i = 0;
            for (const UniValue& request : requests.getValues()) {
                // If key creation date is within the successfully scanned
                // range, or if the import result already has an error set, let
                // the result stand unmodified. Otherwise replace the result
                // with an error message.
                if (scannedTime <= GetImportTimestamp(request, now) || results.at(i).exists("error")) {
                    response.push_back(results.at(i));
                } else {
                    UniValue result = UniValue(UniValue::VOBJ);
                    result.pushKV("success", UniValue(false));
                    result.pushKV(
                        "error",
                        JSONRPCError(
                            RPC_MISC_ERROR,
                            strprintf("Rescan failed for key with creation timestamp %d. There was an error reading a "
                                      "block from time %d, which is after or within %d seconds of key creation, and "
                                      "could contain transactions pertaining to the key. As a result, transactions "
                                      "and coins using this key may not appear in the wallet. This error could be "
                                      "caused by pruning or data corruption (see bitcoind log for details) and could "
                                      "be dealt with by downloading and rescanning the relevant blocks (see -reindex "
                                      "and -rescan options).",
                                GetImportTimestamp(request, now), scannedTime - TIMESTAMP_WINDOW - 1, TIMESTAMP_WINDOW)));
                    response.push_back(std::move(result));
                }
                ++i;
            }
        }
    }

    return response;
}<|MERGE_RESOLUTION|>--- conflicted
+++ resolved
@@ -2,24 +2,6 @@
 // Distributed under the MIT software license, see the accompanying
 // file COPYING or http://www.opensource.org/licenses/mit-license.php.
 
-<<<<<<< HEAD
-#include "base58.h"
-#include "chain.h"
-#include "rpc/server.h"
-#include "init.h"
-#include "validation.h"
-#include "script/script.h"
-#include "script/standard.h"
-#include "sync.h"
-#include "util.h"
-#include "utiltime.h"
-#include "wallet.h"
-#include "hdwallet.h"
-#include "merkleblock.h"
-#include "core_io.h"
-
-#include "rpcwallet.h"
-=======
 #include <base58.h>
 #include <chain.h>
 #include <rpc/safemode.h>
@@ -32,11 +14,11 @@
 #include <util.h>
 #include <utiltime.h>
 #include <wallet/wallet.h>
+#include <wallet/hdwallet.h>
 #include <merkleblock.h>
 #include <core_io.h>
 
 #include <wallet/rpcwallet.h>
->>>>>>> f17942a3
 
 #include <fstream>
 #include <stdint.h>
@@ -301,18 +283,6 @@
     {
         LOCK2(cs_main, pwallet->cs_wallet);
 
-<<<<<<< HEAD
-    CBitcoinAddress address(request.params[0].get_str());
-    if (address.IsValid()) {
-        if (fP2SH)
-            throw JSONRPCError(RPC_INVALID_ADDRESS_OR_KEY, "Cannot use the p2sh flag with an address - use a script instead");
-        ImportAddress(pwallet, address, strLabel);
-    } else if (IsHex(request.params[0].get_str())) {
-        std::vector<unsigned char> data(ParseHex(request.params[0].get_str()));
-        ImportScript(pwallet, CScript(data.begin(), data.end()), strLabel, fP2SH);
-    } else {
-        throw JSONRPCError(RPC_INVALID_ADDRESS_OR_KEY, "Invalid Particl address or script");
-=======
         CTxDestination dest = DecodeDestination(request.params[0].get_str());
         if (IsValidDestination(dest)) {
             if (fP2SH) {
@@ -325,7 +295,6 @@
         } else {
             throw JSONRPCError(RPC_INVALID_ADDRESS_OR_KEY, "Invalid Bitcoin address or script");
         }
->>>>>>> f17942a3
     }
     if (fRescan)
     {
@@ -539,78 +508,20 @@
     {
         LOCK2(cs_main, pwallet->cs_wallet);
 
-<<<<<<< HEAD
-    int64_t nFilesize = std::max((int64_t)1, (int64_t)file.tellg());
-    file.seekg(0, file.beg);
-
-    std::string sJson;
-    bool fJson = false;
-    pwallet->ShowProgress(_("Importing..."), 0); // show progress dialog in GUI
-    while (file.good()) {
-        pwallet->ShowProgress("", std::max(1, std::min(99, (int)(((double)file.tellg() / (double)nFilesize) * 100))));
-        std::string line;
-        std::getline(file, line);
-
-        if (line.rfind("# --- Begin JSON ---", 0) == 0)
-        {
-            fJson = true;
-            continue;
-        };
-        if (line.rfind("# --- End JSON ---", 0) == 0)
-        {
-            fJson = false;
-
-            if (!sJson.empty())
-            {
-                std::string sError;
-                UniValue inj;
-                inj.read(sJson);
-
-                if (!IsHDWallet(pwallet))
-                    throw JSONRPCError(RPC_INVALID_PARAMETER, "Legacy wallet");
-                if (!GetHDWallet(pwallet)->LoadJson(inj, sError))
-                    throw JSONRPCError(RPC_WALLET_ERROR, "LoadJson failed " + sError);
-            };
-
-            continue;
-        };
-        if (fJson)
-        {
-            sJson += line;
-            continue;
-        };
-
-        if (line.empty() || line[0] == '#')
-            continue;
-
-        std::vector<std::string> vstr;
-        boost::split(vstr, line, boost::is_any_of(" "));
-        if (vstr.size() < 2)
-            continue;
-        CBitcoinSecret vchSecret;
-        if (!vchSecret.SetString(vstr[0]))
-            continue;
-        CKey key = vchSecret.GetKey();
-        CPubKey pubkey = key.GetPubKey();
-        assert(key.VerifyPubKey(pubkey));
-        CKeyID keyid = pubkey.GetID();
-        if (pwallet->HaveKey(keyid)) {
-            LogPrintf("Skipping import of %s (key already present)\n", CBitcoinAddress(keyid).ToString());
-            continue;
-=======
         EnsureWalletIsUnlocked(pwallet);
 
         std::ifstream file;
         file.open(request.params[0].get_str().c_str(), std::ios::in | std::ios::ate);
         if (!file.is_open()) {
             throw JSONRPCError(RPC_INVALID_PARAMETER, "Cannot open wallet dump file");
->>>>>>> f17942a3
         }
         nTimeBegin = chainActive.Tip()->GetBlockTime();
 
         int64_t nFilesize = std::max((int64_t)1, (int64_t)file.tellg());
         file.seekg(0, file.beg);
 
+        std::string sJson;
+        bool fJson = false;
         pwallet->ShowProgress(_("Importing..."), 0); // show progress dialog in GUI
         while (file.good()) {
             pwallet->ShowProgress("", std::max(1, std::min(99, (int)(((double)file.tellg() / (double)nFilesize) * 100))));
@@ -618,6 +529,35 @@
             std::getline(file, line);
             if (line.empty() || line[0] == '#')
                 continue;
+
+            if (line.rfind("# --- Begin JSON ---", 0) == 0)
+            {
+                fJson = true;
+                continue;
+            };
+            if (line.rfind("# --- End JSON ---", 0) == 0)
+            {
+                fJson = false;
+
+                if (!sJson.empty())
+                {
+                    std::string sError;
+                    UniValue inj;
+                    inj.read(sJson);
+
+                    if (!IsHDWallet(pwallet))
+                        throw JSONRPCError(RPC_INVALID_PARAMETER, "Legacy wallet");
+                    if (!GetHDWallet(pwallet)->LoadJson(inj, sError))
+                        throw JSONRPCError(RPC_WALLET_ERROR, "LoadJson failed " + sError);
+                };
+
+                continue;
+            };
+            if (fJson)
+            {
+                sJson += line;
+                continue;
+            };
 
             std::vector<std::string> vstr;
             boost::split(vstr, line, boost::is_any_of(" "));
@@ -716,7 +656,6 @@
     EnsureWalletIsUnlocked(pwallet);
 
     std::string strAddress = request.params[0].get_str();
-<<<<<<< HEAD
     CBitcoinAddress address;
     if (!address.SetString(strAddress))
         throw JSONRPCError(RPC_INVALID_ADDRESS_OR_KEY, "Invalid Particl address");
@@ -749,19 +688,11 @@
 
 
     CKeyID keyID;
-    if (!address.GetKeyID(keyID))
-=======
-    CTxDestination dest = DecodeDestination(strAddress);
-    if (!IsValidDestination(dest)) {
-        throw JSONRPCError(RPC_INVALID_ADDRESS_OR_KEY, "Invalid Bitcoin address");
-    }
-    auto keyid = GetKeyForDestination(*pwallet, dest);
-    if (keyid.IsNull()) {
->>>>>>> f17942a3
+    if (!address.GetKeyID(keyID)) {
         throw JSONRPCError(RPC_TYPE_ERROR, "Address does not refer to a key");
     }
     CKey vchSecret;
-    if (!pwallet->GetKey(keyid, vchSecret)) {
+    if (!pwallet->GetKey(keyID, vchSecret)) {
         throw JSONRPCError(RPC_WALLET_ERROR, "Private key for address " + strAddress + " is not known");
     }
     return CBitcoinSecret(vchSecret).ToString();
@@ -779,11 +710,7 @@
         throw std::runtime_error(
             "dumpwallet \"filename\"\n"
             "\nDumps all wallet keys in a human-readable format to a server-side file. This does not allow overwriting existing files.\n"
-<<<<<<< HEAD
-            "Imported scripts are not currently included in wallet dumps, these must be backed up separately.\n"
-=======
             "Imported scripts are included in the dumpfile, but corresponding BIP173 addresses, etc. may not be added automatically by importwallet.\n"
->>>>>>> f17942a3
             "Note that if your wallet contains keys which are not derived from your HD seed (e.g. imported keys), these are not covered by\n"
             "only backing up the seed itself, and must be backed up too (e.g. ensure you back up the whole dumpfile).\n"
             "\nArguments:\n"
