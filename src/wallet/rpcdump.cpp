--- conflicted
+++ resolved
@@ -552,15 +552,11 @@
         int64_t nFilesize = std::max((int64_t)1, (int64_t)file.tellg());
         file.seekg(0, file.beg);
 
-<<<<<<< HEAD
         std::string sJson;
         bool fJson = false;
-        pwallet->ShowProgress(_("Importing..."), 0); // show progress dialog in GUI
-=======
         // Use uiInterface.ShowProgress instead of pwallet.ShowProgress because pwallet.ShowProgress has a cancel button tied to AbortRescan which
         // we don't want for this progress bar shoing the import progress. uiInterface.ShowProgress does not have a cancel button.
         uiInterface.ShowProgress(_("Importing..."), 0, false); // show progress dialog in GUI
->>>>>>> 5f2a3994
         while (file.good()) {
             uiInterface.ShowProgress("", std::max(1, std::min(99, (int)(((double)file.tellg() / (double)nFilesize) * 100))), false);
             std::string line;
