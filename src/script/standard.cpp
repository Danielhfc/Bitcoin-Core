--- conflicted
+++ resolved
@@ -88,7 +88,6 @@
         if (!scriptPubKey.GetOp(pc1, opcode, vch1))
             break;
 
-<<<<<<< HEAD
         if (k == 0)
         {
             if (0 <= opcode && opcode <= OP_PUSHDATA4)
@@ -151,19 +150,6 @@
             typeRet = TX_SCRIPTHASH;
             std::vector<unsigned char> hashBytes(scriptPubKey.begin()+2, scriptPubKey.begin()+22);
             vSolutionsRet.push_back(hashBytes);
-=======
-    int witnessversion;
-    std::vector<unsigned char> witnessprogram;
-    if (scriptPubKey.IsWitnessProgram(witnessversion, witnessprogram)) {
-        if (witnessversion == 0 && witnessprogram.size() == WITNESS_V0_KEYHASH_SIZE) {
-            typeRet = TX_WITNESS_V0_KEYHASH;
-            vSolutionsRet.push_back(witnessprogram);
-            return true;
-        }
-        if (witnessversion == 0 && witnessprogram.size() == WITNESS_V0_SCRIPTHASH_SIZE) {
-            typeRet = TX_WITNESS_V0_SCRIPTHASH;
-            vSolutionsRet.push_back(witnessprogram);
->>>>>>> 39439e5a
             return true;
         }
 
@@ -178,12 +164,12 @@
         int witnessversion;
         std::vector<unsigned char> witnessprogram;
         if (scriptPubKey.IsWitnessProgram(witnessversion, witnessprogram)) {
-            if (witnessversion == 0 && witnessprogram.size() == 20) {
+            if (witnessversion == 0 && witnessprogram.size() == WITNESS_V0_KEYHASH_SIZE) {
                 typeRet = TX_WITNESS_V0_KEYHASH;
                 vSolutionsRet.push_back(witnessprogram);
                 return true;
             }
-            if (witnessversion == 0 && witnessprogram.size() == 32) {
+            if (witnessversion == 0 && witnessprogram.size() == WITNESS_V0_SCRIPTHASH_SIZE) {
                 typeRet = TX_WITNESS_V0_SCRIPTHASH;
                 vSolutionsRet.push_back(witnessprogram);
                 return true;
