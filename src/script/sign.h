--- conflicted
+++ resolved
@@ -43,8 +43,6 @@
     bool CreateSig(std::vector<unsigned char>& vchSig, const CKeyID& keyid, const CScript& scriptCode) const;
 };
 
-<<<<<<< HEAD
-=======
 /** A signature creator that just produces 72-byte empty signatyres. */
 class DummySignatureCreator : public BaseSignatureCreator {
 public:
@@ -53,7 +51,6 @@
     bool CreateSig(std::vector<unsigned char>& vchSig, const CKeyID& keyid, const CScript& scriptCode) const;
 };
 
->>>>>>> 188ca9c3
 /** Produce a script signature using a generic signature creator. */
 bool ProduceSignature(const BaseSignatureCreator& creator, const CScript& scriptPubKey, CScript& scriptSig);
 
