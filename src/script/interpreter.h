--- conflicted
+++ resolved
@@ -70,8 +70,6 @@
     // executed, e.g.  within an unexecuted IF ENDIF block, are *not* rejected.
     SCRIPT_VERIFY_DISCOURAGE_UPGRADABLE_NOPS  = (1U << 7),
 
-<<<<<<< HEAD
-=======
     // Require that only a single stack element remains after evaluation. This changes the success criterion from
     // "At least one stack element must remain, and when interpreted as a boolean, it must be true" to
     // "Exactly one stack element must remain, and when interpreted as a boolean, it must be true".
@@ -79,13 +77,10 @@
     // Note: CLEANSTACK should never be used without P2SH or WITNESS.
     SCRIPT_VERIFY_CLEANSTACK = (1U << 8),
 
->>>>>>> 9460771a
     // Verify CHECKLOCKTIMEVERIFY
     //
     // See BIP65 for details.
     SCRIPT_VERIFY_CHECKLOCKTIMEVERIFY = (1U << 9),
-<<<<<<< HEAD
-=======
 
     // support CHECKSEQUENCEVERIFY opcode
     //
@@ -111,7 +106,6 @@
     // Public keys in segregated witness scripts must be compressed
     //
     SCRIPT_VERIFY_WITNESS_PUBKEYTYPE = (1U << 15),
->>>>>>> 9460771a
 };
 
 bool CheckSignatureEncoding(const std::vector<unsigned char> &vchSig, unsigned int flags, ScriptError* serror);
@@ -144,14 +138,11 @@
          return false;
     }
 
-<<<<<<< HEAD
-=======
     virtual bool CheckSequence(const CScriptNum& nSequence) const
     {
          return false;
     }
 
->>>>>>> 9460771a
     virtual ~BaseSignatureChecker() {}
 };
 
@@ -167,17 +158,11 @@
     virtual bool VerifySignature(const std::vector<unsigned char>& vchSig, const CPubKey& vchPubKey, const uint256& sighash) const;
 
 public:
-<<<<<<< HEAD
-    TransactionSignatureChecker(const CTransaction* txToIn, unsigned int nInIn) : txTo(txToIn), nIn(nInIn) {}
-    bool CheckSig(const std::vector<unsigned char>& scriptSig, const std::vector<unsigned char>& vchPubKey, const CScript& scriptCode) const;
-    bool CheckLockTime(const CScriptNum& nLockTime) const;
-=======
     TransactionSignatureChecker(const CTransaction* txToIn, unsigned int nInIn, const CAmount& amountIn) : txTo(txToIn), nIn(nInIn), amount(amountIn), txdata(NULL) {}
     TransactionSignatureChecker(const CTransaction* txToIn, unsigned int nInIn, const CAmount& amountIn, const PrecomputedTransactionData& txdataIn) : txTo(txToIn), nIn(nInIn), amount(amountIn), txdata(&txdataIn) {}
     bool CheckSig(const std::vector<unsigned char>& scriptSig, const std::vector<unsigned char>& vchPubKey, const CScript& scriptCode, SigVersion sigversion) const;
     bool CheckLockTime(const CScriptNum& nLockTime) const;
     bool CheckSequence(const CScriptNum& nSequence) const;
->>>>>>> 9460771a
 };
 
 class MutableTransactionSignatureChecker : public TransactionSignatureChecker
@@ -186,11 +171,7 @@
     const CTransaction txTo;
 
 public:
-<<<<<<< HEAD
-    MutableTransactionSignatureChecker(const CMutableTransaction* txToIn, unsigned int nInIn) : TransactionSignatureChecker(&txTo, nInIn), txTo(*txToIn) {}
-=======
     MutableTransactionSignatureChecker(const CMutableTransaction* txToIn, unsigned int nInIn, const CAmount& amount) : TransactionSignatureChecker(&txTo, nInIn, amount), txTo(*txToIn) {}
->>>>>>> 9460771a
 };
 
 bool EvalScript(std::vector<std::vector<unsigned char> >& stack, const CScript& script, unsigned int flags, const BaseSignatureChecker& checker, SigVersion sigversion, ScriptError* error = NULL);
