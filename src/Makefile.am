# Copyright (c) 2013-2016 The Bitcoin Core developers
# Distributed under the MIT software license, see the accompanying
# file COPYING or http://www.opensource.org/licenses/mit-license.php.

DIST_SUBDIRS = secp256k1 univalue

AM_LDFLAGS = $(PTHREAD_CFLAGS) $(LIBTOOL_LDFLAGS) $(HARDENED_LDFLAGS) $(GPROF_LDFLAGS) $(SANITIZER_LDFLAGS)
AM_CXXFLAGS = $(HARDENED_CXXFLAGS) $(ERROR_CXXFLAGS) $(GPROF_CXXFLAGS) $(SANITIZER_CXXFLAGS)
AM_CPPFLAGS = $(HARDENED_CPPFLAGS)
EXTRA_LIBRARIES =

if EMBEDDED_UNIVALUE
LIBUNIVALUE = univalue/libunivalue.la

$(LIBUNIVALUE): $(wildcard univalue/lib/*) $(wildcard univalue/include/*)
	$(AM_V_at)$(MAKE) $(AM_MAKEFLAGS) -C $(@D) $(@F)
else
LIBUNIVALUE = $(UNIVALUE_LIBS)
endif

BITCOIN_INCLUDES=-I$(builddir) $(BDB_CPPFLAGS) $(BOOST_CPPFLAGS) $(LEVELDB_CPPFLAGS) $(CRYPTO_CFLAGS) $(SSL_CFLAGS)

BITCOIN_INCLUDES += -I$(srcdir)/secp256k1/include
BITCOIN_INCLUDES += $(UNIVALUE_CFLAGS)

LIBPARTICL_SERVER=libparticl_server.a
LIBPARTICL_COMMON=libparticl_common.a
LIBPARTICL_CONSENSUS=libparticl_consensus.a
LIBPARTICL_CLI=libparticl_cli.a
LIBPARTICL_UTIL=libparticl_util.a
LIBPARTICL_CRYPTO=crypto/libparticl_crypto.a
LIBPARTICLQT=qt/libparticlqt.a
LIBSECP256K1=secp256k1/libsecp256k1.la
LIBPARTICL_SMSG=libparticl_smsg.a

if ENABLE_ZMQ
LIBPARTICL_ZMQ=libparticl_zmq.a
endif
if BUILD_BITCOIN_LIBS
LIBPARTICLCONSENSUS=libparticlconsensus.la
endif
if ENABLE_WALLET
LIBPARTICL_WALLET=libparticl_wallet.a
endif
if ENABLE_USBDEVICE
LIBPARTICL_USBDEVICE=libparticl_usbdevice.a
endif

$(LIBSECP256K1): $(wildcard secp256k1/src/*) $(wildcard secp256k1/include/*)
	$(AM_V_at)$(MAKE) $(AM_MAKEFLAGS) -C $(@D) $(@F)

# Make is not made aware of per-object dependencies to avoid limiting building parallelization
# But to build the less dependent modules first, we manually select their order here:
EXTRA_LIBRARIES += \
  $(LIBPARTICL_CRYPTO) \
  $(LIBPARTICL_UTIL) \
  $(LIBPARTICL_COMMON) \
  $(LIBPARTICL_CONSENSUS) \
  $(LIBPARTICL_SERVER) \
  $(LIBPARTICL_CLI) \
  $(LIBPARTICL_WALLET) \
  $(LIBPARTICL_USBDEVICE) \
  $(LIBPARTICL_ZMQ) \
  $(LIBPARTICL_SMSG)

lib_LTLIBRARIES = $(LIBPARTICLCONSENSUS)

bin_PROGRAMS =
noinst_PROGRAMS =
TESTS =
BENCHMARKS =

if BUILD_BITCOIND
  bin_PROGRAMS += particld
endif

if BUILD_BITCOIN_UTILS
  bin_PROGRAMS += particl-cli particl-tx
endif

.PHONY: FORCE check-symbols check-security
# bitcoin core #
BITCOIN_CORE_H = \
  addrdb.h \
  addressindex.h \
  spentindex.h \
  timestampindex.h \
  rctindex.h \
  addrman.h \
  base58.h \
  bech32.h \
  bloom.h \
  blockencodings.h \
  chain.h \
  chainparams.h \
  chainparamsbase.h \
  chainparamsseeds.h \
  chainparamsimport.h \
  checkpoints.h \
  checkqueue.h \
  clientversion.h \
  coins.h \
  compat.h \
  compat/byteswap.h \
  compat/endian.h \
  compat/sanity.h \
  compressor.h \
  consensus/consensus.h \
  consensus/tx_verify.h \
  core_io.h \
  core_memusage.h \
  cuckoocache.h \
  fs.h \
  httprpc.h \
  httpserver.h \
  indirectmap.h \
  init.h \
  anon.h \
  blind.h \
  key.h \
<<<<<<< HEAD
  key/stealth.h \
  key/extkey.h \
  key/mnemonic.h \
  unilib/uninorms.h \
  unilib/utf8.h \
  key/types.h \
  key/keyutil.h \
  key/wordlists/chinese_simplified.h \
  key/wordlists/chinese_traditional.h \
  key/wordlists/english.h \
  key/wordlists/french.h \
  key/wordlists/japanese.h \
  key/wordlists/spanish.h \
  key/wordlists/italian.h \
  key/wordlists/korean.h \
=======
  key_io.h \
>>>>>>> 243c9bb7
  keystore.h \
  dbwrapper.h \
  limitedmap.h \
  memusage.h \
  merkleblock.h \
  miner.h \
  net.h \
  net_processing.h \
  netaddress.h \
  netbase.h \
  netmessagemaker.h \
  noui.h \
  policy/feerate.h \
  policy/fees.h \
  policy/policy.h \
  policy/rbf.h \
  pow.h \
  pos/kernel.h \
  pos/miner.h \
  protocol.h \
  random.h \
  reverse_iterator.h \
  reverselock.h \
  rpc/blockchain.h \
  rpc/client.h \
  rpc/mining.h \
  rpc/protocol.h \
  rpc/safemode.h \
  rpc/server.h \
  rpc/rpcutil.h \
  rpc/rawtransaction.h \
  rpc/register.h \
  rpc/util.h \
  scheduler.h \
  script/ismine.h \
  script/sigcache.h \
  script/sign.h \
  script/standard.h \
  streams.h \
  smsg/db.h \
  smsg/crypter.h \
  smsg/smessage.h \
  smsg/rpcsmessage.h \
  support/allocators/secure.h \
  support/allocators/zeroafterfree.h \
  support/cleanse.h \
  support/events.h \
  support/lockedpool.h \
  sync.h \
  threadsafety.h \
  threadinterrupt.h \
  timedata.h \
  torcontrol.h \
  txdb.h \
  txmempool.h \
  ui_interface.h \
  undo.h \
  util.h \
  utilmoneystr.h \
  utiltime.h \
  validation.h \
  validationinterface.h \
  versionbits.h \
  walletinitinterface.h \
  wallet/coincontrol.h \
  wallet/crypter.h \
  wallet/db.h \
  wallet/feebumper.h \
  wallet/fees.h \
  wallet/init.h \
  wallet/rpcwallet.h \
  wallet/wallet.h \
  wallet/walletdb.h \
  wallet/rpchdwallet.h \
  wallet/hdwalletdb.h \
  wallet/hdwallet.h \
  wallet/walletutil.h \
  wallet/coinselection.h \
  warnings.h \
  zmq/zmqabstractnotifier.h \
  zmq/zmqconfig.h\
  zmq/zmqnotificationinterface.h \
  zmq/zmqpublishnotifier.h \
  usbdevice/usbdevice.h \
  usbdevice/rpcusbdevice.h


obj/build.h: FORCE
	@$(MKDIR_P) $(builddir)/obj
	@$(top_srcdir)/share/genbuild.sh $(abs_top_builddir)/src/obj/build.h \
	  $(abs_top_srcdir)
libparticl_util_a-clientversion.$(OBJEXT): obj/build.h

# server: shared between bitcoind and bitcoin-qt
libparticl_server_a_CPPFLAGS = $(AM_CPPFLAGS) $(BITCOIN_INCLUDES) $(MINIUPNPC_CPPFLAGS) $(EVENT_CFLAGS) $(EVENT_PTHREADS_CFLAGS)
libparticl_server_a_CXXFLAGS = $(AM_CXXFLAGS) $(PIE_FLAGS)
libparticl_server_a_SOURCES = \
  addrman.cpp \
  addrdb.cpp \
  addressindex.cpp \
  bloom.cpp \
  blockencodings.cpp \
  chain.cpp \
  checkpoints.cpp \
  consensus/tx_verify.cpp \
  httprpc.cpp \
  httpserver.cpp \
  init.cpp \
  dbwrapper.cpp \
  merkleblock.cpp \
  miner.cpp \
  net.cpp \
  net_processing.cpp \
  noui.cpp \
  policy/fees.cpp \
  policy/policy.cpp \
  policy/rbf.cpp \
  pow.cpp \
  pos/kernel.cpp \
  rest.cpp \
  rpc/anon.cpp \
  rpc/mnemonic.cpp \
  rpc/blockchain.cpp \
  rpc/mining.cpp \
  rpc/misc.cpp \
  rpc/net.cpp \
  rpc/rawtransaction.cpp \
  rpc/safemode.cpp \
  rpc/server.cpp \
  rpc/client.cpp \
  rpc/rpcutil.cpp \
  script/sigcache.cpp \
  timedata.cpp \
  torcontrol.cpp \
  txdb.cpp \
  txmempool.cpp \
  ui_interface.cpp \
  validation.cpp \
  validationinterface.cpp \
  versionbits.cpp \
  $(BITCOIN_CORE_H)

if ENABLE_ZMQ
libparticl_zmq_a_CPPFLAGS = $(BITCOIN_INCLUDES) $(ZMQ_CFLAGS)
libparticl_zmq_a_CXXFLAGS = $(AM_CXXFLAGS) $(PIE_FLAGS)
libparticl_zmq_a_SOURCES = \
  zmq/zmqabstractnotifier.cpp \
  zmq/zmqnotificationinterface.cpp \
  zmq/zmqpublishnotifier.cpp
endif

if ENABLE_USBDEVICE
libparticl_usbdevice_a_CPPFLAGS = $(BITCOIN_INCLUDES) $(AM_CPPFLAGS)
libparticl_usbdevice_a_CXXFLAGS = $(AM_CXXFLAGS) $(PIE_FLAGS)
libparticl_usbdevice_a_CFLAGS = -DHAVE_HIDAPI $(AM_CFLAGS)
libparticl_usbdevice_a_SOURCES = \
  usbdevice/ledger/btchipApdu.h \
  usbdevice/ledger/ledgerLayer.h \
  usbdevice/ledger/ledgerLayer.c \
  usbdevice/ledger/dongleCommHidHidapi.h \
  usbdevice/ledger/dongleCommHidHidapi.c \
  usbdevice/usbdevice.cpp \
  usbdevice/debugdevice.h \
  usbdevice/debugdevice.cpp \
  usbdevice/ledgerdevice.h \
  usbdevice/ledgerdevice.cpp \
  usbdevice/rpcusbdevice.cpp
endif

# wallet: shared between bitcoind and bitcoin-qt, but only linked
# when wallet enabled
libparticl_wallet_a_CPPFLAGS = $(AM_CPPFLAGS) $(BITCOIN_INCLUDES)
libparticl_wallet_a_CXXFLAGS = $(AM_CXXFLAGS) $(PIE_FLAGS)
libparticl_wallet_a_SOURCES = \
  wallet/crypter.cpp \
  wallet/db.cpp \
  wallet/feebumper.cpp \
  wallet/fees.cpp \
  wallet/init.cpp \
  wallet/rpcdump.cpp \
  wallet/rpcwallet.cpp \
  wallet/wallet.cpp \
  wallet/walletdb.cpp \
  wallet/hdwallet.cpp \
  wallet/hdwalletdb.cpp \
  wallet/rpchdwallet.cpp \
  pos/miner.cpp \
  blind.cpp \
  key/stealth.cpp \
  pos/miner.cpp \
  pos/kernel.cpp \
  policy/rbf.cpp \
  wallet/walletutil.cpp \
  wallet/coinselection.cpp \
  $(BITCOIN_CORE_H)

# crypto primitives library
crypto_libparticl_crypto_a_CPPFLAGS = $(AM_CPPFLAGS)
crypto_libparticl_crypto_a_CXXFLAGS = $(AM_CXXFLAGS) $(PIE_FLAGS)
crypto_libparticl_crypto_a_SOURCES = \
  crypto/aes.cpp \
  crypto/aes.h \
  crypto/chacha20.h \
  crypto/chacha20.cpp \
  crypto/common.h \
  crypto/hmac_sha256.cpp \
  crypto/hmac_sha256.h \
  crypto/hmac_sha512.cpp \
  crypto/hmac_sha512.h \
  crypto/ripemd160.cpp \
  crypto/ripemd160.h \
  crypto/sha1.cpp \
  crypto/sha1.h \
  crypto/sha256.cpp \
  crypto/sha256.h \
  crypto/sha512.cpp \
  crypto/sha512.h

if USE_ASM
crypto_libparticl_crypto_a_SOURCES += crypto/sha256_sse4.cpp
endif

# consensus: shared between all executables that validate any consensus rules.
libparticl_consensus_a_CPPFLAGS = $(AM_CPPFLAGS) $(BITCOIN_INCLUDES)
libparticl_consensus_a_CXXFLAGS = $(AM_CXXFLAGS) $(PIE_FLAGS)
libparticl_consensus_a_SOURCES = \
  amount.h \
  arith_uint256.cpp \
  arith_uint256.h \
  consensus/merkle.cpp \
  consensus/merkle.h \
  consensus/params.h \
  consensus/validation.h \
  hash.cpp \
  hash.h \
  prevector.h \
  primitives/block.cpp \
  primitives/block.h \
  primitives/transaction.cpp \
  primitives/transaction.h \
  pubkey.cpp \
  pubkey.h \
  script/bitcoinconsensus.cpp \
  script/interpreter.cpp \
  script/interpreter.h \
  script/script.cpp \
  script/script.h \
  script/script_error.cpp \
  script/script_error.h \
  serialize.h \
  tinyformat.h \
  uint256.cpp \
  uint256.h \
  utilstrencodings.cpp \
  utilstrencodings.h \
  version.h

# common: shared between bitcoind, and bitcoin-qt and non-server tools
libparticl_common_a_CPPFLAGS = $(AM_CPPFLAGS) $(BITCOIN_INCLUDES)
libparticl_common_a_CXXFLAGS = $(AM_CXXFLAGS) $(PIE_FLAGS)
libparticl_common_a_SOURCES = \
  base58.cpp \
  bech32.cpp \
  chainparams.cpp \
  coins.cpp \
  compressor.cpp \
  core_read.cpp \
  core_write.cpp \
  anon.cpp \
  blind.cpp \
  key.cpp \
<<<<<<< HEAD
  key/keyutil.cpp \
  key/extkey.cpp \
  key/stealth.cpp \
  smsg/crypter.cpp \
  key/mnemonic.cpp \
  unilib/uninorms.cpp \
  unilib/utf8.cpp \
=======
  key_io.cpp \
>>>>>>> 243c9bb7
  keystore.cpp \
  netaddress.cpp \
  netbase.cpp \
  policy/feerate.cpp \
  protocol.cpp \
  scheduler.cpp \
  script/ismine.cpp \
  script/sign.cpp \
  script/standard.cpp \
  warnings.cpp \
  $(BITCOIN_CORE_H)

# util: shared between all executables.
# This library *must* be included to make sure that the glibc
# backward-compatibility objects and their sanity checks are linked.
libparticl_util_a_CPPFLAGS = $(AM_CPPFLAGS) $(BITCOIN_INCLUDES)
libparticl_util_a_CXXFLAGS = $(AM_CXXFLAGS) $(PIE_FLAGS)
libparticl_util_a_SOURCES = \
  support/lockedpool.cpp \
  chainparamsbase.cpp \
  clientversion.cpp \
  compat/glibc_sanity.cpp \
  compat/glibcxx_sanity.cpp \
  compat/strnlen.cpp \
  fs.cpp \
  random.cpp \
  rpc/protocol.cpp \
  rpc/util.cpp \
  support/cleanse.cpp \
  sync.cpp \
  threadinterrupt.cpp \
  util.cpp \
  utilmoneystr.cpp \
  utilstrencodings.cpp \
  utiltime.cpp \
  $(BITCOIN_CORE_H)


libparticl_smsg_a_CPPFLAGS = $(AM_CPPFLAGS) $(BITCOIN_INCLUDES)
libparticl_smsg_a_CXXFLAGS = $(AM_CXXFLAGS) $(PIE_FLAGS)
libparticl_smsg_a_SOURCES = \
  lz4/lz4.h \
  lz4/lz4.c \
  xxhash/xxhash.h \
  xxhash/xxhash.c \
  smsg/crypter.cpp \
  smsg/keystore.h \
  smsg/keystore.cpp \
  smsg/db.cpp \
  smsg/smessage.cpp \
  smsg/rpcsmessage.cpp


if GLIBC_BACK_COMPAT
libparticl_util_a_SOURCES += compat/glibc_compat.cpp
endif

# cli: shared between bitcoin-cli and bitcoin-qt
libparticl_cli_a_CPPFLAGS = $(AM_CPPFLAGS) $(BITCOIN_INCLUDES)
libparticl_cli_a_CXXFLAGS = $(AM_CXXFLAGS) $(PIE_FLAGS)
libparticl_cli_a_SOURCES = \
  rpc/client.cpp \
  $(BITCOIN_CORE_H)


nodist_libparticl_util_a_SOURCES = $(srcdir)/obj/build.h
#

# bitcoind binary #
particld_SOURCES = bitcoind.cpp
particld_CPPFLAGS = $(AM_CPPFLAGS) $(BITCOIN_INCLUDES)
particld_CXXFLAGS = $(AM_CXXFLAGS) $(PIE_FLAGS)
particld_LDFLAGS = $(RELDFLAGS) $(AM_LDFLAGS) $(LIBTOOL_APP_LDFLAGS)

if TARGET_WINDOWS
particld_SOURCES += bitcoind-res.rc
endif

particld_LDADD = \
  $(LIBPARTICL_SERVER) \
  $(LIBPARTICL_WALLET) \
  $(LIBPARTICL_COMMON) \
  $(LIBUNIVALUE) \
  $(LIBPARTICL_UTIL) \
  $(LIBPARTICL_ZMQ) \
  $(LIBPARTICL_CONSENSUS) \
  $(LIBPARTICL_CRYPTO) \
  $(LIBLEVELDB) \
  $(LIBLEVELDB_SSE42) \
  $(LIBMEMENV) \
  $(LIBSECP256K1) \
  $(LIBPARTICL_SMSG) \
  $(LIBPARTICL_USBDEVICE)

particld_LDADD += $(BOOST_LIBS) $(BDB_LIBS) $(SSL_LIBS) $(CRYPTO_LIBS) $(MINIUPNPC_LIBS) $(EVENT_PTHREADS_LIBS) $(EVENT_LIBS) $(ZMQ_LIBS) $(USB_LIBS)

# bitcoin-cli binary #
#$(BITCOIN_CLI_NAME)_SOURCES = bitcoin-cli.cpp
particl_cli_SOURCES = bitcoin-cli.cpp
particl_cli_CPPFLAGS = $(AM_CPPFLAGS) $(BITCOIN_INCLUDES) $(EVENT_CFLAGS)
particl_cli_CXXFLAGS = $(AM_CXXFLAGS) $(PIE_FLAGS)
particl_cli_LDFLAGS = $(RELDFLAGS) $(AM_LDFLAGS) $(LIBTOOL_APP_LDFLAGS)

if TARGET_WINDOWS
particl_cli_SOURCES += bitcoin-cli-res.rc
endif

particl_cli_LDADD = \
  $(LIBPARTICL_CLI) \
  $(LIBUNIVALUE) \
  $(LIBPARTICL_UTIL) \
  $(LIBPARTICL_CRYPTO)

particl_cli_LDADD += $(BOOST_LIBS) $(SSL_LIBS) $(CRYPTO_LIBS) $(EVENT_LIBS)
#

# bitcoin-tx binary #
particl_tx_SOURCES = bitcoin-tx.cpp
particl_tx_CPPFLAGS = $(AM_CPPFLAGS) $(BITCOIN_INCLUDES)
particl_tx_CXXFLAGS = $(AM_CXXFLAGS) $(PIE_FLAGS)
particl_tx_LDFLAGS = $(RELDFLAGS) $(AM_LDFLAGS) $(LIBTOOL_APP_LDFLAGS)

if TARGET_WINDOWS
particl_tx_SOURCES += bitcoin-tx-res.rc
endif

particl_tx_LDADD = \
  $(LIBUNIVALUE) \
  $(LIBPARTICL_COMMON) \
  $(LIBPARTICL_UTIL) \
  $(LIBPARTICL_CONSENSUS) \
  $(LIBPARTICL_CRYPTO) \
  $(LIBSECP256K1)

particl_tx_LDADD += $(BOOST_LIBS) $(CRYPTO_LIBS)
#

# bitcoinconsensus library #
if BUILD_BITCOIN_LIBS
include_HEADERS = script/particlconsensus.h
libparticlconsensus_la_SOURCES = $(crypto_libparticl_crypto_a_SOURCES) $(libparticl_consensus_a_SOURCES)

if GLIBC_BACK_COMPAT
  libparticlconsensus_la_SOURCES += compat/glibc_compat.cpp
endif

libparticlconsensus_la_LDFLAGS = $(AM_LDFLAGS) -no-undefined $(RELDFLAGS)
libparticlconsensus_la_LIBADD = $(LIBSECP256K1) $(BOOST_LIBS)
libparticlconsensus_la_CPPFLAGS = $(AM_CPPFLAGS) -I$(builddir)/obj -I$(srcdir)/secp256k1/include -DBUILD_BITCOIN_INTERNAL
libparticlconsensus_la_CXXFLAGS = $(AM_CXXFLAGS) $(PIE_FLAGS)

endif
#

CTAES_DIST =  crypto/ctaes/bench.c
CTAES_DIST += crypto/ctaes/ctaes.c
CTAES_DIST += crypto/ctaes/ctaes.h
CTAES_DIST += crypto/ctaes/README.md
CTAES_DIST += crypto/ctaes/test.c

CLEANFILES = $(EXTRA_LIBRARIES)

CLEANFILES += *.gcda *.gcno
CLEANFILES += compat/*.gcda compat/*.gcno
CLEANFILES += consensus/*.gcda consensus/*.gcno
CLEANFILES += crypto/*.gcda crypto/*.gcno
CLEANFILES += policy/*.gcda policy/*.gcno
CLEANFILES += primitives/*.gcda primitives/*.gcno
CLEANFILES += script/*.gcda script/*.gcno
CLEANFILES += support/*.gcda support/*.gcno
CLEANFILES += univalue/*.gcda univalue/*.gcno
CLEANFILES += wallet/*.gcda wallet/*.gcno
CLEANFILES += wallet/test/*.gcda wallet/test/*.gcno
CLEANFILES += zmq/*.gcda zmq/*.gcno
CLEANFILES += obj/build.h

EXTRA_DIST = $(CTAES_DIST)


config/bitcoin-config.h: config/stamp-h1
	@$(MAKE) -C $(top_builddir) $(subdir)/$(@)
config/stamp-h1: $(top_srcdir)/$(subdir)/config/bitcoin-config.h.in $(top_builddir)/config.status
	$(AM_V_at)$(MAKE) -C $(top_builddir) $(subdir)/$(@)
$(top_srcdir)/$(subdir)/config/bitcoin-config.h.in:  $(am__configure_deps)
	$(AM_V_at)$(MAKE) -C $(top_srcdir) $(subdir)/config/bitcoin-config.h.in

clean-local:
	-$(MAKE) -C secp256k1 clean
	-$(MAKE) -C univalue clean
	-rm -f leveldb/*/*.gcda leveldb/*/*.gcno leveldb/helpers/memenv/*.gcda leveldb/helpers/memenv/*.gcno
	-rm -f config.h
	-rm -rf test/__pycache__

.rc.o:
	@test -f $(WINDRES)
	## FIXME: How to get the appropriate modulename_CPPFLAGS in here?
	$(AM_V_GEN) $(WINDRES) $(DEFS) $(DEFAULT_INCLUDES) $(INCLUDES) $(CPPFLAGS) -DWINDRES_PREPROC -i $< -o $@

check-symbols: $(bin_PROGRAMS)
if GLIBC_BACK_COMPAT
	@echo "Checking glibc back compat..."
	$(AM_V_at) READELF=$(READELF) CPPFILT=$(CPPFILT) $(top_srcdir)/contrib/devtools/symbol-check.py < $(bin_PROGRAMS)
endif

check-security: $(bin_PROGRAMS)
if HARDEN
	@echo "Checking binary security..."
	$(AM_V_at) READELF=$(READELF) OBJDUMP=$(OBJDUMP) $(top_srcdir)/contrib/devtools/security-check.py < $(bin_PROGRAMS)
endif

%.pb.cc %.pb.h: %.proto
	@test -f $(PROTOC)
	$(AM_V_GEN) $(PROTOC) --cpp_out=$(@D) --proto_path=$(<D) $<

if EMBEDDED_LEVELDB
include Makefile.leveldb.include
endif

if ENABLE_TESTS
include Makefile.test.include
endif

if ENABLE_BENCH
include Makefile.bench.include
endif

if ENABLE_QT
include Makefile.qt.include
endif

if ENABLE_QT_TESTS
include Makefile.qttest.include
endif<|MERGE_RESOLUTION|>--- conflicted
+++ resolved
@@ -118,7 +118,6 @@
   anon.h \
   blind.h \
   key.h \
-<<<<<<< HEAD
   key/stealth.h \
   key/extkey.h \
   key/mnemonic.h \
@@ -134,9 +133,7 @@
   key/wordlists/spanish.h \
   key/wordlists/italian.h \
   key/wordlists/korean.h \
-=======
   key_io.h \
->>>>>>> 243c9bb7
   keystore.h \
   dbwrapper.h \
   limitedmap.h \
@@ -408,7 +405,6 @@
   anon.cpp \
   blind.cpp \
   key.cpp \
-<<<<<<< HEAD
   key/keyutil.cpp \
   key/extkey.cpp \
   key/stealth.cpp \
@@ -416,9 +412,7 @@
   key/mnemonic.cpp \
   unilib/uninorms.cpp \
   unilib/utf8.cpp \
-=======
   key_io.cpp \
->>>>>>> 243c9bb7
   keystore.cpp \
   netaddress.cpp \
   netbase.cpp \
