--- conflicted
+++ resolved
@@ -455,12 +455,7 @@
 
     UniValue obj(UniValue::VOBJ);
     obj.push_back(Pair("version",       CLIENT_VERSION));
-<<<<<<< HEAD
-    obj.push_back(Pair("subversion",    strSubVersion));
-=======
-    obj.push_back(Pair("subversion",
-        FormatSubVersion(CLIENT_NAME, CLIENT_VERSION, BUComments)));
->>>>>>> 5de4fc2d
+    obj.push_back(Pair("subversion", FormatSubVersion(CLIENT_NAME, CLIENT_VERSION, BUComments)));  // BUIP005: special subversion
     obj.push_back(Pair("protocolversion",PROTOCOL_VERSION));
     obj.push_back(Pair("localservices",       strprintf("%016x", nLocalServices)));
     obj.push_back(Pair("timeoffset",    GetTimeOffset()));
