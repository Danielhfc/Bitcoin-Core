// Copyright (c) 2010 Satoshi Nakamoto
// Copyright (c) 2009-2014 The Bitcoin developers
<<<<<<< HEAD
// Copyright (c) 2014-2015 The Dash developers
// Distributed under the MIT/X11 software license, see the accompanying
=======
// Distributed under the MIT software license, see the accompanying
>>>>>>> 69570148
// file COPYING or http://www.opensource.org/licenses/mit-license.php.

#include "base58.h"
#include "clientversion.h"
#include "init.h"
#include "main.h"
#include "net.h"
#include "netbase.h"
#include "rpcserver.h"
#include "timedata.h"
#include "util.h"
#include "spork.h"
#ifdef ENABLE_WALLET
#include "wallet.h"
#include "walletdb.h"
#endif

#include <stdint.h>

#include <boost/assign/list_of.hpp>
#include "json/json_spirit_utils.h"
#include "json/json_spirit_value.h"

using namespace boost;
using namespace boost::assign;
using namespace json_spirit;
using namespace std;

/**
 * @note Do not add or change anything in the information returned by this
 * method. `getinfo` exists for backwards-compatibility only. It combines
 * information from wildly different sources in the program, which is a mess,
 * and is thus planned to be deprecated eventually.
 *
 * Based on the source of the information, new information should be added to:
 * - `getblockchaininfo`,
 * - `getnetworkinfo` or
 * - `getwalletinfo`
 *
 * Or alternatively, create a specific query method for the information.
 **/
Value getinfo(const Array& params, bool fHelp)
{
    if (fHelp || params.size() != 0)
        throw runtime_error(
            "getinfo\n"
            "Returns an object containing various state info.\n"
            "\nResult:\n"
            "{\n"
            "  \"version\": xxxxx,           (numeric) the server version\n"
            "  \"protocolversion\": xxxxx,   (numeric) the protocol version\n"
            "  \"walletversion\": xxxxx,     (numeric) the wallet version\n"
            "  \"balance\": xxxxxxx,         (numeric) the total dash balance of the wallet\n"
            "  \"darksend_balance\": xxxxxx, (numeric) the anonymized dash balance of the wallet\n"
            "  \"blocks\": xxxxxx,           (numeric) the current number of blocks processed in the server\n"
            "  \"timeoffset\": xxxxx,        (numeric) the time offset\n"
            "  \"connections\": xxxxx,       (numeric) the number of connections\n"
            "  \"proxy\": \"host:port\",     (string, optional) the proxy used by the server\n"
            "  \"difficulty\": xxxxxx,       (numeric) the current difficulty\n"
            "  \"testnet\": true|false,      (boolean) if the server is using testnet or not\n"
            "  \"keypoololdest\": xxxxxx,    (numeric) the timestamp (seconds since GMT epoch) of the oldest pre-generated key in the key pool\n"
            "  \"keypoolsize\": xxxx,        (numeric) how many new keys are pre-generated\n"
            "  \"unlocked_until\": ttt,      (numeric) the timestamp in seconds since epoch (midnight Jan 1 1970 GMT) that the wallet is unlocked for transfers, or 0 if the wallet is locked\n"
            "  \"paytxfee\": x.xxxx,         (numeric) the transaction fee set in btc/kb\n"
            "  \"relayfee\": x.xxxx,         (numeric) minimum relay fee for non-free transactions in btc/kb\n"
            "  \"errors\": \"...\"           (string) any error messages\n"
            "}\n"
            "\nExamples:\n"
            + HelpExampleCli("getinfo", "")
            + HelpExampleRpc("getinfo", "")
        );

    proxyType proxy;
    GetProxy(NET_IPV4, proxy);

    Object obj;
    obj.push_back(Pair("version", CLIENT_VERSION));
    obj.push_back(Pair("protocolversion", PROTOCOL_VERSION));
#ifdef ENABLE_WALLET
    if (pwalletMain) {
        obj.push_back(Pair("walletversion", pwalletMain->GetVersion()));
        obj.push_back(Pair("balance",       ValueFromAmount(pwalletMain->GetBalance())));
        if(!fLiteMode)
            obj.push_back(Pair("darksend_balance",       ValueFromAmount(pwalletMain->GetAnonymizedBalance())));
    }
#endif
    obj.push_back(Pair("blocks",        (int)chainActive.Height()));
    obj.push_back(Pair("timeoffset",    GetTimeOffset()));
    obj.push_back(Pair("connections",   (int)vNodes.size()));
    obj.push_back(Pair("proxy",         (proxy.IsValid() ? proxy.ToStringIPPort() : string())));
    obj.push_back(Pair("difficulty",    (double)GetDifficulty()));
    obj.push_back(Pair("testnet",       Params().TestnetToBeDeprecatedFieldRPC()));
#ifdef ENABLE_WALLET
    if (pwalletMain) {
        obj.push_back(Pair("keypoololdest", pwalletMain->GetOldestKeyPoolTime()));
        obj.push_back(Pair("keypoolsize",   (int)pwalletMain->GetKeyPoolSize()));
    }
    if (pwalletMain && pwalletMain->IsCrypted())
        obj.push_back(Pair("unlocked_until", nWalletUnlockTime));
<<<<<<< HEAD
    obj.push_back(Pair("paytxfee",      ValueFromAmount(nTransactionFee)));
=======
    obj.push_back(Pair("paytxfee",      ValueFromAmount(payTxFee.GetFeePerK())));
>>>>>>> 69570148
#endif
    obj.push_back(Pair("relayfee",      ValueFromAmount(::minRelayTxFee.GetFeePerK())));
    obj.push_back(Pair("errors",        GetWarnings("statusbar")));
    return obj;
}

#ifdef ENABLE_WALLET
class DescribeAddressVisitor : public boost::static_visitor<Object>
{
private:
    isminetype mine;

public:
    DescribeAddressVisitor(isminetype mineIn) : mine(mineIn) {}

    Object operator()(const CNoDestination &dest) const { return Object(); }

    Object operator()(const CKeyID &keyID) const {
        Object obj;
        CPubKey vchPubKey;
        obj.push_back(Pair("isscript", false));
        if (mine == ISMINE_SPENDABLE) {
            pwalletMain->GetPubKey(keyID, vchPubKey);
            obj.push_back(Pair("pubkey", HexStr(vchPubKey)));
            obj.push_back(Pair("iscompressed", vchPubKey.IsCompressed()));
        }
        return obj;
    }

    Object operator()(const CScriptID &scriptID) const {
        Object obj;
        obj.push_back(Pair("isscript", true));
        if (mine != ISMINE_NO) {
            CScript subscript;
            pwalletMain->GetCScript(scriptID, subscript);
            std::vector<CTxDestination> addresses;
            txnouttype whichType;
            int nRequired;
            ExtractDestinations(subscript, whichType, addresses, nRequired);
            obj.push_back(Pair("script", GetTxnOutputType(whichType)));
            obj.push_back(Pair("hex", HexStr(subscript.begin(), subscript.end())));
            Array a;
            BOOST_FOREACH(const CTxDestination& addr, addresses)
                a.push_back(CBitcoinAddress(addr).ToString());
            obj.push_back(Pair("addresses", a));
            if (whichType == TX_MULTISIG)
                obj.push_back(Pair("sigsrequired", nRequired));
        }
        return obj;
    }
};
#endif

/*
    Used for updating/reading spork settings on the network
*/
Value spork(const Array& params, bool fHelp)
{
    if(params.size() == 1 && params[0].get_str() == "show"){
        std::map<int, CSporkMessage>::iterator it = mapSporksActive.begin();

        Object ret;
        while(it != mapSporksActive.end()) {
            ret.push_back(Pair(sporkManager.GetSporkNameByID(it->second.nSporkID), it->second.nValue));
            it++;
        }
        return ret;
    } else if (params.size() == 2){
        int nSporkID = sporkManager.GetSporkIDByName(params[0].get_str());
        if(nSporkID == -1){
            return "Invalid spork name";
        }

        // SPORK VALUE
        int64_t nValue = params[1].get_int();

        //broadcast new spork
        if(sporkManager.UpdateSpork(nSporkID, nValue)){
            return "success";
        } else {
            return "failure";
        }

    }

    throw runtime_error(
        "spork <name> [<value>]\n"
        "<name> is the corresponding spork name, or 'show' to show all current spork settings"
        "<value> is a epoch datetime to enable or disable spork"
        + HelpRequiringPassphrase());
}

Value validateaddress(const Array& params, bool fHelp)
{
    if (fHelp || params.size() != 1)
        throw runtime_error(
            "validateaddress \"dashaddress\"\n"
            "\nReturn information about the given dash address.\n"
            "\nArguments:\n"
            "1. \"dashaddress\"     (string, required) The dash address to validate\n"
            "\nResult:\n"
            "{\n"
            "  \"isvalid\" : true|false,         (boolean) If the address is valid or not. If not, this is the only property returned.\n"
            "  \"address\" : \"dashaddress\", (string) The dash address validated\n"
            "  \"ismine\" : true|false,          (boolean) If the address is yours or not\n"
            "  \"isscript\" : true|false,        (boolean) If the key is a script\n"
            "  \"pubkey\" : \"publickeyhex\",    (string) The hex value of the raw public key\n"
            "  \"iscompressed\" : true|false,    (boolean) If the address is compressed\n"
            "  \"account\" : \"account\"         (string) The account associated with the address, \"\" is the default account\n"
            "}\n"
            "\nExamples:\n"
            + HelpExampleCli("validateaddress", "\"1PSSGeFHDnKNxiEyFrD1wcEaHr9hrQDDWc\"")
            + HelpExampleRpc("validateaddress", "\"1PSSGeFHDnKNxiEyFrD1wcEaHr9hrQDDWc\"")
        );

    CBitcoinAddress address(params[0].get_str());
    bool isValid = address.IsValid();

    Object ret;
    ret.push_back(Pair("isvalid", isValid));
    if (isValid)
    {
        CTxDestination dest = address.Get();
        string currentAddress = address.ToString();
        ret.push_back(Pair("address", currentAddress));
#ifdef ENABLE_WALLET
        isminetype mine = pwalletMain ? IsMine(*pwalletMain, dest) : ISMINE_NO;
        ret.push_back(Pair("ismine", (mine & ISMINE_SPENDABLE) ? true : false));
        if (mine != ISMINE_NO) {
            ret.push_back(Pair("iswatchonly", (mine & ISMINE_WATCH_ONLY) ? true: false));
            Object detail = boost::apply_visitor(DescribeAddressVisitor(mine), dest);
            ret.insert(ret.end(), detail.begin(), detail.end());
        }
        if (pwalletMain && pwalletMain->mapAddressBook.count(dest))
            ret.push_back(Pair("account", pwalletMain->mapAddressBook[dest].name));
#endif
    }
    return ret;
}

<<<<<<< HEAD
//
// Used by addmultisigaddress / createmultisig:
//
=======
/**
 * Used by addmultisigaddress / createmultisig:
 */
>>>>>>> 69570148
CScript _createmultisig_redeemScript(const Array& params)
{
    int nRequired = params[0].get_int();
    const Array& keys = params[1].get_array();

    // Gather public keys
    if (nRequired < 1)
        throw runtime_error("a multisignature address must require at least one key to redeem");
    if ((int)keys.size() < nRequired)
        throw runtime_error(
            strprintf("not enough keys supplied "
                      "(got %u keys, but need at least %d to redeem)", keys.size(), nRequired));
<<<<<<< HEAD
=======
    if (keys.size() > 16)
        throw runtime_error("Number of addresses involved in the multisignature address creation > 16\nReduce the number");
>>>>>>> 69570148
    std::vector<CPubKey> pubkeys;
    pubkeys.resize(keys.size());
    for (unsigned int i = 0; i < keys.size(); i++)
    {
        const std::string& ks = keys[i].get_str();
#ifdef ENABLE_WALLET
        // Case 1: Dash address and we have full public key:
        CBitcoinAddress address(ks);
        if (pwalletMain && address.IsValid())
        {
            CKeyID keyID;
            if (!address.GetKeyID(keyID))
                throw runtime_error(
                    strprintf("%s does not refer to a key",ks));
            CPubKey vchPubKey;
            if (!pwalletMain->GetPubKey(keyID, vchPubKey))
                throw runtime_error(
                    strprintf("no full public key for address %s",ks));
            if (!vchPubKey.IsFullyValid())
                throw runtime_error(" Invalid public key: "+ks);
            pubkeys[i] = vchPubKey;
        }

        // Case 2: hex public key
        else
#endif
        if (IsHex(ks))
        {
            CPubKey vchPubKey(ParseHex(ks));
            if (!vchPubKey.IsFullyValid())
                throw runtime_error(" Invalid public key: "+ks);
            pubkeys[i] = vchPubKey;
        }
        else
        {
            throw runtime_error(" Invalid public key: "+ks);
        }
    }
<<<<<<< HEAD
    CScript result;
    result.SetMultisig(nRequired, pubkeys);
=======
    CScript result = GetScriptForMultisig(nRequired, pubkeys);
>>>>>>> 69570148

    if (result.size() > MAX_SCRIPT_ELEMENT_SIZE)
        throw runtime_error(
                strprintf("redeemScript exceeds size limit: %d > %d", result.size(), MAX_SCRIPT_ELEMENT_SIZE));

    return result;
}

Value createmultisig(const Array& params, bool fHelp)
{
    if (fHelp || params.size() < 2 || params.size() > 2)
    {
        string msg = "createmultisig nrequired [\"key\",...]\n"
            "\nCreates a multi-signature address with n signature of m keys required.\n"
            "It returns a json object with the address and redeemScript.\n"

            "\nArguments:\n"
            "1. nrequired      (numeric, required) The number of required signatures out of the n keys or addresses.\n"
            "2. \"keys\"       (string, required) A json array of keys which are dash addresses or hex-encoded public keys\n"
            "     [\n"
            "       \"key\"    (string) dash address or hex-encoded public key\n"
            "       ,...\n"
            "     ]\n"

            "\nResult:\n"
            "{\n"
            "  \"address\":\"multisigaddress\",  (string) The value of the new multisig address.\n"
            "  \"redeemScript\":\"script\"       (string) The string value of the hex-encoded redemption script.\n"
            "}\n"

            "\nExamples:\n"
            "\nCreate a multisig address from 2 addresses\n"
            + HelpExampleCli("createmultisig", "2 \"[\\\"16sSauSf5pF2UkUwvKGq4qjNRzBZYqgEL5\\\",\\\"171sgjn4YtPu27adkKGrdDwzRTxnRkBfKV\\\"]\"") +
            "\nAs a json rpc call\n"
            + HelpExampleRpc("createmultisig", "2, \"[\\\"16sSauSf5pF2UkUwvKGq4qjNRzBZYqgEL5\\\",\\\"171sgjn4YtPu27adkKGrdDwzRTxnRkBfKV\\\"]\"")
        ;
        throw runtime_error(msg);
    }

    // Construct using pay-to-script-hash:
    CScript inner = _createmultisig_redeemScript(params);
<<<<<<< HEAD
    CScriptID innerID = inner.GetID();
=======
    CScriptID innerID(inner);
>>>>>>> 69570148
    CBitcoinAddress address(innerID);

    Object result;
    result.push_back(Pair("address", address.ToString()));
    result.push_back(Pair("redeemScript", HexStr(inner.begin(), inner.end())));

    return result;
}

Value verifymessage(const Array& params, bool fHelp)
{
    if (fHelp || params.size() != 3)
        throw runtime_error(
            "verifymessage \"dashaddress\" \"signature\" \"message\"\n"
            "\nVerify a signed message\n"
            "\nArguments:\n"
            "1. \"dashaddress\"  (string, required) The dash address to use for the signature.\n"
            "2. \"signature\"       (string, required) The signature provided by the signer in base 64 encoding (see signmessage).\n"
            "3. \"message\"         (string, required) The message that was signed.\n"
            "\nResult:\n"
            "true|false   (boolean) If the signature is verified or not.\n"
            "\nExamples:\n"
            "\nUnlock the wallet for 30 seconds\n"
            + HelpExampleCli("walletpassphrase", "\"mypassphrase\" 30") +
            "\nCreate the signature\n"
            + HelpExampleCli("signmessage", "\"1D1ZrZNe3JUo7ZycKEYQQiQAWd9y54F4XZ\" \"my message\"") +
            "\nVerify the signature\n"
            + HelpExampleCli("verifymessage", "\"1D1ZrZNe3JUo7ZycKEYQQiQAWd9y54F4XZ\" \"signature\" \"my message\"") +
            "\nAs json rpc\n"
            + HelpExampleRpc("verifymessage", "\"1D1ZrZNe3JUo7ZycKEYQQiQAWd9y54F4XZ\", \"signature\", \"my message\"")
        );

    string strAddress  = params[0].get_str();
    string strSign     = params[1].get_str();
    string strMessage  = params[2].get_str();

    CBitcoinAddress addr(strAddress);
    if (!addr.IsValid())
        throw JSONRPCError(RPC_TYPE_ERROR, "Invalid address");

    CKeyID keyID;
    if (!addr.GetKeyID(keyID))
        throw JSONRPCError(RPC_TYPE_ERROR, "Address does not refer to key");

    bool fInvalid = false;
    vector<unsigned char> vchSig = DecodeBase64(strSign.c_str(), &fInvalid);

    if (fInvalid)
        throw JSONRPCError(RPC_INVALID_ADDRESS_OR_KEY, "Malformed base64 encoding");

    CHashWriter ss(SER_GETHASH, 0);
    ss << strMessageMagic;
    ss << strMessage;

    CPubKey pubkey;
    if (!pubkey.RecoverCompact(ss.GetHash(), vchSig))
        return false;

    return (pubkey.GetID() == keyID);
}

Value setmocktime(const Array& params, bool fHelp)
{
    if (fHelp || params.size() != 1)
        throw runtime_error(
            "setmocktime timestamp\n"
            "\nSet the local time to given timestamp (-regtest only)\n"
            "\nArguments:\n"
            "1. timestamp  (integer, required) Unix seconds-since-epoch timestamp\n"
            "   Pass 0 to go back to using the system time."
        );

    if (!Params().MineBlocksOnDemand())
        throw runtime_error("setmocktime for regression testing (-regtest mode) only");

    RPCTypeCheck(params, boost::assign::list_of(int_type));
    SetMockTime(params[0].get_int64());

    return Value::null;
}<|MERGE_RESOLUTION|>--- conflicted
+++ resolved
@@ -1,11 +1,7 @@
 // Copyright (c) 2010 Satoshi Nakamoto
 // Copyright (c) 2009-2014 The Bitcoin developers
-<<<<<<< HEAD
 // Copyright (c) 2014-2015 The Dash developers
-// Distributed under the MIT/X11 software license, see the accompanying
-=======
 // Distributed under the MIT software license, see the accompanying
->>>>>>> 69570148
 // file COPYING or http://www.opensource.org/licenses/mit-license.php.
 
 #include "base58.h"
@@ -105,11 +101,7 @@
     }
     if (pwalletMain && pwalletMain->IsCrypted())
         obj.push_back(Pair("unlocked_until", nWalletUnlockTime));
-<<<<<<< HEAD
-    obj.push_back(Pair("paytxfee",      ValueFromAmount(nTransactionFee)));
-=======
     obj.push_back(Pair("paytxfee",      ValueFromAmount(payTxFee.GetFeePerK())));
->>>>>>> 69570148
 #endif
     obj.push_back(Pair("relayfee",      ValueFromAmount(::minRelayTxFee.GetFeePerK())));
     obj.push_back(Pair("errors",        GetWarnings("statusbar")));
@@ -250,15 +242,9 @@
     return ret;
 }
 
-<<<<<<< HEAD
-//
-// Used by addmultisigaddress / createmultisig:
-//
-=======
 /**
  * Used by addmultisigaddress / createmultisig:
  */
->>>>>>> 69570148
 CScript _createmultisig_redeemScript(const Array& params)
 {
     int nRequired = params[0].get_int();
@@ -271,11 +257,8 @@
         throw runtime_error(
             strprintf("not enough keys supplied "
                       "(got %u keys, but need at least %d to redeem)", keys.size(), nRequired));
-<<<<<<< HEAD
-=======
     if (keys.size() > 16)
         throw runtime_error("Number of addresses involved in the multisignature address creation > 16\nReduce the number");
->>>>>>> 69570148
     std::vector<CPubKey> pubkeys;
     pubkeys.resize(keys.size());
     for (unsigned int i = 0; i < keys.size(); i++)
@@ -314,12 +297,7 @@
             throw runtime_error(" Invalid public key: "+ks);
         }
     }
-<<<<<<< HEAD
-    CScript result;
-    result.SetMultisig(nRequired, pubkeys);
-=======
     CScript result = GetScriptForMultisig(nRequired, pubkeys);
->>>>>>> 69570148
 
     if (result.size() > MAX_SCRIPT_ELEMENT_SIZE)
         throw runtime_error(
@@ -361,11 +339,7 @@
 
     // Construct using pay-to-script-hash:
     CScript inner = _createmultisig_redeemScript(params);
-<<<<<<< HEAD
-    CScriptID innerID = inner.GetID();
-=======
     CScriptID innerID(inner);
->>>>>>> 69570148
     CBitcoinAddress address(innerID);
 
     Object result;
