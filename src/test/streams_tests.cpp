--- conflicted
+++ resolved
@@ -2,15 +2,9 @@
 // Distributed under the MIT software license, see the accompanying
 // file COPYING or http://www.opensource.org/licenses/mit-license.php.
 
-<<<<<<< HEAD
-#include "streams.h"
-#include "support/allocators/zeroafterfree.h"
-#include "test/test_particl.h"
-=======
 #include <streams.h>
 #include <support/allocators/zeroafterfree.h>
-#include <test/test_bitcoin.h>
->>>>>>> f17942a3
+#include <test/test_particl.h>
 
 #include <boost/assign/std/vector.hpp> // for 'operator+=()'
 #include <boost/test/unit_test.hpp>
@@ -85,16 +79,16 @@
     CDataStream ds(in, 0, 0);
 
     // Degenerate case
-    
+
     key += '\x00','\x00';
     ds.Xor(key);
     BOOST_CHECK_EQUAL(
-            std::string(expected_xor.begin(), expected_xor.end()), 
+            std::string(expected_xor.begin(), expected_xor.end()),
             std::string(ds.begin(), ds.end()));
 
     in += '\x0f','\xf0';
     expected_xor += '\xf0','\x0f';
-    
+
     // Single character key
 
     ds.clear();
@@ -104,16 +98,16 @@
     key += '\xff';
     ds.Xor(key);
     BOOST_CHECK_EQUAL(
-            std::string(expected_xor.begin(), expected_xor.end()), 
-            std::string(ds.begin(), ds.end())); 
-    
+            std::string(expected_xor.begin(), expected_xor.end()),
+            std::string(ds.begin(), ds.end()));
+
     // Multi character key
 
     in.clear();
     expected_xor.clear();
     in += '\xf0','\x0f';
     expected_xor += '\x0f','\x00';
-                        
+
     ds.clear();
     ds.insert(ds.begin(), in.begin(), in.end());
 
@@ -122,8 +116,8 @@
 
     ds.Xor(key);
     BOOST_CHECK_EQUAL(
-            std::string(expected_xor.begin(), expected_xor.end()), 
-            std::string(ds.begin(), ds.end()));  
-}         
+            std::string(expected_xor.begin(), expected_xor.end()),
+            std::string(ds.begin(), ds.end()));
+}
 
 BOOST_AUTO_TEST_SUITE_END()