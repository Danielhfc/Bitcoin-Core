--- conflicted
+++ resolved
@@ -123,13 +123,8 @@
     // Note these tests were originally written with tx.nVersion=1
     // and the test would be affected by default tx version bumps if not fixed.
     tx.nVersion = 1;
-<<<<<<< HEAD
     ss << TX_WITH_WITNESS(tx);
-    BOOST_CHECK_EQUAL(SipHashUint256(1, 2, ss.GetHash()), 0x79751e980c2a0a35ULL);
-=======
-    ss << tx;
     BOOST_CHECK_EQUAL(SipHashUint256(1, 2, ss.GetHash()), 0x79751E980C2A0A35ULL);
->>>>>>> de5b69d8
 
     // Check consistency between CSipHasher and SipHashUint256[Extra].
     FastRandomContext ctx;
