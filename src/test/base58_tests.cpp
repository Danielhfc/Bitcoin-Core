// Copyright (c) 2011-2015 The Bitcoin Core developers
// Distributed under the MIT software license, see the accompanying
// file COPYING or http://www.opensource.org/licenses/mit-license.php.

#include "base58.h"

#include "data/base58_encode_decode.json.h"
#include "data/base58_keys_invalid.json.h"
#include "data/base58_keys_valid.json.h"

#include "key.h"
#include "script/script.h"
#include "uint256.h"
#include "util.h"
#include "utilstrencodings.h"
#include "test/test_bitcoin.h"

#include <boost/foreach.hpp>
#include <boost/test/unit_test.hpp>

#include <univalue.h>

<<<<<<< HEAD
=======
extern UniValue read_json(const std::string& jsondata);

>>>>>>> 188ca9c3
BOOST_FIXTURE_TEST_SUITE(base58_tests, BasicTestingSetup)

// Goal: test low-level base58 encoding functionality
BOOST_AUTO_TEST_CASE(base58_EncodeBase58)
{
    UniValue tests = read_json(std::string(json_tests::base58_encode_decode, json_tests::base58_encode_decode + sizeof(json_tests::base58_encode_decode)));
    for (unsigned int idx = 0; idx < tests.size(); idx++) {
        UniValue test = tests[idx];
        std::string strTest = test.write();
        if (test.size() < 2) // Allow for extra stuff (useful for comments)
        {
            BOOST_ERROR("Bad test: " << strTest);
            continue;
        }
        std::vector<unsigned char> sourcedata = ParseHex(test[0].get_str());
        std::string base58string = test[1].get_str();
        BOOST_CHECK_MESSAGE(
                    EncodeBase58(begin_ptr(sourcedata), end_ptr(sourcedata)) == base58string,
                    strTest);
    }
}

// Goal: test low-level base58 decoding functionality
BOOST_AUTO_TEST_CASE(base58_DecodeBase58)
{
    UniValue tests = read_json(std::string(json_tests::base58_encode_decode, json_tests::base58_encode_decode + sizeof(json_tests::base58_encode_decode)));
    std::vector<unsigned char> result;

    for (unsigned int idx = 0; idx < tests.size(); idx++) {
        UniValue test = tests[idx];
        std::string strTest = test.write();
        if (test.size() < 2) // Allow for extra stuff (useful for comments)
        {
            BOOST_ERROR("Bad test: " << strTest);
            continue;
        }
        std::vector<unsigned char> expected = ParseHex(test[0].get_str());
        std::string base58string = test[1].get_str();
        BOOST_CHECK_MESSAGE(DecodeBase58(base58string, result), strTest);
        BOOST_CHECK_MESSAGE(result.size() == expected.size() && std::equal(result.begin(), result.end(), expected.begin()), strTest);
    }

    BOOST_CHECK(!DecodeBase58("invalid", result));

    // check that DecodeBase58 skips whitespace, but still fails with unexpected non-whitespace at the end.
    BOOST_CHECK(!DecodeBase58(" \t\n\v\f\r skip \r\f\v\n\t a", result));
    BOOST_CHECK( DecodeBase58(" \t\n\v\f\r skip \r\f\v\n\t ", result));
    std::vector<unsigned char> expected = ParseHex("971a55");
    BOOST_CHECK_EQUAL_COLLECTIONS(result.begin(), result.end(), expected.begin(), expected.end());
}

// Visitor to check address type
class TestAddrTypeVisitor : public boost::static_visitor<bool>
{
private:
    std::string exp_addrType;
public:
    TestAddrTypeVisitor(const std::string &exp_addrType) : exp_addrType(exp_addrType) { }
    bool operator()(const CKeyID &id) const
    {
        return (exp_addrType == "pubkey");
    }
    bool operator()(const CScriptID &id) const
    {
        return (exp_addrType == "script");
    }
    bool operator()(const CNoDestination &no) const
    {
        return (exp_addrType == "none");
    }
};

// Visitor to check address payload
class TestPayloadVisitor : public boost::static_visitor<bool>
{
private:
    std::vector<unsigned char> exp_payload;
public:
    TestPayloadVisitor(std::vector<unsigned char> &exp_payload) : exp_payload(exp_payload) { }
    bool operator()(const CKeyID &id) const
    {
        uint160 exp_key(exp_payload);
        return exp_key == id;
    }
    bool operator()(const CScriptID &id) const
    {
        uint160 exp_key(exp_payload);
        return exp_key == id;
    }
    bool operator()(const CNoDestination &no) const
    {
        return exp_payload.size() == 0;
    }
};

// Goal: check that parsed keys match test payload
BOOST_AUTO_TEST_CASE(base58_keys_valid_parse)
{
    UniValue tests = read_json(std::string(json_tests::base58_keys_valid, json_tests::base58_keys_valid + sizeof(json_tests::base58_keys_valid)));
    std::vector<unsigned char> result;
    CBitcoinSecret secret;
    CBitcoinAddress addr;
    SelectParams(CBaseChainParams::MAIN);

    for (unsigned int idx = 0; idx < tests.size(); idx++) {
        UniValue test = tests[idx];
        std::string strTest = test.write();
        if (test.size() < 3) // Allow for extra stuff (useful for comments)
        {
            BOOST_ERROR("Bad test: " << strTest);
            continue;
        }
        std::string exp_base58string = test[0].get_str();
        std::vector<unsigned char> exp_payload = ParseHex(test[1].get_str());
        const UniValue &metadata = test[2].get_obj();
        bool isPrivkey = find_value(metadata, "isPrivkey").get_bool();
        bool isTestnet = find_value(metadata, "isTestnet").get_bool();
        if (isTestnet)
            SelectParams(CBaseChainParams::TESTNET);
        else
            SelectParams(CBaseChainParams::MAIN);
        if(isPrivkey)
        {
            bool isCompressed = find_value(metadata, "isCompressed").get_bool();
            // Must be valid private key
            // Note: CBitcoinSecret::SetString tests isValid, whereas CBitcoinAddress does not!
            BOOST_CHECK_MESSAGE(secret.SetString(exp_base58string), "!SetString:"+ strTest);
            BOOST_CHECK_MESSAGE(secret.IsValid(), "!IsValid:" + strTest);
            CKey privkey = secret.GetKey();
            BOOST_CHECK_MESSAGE(privkey.IsCompressed() == isCompressed, "compressed mismatch:" + strTest);
            BOOST_CHECK_MESSAGE(privkey.size() == exp_payload.size() && std::equal(privkey.begin(), privkey.end(), exp_payload.begin()), "key mismatch:" + strTest);

            // Private key must be invalid public key
            addr.SetString(exp_base58string);
            BOOST_CHECK_MESSAGE(!addr.IsValid(), "IsValid privkey as pubkey:" + strTest);
        }
        else
        {
            std::string exp_addrType = find_value(metadata, "addrType").get_str(); // "script" or "pubkey"
            // Must be valid public key
            BOOST_CHECK_MESSAGE(addr.SetString(exp_base58string), "SetString:" + strTest);
            BOOST_CHECK_MESSAGE(addr.IsValid(), "!IsValid:" + strTest);
            BOOST_CHECK_MESSAGE(addr.IsScript() == (exp_addrType == "script"), "isScript mismatch" + strTest);
            CTxDestination dest = addr.Get();
            BOOST_CHECK_MESSAGE(boost::apply_visitor(TestAddrTypeVisitor(exp_addrType), dest), "addrType mismatch" + strTest);

            // Public key must be invalid private key
            secret.SetString(exp_base58string);
            BOOST_CHECK_MESSAGE(!secret.IsValid(), "IsValid pubkey as privkey:" + strTest);
        }
    }
}

// Goal: check that generated keys match test vectors
BOOST_AUTO_TEST_CASE(base58_keys_valid_gen)
{
    UniValue tests = read_json(std::string(json_tests::base58_keys_valid, json_tests::base58_keys_valid + sizeof(json_tests::base58_keys_valid)));
    std::vector<unsigned char> result;

    for (unsigned int idx = 0; idx < tests.size(); idx++) {
        UniValue test = tests[idx];
        std::string strTest = test.write();
        if (test.size() < 3) // Allow for extra stuff (useful for comments)
        {
            BOOST_ERROR("Bad test: " << strTest);
            continue;
        }
        std::string exp_base58string = test[0].get_str();
        std::vector<unsigned char> exp_payload = ParseHex(test[1].get_str());
        const UniValue &metadata = test[2].get_obj();
        bool isPrivkey = find_value(metadata, "isPrivkey").get_bool();
        bool isTestnet = find_value(metadata, "isTestnet").get_bool();
        if (isTestnet)
            SelectParams(CBaseChainParams::TESTNET);
        else
            SelectParams(CBaseChainParams::MAIN);
        if(isPrivkey)
        {
            bool isCompressed = find_value(metadata, "isCompressed").get_bool();
            CKey key;
            key.Set(exp_payload.begin(), exp_payload.end(), isCompressed);
            assert(key.IsValid());
            CBitcoinSecret secret;
            secret.SetKey(key);
            BOOST_CHECK_MESSAGE(secret.ToString() == exp_base58string, "result mismatch: " + strTest);
        }
        else
        {
            std::string exp_addrType = find_value(metadata, "addrType").get_str();
            CTxDestination dest;
            if(exp_addrType == "pubkey")
            {
                dest = CKeyID(uint160(exp_payload));
            }
            else if(exp_addrType == "script")
            {
                dest = CScriptID(uint160(exp_payload));
            }
            else if(exp_addrType == "none")
            {
                dest = CNoDestination();
            }
            else
            {
                BOOST_ERROR("Bad addrtype: " << strTest);
                continue;
            }
            CBitcoinAddress addrOut;
            BOOST_CHECK_MESSAGE(addrOut.Set(dest), "encode dest: " + strTest);
            BOOST_CHECK_MESSAGE(addrOut.ToString() == exp_base58string, "mismatch: " + strTest);
        }
    }

    // Visiting a CNoDestination must fail
    CBitcoinAddress dummyAddr;
    CTxDestination nodest = CNoDestination();
    BOOST_CHECK(!dummyAddr.Set(nodest));

    SelectParams(CBaseChainParams::MAIN);
}

// Goal: check that base58 parsing code is robust against a variety of corrupted data
BOOST_AUTO_TEST_CASE(base58_keys_invalid)
{
    UniValue tests = read_json(std::string(json_tests::base58_keys_invalid, json_tests::base58_keys_invalid + sizeof(json_tests::base58_keys_invalid))); // Negative testcases
    std::vector<unsigned char> result;
    CBitcoinSecret secret;
    CBitcoinAddress addr;

    for (unsigned int idx = 0; idx < tests.size(); idx++) {
        UniValue test = tests[idx];
        std::string strTest = test.write();
        if (test.size() < 1) // Allow for extra stuff (useful for comments)
        {
            BOOST_ERROR("Bad test: " << strTest);
            continue;
        }
        std::string exp_base58string = test[0].get_str();

        // must be invalid as public and as private key
        addr.SetString(exp_base58string);
        BOOST_CHECK_MESSAGE(!addr.IsValid(), "IsValid pubkey:" + strTest);
        secret.SetString(exp_base58string);
        BOOST_CHECK_MESSAGE(!secret.IsValid(), "IsValid privkey:" + strTest);
    }
}


BOOST_AUTO_TEST_SUITE_END()
<|MERGE_RESOLUTION|>--- conflicted
+++ resolved
@@ -20,11 +20,8 @@
 
 #include <univalue.h>
 
-<<<<<<< HEAD
-=======
 extern UniValue read_json(const std::string& jsondata);
 
->>>>>>> 188ca9c3
 BOOST_FIXTURE_TEST_SUITE(base58_tests, BasicTestingSetup)
 
 // Goal: test low-level base58 encoding functionality
