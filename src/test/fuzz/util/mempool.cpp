// Copyright (c) 2022 The Bitcoin Core developers
// Distributed under the MIT software license, see the accompanying
// file COPYING or http://www.opensource.org/licenses/mit-license.php.

#include <consensus/amount.h>
#include <consensus/consensus.h>
#include <kernel/mempool_entry.h>
#include <primitives/transaction.h>
#include <test/fuzz/FuzzedDataProvider.h>
#include <test/fuzz/util.h>
#include <test/fuzz/util/mempool.h>

#include <cassert>
#include <cstdint>
#include <limits>

CTxMemPoolEntry ConsumeTxMemPoolEntry(FuzzedDataProvider& fuzzed_data_provider, const CTransaction& tx) noexcept
{
    // Avoid:
    // policy/feerate.cpp:28:34: runtime error: signed integer overflow: 34873208148477500 * 1000 cannot be represented in type 'long'
    //
    // Reproduce using CFeeRate(348732081484775, 10).GetFeePerK()
    const CAmount fee{ConsumeMoney(fuzzed_data_provider, /*max=*/std::numeric_limits<CAmount>::max() / CAmount{100'000})};
    assert(MoneyRange(fee));
    const int64_t time = fuzzed_data_provider.ConsumeIntegral<int64_t>();
<<<<<<< HEAD
    const int64_t embargo = fuzzed_data_provider.ConsumeIntegral<int64_t>();
    const unsigned int entry_height = fuzzed_data_provider.ConsumeIntegral<unsigned int>();
    const bool spends_coinbase = fuzzed_data_provider.ConsumeBool();
    const unsigned int sig_op_cost = fuzzed_data_provider.ConsumeIntegralInRange<unsigned int>(0, MAX_BLOCK_SIGOPS_COST);
    return CTxMemPoolEntry{MakeTransactionRef(tx), fee, time, embargo, entry_height, spends_coinbase, sig_op_cost, {}};
=======
    const uint64_t entry_sequence{fuzzed_data_provider.ConsumeIntegral<uint64_t>()};
    const unsigned int entry_height = fuzzed_data_provider.ConsumeIntegral<unsigned int>();
    const bool spends_coinbase = fuzzed_data_provider.ConsumeBool();
    const unsigned int sig_op_cost = fuzzed_data_provider.ConsumeIntegralInRange<unsigned int>(0, MAX_BLOCK_SIGOPS_COST);
    return CTxMemPoolEntry{MakeTransactionRef(tx), fee, time, entry_height, entry_sequence, spends_coinbase, sig_op_cost, {}};
>>>>>>> 3e691258
}<|MERGE_RESOLUTION|>--- conflicted
+++ resolved
@@ -23,17 +23,10 @@
     const CAmount fee{ConsumeMoney(fuzzed_data_provider, /*max=*/std::numeric_limits<CAmount>::max() / CAmount{100'000})};
     assert(MoneyRange(fee));
     const int64_t time = fuzzed_data_provider.ConsumeIntegral<int64_t>();
-<<<<<<< HEAD
     const int64_t embargo = fuzzed_data_provider.ConsumeIntegral<int64_t>();
-    const unsigned int entry_height = fuzzed_data_provider.ConsumeIntegral<unsigned int>();
-    const bool spends_coinbase = fuzzed_data_provider.ConsumeBool();
-    const unsigned int sig_op_cost = fuzzed_data_provider.ConsumeIntegralInRange<unsigned int>(0, MAX_BLOCK_SIGOPS_COST);
-    return CTxMemPoolEntry{MakeTransactionRef(tx), fee, time, embargo, entry_height, spends_coinbase, sig_op_cost, {}};
-=======
     const uint64_t entry_sequence{fuzzed_data_provider.ConsumeIntegral<uint64_t>()};
     const unsigned int entry_height = fuzzed_data_provider.ConsumeIntegral<unsigned int>();
     const bool spends_coinbase = fuzzed_data_provider.ConsumeBool();
     const unsigned int sig_op_cost = fuzzed_data_provider.ConsumeIntegralInRange<unsigned int>(0, MAX_BLOCK_SIGOPS_COST);
-    return CTxMemPoolEntry{MakeTransactionRef(tx), fee, time, entry_height, entry_sequence, spends_coinbase, sig_op_cost, {}};
->>>>>>> 3e691258
+    return CTxMemPoolEntry{MakeTransactionRef(tx), fee, time, embargo, entry_height, entry_sequence, spends_coinbase, sig_op_cost, {}};
 }