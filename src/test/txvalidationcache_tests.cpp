// Copyright (c) 2011-2017 The Bitcoin Core developers
// Distributed under the MIT software license, see the accompanying
// file COPYING or http://www.opensource.org/licenses/mit-license.php.

<<<<<<< HEAD
#include "consensus/validation.h"
#include "key.h"
#include "key/extkey.h"
#include "validation.h"
#include "miner.h"
#include "pubkey.h"
#include "txmempool.h"
#include "random.h"
#include "script/standard.h"
#include "script/sign.h"
#include "test/test_particl.h"
#include "utiltime.h"
#include "core_io.h"
#include "keystore.h"
#include "policy/policy.h"
=======
#include <consensus/validation.h>
#include <key.h>
#include <validation.h>
#include <miner.h>
#include <pubkey.h>
#include <txmempool.h>
#include <random.h>
#include <script/standard.h>
#include <script/sign.h>
#include <test/test_bitcoin.h>
#include <utiltime.h>
#include <core_io.h>
#include <keystore.h>
#include <policy/policy.h>
>>>>>>> f17942a3

#include <boost/test/unit_test.hpp>

bool CheckInputs(const CTransaction& tx, CValidationState &state, const CCoinsViewCache &inputs, bool fScriptChecks, unsigned int flags, bool cacheSigStore, bool cacheFullScriptStore, PrecomputedTransactionData& txdata, std::vector<CScriptCheck> *pvChecks, bool fAnonChecks = true);

BOOST_AUTO_TEST_SUITE(tx_validationcache_tests)

static bool
ToMemPool(CMutableTransaction& tx)
{
    LOCK(cs_main);

    CValidationState state;
    return AcceptToMemoryPool(mempool, state, MakeTransactionRef(tx), nullptr /* pfMissingInputs */,
                              nullptr /* plTxnReplaced */, true /* bypass_limits */, 0 /* nAbsurdFee */);
}

BOOST_FIXTURE_TEST_CASE(tx_mempool_block_doublespend, TestChain100Setup)
{
    // Make sure skipping validation of transctions that were
    // validated going into the memory pool does not allow
    // double-spends in blocks to pass validation when they should not.

    CScript scriptPubKey = CScript() <<  ToByteVector(coinbaseKey.GetPubKey()) << OP_CHECKSIG;

    // Create a double-spend of mature coinbase txn:
    std::vector<CMutableTransaction> spends;
    spends.resize(2);
    for (int i = 0; i < 2; i++)
    {
        spends[i].nVersion = 1;
        spends[i].vin.resize(1);
        spends[i].vin[0].prevout.hash = coinbaseTxns[0].GetHash();
        spends[i].vin[0].prevout.n = 0;
        spends[i].vout.resize(1);
        spends[i].vout[0].nValue = 11*CENT;
        spends[i].vout[0].scriptPubKey = scriptPubKey;

        // Sign:
        std::vector<unsigned char> vchSig;
        
        CAmount amount = 0;
        std::vector<uint8_t> vchAmount(8);
        memcpy(vchAmount.data(), &amount, 8);
        uint256 hash = SignatureHash(scriptPubKey, spends[i], 0, SIGHASH_ALL, vchAmount, SIGVERSION_BASE);
        BOOST_CHECK(coinbaseKey.Sign(hash, vchSig));
        vchSig.push_back((unsigned char)SIGHASH_ALL);
        spends[i].vin[0].scriptSig << vchSig;
    }

    CBlock block;

    // Test 1: block with both of those transactions should be rejected.
    block = CreateAndProcessBlock(spends, scriptPubKey);
    BOOST_CHECK(chainActive.Tip()->GetBlockHash() != block.GetHash());

    // Test 2: ... and should be rejected if spend1 is in the memory pool
    BOOST_CHECK(ToMemPool(spends[0]));
    block = CreateAndProcessBlock(spends, scriptPubKey);
    BOOST_CHECK(chainActive.Tip()->GetBlockHash() != block.GetHash());
    mempool.clear();

    // Test 3: ... and should be rejected if spend2 is in the memory pool
    BOOST_CHECK(ToMemPool(spends[1]));
    block = CreateAndProcessBlock(spends, scriptPubKey);
    BOOST_CHECK(chainActive.Tip()->GetBlockHash() != block.GetHash());
    mempool.clear();

    // Final sanity test: first spend in mempool, second in block, that's OK:
    std::vector<CMutableTransaction> oneSpend;
    oneSpend.push_back(spends[0]);
    BOOST_CHECK(ToMemPool(spends[1]));
    block = CreateAndProcessBlock(oneSpend, scriptPubKey);
    BOOST_CHECK(chainActive.Tip()->GetBlockHash() == block.GetHash());
    // spends[1] should have been removed from the mempool when the
    // block with spends[0] is accepted:
    BOOST_CHECK_EQUAL(mempool.size(), 0);
}

// Run CheckInputs (using pcoinsTip) on the given transaction, for all script
// flags.  Test that CheckInputs passes for all flags that don't overlap with
// the failing_flags argument, but otherwise fails.
// CHECKLOCKTIMEVERIFY and CHECKSEQUENCEVERIFY (and future NOP codes that may
// get reassigned) have an interaction with DISCOURAGE_UPGRADABLE_NOPS: if
// the script flags used contain DISCOURAGE_UPGRADABLE_NOPS but don't contain
// CHECKLOCKTIMEVERIFY (or CHECKSEQUENCEVERIFY), but the script does contain
// OP_CHECKLOCKTIMEVERIFY (or OP_CHECKSEQUENCEVERIFY), then script execution
// should fail.
// Capture this interaction with the upgraded_nop argument: set it when evaluating
// any script flag that is implemented as an upgraded NOP code.
void ValidateCheckInputsForAllFlags(CMutableTransaction &tx, uint32_t failing_flags, bool add_to_cache)
{
    PrecomputedTransactionData txdata(tx);
    // If we add many more flags, this loop can get too expensive, but we can
    // rewrite in the future to randomly pick a set of flags to evaluate.
    for (uint32_t test_flags=0; test_flags < (1U << 16); test_flags += 1) {
        CValidationState state;
        // Filter out incompatible flag choices
        if ((test_flags & SCRIPT_VERIFY_CLEANSTACK)) {
            // CLEANSTACK requires P2SH and WITNESS, see VerifyScript() in
            // script/interpreter.cpp
            test_flags |= SCRIPT_VERIFY_P2SH | SCRIPT_VERIFY_WITNESS;
        }
        if ((test_flags & SCRIPT_VERIFY_WITNESS)) {
            // WITNESS requires P2SH
            test_flags |= SCRIPT_VERIFY_P2SH;
        }
        bool ret = CheckInputs(tx, state, pcoinsTip.get(), true, test_flags, true, add_to_cache, txdata, nullptr);
        // CheckInputs should succeed iff test_flags doesn't intersect with
        // failing_flags
        bool expected_return_value = !(test_flags & failing_flags);
        BOOST_CHECK_EQUAL(ret, expected_return_value);

        // Test the caching
        if (ret && add_to_cache) {
            // Check that we get a cache hit if the tx was valid
            std::vector<CScriptCheck> scriptchecks;
            BOOST_CHECK(CheckInputs(tx, state, pcoinsTip.get(), true, test_flags, true, add_to_cache, txdata, &scriptchecks));
            BOOST_CHECK(scriptchecks.empty());
        } else {
            // Check that we get script executions to check, if the transaction
            // was invalid, or we didn't add to cache.
            std::vector<CScriptCheck> scriptchecks;
            BOOST_CHECK(CheckInputs(tx, state, pcoinsTip.get(), true, test_flags, true, add_to_cache, txdata, &scriptchecks));
            BOOST_CHECK_EQUAL(scriptchecks.size(), tx.vin.size());
        }
    }
}

BOOST_FIXTURE_TEST_CASE(checkinputs_test, TestChain100Setup)
{
    // Test that passing CheckInputs with one set of script flags doesn't imply
    // that we would pass again with a different set of flags.
    {
        LOCK(cs_main);
        InitScriptExecutionCache();
    }

    CScript p2pk_scriptPubKey = CScript() << ToByteVector(coinbaseKey.GetPubKey()) << OP_CHECKSIG;
    CScript p2sh_scriptPubKey = GetScriptForDestination(CScriptID(p2pk_scriptPubKey));
    CScript p2pkh_scriptPubKey = GetScriptForDestination(coinbaseKey.GetPubKey().GetID());
    CScript p2wpkh_scriptPubKey = GetScriptForWitness(p2pkh_scriptPubKey);

    CBasicKeyStore keystore;
    keystore.AddKey(coinbaseKey);
    keystore.AddCScript(p2pk_scriptPubKey);

    // flags to test: SCRIPT_VERIFY_CHECKLOCKTIMEVERIFY, SCRIPT_VERIFY_CHECKSEQUENCE_VERIFY, SCRIPT_VERIFY_NULLDUMMY, uncompressed pubkey thing

    // Create 2 outputs that match the three scripts above, spending the first
    // coinbase tx.
    CMutableTransaction spend_tx;

    spend_tx.nVersion = 1;
    spend_tx.vin.resize(1);
    spend_tx.vin[0].prevout.hash = coinbaseTxns[0].GetHash();
    spend_tx.vin[0].prevout.n = 0;
    spend_tx.vout.resize(4);
    spend_tx.vout[0].nValue = 11*CENT;
    spend_tx.vout[0].scriptPubKey = p2sh_scriptPubKey;
    spend_tx.vout[1].nValue = 11*CENT;
    spend_tx.vout[1].scriptPubKey = p2wpkh_scriptPubKey;
    spend_tx.vout[2].nValue = 11*CENT;
    spend_tx.vout[2].scriptPubKey = CScript() << OP_CHECKLOCKTIMEVERIFY << OP_DROP << ToByteVector(coinbaseKey.GetPubKey()) << OP_CHECKSIG;
    spend_tx.vout[3].nValue = 11*CENT;
    spend_tx.vout[3].scriptPubKey = CScript() << OP_CHECKSEQUENCEVERIFY << OP_DROP << ToByteVector(coinbaseKey.GetPubKey()) << OP_CHECKSIG;

    // Sign, with a non-DER signature
    {
        std::vector<unsigned char> vchSig;
        CAmount amount = 0;
        std::vector<uint8_t> vchAmount(8);
        memcpy(vchAmount.data(), &amount, 8);
        uint256 hash = SignatureHash(p2pk_scriptPubKey, spend_tx, 0, SIGHASH_ALL, vchAmount, SIGVERSION_BASE);
        BOOST_CHECK(coinbaseKey.Sign(hash, vchSig));
        vchSig.push_back((unsigned char) 0); // padding byte makes this non-DER
        vchSig.push_back((unsigned char)SIGHASH_ALL);
        spend_tx.vin[0].scriptSig << vchSig;
    }

    // Test that invalidity under a set of flags doesn't preclude validity
    // under other (eg consensus) flags.
    // spend_tx is invalid according to DERSIG
    {
        LOCK(cs_main);

        CValidationState state;
        PrecomputedTransactionData ptd_spend_tx(spend_tx);

        BOOST_CHECK(!CheckInputs(spend_tx, state, pcoinsTip.get(), true, SCRIPT_VERIFY_P2SH | SCRIPT_VERIFY_DERSIG, true, true, ptd_spend_tx, nullptr));

        // If we call again asking for scriptchecks (as happens in
        // ConnectBlock), we should add a script check object for this -- we're
        // not caching invalidity (if that changes, delete this test case).
        std::vector<CScriptCheck> scriptchecks;
        BOOST_CHECK(CheckInputs(spend_tx, state, pcoinsTip.get(), true, SCRIPT_VERIFY_P2SH | SCRIPT_VERIFY_DERSIG, true, true, ptd_spend_tx, &scriptchecks));
        BOOST_CHECK_EQUAL(scriptchecks.size(), 1);

        // Test that CheckInputs returns true iff DERSIG-enforcing flags are
        // not present.  Don't add these checks to the cache, so that we can
        // test later that block validation works fine in the absence of cached
        // successes.
        ValidateCheckInputsForAllFlags(spend_tx, SCRIPT_VERIFY_DERSIG | SCRIPT_VERIFY_LOW_S | SCRIPT_VERIFY_STRICTENC, false);
    }

    // And if we produce a block with this tx, it should be valid (DERSIG not
    // enabled yet), even though there's no cache entry.
    CBlock block;

    block = CreateAndProcessBlock({spend_tx}, p2pk_scriptPubKey);
    BOOST_CHECK(chainActive.Tip()->GetBlockHash() == block.GetHash());
    BOOST_CHECK(pcoinsTip->GetBestBlock() == block.GetHash());

    LOCK(cs_main);

    // Test P2SH: construct a transaction that is valid without P2SH, and
    // then test validity with P2SH.
    {
        CMutableTransaction invalid_under_p2sh_tx;
        invalid_under_p2sh_tx.nVersion = 1;
        invalid_under_p2sh_tx.vin.resize(1);
        invalid_under_p2sh_tx.vin[0].prevout.hash = spend_tx.GetHash();
        invalid_under_p2sh_tx.vin[0].prevout.n = 0;
        invalid_under_p2sh_tx.vout.resize(1);
        invalid_under_p2sh_tx.vout[0].nValue = 11*CENT;
        invalid_under_p2sh_tx.vout[0].scriptPubKey = p2pk_scriptPubKey;
        std::vector<unsigned char> vchSig2(p2pk_scriptPubKey.begin(), p2pk_scriptPubKey.end());
        invalid_under_p2sh_tx.vin[0].scriptSig << vchSig2;

        ValidateCheckInputsForAllFlags(invalid_under_p2sh_tx, SCRIPT_VERIFY_P2SH, true);
    }

    // Test CHECKLOCKTIMEVERIFY
    {
        CMutableTransaction invalid_with_cltv_tx;
        invalid_with_cltv_tx.nVersion = 1;
        invalid_with_cltv_tx.nLockTime = 100;
        invalid_with_cltv_tx.vin.resize(1);
        invalid_with_cltv_tx.vin[0].prevout.hash = spend_tx.GetHash();
        invalid_with_cltv_tx.vin[0].prevout.n = 2;
        invalid_with_cltv_tx.vin[0].nSequence = 0;
        invalid_with_cltv_tx.vout.resize(1);
        invalid_with_cltv_tx.vout[0].nValue = 11*CENT;
        invalid_with_cltv_tx.vout[0].scriptPubKey = p2pk_scriptPubKey;

        // Sign
        std::vector<unsigned char> vchSig;
        CAmount amount = 0;
        //std::vector<uint8_t> vchAmount(&amount, &amount+sizeof(amount));
        std::vector<uint8_t> vchAmount(8);
        memcpy(vchAmount.data(), &amount, 8);
        uint256 hash = SignatureHash(spend_tx.vout[2].scriptPubKey, invalid_with_cltv_tx, 0, SIGHASH_ALL, vchAmount, SIGVERSION_BASE);
        BOOST_CHECK(coinbaseKey.Sign(hash, vchSig));
        vchSig.push_back((unsigned char)SIGHASH_ALL);
        invalid_with_cltv_tx.vin[0].scriptSig = CScript() << vchSig << 101;

        ValidateCheckInputsForAllFlags(invalid_with_cltv_tx, SCRIPT_VERIFY_CHECKLOCKTIMEVERIFY, true);

        // Make it valid, and check again
        invalid_with_cltv_tx.vin[0].scriptSig = CScript() << vchSig << 100;
        CValidationState state;
        PrecomputedTransactionData txdata(invalid_with_cltv_tx);
        BOOST_CHECK(CheckInputs(invalid_with_cltv_tx, state, pcoinsTip.get(), true, SCRIPT_VERIFY_CHECKLOCKTIMEVERIFY, true, true, txdata, nullptr));
    }

    // TEST CHECKSEQUENCEVERIFY
    {
        CMutableTransaction invalid_with_csv_tx;
        invalid_with_csv_tx.nVersion = 2;
        invalid_with_csv_tx.vin.resize(1);
        invalid_with_csv_tx.vin[0].prevout.hash = spend_tx.GetHash();
        invalid_with_csv_tx.vin[0].prevout.n = 3;
        invalid_with_csv_tx.vin[0].nSequence = 100;
        invalid_with_csv_tx.vout.resize(1);
        invalid_with_csv_tx.vout[0].nValue = 11*CENT;
        invalid_with_csv_tx.vout[0].scriptPubKey = p2pk_scriptPubKey;

        // Sign
        std::vector<unsigned char> vchSig;
        CAmount amount = 0;
        std::vector<uint8_t> vchAmount(8);
        memcpy(vchAmount.data(), &amount, 8);
        uint256 hash = SignatureHash(spend_tx.vout[3].scriptPubKey, invalid_with_csv_tx, 0, SIGHASH_ALL, vchAmount, SIGVERSION_BASE);
        BOOST_CHECK(coinbaseKey.Sign(hash, vchSig));
        vchSig.push_back((unsigned char)SIGHASH_ALL);
        invalid_with_csv_tx.vin[0].scriptSig = CScript() << vchSig << 101;

        ValidateCheckInputsForAllFlags(invalid_with_csv_tx, SCRIPT_VERIFY_CHECKSEQUENCEVERIFY, true);

        // Make it valid, and check again
        invalid_with_csv_tx.vin[0].scriptSig = CScript() << vchSig << 100;
        CValidationState state;
        PrecomputedTransactionData txdata(invalid_with_csv_tx);
        BOOST_CHECK(CheckInputs(invalid_with_csv_tx, state, pcoinsTip.get(), true, SCRIPT_VERIFY_CHECKSEQUENCEVERIFY, true, true, txdata, nullptr));
    }

    // TODO: add tests for remaining script flags

    // Test that passing CheckInputs with a valid witness doesn't imply success
    // for the same tx with a different witness.
    {
        CMutableTransaction valid_with_witness_tx;
        valid_with_witness_tx.nVersion = 1;
        valid_with_witness_tx.vin.resize(1);
        valid_with_witness_tx.vin[0].prevout.hash = spend_tx.GetHash();
        valid_with_witness_tx.vin[0].prevout.n = 1;
        valid_with_witness_tx.vout.resize(1);
        valid_with_witness_tx.vout[0].nValue = 11*CENT;
        valid_with_witness_tx.vout[0].scriptPubKey = p2pk_scriptPubKey;

        // Sign
        SignatureData sigdata;
        
        CAmount amount = 11*CENT;
        //std::vector<uint8_t> vchAmount(&amount, &amount+sizeof(amount));
        std::vector<uint8_t> vchAmount(8);
        memcpy(vchAmount.data(), &amount, 8);
        ProduceSignature(MutableTransactionSignatureCreator(&keystore, &valid_with_witness_tx, 0, vchAmount, SIGHASH_ALL), spend_tx.vout[1].scriptPubKey, sigdata);
        UpdateTransaction(valid_with_witness_tx, 0, sigdata);

        // This should be valid under all script flags.
        ValidateCheckInputsForAllFlags(valid_with_witness_tx, 0, true);

        // Remove the witness, and check that it is now invalid.
        valid_with_witness_tx.vin[0].scriptWitness.SetNull();
        ValidateCheckInputsForAllFlags(valid_with_witness_tx, SCRIPT_VERIFY_WITNESS, true);
    }

    {
        // Test a transaction with multiple inputs.
        CMutableTransaction tx;

        tx.nVersion = 1;
        tx.vin.resize(2);
        tx.vin[0].prevout.hash = spend_tx.GetHash();
        tx.vin[0].prevout.n = 0;
        tx.vin[1].prevout.hash = spend_tx.GetHash();
        tx.vin[1].prevout.n = 1;
        tx.vout.resize(1);
        tx.vout[0].nValue = 22*CENT;
        tx.vout[0].scriptPubKey = p2pk_scriptPubKey;

        // Sign
        for (int i=0; i<2; ++i) {
            SignatureData sigdata;
            CAmount amount = 11*CENT;
            std::vector<uint8_t> vchAmount(8);
            memcpy(vchAmount.data(), &amount, 8);
            ProduceSignature(MutableTransactionSignatureCreator(&keystore, &tx, i, vchAmount, SIGHASH_ALL), spend_tx.vout[i].scriptPubKey, sigdata);
            UpdateTransaction(tx, i, sigdata);
        }

        // This should be valid under all script flags
        ValidateCheckInputsForAllFlags(tx, 0, true);

        // Check that if the second input is invalid, but the first input is
        // valid, the transaction is not cached.
        // Invalidate vin[1]
        tx.vin[1].scriptWitness.SetNull();

        CValidationState state;
        PrecomputedTransactionData txdata(tx);
        // This transaction is now invalid under segwit, because of the second input.
        BOOST_CHECK(!CheckInputs(tx, state, pcoinsTip.get(), true, SCRIPT_VERIFY_P2SH | SCRIPT_VERIFY_WITNESS, true, true, txdata, nullptr));

        std::vector<CScriptCheck> scriptchecks;
        // Make sure this transaction was not cached (ie because the first
        // input was valid)
        BOOST_CHECK(CheckInputs(tx, state, pcoinsTip.get(), true, SCRIPT_VERIFY_P2SH | SCRIPT_VERIFY_WITNESS, true, true, txdata, &scriptchecks));
        // Should get 2 script checks back -- caching is on a whole-transaction basis.
        BOOST_CHECK_EQUAL(scriptchecks.size(), 2);
    }
}

BOOST_AUTO_TEST_SUITE_END()<|MERGE_RESOLUTION|>--- conflicted
+++ resolved
@@ -2,23 +2,6 @@
 // Distributed under the MIT software license, see the accompanying
 // file COPYING or http://www.opensource.org/licenses/mit-license.php.
 
-<<<<<<< HEAD
-#include "consensus/validation.h"
-#include "key.h"
-#include "key/extkey.h"
-#include "validation.h"
-#include "miner.h"
-#include "pubkey.h"
-#include "txmempool.h"
-#include "random.h"
-#include "script/standard.h"
-#include "script/sign.h"
-#include "test/test_particl.h"
-#include "utiltime.h"
-#include "core_io.h"
-#include "keystore.h"
-#include "policy/policy.h"
-=======
 #include <consensus/validation.h>
 #include <key.h>
 #include <validation.h>
@@ -28,12 +11,11 @@
 #include <random.h>
 #include <script/standard.h>
 #include <script/sign.h>
-#include <test/test_bitcoin.h>
+#include <test/test_particl.h>
 #include <utiltime.h>
 #include <core_io.h>
 #include <keystore.h>
 #include <policy/policy.h>
->>>>>>> f17942a3
 
 #include <boost/test/unit_test.hpp>
 
@@ -74,7 +56,7 @@
 
         // Sign:
         std::vector<unsigned char> vchSig;
-        
+
         CAmount amount = 0;
         std::vector<uint8_t> vchAmount(8);
         memcpy(vchAmount.data(), &amount, 8);
@@ -346,7 +328,7 @@
 
         // Sign
         SignatureData sigdata;
-        
+
         CAmount amount = 11*CENT;
         //std::vector<uint8_t> vchAmount(&amount, &amount+sizeof(amount));
         std::vector<uint8_t> vchAmount(8);
