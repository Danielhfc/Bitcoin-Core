--- conflicted
+++ resolved
@@ -626,13 +626,10 @@
 /** Load the mempool from disk. */
 bool LoadMempool();
 
-<<<<<<< HEAD
-=======
 //! Check whether the block associated with this index entry is pruned or not.
 inline bool IsBlockPruned(const CBlockIndex* pblockindex)
 {
     return (fHavePruned && !(pblockindex->nStatus & BLOCK_HAVE_DATA) && pblockindex->nTx > 0);
 }
->>>>>>> 70a03c63
 
 #endif // BITCOIN_VALIDATION_H