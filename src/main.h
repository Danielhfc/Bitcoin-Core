--- conflicted
+++ resolved
@@ -143,12 +143,7 @@
 extern size_t nCoinCacheUsage;
 extern CFeeRate minRelayTxFee;
 extern bool fAlerts;
-<<<<<<< HEAD
-
-extern bool fPermitReplacement;  // BU TODO is this RBF flag?
-=======
-extern bool fEnableReplacement;
->>>>>>> 996c27d1
+extern bool fEnableReplacement;  // BU TODO is this RBF flag?
 
 /** Best header we've seen so far (used for getheaders queries' starting points). */
 extern CBlockIndex *pindexBestHeader;
