// Copyright (c) 2009-2010 Satoshi Nakamoto
// Copyright (c) 2009-2018 The Bitcoin Core developers
// Distributed under the MIT software license, see the accompanying
// file COPYING or http://www.opensource.org/licenses/mit-license.php.

#ifndef BITCOIN_CONSENSUS_CONSENSUS_H
#define BITCOIN_CONSENSUS_CONSENSUS_H

#include <stdlib.h>
#include <stdint.h>

/** The maximum allowed size for a serialized block, in bytes (only for buffer size limits) */
static const unsigned int MAX_BLOCK_SERIALIZED_SIZE = 4000000;
/** The maximum allowed weight for a block, see BIP 141 (network rule) */
static const unsigned int MAX_BLOCK_WEIGHT = 4000000;
<<<<<<< HEAD
/** The maximum allowed size for a block excluding witness data, in bytes (network rule) */
static const unsigned int MAX_BLOCK_BASE_SIZE = 1000000;
=======
>>>>>>> be92be56
/** The maximum allowed number of signature check operations in a block (network rule) */
static const int64_t MAX_BLOCK_SIGOPS_COST = 80000;
/** Coinbase transaction outputs can only be spent after this number of new blocks (network rule) */
static const int COINBASE_MATURITY = 100;

static const int WITNESS_SCALE_FACTOR = 4;

static const size_t MIN_TRANSACTION_WEIGHT = WITNESS_SCALE_FACTOR * 60; // 60 is the lower bound for the size of a valid serialized CTransaction
static const size_t MIN_SERIALIZABLE_TRANSACTION_WEIGHT = WITNESS_SCALE_FACTOR * 10; // 10 is the lower bound for the size of a serialized CTransaction

/** Flags for nSequence and nLockTime locks */
/** Interpret sequence numbers as relative lock-time constraints. */
static constexpr unsigned int LOCKTIME_VERIFY_SEQUENCE = (1 << 0);
/** Use GetMedianTimePast() instead of nTime for end point timestamp. */
static constexpr unsigned int LOCKTIME_MEDIAN_TIME_PAST = (1 << 1);

#endif // BITCOIN_CONSENSUS_CONSENSUS_H<|MERGE_RESOLUTION|>--- conflicted
+++ resolved
@@ -13,11 +13,6 @@
 static const unsigned int MAX_BLOCK_SERIALIZED_SIZE = 4000000;
 /** The maximum allowed weight for a block, see BIP 141 (network rule) */
 static const unsigned int MAX_BLOCK_WEIGHT = 4000000;
-<<<<<<< HEAD
-/** The maximum allowed size for a block excluding witness data, in bytes (network rule) */
-static const unsigned int MAX_BLOCK_BASE_SIZE = 1000000;
-=======
->>>>>>> be92be56
 /** The maximum allowed number of signature check operations in a block (network rule) */
 static const int64_t MAX_BLOCK_SIGOPS_COST = 80000;
 /** Coinbase transaction outputs can only be spent after this number of new blocks (network rule) */
