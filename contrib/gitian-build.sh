--- conflicted
+++ resolved
@@ -37,27 +37,15 @@
 version         Version number, commit, or branch to build. If building a commit or branch, the -c option must be specified
 
 Options:
-<<<<<<< HEAD
 -c|--commit     Indicate that the version argument is for a commit or branch
 -u|--url        Specify the URL of the repository. Default is https://github.com/particl/particl-core
--v|--verify     Verify the gitian build
--b|--build      Do a gitian build
+-v|--verify     Verify the Gitian build
+-b|--build      Do a Gitian build
 -s|--sign       Make signed binaries for Windows and Mac OSX
 -B|--buildsign  Build both signed and unsigned binaries
 -o|--os         Specify which Operating Systems the build is for. Default is lwx. l for linux, w for windows, x for osx
 -j              Number of processes to use. Default 2
 -m              Memory to allocate in MiB. Default 2000
-=======
--c|--commit	Indicate that the version argument is for a commit or branch
--u|--url	Specify the URL of the repository. Default is https://github.com/bitcoin/bitcoin
--v|--verify 	Verify the Gitian build
--b|--build	Do a Gitian build
--s|--sign	Make signed binaries for Windows and Mac OSX
--B|--buildsign	Build both signed and unsigned binaries
--o|--os		Specify which Operating Systems the build is for. Default is lwx. l for linux, w for windows, x for osx
--j		Number of processes to use. Default 2
--m		Memory to allocate in MiB. Default 2000
->>>>>>> f17942a3
 --kvm           Use KVM instead of LXC
 --setup         Set up the Gitian building environment. Uses KVM. If you want to use lxc, use the --lxc option. Only works on Debian-based systems (Ubuntu, Debian)
 --detach-sign   Create the assert file for detached signing. Will not commit anything.
@@ -98,7 +86,6 @@
            ;;
         # Operating Systems
         -o|--os)
-<<<<<<< HEAD
         if [ -n "$2" ]
         then
             linux=false
@@ -164,73 +151,6 @@
                 exit 1
             fi
             ;;
-=======
-	    if [ -n "$2" ]
-	    then
-		linux=false
-		windows=false
-		osx=false
-		if [[ "$2" = *"l"* ]]
-		then
-		    linux=true
-		fi
-		if [[ "$2" = *"w"* ]]
-		then
-		    windows=true
-		fi
-		if [[ "$2" = *"x"* ]]
-		then
-		    osx=true
-		fi
-		shift
-	    else
-		echo 'Error: "--os" requires an argument containing an l (for linux), w (for windows), or x (for Mac OSX)'
-		exit 1
-	    fi
-	    ;;
-	# Help message
-	-h|--help)
-	    echo "$usage"
-	    exit 0
-	    ;;
-	# Commit or branch
-	-c|--commit)
-	    commit=true
-	    ;;
-	# Number of Processes
-	-j)
-	    if [ -n "$2" ]
-	    then
-		proc=$2
-		shift
-	    else
-		echo 'Error: "-j" requires an argument'
-		exit 1
-	    fi
-	    ;;
-	# Memory to allocate
-	-m)
-	    if [ -n "$2" ]
-	    then
-		mem=$2
-		shift
-	    else
-		echo 'Error: "-m" requires an argument'
-		exit 1
-	    fi
-	    ;;
-	# URL
-	-u)
-	    if [ -n "$2" ]
-	    then
-		url=$2
-		shift
-	    else
-		echo 'Error: "-u" requires an argument'
-		exit 1
-	    fi
-	    ;;
->>>>>>> f17942a3
         # kvm
         --kvm)
             lxc=false
@@ -258,11 +178,8 @@
 if [[ $lxc = true ]]
 then
     export USE_LXC=1
-<<<<<<< HEAD
     export LXC_BRIDGE=lxcbr0
     sudo ifconfig lxcbr0 10.0.3.2/24 up
-=======
->>>>>>> f17942a3
 fi
 
 # Check for OSX SDK
