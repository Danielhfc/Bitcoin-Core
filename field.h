#ifndef _SECP256K1_FIELD_
#define _SECP256K1_FIELD_

using namespace std;

#include <stdint.h>
#include <string>

#include "num.h"

// #define VERIFY_MAGNITUDE 1

namespace secp256k1 {

/** Implements arithmetic modulo FFFFFFFF FFFFFFFF FFFFFFFF FFFFFFFF FFFFFFFF FFFFFFFF FFFFFFFE FFFFFC2F,
 *  represented as 5 uint64_t's in base 2^52. The values are allowed to contain >52 each. In particular,
 *  each FieldElem has a 'magnitude' associated with it. Internally, a magnitude M means each element
 *  is at most M*(2^53-1), except the most significant one, which is limited to M*(2^49-1). All operations
 *  accept any input with magnitude at most M, and have different rules for propagating magnitude to their
 *  output.
 *
 *  There are two implementations of the Normalize method, NormalizeCT executing in constant time.
 *  Similarly, a second version of all the other methods that call Normalize have been added which
 *  NormalizeCT instead to prevent sidechannel leaks.
 */
class FieldElem {
private:
    // X = sum(i=0..4, elem[i]*2^52) mod n
    uint64_t n[5];
#ifdef VERIFY_MAGNITUDE
    int magnitude;
    bool normalized;
#endif

public:

    /** Creates a constant field element. Magnitude=1 */
    FieldElem(int x = 0);

    FieldElem(const unsigned char *b32);

    /** Normalizes the internal representation entries. Magnitude=1 */
    void Normalize();
    void NormalizeCT();

<<<<<<< HEAD
    bool IsZero() const;

    bool friend operator==(const FieldElem &a, const FieldElem &b);
=======
    bool IsZero();
    bool IsZeroCT();

    bool friend operator==(FieldElem &a, FieldElem &b);
    bool friend EqualCT(FieldElem &a, FieldElem &b);
>>>>>>> 8803181c

    /** extract as 32-byte big endian array */
    void GetBytes(unsigned char *o);
    void GetBytesCT(unsigned char *o);

    /** set value of 32-byte big endian array */
    void SetBytes(const unsigned char *in);

    /** Set a FieldElem to be the negative of another. Increases magnitude by one. */
    void SetNeg(const FieldElem &a, int magnitudeIn);

    /** Multiplies this FieldElem with an integer constant. Magnitude is multiplied by v */
    void operator*=(int v);

    void operator+=(const FieldElem &a);

    /** Set this FieldElem to be the multiplication of two others. Magnitude=1 */
    void SetMult(const FieldElem &a, const FieldElem &b);

    /** Set this FieldElem to be the square of another. Magnitude=1 */
    void SetSquare(const FieldElem &a);

    /** Set this to be the (modular) square root of another FieldElem. Magnitude=1 */
    void SetSquareRoot(const FieldElem &a);

<<<<<<< HEAD
    bool IsOdd() const;
=======
    bool IsOdd();
    bool IsOddCT();
>>>>>>> 8803181c

    /** Set this to be the (modular) inverse of another FieldElem. Magnitude=1 */
    void SetInverse(FieldElem &a);

    std::string ToString();
    std::string ToStringCT();

    void SetHex(const std::string &str);
};

class FieldConstants {
public:
    const Number field_p;

    FieldConstants();
};

const FieldConstants &GetFieldConst();

}

#endif<|MERGE_RESOLUTION|>--- conflicted
+++ resolved
@@ -18,10 +18,6 @@
  *  is at most M*(2^53-1), except the most significant one, which is limited to M*(2^49-1). All operations
  *  accept any input with magnitude at most M, and have different rules for propagating magnitude to their
  *  output.
- *
- *  There are two implementations of the Normalize method, NormalizeCT executing in constant time.
- *  Similarly, a second version of all the other methods that call Normalize have been added which
- *  NormalizeCT instead to prevent sidechannel leaks.
  */
 class FieldElem {
 private:
@@ -41,23 +37,13 @@
 
     /** Normalizes the internal representation entries. Magnitude=1 */
     void Normalize();
-    void NormalizeCT();
 
-<<<<<<< HEAD
     bool IsZero() const;
 
     bool friend operator==(const FieldElem &a, const FieldElem &b);
-=======
-    bool IsZero();
-    bool IsZeroCT();
-
-    bool friend operator==(FieldElem &a, FieldElem &b);
-    bool friend EqualCT(FieldElem &a, FieldElem &b);
->>>>>>> 8803181c
 
     /** extract as 32-byte big endian array */
     void GetBytes(unsigned char *o);
-    void GetBytesCT(unsigned char *o);
 
     /** set value of 32-byte big endian array */
     void SetBytes(const unsigned char *in);
@@ -70,27 +56,21 @@
 
     void operator+=(const FieldElem &a);
 
-    /** Set this FieldElem to be the multiplication of two others. Magnitude=1 */
+    /** Set this FieldElem to be the multiplication of two others. Magnitude=1 (variable time) */
     void SetMult(const FieldElem &a, const FieldElem &b);
 
-    /** Set this FieldElem to be the square of another. Magnitude=1 */
+    /** Set this FieldElem to be the square of another. Magnitude=1 (variable time) */
     void SetSquare(const FieldElem &a);
 
     /** Set this to be the (modular) square root of another FieldElem. Magnitude=1 */
     void SetSquareRoot(const FieldElem &a);
 
-<<<<<<< HEAD
     bool IsOdd() const;
-=======
-    bool IsOdd();
-    bool IsOddCT();
->>>>>>> 8803181c
 
-    /** Set this to be the (modular) inverse of another FieldElem. Magnitude=1 */
+    /** Set this to be the (modular) inverse of another FieldElem. Magnitude=1 (variable time) */
     void SetInverse(FieldElem &a);
 
     std::string ToString();
-    std::string ToStringCT();
 
     void SetHex(const std::string &str);
 };
