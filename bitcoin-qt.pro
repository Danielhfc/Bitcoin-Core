--- conflicted
+++ resolved
@@ -1,13 +1,7 @@
 TEMPLATE = app
-<<<<<<< HEAD
 TARGET = primecoin-qt
 macx:TARGET = "Primecoin-Qt"
-VERSION = 0.8.3
-=======
-TARGET = bitcoin-qt
-macx:TARGET = "Bitcoin-Qt"
-VERSION = 0.8.5
->>>>>>> ef14a26b
+VERSION = 0.1.2
 INCLUDEPATH += src src/json src/qt
 QT += network
 DEFINES += QT_GUI BOOST_THREAD_USE_LIB BOOST_SPIRIT_THREADSAFE
