--- conflicted
+++ resolved
@@ -14,15 +14,7 @@
 EXPECTED_CIRCULAR_DEPENDENCIES = (
     "chainparamsbase -> util/system -> chainparamsbase",
     "node/blockstorage -> validation -> node/blockstorage",
-<<<<<<< HEAD
     "node/utxo_snapshot -> validation -> node/utxo_snapshot",
-    "qt/addresstablemodel -> qt/walletmodel -> qt/addresstablemodel",
-    "qt/recentrequeststablemodel -> qt/walletmodel -> qt/recentrequeststablemodel",
-    "qt/sendcoinsdialog -> qt/walletmodel -> qt/sendcoinsdialog",
-    "qt/transactiontablemodel -> qt/walletmodel -> qt/transactiontablemodel",
-=======
-    "policy/fees -> txmempool -> policy/fees",
->>>>>>> 2f61f6b4
     "wallet/fees -> wallet/wallet -> wallet/fees",
     "wallet/wallet -> wallet/walletdb -> wallet/wallet",
     "kernel/coinstats -> validation -> kernel/coinstats",
