--- conflicted
+++ resolved
@@ -55,16 +55,8 @@
         return found_addr, found_addr_chg, found_addr_rsv, hd_master_addr_ret
 
 
-<<<<<<< HEAD
 class WalletDumpTest(IoPTestFramework):
-
-    def __init__(self):
-        super().__init__()
-        self.setup_clean_chain = False
-=======
-class WalletDumpTest(BitcoinTestFramework):
     def set_test_params(self):
->>>>>>> 51bad919
         self.num_nodes = 1
         self.extra_args = [["-keypool=90"]]
 
@@ -100,14 +92,8 @@
         assert_equal(found_addr_rsv, 90*2) # 90 keys plus 100% internal keys
 
         #encrypt wallet, restart, unlock and dump
-<<<<<<< HEAD
-        self.nodes[0].encryptwallet('test')
-        self.iopd_processes[0].wait()
-        self.nodes[0] = self.start_node(0, self.options.tmpdir, self.extra_args[0])
-=======
         self.nodes[0].node_encrypt_wallet('test')
         self.start_node(0)
->>>>>>> 51bad919
         self.nodes[0].walletpassphrase('test', 10)
         # Should be a no-op:
         self.nodes[0].keypoolrefill()
