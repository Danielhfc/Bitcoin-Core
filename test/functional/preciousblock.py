--- conflicted
+++ resolved
@@ -34,14 +34,8 @@
                 continue
             unidirectional_node_sync_via_rpc(node_src, node_dest)
 
-<<<<<<< HEAD
 class PreciousTest(IoPTestFramework):
-    def __init__(self):
-        super().__init__()
-=======
-class PreciousTest(BitcoinTestFramework):
     def set_test_params(self):
->>>>>>> 51bad919
         self.setup_clean_chain = True
         self.num_nodes = 3
 
