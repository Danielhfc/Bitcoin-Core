--- conflicted
+++ resolved
@@ -20,13 +20,8 @@
 
     def run_test(self):
         node, = self.nodes
-<<<<<<< HEAD
-        settings = Path(node.datadir, self.chain, "settings.json")
-        conf = Path(node.datadir, "navcoin.conf")
-=======
         settings = node.chain_path / "settings.json"
-        conf = node.datadir_path / "bitcoin.conf"
->>>>>>> 3e691258
+        conf = node.datadir_path / "navcoin.conf"
 
         # Assert empty settings file was created
         self.stop_node(0)
