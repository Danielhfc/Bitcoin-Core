--- conflicted
+++ resolved
@@ -1,9 +1,5 @@
 #!/usr/bin/env python3
-<<<<<<< HEAD
-# Copyright (c) 2017-2018 The NdovuCoin Core developers
-=======
 # Copyright (c) 2017-2019 The Bitcoin Core developers
->>>>>>> a284bbbe
 # Distributed under the MIT software license, see the accompanying
 # file COPYING or http://www.opensource.org/licenses/mit-license.php.
 """Test that the wallet resends transactions periodically."""
@@ -43,15 +39,12 @@
         self.log.info("Create a new transaction and wait until it's broadcast")
         txid = int(node.sendtoaddress(node.getnewaddress(), 1), 16)
 
-<<<<<<< HEAD
-=======
         # Wallet rebroadcast is first scheduled 1 sec after startup (see
         # nNextResend in ResendWalletTransactions()). Sleep for just over a
         # second to be certain that it has been called before the first
         # setmocktime call below.
         time.sleep(1.1)
 
->>>>>>> a284bbbe
         # Can take a few seconds due to transaction trickling
         wait_until(lambda: node.p2p.tx_invs_received[txid] >= 1, lock=mininode_lock)
 
@@ -64,12 +57,7 @@
         # after the last time we tried to broadcast. Use mocktime and give an extra minute to be sure.
         block_time = int(time.time()) + 6 * 60
         node.setmocktime(block_time)
-<<<<<<< HEAD
-        block = create_block(int(node.getbestblockhash(), 16), create_coinbase(node.getblockchaininfo()['blocks']), block_time)
-        block.nVersion = 3
-=======
         block = create_block(int(node.getbestblockhash(), 16), create_coinbase(node.getblockcount() + 1), block_time)
->>>>>>> a284bbbe
         block.rehash()
         block.solve()
         node.submitblock(ToHex(block))
