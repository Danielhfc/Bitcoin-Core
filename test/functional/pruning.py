#!/usr/bin/env python3
# Copyright (c) 2014-2016 The Bitcoin Core developers
# Distributed under the MIT software license, see the accompanying
# file COPYING or http://www.opensource.org/licenses/mit-license.php.
"""Test the pruning code.

WARNING:
This test uses 4GB of disk space.
This test takes 30 mins or more (up to 2 hours)
"""

from test_framework.test_framework import IoPTestFramework
from test_framework.util import *
import time
import os

MIN_BLOCKS_TO_KEEP = 288

# Rescans start at the earliest block up to 2 hours before a key timestamp, so
# the manual prune RPC avoids pruning blocks in the same window to be
# compatible with pruning based on key creation time.
TIMESTAMP_WINDOW = 2 * 60 * 60


def calc_usage(blockdir):
    return sum(os.path.getsize(blockdir+f) for f in os.listdir(blockdir) if os.path.isfile(blockdir+f)) / (1024. * 1024.)

<<<<<<< HEAD
class PruneTest(IoPTestFramework):

    def __init__(self):
        super().__init__()
=======
class PruneTest(BitcoinTestFramework):
    def set_test_params(self):
>>>>>>> 51bad919
        self.setup_clean_chain = True
        self.num_nodes = 6

        # Create nodes 0 and 1 to mine.
        # Create node 2 to test pruning.
        self.full_node_default_args = ["-maxreceivebuffer=20000","-blockmaxsize=999000", "-checkblocks=5", "-limitdescendantcount=100", "-limitdescendantsize=5000", "-limitancestorcount=100", "-limitancestorsize=5000" ]
        # Create nodes 3 and 4 to test manual pruning (they will be re-started with manual pruning later)
        # Create nodes 5 to test wallet in prune mode, but do not connect
        self.extra_args = [self.full_node_default_args,
                           self.full_node_default_args,
                           ["-maxreceivebuffer=20000", "-prune=550"],
                           ["-maxreceivebuffer=20000", "-blockmaxsize=999000"],
                           ["-maxreceivebuffer=20000", "-blockmaxsize=999000"],
                           ["-prune=550"]]

    def setup_network(self):
        self.setup_nodes()

        self.prunedir = self.options.tmpdir + "/node2/regtest/blocks/"

        connect_nodes(self.nodes[0], 1)
        connect_nodes(self.nodes[1], 2)
        connect_nodes(self.nodes[2], 0)
        connect_nodes(self.nodes[0], 3)
        connect_nodes(self.nodes[0], 4)
        sync_blocks(self.nodes[0:5])

    def setup_nodes(self):
        self.add_nodes(self.num_nodes, self.extra_args, timewait=900)
        self.start_nodes()

    def create_big_chain(self):
        # Start by creating some coinbases we can spend later
        self.nodes[1].generate(200)
        sync_blocks(self.nodes[0:2])
        self.nodes[0].generate(150)
        # Then mine enough full blocks to create more than 550MiB of data
        for i in range(645):
            mine_large_block(self.nodes[0], self.utxo_cache_0)

        sync_blocks(self.nodes[0:5])

    def test_height_min(self):
        if not os.path.isfile(self.prunedir+"blk00000.dat"):
            raise AssertionError("blk00000.dat is missing, pruning too early")
        self.log.info("Success")
        self.log.info("Though we're already using more than 550MiB, current usage: %d" % calc_usage(self.prunedir))
        self.log.info("Mining 25 more blocks should cause the first block file to be pruned")
        # Pruning doesn't run until we're allocating another chunk, 20 full blocks past the height cutoff will ensure this
        for i in range(25):
            mine_large_block(self.nodes[0], self.utxo_cache_0)

        waitstart = time.time()
        while os.path.isfile(self.prunedir+"blk00000.dat"):
            time.sleep(0.1)
            if time.time() - waitstart > 30:
                raise AssertionError("blk00000.dat not pruned when it should be")

        self.log.info("Success")
        usage = calc_usage(self.prunedir)
        self.log.info("Usage should be below target: %d" % usage)
        if (usage > 550):
            raise AssertionError("Pruning target not being met")

    def create_chain_with_staleblocks(self):
        # Create stale blocks in manageable sized chunks
        self.log.info("Mine 24 (stale) blocks on Node 1, followed by 25 (main chain) block reorg from Node 0, for 12 rounds")

        for j in range(12):
            # Disconnect node 0 so it can mine a longer reorg chain without knowing about node 1's soon-to-be-stale chain
            # Node 2 stays connected, so it hears about the stale blocks and then reorg's when node0 reconnects
            # Stopping node 0 also clears its mempool, so it doesn't have node1's transactions to accidentally mine
            self.stop_node(0)
            self.start_node(0, extra_args=self.full_node_default_args)
            # Mine 24 blocks in node 1
            for i in range(24):
                if j == 0:
                    mine_large_block(self.nodes[1], self.utxo_cache_1)
                else:
                    # Add node1's wallet transactions back to the mempool, to
                    # avoid the mined blocks from being too small.
                    self.nodes[1].resendwallettransactions()
                    self.nodes[1].generate(1) #tx's already in mempool from previous disconnects

            # Reorg back with 25 block chain from node 0
            for i in range(25):
                mine_large_block(self.nodes[0], self.utxo_cache_0)

            # Create connections in the order so both nodes can see the reorg at the same time
            connect_nodes(self.nodes[1], 0)
            connect_nodes(self.nodes[2], 0)
            sync_blocks(self.nodes[0:3])

        self.log.info("Usage can be over target because of high stale rate: %d" % calc_usage(self.prunedir))

    def reorg_test(self):
        # Node 1 will mine a 300 block chain starting 287 blocks back from Node 0 and Node 2's tip
        # This will cause Node 2 to do a reorg requiring 288 blocks of undo data to the reorg_test chain
        # Reboot node 1 to clear its mempool (hopefully make the invalidate faster)
        # Lower the block max size so we don't keep mining all our big mempool transactions (from disconnected blocks)
        self.stop_node(1)
        self.start_node(1, extra_args=["-maxreceivebuffer=20000","-blockmaxsize=5000", "-checkblocks=5", "-disablesafemode"])

        height = self.nodes[1].getblockcount()
        self.log.info("Current block height: %d" % height)

        invalidheight = height-287
        badhash = self.nodes[1].getblockhash(invalidheight)
        self.log.info("Invalidating block %s at height %d" % (badhash,invalidheight))
        self.nodes[1].invalidateblock(badhash)

        # We've now switched to our previously mined-24 block fork on node 1, but thats not what we want
        # So invalidate that fork as well, until we're on the same chain as node 0/2 (but at an ancestor 288 blocks ago)
        mainchainhash = self.nodes[0].getblockhash(invalidheight - 1)
        curhash = self.nodes[1].getblockhash(invalidheight - 1)
        while curhash != mainchainhash:
            self.nodes[1].invalidateblock(curhash)
            curhash = self.nodes[1].getblockhash(invalidheight - 1)

        assert(self.nodes[1].getblockcount() == invalidheight - 1)
        self.log.info("New best height: %d" % self.nodes[1].getblockcount())

        # Reboot node1 to clear those giant tx's from mempool
        self.stop_node(1)
        self.start_node(1, extra_args=["-maxreceivebuffer=20000","-blockmaxsize=5000", "-checkblocks=5", "-disablesafemode"])

        self.log.info("Generating new longer chain of 300 more blocks")
        self.nodes[1].generate(300)

        self.log.info("Reconnect nodes")
        connect_nodes(self.nodes[0], 1)
        connect_nodes(self.nodes[2], 1)
        sync_blocks(self.nodes[0:3], timeout=120)

        self.log.info("Verify height on node 2: %d" % self.nodes[2].getblockcount())
        self.log.info("Usage possibly still high bc of stale blocks in block files: %d" % calc_usage(self.prunedir))

        self.log.info("Mine 220 more blocks so we have requisite history (some blocks will be big and cause pruning of previous chain)")

        # Get node0's wallet transactions back in its mempool, to avoid the
        # mined blocks from being too small.
        self.nodes[0].resendwallettransactions()

        for i in range(22):
            # This can be slow, so do this in multiple RPC calls to avoid
            # RPC timeouts.
            self.nodes[0].generate(10) #node 0 has many large tx's in its mempool from the disconnects
        sync_blocks(self.nodes[0:3], timeout=300)

        usage = calc_usage(self.prunedir)
        self.log.info("Usage should be below target: %d" % usage)
        if (usage > 550):
            raise AssertionError("Pruning target not being met")

        return invalidheight,badhash

    def reorg_back(self):
        # Verify that a block on the old main chain fork has been pruned away
        assert_raises_jsonrpc(-1, "Block not available (pruned data)", self.nodes[2].getblock, self.forkhash)
        self.log.info("Will need to redownload block %d" % self.forkheight)

        # Verify that we have enough history to reorg back to the fork point
        # Although this is more than 288 blocks, because this chain was written more recently
        # and only its other 299 small and 220 large block are in the block files after it,
        # its expected to still be retained
        self.nodes[2].getblock(self.nodes[2].getblockhash(self.forkheight))

        first_reorg_height = self.nodes[2].getblockcount()
        curchainhash = self.nodes[2].getblockhash(self.mainchainheight)
        self.nodes[2].invalidateblock(curchainhash)
        goalbestheight = self.mainchainheight
        goalbesthash = self.mainchainhash2

        # As of 0.10 the current block download logic is not able to reorg to the original chain created in
        # create_chain_with_stale_blocks because it doesn't know of any peer thats on that chain from which to
        # redownload its missing blocks.
        # Invalidate the reorg_test chain in node 0 as well, it can successfully switch to the original chain
        # because it has all the block data.
        # However it must mine enough blocks to have a more work chain than the reorg_test chain in order
        # to trigger node 2's block download logic.
        # At this point node 2 is within 288 blocks of the fork point so it will preserve its ability to reorg
        if self.nodes[2].getblockcount() < self.mainchainheight:
            blocks_to_mine = first_reorg_height + 1 - self.mainchainheight
            self.log.info("Rewind node 0 to prev main chain to mine longer chain to trigger redownload. Blocks needed: %d" % blocks_to_mine)
            self.nodes[0].invalidateblock(curchainhash)
            assert(self.nodes[0].getblockcount() == self.mainchainheight)
            assert(self.nodes[0].getbestblockhash() == self.mainchainhash2)
            goalbesthash = self.nodes[0].generate(blocks_to_mine)[-1]
            goalbestheight = first_reorg_height + 1

        self.log.info("Verify node 2 reorged back to the main chain, some blocks of which it had to redownload")
        waitstart = time.time()
        while self.nodes[2].getblockcount() < goalbestheight:
            time.sleep(0.1)
            if time.time() - waitstart > 900:
                raise AssertionError("Node 2 didn't reorg to proper height")
        assert(self.nodes[2].getbestblockhash() == goalbesthash)
        # Verify we can now have the data for a block previously pruned
        assert(self.nodes[2].getblock(self.forkhash)["height"] == self.forkheight)

    def manual_test(self, node_number, use_timestamp):
        # at this point, node has 995 blocks and has not yet run in prune mode
        self.start_node(node_number)
        node = self.nodes[node_number]
        assert_equal(node.getblockcount(), 995)
        assert_raises_jsonrpc(-1, "not in prune mode", node.pruneblockchain, 500)

        # now re-start in manual pruning mode
        self.stop_node(node_number)
        self.start_node(node_number, extra_args=["-prune=1"])
        node = self.nodes[node_number]
        assert_equal(node.getblockcount(), 995)

        def height(index):
            if use_timestamp:
                return node.getblockheader(node.getblockhash(index))["time"] + TIMESTAMP_WINDOW
            else:
                return index

        def prune(index, expected_ret=None):
            ret = node.pruneblockchain(height(index))
            # Check the return value. When use_timestamp is True, just check
            # that the return value is less than or equal to the expected
            # value, because when more than one block is generated per second,
            # a timestamp will not be granular enough to uniquely identify an
            # individual block.
            if expected_ret is None:
                expected_ret = index
            if use_timestamp:
                assert_greater_than(ret, 0)
                assert_greater_than(expected_ret + 1, ret)
            else:
                assert_equal(ret, expected_ret)

        def has_block(index):
            return os.path.isfile(self.options.tmpdir + "/node{}/regtest/blocks/blk{:05}.dat".format(node_number, index))

        # should not prune because chain tip of node 3 (995) < PruneAfterHeight (1000)
        assert_raises_jsonrpc(-1, "Blockchain is too short for pruning", node.pruneblockchain, height(500))

        # mine 6 blocks so we are at height 1001 (i.e., above PruneAfterHeight)
        node.generate(6)
        assert_equal(node.getblockchaininfo()["blocks"], 1001)

        # negative heights should raise an exception
        assert_raises_jsonrpc(-8, "Negative", node.pruneblockchain, -10)

        # height=100 too low to prune first block file so this is a no-op
        prune(100)
        if not has_block(0):
            raise AssertionError("blk00000.dat is missing when should still be there")

        # Does nothing
        node.pruneblockchain(height(0))
        if not has_block(0):
            raise AssertionError("blk00000.dat is missing when should still be there")

        # height=500 should prune first file
        prune(500)
        if has_block(0):
            raise AssertionError("blk00000.dat is still there, should be pruned by now")
        if not has_block(1):
            raise AssertionError("blk00001.dat is missing when should still be there")

        # height=650 should prune second file
        prune(650)
        if has_block(1):
            raise AssertionError("blk00001.dat is still there, should be pruned by now")

        # height=1000 should not prune anything more, because tip-288 is in blk00002.dat.
        prune(1000, 1001 - MIN_BLOCKS_TO_KEEP)
        if not has_block(2):
            raise AssertionError("blk00002.dat is still there, should be pruned by now")

        # advance the tip so blk00002.dat and blk00003.dat can be pruned (the last 288 blocks should now be in blk00004.dat)
        node.generate(288)
        prune(1000)
        if has_block(2):
            raise AssertionError("blk00002.dat is still there, should be pruned by now")
        if has_block(3):
            raise AssertionError("blk00003.dat is still there, should be pruned by now")

        # stop node, start back up with auto-prune at 550MB, make sure still runs
        self.stop_node(node_number)
        self.start_node(node_number, extra_args=["-prune=550"])

        self.log.info("Success")

    def wallet_test(self):
        # check that the pruning node's wallet is still in good shape
        self.log.info("Stop and start pruning node to trigger wallet rescan")
        self.stop_node(2)
        self.start_node(2, extra_args=["-prune=550"])
        self.log.info("Success")

        # check that wallet loads successfully when restarting a pruned node after IBD.
        # this was reported to fail in #7494.
        self.log.info("Syncing node 5 to test wallet")
        connect_nodes(self.nodes[0], 5)
        nds = [self.nodes[0], self.nodes[5]]
        sync_blocks(nds, wait=5, timeout=300)
        self.stop_node(5) #stop and start to trigger rescan
        self.start_node(5, extra_args=["-prune=550"])
        self.log.info("Success")

    def run_test(self):
        self.log.info("Warning! This test requires 4GB of disk space and takes over 30 mins (up to 2 hours)")
        self.log.info("Mining a big blockchain of 995 blocks")

        # Determine default relay fee
        self.relayfee = self.nodes[0].getnetworkinfo()["relayfee"]

        # Cache for utxos, as the listunspent may take a long time later in the test
        self.utxo_cache_0 = []
        self.utxo_cache_1 = []

        self.create_big_chain()
        # Chain diagram key:
        # *   blocks on main chain
        # +,&,$,@ blocks on other forks
        # X   invalidated block
        # N1  Node 1
        #
        # Start by mining a simple chain that all nodes have
        # N0=N1=N2 **...*(995)

        # stop manual-pruning node with 995 blocks
        self.stop_node(3)
        self.stop_node(4)

        self.log.info("Check that we haven't started pruning yet because we're below PruneAfterHeight")
        self.test_height_min()
        # Extend this chain past the PruneAfterHeight
        # N0=N1=N2 **...*(1020)

        self.log.info("Check that we'll exceed disk space target if we have a very high stale block rate")
        self.create_chain_with_staleblocks()
        # Disconnect N0
        # And mine a 24 block chain on N1 and a separate 25 block chain on N0
        # N1=N2 **...*+...+(1044)
        # N0    **...**...**(1045)
        #
        # reconnect nodes causing reorg on N1 and N2
        # N1=N2 **...*(1020) *...**(1045)
        #                   \
        #                    +...+(1044)
        #
        # repeat this process until you have 12 stale forks hanging off the
        # main chain on N1 and N2
        # N0    *************************...***************************(1320)
        #
        # N1=N2 **...*(1020) *...**(1045) *..         ..**(1295) *...**(1320)
        #                   \            \                      \
        #                    +...+(1044)  &..                    $...$(1319)

        # Save some current chain state for later use
        self.mainchainheight = self.nodes[2].getblockcount()   #1320
        self.mainchainhash2 = self.nodes[2].getblockhash(self.mainchainheight)

        self.log.info("Check that we can survive a 288 block reorg still")
        (self.forkheight,self.forkhash) = self.reorg_test() #(1033, )
        # Now create a 288 block reorg by mining a longer chain on N1
        # First disconnect N1
        # Then invalidate 1033 on main chain and 1032 on fork so height is 1032 on main chain
        # N1   **...*(1020) **...**(1032)X..
        #                  \
        #                   ++...+(1031)X..
        #
        # Now mine 300 more blocks on N1
        # N1    **...*(1020) **...**(1032) @@...@(1332)
        #                 \               \
        #                  \               X...
        #                   \                 \
        #                    ++...+(1031)X..   ..
        #
        # Reconnect nodes and mine 220 more blocks on N1
        # N1    **...*(1020) **...**(1032) @@...@@@(1552)
        #                 \               \
        #                  \               X...
        #                   \                 \
        #                    ++...+(1031)X..   ..
        #
        # N2    **...*(1020) **...**(1032) @@...@@@(1552)
        #                 \               \
        #                  \               *...**(1320)
        #                   \                 \
        #                    ++...++(1044)     ..
        #
        # N0    ********************(1032) @@...@@@(1552)
        #                                 \
        #                                  *...**(1320)

        self.log.info("Test that we can rerequest a block we previously pruned if needed for a reorg")
        self.reorg_back()
        # Verify that N2 still has block 1033 on current chain (@), but not on main chain (*)
        # Invalidate 1033 on current chain (@) on N2 and we should be able to reorg to
        # original main chain (*), but will require redownload of some blocks
        # In order to have a peer we think we can download from, must also perform this invalidation
        # on N0 and mine a new longest chain to trigger.
        # Final result:
        # N0    ********************(1032) **...****(1553)
        #                                 \
        #                                  X@...@@@(1552)
        #
        # N2    **...*(1020) **...**(1032) **...****(1553)
        #                 \               \
        #                  \               X@...@@@(1552)
        #                   \
        #                    +..
        #
        # N1 doesn't change because 1033 on main chain (*) is invalid

        self.log.info("Test manual pruning with block indices")
        self.manual_test(3, use_timestamp=False)

        self.log.info("Test manual pruning with timestamps")
        self.manual_test(4, use_timestamp=True)

        self.log.info("Test wallet re-scan")
        self.wallet_test()

        self.log.info("Done")

if __name__ == '__main__':
    PruneTest().main()<|MERGE_RESOLUTION|>--- conflicted
+++ resolved
@@ -25,15 +25,8 @@
 def calc_usage(blockdir):
     return sum(os.path.getsize(blockdir+f) for f in os.listdir(blockdir) if os.path.isfile(blockdir+f)) / (1024. * 1024.)
 
-<<<<<<< HEAD
 class PruneTest(IoPTestFramework):
-
-    def __init__(self):
-        super().__init__()
-=======
-class PruneTest(BitcoinTestFramework):
     def set_test_params(self):
->>>>>>> 51bad919
         self.setup_clean_chain = True
         self.num_nodes = 6
 
