--- conflicted
+++ resolved
@@ -587,27 +587,9 @@
             shutil.rmtree(cache_path('MP_txlist'))
             shutil.rmtree(cache_path('indexes')) # for txindex enabled by default in Omni
 
-<<<<<<< HEAD
-            for i in range(MAX_NODES):
-                os.rmdir(cache_path(i, 'wallets'))  # Remove empty wallets dir
-                # Remove Omni specific dirs
-                shutil.rmtree(cache_path(i, 'OMNI_feecache'))
-                shutil.rmtree(cache_path(i, 'OMNI_feehistory'))
-                shutil.rmtree(cache_path(i, 'Omni_TXDB'))
-                shutil.rmtree(cache_path(i, 'MP_persist'))
-                shutil.rmtree(cache_path(i, 'MP_spinfo'))
-                shutil.rmtree(cache_path(i, 'MP_stolist'))
-                shutil.rmtree(cache_path(i, 'MP_tradelist'))
-                shutil.rmtree(cache_path(i, 'MP_txlist'))
-                shutil.rmtree(cache_path(i, 'indexes')) # for txindex enabled by default in Omni
-                for entry in os.listdir(cache_path(i)):
-                    if entry not in ['chainstate', 'blocks']:
-                        os.remove(cache_path(i, entry))
-=======
             for entry in os.listdir(cache_path()):
                 if entry not in ['chainstate', 'blocks']:  # Only keep chainstate and blocks folder
                     os.remove(cache_path(entry))
->>>>>>> 6a3031c8
 
         for i in range(self.num_nodes):
             self.log.debug("Copy cache directory {} to node {}".format(cache_node_dir, i))
