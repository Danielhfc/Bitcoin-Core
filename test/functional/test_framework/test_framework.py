--- conflicted
+++ resolved
@@ -533,15 +533,8 @@
             self.nodes.append(test_node_i)
             if not test_node_i.version_is_at_least(170000):
                 # adjust conf for pre 17
-<<<<<<< HEAD
-                conf_file = test_node_i.britanniacoinconf
-                with open(conf_file, 'r', encoding='utf8') as conf:
-                    conf_data = conf.read()
-                with open(conf_file, 'w', encoding='utf8') as conf:
-                    conf.write(conf_data.replace('[regtest]', ''))
-=======
                 test_node_i.replace_in_config([('[regtest]', '')])
->>>>>>> 2d5acc90
+
 
     def start_node(self, i, *args, **kwargs):
         """Start a bitcoind"""
