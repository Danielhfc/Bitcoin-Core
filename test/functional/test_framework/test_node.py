#!/usr/bin/env python3
<<<<<<< HEAD
# Copyright (c) 2017-2018 The NdovuCoin Core developers
=======
# Copyright (c) 2017-2019 The Bitcoin Core developers
>>>>>>> a284bbbe
# Distributed under the MIT software license, see the accompanying
# file COPYING or http://www.opensource.org/licenses/mit-license.php.
"""Class for bitcoind node under test"""

import contextlib
import decimal
import errno
from enum import Enum
import http.client
import json
import logging
import os
import re
import subprocess
import tempfile
import time
import urllib.parse
import collections
import shlex
import sys

from .authproxy import JSONRPCException
from .util import (
    MAX_NODES,
    append_config,
    delete_cookie_file,
    get_rpc_proxy,
    rpc_url,
    wait_until,
    p2p_port,
)

BITCOIND_PROC_WAIT_TIMEOUT = 60


class FailedToStartError(Exception):
    """Raised when a node fails to start correctly."""


class ErrorMatch(Enum):
    FULL_TEXT = 1
    FULL_REGEX = 2
    PARTIAL_REGEX = 3


class TestNode():
    """A class for representing a bitcoind node under test.

    This class contains:

    - state about the node (whether it's running, etc)
    - a Python subprocess.Popen object representing the running process
    - an RPC connection to the node
    - one or more P2P connections to the node


    To make things easier for the test writer, any unrecognised messages will
    be dispatched to the RPC connection."""

<<<<<<< HEAD
    def __init__(self, i, datadir, *, rpchost, timewait, bitcoind, bitcoin_cli, coverage_dir, cwd, extra_conf=None, extra_args=None, use_cli=False, start_perf=False):
=======
    def __init__(self, i, datadir, *, chain, rpchost, timewait, bitcoind, bitcoin_cli, coverage_dir, cwd, extra_conf=None, extra_args=None, use_cli=False, start_perf=False):
>>>>>>> a284bbbe
        """
        Kwargs:
            start_perf (bool): If True, begin profiling the node with `perf` as soon as
                the node starts.
        """

        self.index = i
        self.datadir = datadir
        self.bitcoinconf = os.path.join(self.datadir, "bitcoin.conf")
        self.stdout_dir = os.path.join(self.datadir, "stdout")
        self.stderr_dir = os.path.join(self.datadir, "stderr")
        self.chain = chain
        self.rpchost = rpchost
        self.rpc_timeout = timewait
        self.binary = bitcoind
        self.coverage_dir = coverage_dir
        self.cwd = cwd
        if extra_conf is not None:
            append_config(datadir, extra_conf)
        # Most callers will just need to add extra args to the standard list below.
        # For those callers that need more flexibility, they can just set the args property directly.
        # Note that common args are set in the config file (see initialize_datadir)
        self.extra_args = extra_args
        # Configuration for logging is set as command-line args rather than in the bitcoin.conf file.
        # This means that starting a bitcoind using the temp dir to debug a failed test won't
        # spam debug.log.
        self.args = [
            self.binary,
            "-datadir=" + self.datadir,
            "-logtimemicros",
            "-logthreadnames",
            "-debug",
            "-debugexclude=libevent",
            "-debugexclude=leveldb",
            "-uacomment=testnode%d" % i,
        ]

        self.cli = TestNodeCLI(bitcoin_cli, self.datadir)
        self.use_cli = use_cli
        self.start_perf = start_perf

        self.running = False
        self.process = None
        self.rpc_connected = False
        self.rpc = None
        self.url = None
        self.log = logging.getLogger('TestFramework.node%d' % i)
        self.cleanup_on_exit = True # Whether to kill the node when this object goes away
        # Cache perf subprocesses here by their data output filename.
        self.perf_subprocesses = {}

        self.p2ps = []

    AddressKeyPair = collections.namedtuple('AddressKeyPair', ['address', 'key'])
    PRIV_KEYS = [
            # address , privkey
            AddressKeyPair('mjTkW3DjgyZck4KbiRusZsqTgaYTxdSz6z', 'cVpF924EspNh8KjYsfhgY96mmxvT6DgdWiTYMtMjuM74hJaU5psW'),
            AddressKeyPair('msX6jQXvxiNhx3Q62PKeLPrhrqZQdSimTg', 'cUxsWyKyZ9MAQTaAhUQWJmBbSvHMwSmuv59KgxQV7oZQU3PXN3KE'),
            AddressKeyPair('mnonCMyH9TmAsSj3M59DsbH8H63U3RKoFP', 'cTrh7dkEAeJd6b3MRX9bZK8eRmNqVCMH3LSUkE3dSFDyzjU38QxK'),
            AddressKeyPair('mqJupas8Dt2uestQDvV2NH3RU8uZh2dqQR', 'cVuKKa7gbehEQvVq717hYcbE9Dqmq7KEBKqWgWrYBa2CKKrhtRim'),
            AddressKeyPair('msYac7Rvd5ywm6pEmkjyxhbCDKqWsVeYws', 'cQDCBuKcjanpXDpCqacNSjYfxeQj8G6CAtH1Dsk3cXyqLNC4RPuh'),
            AddressKeyPair('n2rnuUnwLgXqf9kk2kjvVm8R5BZK1yxQBi', 'cQakmfPSLSqKHyMFGwAqKHgWUiofJCagVGhiB4KCainaeCSxeyYq'),
            AddressKeyPair('myzuPxRwsf3vvGzEuzPfK9Nf2RfwauwYe6', 'cQMpDLJwA8DBe9NcQbdoSb1BhmFxVjWD5gRyrLZCtpuF9Zi3a9RK'),
            AddressKeyPair('mumwTaMtbxEPUswmLBBN3vM9oGRtGBrys8', 'cSXmRKXVcoouhNNVpcNKFfxsTsToY5pvB9DVsFksF1ENunTzRKsy'),
            AddressKeyPair('mpV7aGShMkJCZgbW7F6iZgrvuPHjZjH9qg', 'cSoXt6tm3pqy43UMabY6eUTmR3eSUYFtB2iNQDGgb3VUnRsQys2k'),
            AddressKeyPair('mq4fBNdckGtvY2mijd9am7DRsbRB4KjUkf', 'cN55daf1HotwBAgAKWVgDcoppmUNDtQSfb7XLutTLeAgVc3u8hik'),
            AddressKeyPair('mpFAHDjX7KregM3rVotdXzQmkbwtbQEnZ6', 'cT7qK7g1wkYEMvKowd2ZrX1E5f6JQ7TM246UfqbCiyF7kZhorpX3'),
            AddressKeyPair('mzRe8QZMfGi58KyWCse2exxEFry2sfF2Y7', 'cPiRWE8KMjTRxH1MWkPerhfoHFn5iHPWVK5aPqjW8NxmdwenFinJ'),
    ]

    def get_deterministic_priv_key(self):
        """Return a deterministic priv key in base58, that only depends on the node's index"""
        assert len(self.PRIV_KEYS) == MAX_NODES
        return self.PRIV_KEYS[self.index]

    def get_mem_rss_kilobytes(self):
        """Get the memory usage (RSS) per `ps`.

        Returns None if `ps` is unavailable.
        """
        assert self.running

        try:
            return int(subprocess.check_output(
                ["ps", "h", "-o", "rss", "{}".format(self.process.pid)],
                stderr=subprocess.DEVNULL).split()[-1])

        # Avoid failing on platforms where ps isn't installed.
        #
        # We could later use something like `psutils` to work across platforms.
        except (FileNotFoundError, subprocess.SubprocessError):
            self.log.exception("Unable to get memory usage")
            return None

    def _node_msg(self, msg: str) -> str:
        """Return a modified msg that identifies this node by its index as a debugging aid."""
        return "[node %d] %s" % (self.index, msg)

    def _raise_assertion_error(self, msg: str):
        """Raise an AssertionError with msg modified to identify this node."""
        raise AssertionError(self._node_msg(msg))

    def __del__(self):
        # Ensure that we don't leave any bitcoind processes lying around after
        # the test ends
        if self.process and self.cleanup_on_exit:
            # Should only happen on test failure
            # Avoid using logger, as that may have already been shutdown when
            # this destructor is called.
            print(self._node_msg("Cleaning up leftover process"))
            self.process.kill()

    def __getattr__(self, name):
        """Dispatches any unrecognised messages to the RPC connection or a CLI instance."""
        if self.use_cli:
            return getattr(self.cli, name)
        else:
            assert self.rpc_connected and self.rpc is not None, self._node_msg("Error: no RPC connection")
            return getattr(self.rpc, name)

    def start(self, extra_args=None, *, cwd=None, stdout=None, stderr=None, **kwargs):
        """Start the node."""
        if extra_args is None:
            extra_args = self.extra_args

        # Add a new stdout and stderr file each time bitcoind is started
        if stderr is None:
            stderr = tempfile.NamedTemporaryFile(dir=self.stderr_dir, delete=False)
        if stdout is None:
            stdout = tempfile.NamedTemporaryFile(dir=self.stdout_dir, delete=False)
        self.stderr = stderr
        self.stdout = stdout

        if cwd is None:
            cwd = self.cwd

        # Delete any existing cookie file -- if such a file exists (eg due to
        # unclean shutdown), it will get overwritten anyway by bitcoind, and
        # potentially interfere with our attempt to authenticate
        delete_cookie_file(self.datadir, self.chain)

        # add environment variable LIBC_FATAL_STDERR_=1 so that libc errors are written to stderr and not the terminal
        subp_env = dict(os.environ, LIBC_FATAL_STDERR_="1")

        self.process = subprocess.Popen(self.args + extra_args, env=subp_env, stdout=stdout, stderr=stderr, cwd=cwd, **kwargs)

        self.running = True
        self.log.debug("bitcoind started, waiting for RPC to come up")

        if self.start_perf:
            self._start_perf()

    def wait_for_rpc_connection(self):
        """Sets up an RPC connection to the bitcoind process. Returns False if unable to connect."""
        # Poll at a rate of four times per second
        poll_per_s = 4
        for _ in range(poll_per_s * self.rpc_timeout):
            if self.process.poll() is not None:
                raise FailedToStartError(self._node_msg(
                    'bitcoind exited with status {} during initialization'.format(self.process.returncode)))
            try:
                rpc = get_rpc_proxy(rpc_url(self.datadir, self.index, self.chain, self.rpchost), self.index, timeout=self.rpc_timeout, coveragedir=self.coverage_dir)
                rpc.getblockcount()
                # If the call to getblockcount() succeeds then the RPC connection is up
                self.log.debug("RPC successfully started")
                if self.use_cli:
                    return
                self.rpc = rpc
                self.rpc_connected = True
                self.url = self.rpc.url
                return
            except IOError as e:
                if e.errno != errno.ECONNREFUSED:  # Port not yet open?
                    raise  # unknown IO error
            except JSONRPCException as e:  # Initialization phase
                # -28 RPC in warmup
                # -342 Service unavailable, RPC server started but is shutting down due to error
                if e.error['code'] != -28 and e.error['code'] != -342:
                    raise  # unknown JSON RPC exception
            except ValueError as e:  # cookie file not found and no rpcuser or rpcassword. bitcoind still starting
                if "No RPC credentials" not in str(e):
                    raise
            time.sleep(1.0 / poll_per_s)
        self._raise_assertion_error("Unable to connect to bitcoind")

    def generate(self, nblocks, maxtries=1000000):
        self.log.debug("TestNode.generate() dispatches `generate` call to `generatetoaddress`")
        return self.generatetoaddress(nblocks=nblocks, address=self.get_deterministic_priv_key().address, maxtries=maxtries)

    def get_wallet_rpc(self, wallet_name):
        if self.use_cli:
            return self.cli("-rpcwallet={}".format(wallet_name))
        else:
            assert self.rpc_connected and self.rpc, self._node_msg("RPC not connected")
            wallet_path = "wallet/{}".format(urllib.parse.quote(wallet_name))
            return self.rpc / wallet_path

    def stop_node(self, expected_stderr='', wait=0):
        """Stop the node."""
        if not self.running:
            return
        self.log.debug("Stopping node")
        try:
            self.stop(wait=wait)
        except http.client.CannotSendRequest:
            self.log.exception("Unable to stop node.")

        # If there are any running perf processes, stop them.
        for profile_name in tuple(self.perf_subprocesses.keys()):
            self._stop_perf(profile_name)

        # Check that stderr is as expected
        self.stderr.seek(0)
        stderr = self.stderr.read().decode('utf-8').strip()
        if stderr != expected_stderr:
            raise AssertionError("Unexpected stderr {} != {}".format(stderr, expected_stderr))

        self.stdout.close()
        self.stderr.close()

        del self.p2ps[:]

    def is_node_stopped(self):
        """Checks whether the node has stopped.

        Returns True if the node has stopped. False otherwise.
        This method is responsible for freeing resources (self.process)."""
        if not self.running:
            return True
        return_code = self.process.poll()
        if return_code is None:
            return False

        # process has stopped. Assert that it didn't return an error code.
        assert return_code == 0, self._node_msg(
            "Node returned non-zero exit code (%d) when stopping" % return_code)
        self.running = False
        self.process = None
        self.rpc_connected = False
        self.rpc = None
        self.log.debug("Node stopped")
        return True

    def wait_until_stopped(self, timeout=BITCOIND_PROC_WAIT_TIMEOUT):
        wait_until(self.is_node_stopped, timeout=timeout)

    @contextlib.contextmanager
    def assert_debug_log(self, expected_msgs, timeout=2):
        time_end = time.time() + timeout
        debug_log = os.path.join(self.datadir, self.chain, 'debug.log')
        with open(debug_log, encoding='utf-8') as dl:
            dl.seek(0, 2)
            prev_size = dl.tell()

        yield

        while True:
            found = True
            with open(debug_log, encoding='utf-8') as dl:
                dl.seek(prev_size)
                log = dl.read()
            print_log = " - " + "\n - ".join(log.splitlines())
            for expected_msg in expected_msgs:
                if re.search(re.escape(expected_msg), log, flags=re.MULTILINE) is None:
                    found = False
            if found:
                return
            if time.time() >= time_end:
                break
            time.sleep(0.05)
        self._raise_assertion_error('Expected messages "{}" does not partially match log:\n\n{}\n\n'.format(str(expected_msgs), print_log))

    @contextlib.contextmanager
    def assert_memory_usage_stable(self, *, increase_allowed=0.03):
        """Context manager that allows the user to assert that a node's memory usage (RSS)
        hasn't increased beyond some threshold percentage.

        Args:
            increase_allowed (float): the fractional increase in memory allowed until failure;
                e.g. `0.12` for up to 12% increase allowed.
        """
        before_memory_usage = self.get_mem_rss_kilobytes()

        yield

        after_memory_usage = self.get_mem_rss_kilobytes()

        if not (before_memory_usage and after_memory_usage):
            self.log.warning("Unable to detect memory usage (RSS) - skipping memory check.")
            return

        perc_increase_memory_usage = (after_memory_usage / before_memory_usage) - 1

        if perc_increase_memory_usage > increase_allowed:
            self._raise_assertion_error(
                "Memory usage increased over threshold of {:.3f}% from {} to {} ({:.3f}%)".format(
                    increase_allowed * 100, before_memory_usage, after_memory_usage,
                    perc_increase_memory_usage * 100))

    @contextlib.contextmanager
    def profile_with_perf(self, profile_name):
        """
        Context manager that allows easy profiling of node activity using `perf`.

        See `test/functional/README.md` for details on perf usage.

        Args:
            profile_name (str): This string will be appended to the
                profile data filename generated by perf.
        """
        subp = self._start_perf(profile_name)

        yield

        if subp:
            self._stop_perf(profile_name)

    def _start_perf(self, profile_name=None):
        """Start a perf process to profile this node.

        Returns the subprocess running perf."""
        subp = None

        def test_success(cmd):
            return subprocess.call(
                # shell=True required for pipe use below
                cmd, shell=True,
                stderr=subprocess.DEVNULL, stdout=subprocess.DEVNULL) == 0

        if not sys.platform.startswith('linux'):
            self.log.warning("Can't profile with perf; only available on Linux platforms")
            return None

        if not test_success('which perf'):
            self.log.warning("Can't profile with perf; must install perf-tools")
            return None

        if not test_success('readelf -S {} | grep .debug_str'.format(shlex.quote(self.binary))):
            self.log.warning(
                "perf output won't be very useful without debug symbols compiled into bitcoind")

        output_path = tempfile.NamedTemporaryFile(
            dir=self.datadir,
            prefix="{}.perf.data.".format(profile_name or 'test'),
            delete=False,
        ).name

        cmd = [
            'perf', 'record',
            '-g',                     # Record the callgraph.
            '--call-graph', 'dwarf',  # Compatibility for gcc's --fomit-frame-pointer.
            '-F', '101',              # Sampling frequency in Hz.
            '-p', str(self.process.pid),
            '-o', output_path,
        ]
        subp = subprocess.Popen(cmd, stdout=subprocess.PIPE, stderr=subprocess.PIPE)
        self.perf_subprocesses[profile_name] = subp

        return subp

    def _stop_perf(self, profile_name):
        """Stop (and pop) a perf subprocess."""
        subp = self.perf_subprocesses.pop(profile_name)
        output_path = subp.args[subp.args.index('-o') + 1]

        subp.terminate()
        subp.wait(timeout=10)

        stderr = subp.stderr.read().decode()
        if 'Consider tweaking /proc/sys/kernel/perf_event_paranoid' in stderr:
            self.log.warning(
                "perf couldn't collect data! Try "
                "'sudo sysctl -w kernel.perf_event_paranoid=-1'")
        else:
            report_cmd = "perf report -i {}".format(output_path)
            self.log.info("See perf output by running '{}'".format(report_cmd))

    def assert_start_raises_init_error(self, extra_args=None, expected_msg=None, match=ErrorMatch.FULL_TEXT, *args, **kwargs):
        """Attempt to start the node and expect it to raise an error.

        extra_args: extra arguments to pass through to bitcoind
        expected_msg: regex that stderr should match when bitcoind fails

        Will throw if bitcoind starts without an error.
        Will throw if an expected_msg is provided and it does not match bitcoind's stdout."""
        with tempfile.NamedTemporaryFile(dir=self.stderr_dir, delete=False) as log_stderr, \
             tempfile.NamedTemporaryFile(dir=self.stdout_dir, delete=False) as log_stdout:
            try:
                self.start(extra_args, stdout=log_stdout, stderr=log_stderr, *args, **kwargs)
                self.wait_for_rpc_connection()
                self.stop_node()
                self.wait_until_stopped()
            except FailedToStartError as e:
                self.log.debug('bitcoind failed to start: %s', e)
                self.running = False
                self.process = None
                # Check stderr for expected message
                if expected_msg is not None:
                    log_stderr.seek(0)
                    stderr = log_stderr.read().decode('utf-8').strip()
                    if match == ErrorMatch.PARTIAL_REGEX:
                        if re.search(expected_msg, stderr, flags=re.MULTILINE) is None:
                            self._raise_assertion_error(
                                'Expected message "{}" does not partially match stderr:\n"{}"'.format(expected_msg, stderr))
                    elif match == ErrorMatch.FULL_REGEX:
                        if re.fullmatch(expected_msg, stderr) is None:
                            self._raise_assertion_error(
                                'Expected message "{}" does not fully match stderr:\n"{}"'.format(expected_msg, stderr))
                    elif match == ErrorMatch.FULL_TEXT:
                        if expected_msg != stderr:
                            self._raise_assertion_error(
                                'Expected message "{}" does not fully match stderr:\n"{}"'.format(expected_msg, stderr))
            else:
                if expected_msg is None:
                    assert_msg = "bitcoind should have exited with an error"
                else:
                    assert_msg = "bitcoind should have exited with expected error " + expected_msg
                self._raise_assertion_error(assert_msg)

    def add_p2p_connection(self, p2p_conn, *, wait_for_verack=True, **kwargs):
        """Add a p2p connection to the node.

        This method adds the p2p connection to the self.p2ps list and also
        returns the connection to the caller."""
        if 'dstport' not in kwargs:
            kwargs['dstport'] = p2p_port(self.index)
        if 'dstaddr' not in kwargs:
            kwargs['dstaddr'] = '127.0.0.1'

        p2p_conn.peer_connect(**kwargs, net=self.chain)()
        self.p2ps.append(p2p_conn)
        if wait_for_verack:
            p2p_conn.wait_for_verack()

        return p2p_conn

    @property
    def p2p(self):
        """Return the first p2p connection

        Convenience property - most tests only use a single p2p connection to each
        node, so this saves having to write node.p2ps[0] many times."""
        assert self.p2ps, self._node_msg("No p2p connection")
        return self.p2ps[0]

    def disconnect_p2ps(self):
        """Close all p2p connections to the node."""
        for p in self.p2ps:
            p.peer_disconnect()
        del self.p2ps[:]

class TestNodeCLIAttr:
    def __init__(self, cli, command):
        self.cli = cli
        self.command = command

    def __call__(self, *args, **kwargs):
        return self.cli.send_cli(self.command, *args, **kwargs)

    def get_request(self, *args, **kwargs):
        return lambda: self(*args, **kwargs)

def arg_to_cli(arg):
    if isinstance(arg, bool):
        return str(arg).lower()
    elif isinstance(arg, dict) or isinstance(arg, list):
        return json.dumps(arg)
    else:
        return str(arg)

class TestNodeCLI():
    """Interface to bitcoin-cli for an individual node"""

    def __init__(self, binary, datadir):
        self.options = []
        self.binary = binary
        self.datadir = datadir
        self.input = None
        self.log = logging.getLogger('TestFramework.bitcoincli')

    def __call__(self, *options, input=None):
        # TestNodeCLI is callable with bitcoin-cli command-line options
        cli = TestNodeCLI(self.binary, self.datadir)
        cli.options = [str(o) for o in options]
        cli.input = input
        return cli

    def __getattr__(self, command):
        return TestNodeCLIAttr(self, command)

    def batch(self, requests):
        results = []
        for request in requests:
            try:
                results.append(dict(result=request()))
            except JSONRPCException as e:
                results.append(dict(error=e))
        return results

    def send_cli(self, command=None, *args, **kwargs):
        """Run bitcoin-cli command. Deserializes returned string as python object."""
        pos_args = [arg_to_cli(arg) for arg in args]
        named_args = [str(key) + "=" + arg_to_cli(value) for (key, value) in kwargs.items()]
        assert not (pos_args and named_args), "Cannot use positional arguments and named arguments in the same bitcoin-cli call"
        p_args = [self.binary, "-datadir=" + self.datadir] + self.options
        if named_args:
            p_args += ["-named"]
        if command is not None:
            p_args += [command]
        p_args += pos_args + named_args
        self.log.debug("Running bitcoin-cli command: %s" % command)
        process = subprocess.Popen(p_args, stdin=subprocess.PIPE, stdout=subprocess.PIPE, stderr=subprocess.PIPE, universal_newlines=True)
        cli_stdout, cli_stderr = process.communicate(input=self.input)
        returncode = process.poll()
        if returncode:
            match = re.match(r'error code: ([-0-9]+)\nerror message:\n(.*)', cli_stderr)
            if match:
                code, message = match.groups()
                raise JSONRPCException(dict(code=int(code), message=message))
            # Ignore cli_stdout, raise with cli_stderr
            raise subprocess.CalledProcessError(returncode, self.binary, output=cli_stderr)
        try:
            return json.loads(cli_stdout, parse_float=decimal.Decimal)
        except json.JSONDecodeError:
            return cli_stdout.rstrip("\n")<|MERGE_RESOLUTION|>--- conflicted
+++ resolved
@@ -1,9 +1,5 @@
 #!/usr/bin/env python3
-<<<<<<< HEAD
-# Copyright (c) 2017-2018 The NdovuCoin Core developers
-=======
 # Copyright (c) 2017-2019 The Bitcoin Core developers
->>>>>>> a284bbbe
 # Distributed under the MIT software license, see the accompanying
 # file COPYING or http://www.opensource.org/licenses/mit-license.php.
 """Class for bitcoind node under test"""
@@ -63,11 +59,7 @@
     To make things easier for the test writer, any unrecognised messages will
     be dispatched to the RPC connection."""
 
-<<<<<<< HEAD
-    def __init__(self, i, datadir, *, rpchost, timewait, bitcoind, bitcoin_cli, coverage_dir, cwd, extra_conf=None, extra_args=None, use_cli=False, start_perf=False):
-=======
     def __init__(self, i, datadir, *, chain, rpchost, timewait, bitcoind, bitcoin_cli, coverage_dir, cwd, extra_conf=None, extra_args=None, use_cli=False, start_perf=False):
->>>>>>> a284bbbe
         """
         Kwargs:
             start_perf (bool): If True, begin profiling the node with `perf` as soon as
