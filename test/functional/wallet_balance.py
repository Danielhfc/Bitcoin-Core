--- conflicted
+++ resolved
@@ -1,9 +1,5 @@
 #!/usr/bin/env python3
-<<<<<<< HEAD
-# Copyright (c) 2018 The NdovuCoin Core developers
-=======
 # Copyright (c) 2018-2019 The Bitcoin Core developers
->>>>>>> a284bbbe
 # Distributed under the MIT software license, see the accompanying
 # file COPYING or http://www.opensource.org/licenses/mit-license.php.
 """Test the wallet balance RPC methods."""
@@ -175,8 +171,6 @@
         after = self.nodes[1].getunconfirmedbalance()
         assert_equal(before + Decimal('0.1'), after)
 
-<<<<<<< HEAD
-=======
         # Create 3 more wallet txs, where the last is not accepted to the
         # mempool because it is the third descendant of the tx above
         for _ in range(3):
@@ -224,7 +218,6 @@
         self.sync_all()
         assert_equal(self.nodes[0].getbalance(minconf=0), total_amount + 1)  # The reorg recovered our fee of 1 coin
 
->>>>>>> a284bbbe
 
 if __name__ == '__main__':
     WalletTest().main()