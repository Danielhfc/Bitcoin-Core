#!/usr/bin/env python3
# Copyright (c) 2016-2022 The Bitcoin Core developers
# Distributed under the MIT software license, see the accompanying
# file COPYING or http://www.opensource.org/licenses/mit-license.php.
"""Test the bumpfee RPC.

Verifies that the bumpfee RPC creates replacement transactions successfully when
its preconditions are met, and returns appropriate errors in other cases.

This module consists of around a dozen individual test cases implemented in the
top-level functions named as test_<test_case_description>. The test functions
can be disabled or reordered if needed for debugging. If new test cases are
added in the future, they should try to follow the same convention and not
make assumptions about execution order.
"""
from decimal import Decimal

from test_framework.blocktools import (
    COINBASE_MATURITY,
)
from test_framework.messages import (
    MAX_BIP125_RBF_SEQUENCE,
)
from test_framework.test_framework import BitcoinTestFramework
from test_framework.util import (
    assert_equal,
    assert_fee_amount,
    assert_greater_than,
    assert_raises_rpc_error,
    get_fee,
    find_vout_for_address,
)
from test_framework.wallet import MiniWallet


WALLET_PASSPHRASE = "test"
WALLET_PASSPHRASE_TIMEOUT = 3600

# Fee rates (sat/vB)
INSUFFICIENT =      1
ECONOMICAL   =     50
NORMAL       =    100
HIGH         =    500
TOO_HIGH     = 100000

def get_change_address(tx, node):
    tx_details = node.getrawtransaction(tx, 1)
    txout_addresses = [txout['scriptPubKey']['address'] for txout in tx_details["vout"]]
    return [address for address in txout_addresses if node.getaddressinfo(address)["ischange"]]

class BumpFeeTest(BitcoinTestFramework):
    def add_options(self, parser):
        self.add_wallet_options(parser)

    def set_test_params(self):
        self.num_nodes = 2
        self.setup_clean_chain = True
        self.extra_args = [[
            "-walletrbf={}".format(i),
            "-mintxfee=0.00002",
            "-addresstype=bech32",
            "-whitelist=noban@127.0.0.1",
        ] for i in range(self.num_nodes)]

    def skip_test_if_missing_module(self):
        self.skip_if_no_wallet()

    def clear_mempool(self):
        # Clear mempool between subtests. The subtests may only depend on chainstate (utxos)
        self.generate(self.nodes[1], 1)

    def run_test(self):
        # Encrypt wallet for test_locked_wallet_fails test
        self.nodes[1].encryptwallet(WALLET_PASSPHRASE)
        self.nodes[1].walletpassphrase(WALLET_PASSPHRASE, WALLET_PASSPHRASE_TIMEOUT)

        peer_node, rbf_node = self.nodes
        rbf_node_address = rbf_node.getnewaddress()

        # fund rbf node with 10 coins of 0.001 btc (100,000 satoshis)
        self.log.info("Mining blocks...")
        self.generate(peer_node, 110)
        for _ in range(25):
            peer_node.sendtoaddress(rbf_node_address, 0.001)
        self.sync_all()
        self.generate(peer_node, 1)
        assert_equal(rbf_node.getbalance(), Decimal("0.025"))

        self.log.info("Running tests")
        dest_address = peer_node.getnewaddress()
        for mode in ["default", "fee_rate", "new_outputs"]:
            test_simple_bumpfee_succeeds(self, mode, rbf_node, peer_node, dest_address)
        test_segwit_bumpfee_succeeds(self, rbf_node, dest_address)
        test_nonrbf_bumpfee_fails(self, peer_node, dest_address)
        test_notmine_bumpfee(self, rbf_node, peer_node, dest_address)
        test_bumpfee_with_descendant_fails(self, rbf_node, rbf_node_address, dest_address)
        test_bumpfee_with_abandoned_descendant_succeeds(self, rbf_node, rbf_node_address, dest_address)
        test_dust_to_fee(self, rbf_node, dest_address)
        test_watchonly_psbt(self, peer_node, rbf_node, dest_address)
        test_rebumping(self, rbf_node, dest_address)
        test_rebumping_not_replaceable(self, rbf_node, dest_address)
        test_bumpfee_already_spent(self, rbf_node, dest_address)
        test_unconfirmed_not_spendable(self, rbf_node, rbf_node_address)
        test_bumpfee_metadata(self, rbf_node, dest_address)
        test_locked_wallet_fails(self, rbf_node, dest_address)
        test_change_script_match(self, rbf_node, dest_address)
        test_settxfee(self, rbf_node, dest_address)
        test_maxtxfee_fails(self, rbf_node, dest_address)
        # These tests wipe out a number of utxos that are expected in other tests
        test_small_output_with_feerate_succeeds(self, rbf_node, dest_address)
        test_no_more_inputs_fails(self, rbf_node, dest_address)
        self.test_bump_back_to_yourself()
        self.test_provided_change_pos(rbf_node)
        self.test_single_output()

        # Context independent tests
        test_feerate_checks_replaced_outputs(self, rbf_node, peer_node)

<<<<<<< HEAD
    def test_invalid_parameters(self, rbf_node, peer_node, dest_address):
        self.log.info('Test invalid parameters')
        rbfid = spend_one_input(rbf_node, dest_address)
        self.sync_mempools((rbf_node, peer_node))
        assert rbfid in rbf_node.getrawmempool() and rbfid in peer_node.getrawmempool()

        for key in ["totalFee", "feeRate"]:
            assert_raises_rpc_error(-3, "Unexpected key {}".format(key), rbf_node.bumpfee, rbfid, {key: NORMAL})

        # Bumping to just above minrelay should fail to increase the total fee enough.
        assert_raises_rpc_error(-8, "Insufficient total fee 0.00000141", rbf_node.bumpfee, rbfid, fee_rate=INSUFFICIENT)

        self.log.info("Test invalid fee rate settings")
        assert_raises_rpc_error(-4, "Specified or calculated fee 0.141 is too high (cannot be higher than -maxtxfee 0.10",
            rbf_node.bumpfee, rbfid, fee_rate=TOO_HIGH)
        # Test fee_rate with zero values.
        msg = "Insufficient total fee 0.00"
        for zero_value in [0, 0.000, 0.00000000, "0", "0.000", "0.00000000"]:
            assert_raises_rpc_error(-8, msg, rbf_node.bumpfee, rbfid, fee_rate=zero_value)
        msg = "Invalid amount"
        # Test fee_rate values that don't pass fixed-point parsing checks.
        for invalid_value in ["", 0.000000001, 1e-09, 1.111111111, 1111111111111111, "31.999999999999999999999"]:
            assert_raises_rpc_error(-3, msg, rbf_node.bumpfee, rbfid, fee_rate=invalid_value)
        # Test fee_rate values that cannot be represented in sat/vB.
        for invalid_value in [0.0001, 0.00000001, 0.00099999, 31.99999999]:
            assert_raises_rpc_error(-3, msg, rbf_node.bumpfee, rbfid, fee_rate=invalid_value)
        # Test fee_rate out of range (negative number).
        assert_raises_rpc_error(-3, "Amount out of range", rbf_node.bumpfee, rbfid, fee_rate=-1)
        # Test type error.
        for value in [{"foo": "bar"}, True]:
            assert_raises_rpc_error(-3, "Amount is not a number or string", rbf_node.bumpfee, rbfid, fee_rate=value)

        self.log.info("Test explicit fee rate raises RPC error if both fee_rate and conf_target are passed")
        assert_raises_rpc_error(-8, "Cannot specify both conf_target and fee_rate. Please provide either a confirmation "
            "target in blocks for automatic fee estimation, or an explicit fee rate.",
            rbf_node.bumpfee, rbfid, conf_target=NORMAL, fee_rate=NORMAL)

        self.log.info("Test explicit fee rate raises RPC error if both fee_rate and estimate_mode are passed")
        assert_raises_rpc_error(-8, "Cannot specify both estimate_mode and fee_rate",
            rbf_node.bumpfee, rbfid, estimate_mode="economical", fee_rate=NORMAL)

        self.log.info("Test invalid conf_target settings")
        assert_raises_rpc_error(-8, "confTarget and conf_target options should not both be set",
            rbf_node.bumpfee, rbfid, {"confTarget": 123, "conf_target": 456})

        self.log.info("Test invalid estimate_mode settings")
        for k, v in {"number": 42, "object": {"foo": "bar"}}.items():
            assert_raises_rpc_error(-3, f"JSON value of type {k} for field estimate_mode is not of expected type string",
                rbf_node.bumpfee, rbfid, estimate_mode=v)
        for mode in ["foo", Decimal("3.1415"), "sat/B", "BTC/kB"]:
            assert_raises_rpc_error(-8, 'Invalid estimate_mode parameter, must be one of: "unset", "economical", "conservative"',
                rbf_node.bumpfee, rbfid, estimate_mode=mode)

        self.log.info("Test invalid outputs values")
        assert_raises_rpc_error(-8, "Invalid parameter, output argument cannot be an empty array",
                rbf_node.bumpfee, rbfid, {"outputs": []})
        assert_raises_rpc_error(-8, "Invalid parameter, duplicated address: " + dest_address,
                rbf_node.bumpfee, rbfid, {"outputs": [{dest_address: 0.1}, {dest_address: 0.2}]})
        assert_raises_rpc_error(-8, "Invalid parameter, duplicate key: data",
                rbf_node.bumpfee, rbfid, {"outputs": [{"data": "deadbeef"}, {"data": "deadbeef"}]})

        self.log.info("Test original_change_index option")
        assert_raises_rpc_error(-1, "JSON integer out of range", rbf_node.bumpfee, rbfid, {"original_change_index": -1})
        assert_raises_rpc_error(-8, "Change position is out of range", rbf_node.bumpfee, rbfid, {"original_change_index": 2})

        self.log.info("Test outputs and original_change_index cannot both be provided")
        assert_raises_rpc_error(-8, "The options 'outputs' and 'original_change_index' are incompatible. You can only either specify a new set of outputs, or designate a change output to be recycled.", rbf_node.bumpfee, rbfid, {"original_change_index": 2, "outputs": [{dest_address: 0.1}]})

        self.clear_mempool()

=======
>>>>>>> de5b69d8
    def test_bump_back_to_yourself(self):
        self.log.info("Test that bumpfee can send coins back to yourself")
        node = self.nodes[1]

        node.createwallet("back_to_yourself")
        wallet = node.get_wallet_rpc("back_to_yourself")

        # Make 3 UTXOs
        addr = wallet.getnewaddress()
        for _ in range(3):
            self.nodes[0].sendtoaddress(addr, 5)
        self.generate(self.nodes[0], 1)

        # Create a tx with two outputs. recipient and change.
        tx = wallet.send(outputs={wallet.getnewaddress(): 9}, fee_rate=2)
        tx_info = wallet.gettransaction(txid=tx["txid"], verbose=True)
        assert_equal(len(tx_info["decoded"]["vout"]), 2)
        assert_equal(len(tx_info["decoded"]["vin"]), 2)

        # Bump tx, send coins back to change address.
        change_addr = get_change_address(tx["txid"], wallet)[0]
        out_amount = 10
        bumped = wallet.bumpfee(txid=tx["txid"], options={"fee_rate": 20, "outputs": [{change_addr: out_amount}]})
        bumped_tx = wallet.gettransaction(txid=bumped["txid"], verbose=True)
        assert_equal(len(bumped_tx["decoded"]["vout"]), 1)
        assert_equal(len(bumped_tx["decoded"]["vin"]), 2)
        assert_equal(bumped_tx["decoded"]["vout"][0]["value"] + bumped["fee"], out_amount)

        # Bump tx again, now test send fewer coins back to change address.
        out_amount = 6
        bumped = wallet.bumpfee(txid=bumped["txid"], options={"fee_rate": 40, "outputs": [{change_addr: out_amount}]})
        bumped_tx = wallet.gettransaction(txid=bumped["txid"], verbose=True)
        assert_equal(len(bumped_tx["decoded"]["vout"]), 2)
        assert_equal(len(bumped_tx["decoded"]["vin"]), 2)
        assert any(txout['value'] == out_amount - bumped["fee"] and txout['scriptPubKey']['address'] == change_addr for txout in bumped_tx['decoded']['vout'])
        # Check that total out amount is still equal to the previously bumped tx
        assert_equal(bumped_tx["decoded"]["vout"][0]["value"] + bumped_tx["decoded"]["vout"][1]["value"] + bumped["fee"], 10)

        # Bump tx again, send more coins back to change address. The process will add another input to cover the target.
        out_amount = 12
        bumped = wallet.bumpfee(txid=bumped["txid"], options={"fee_rate": 80, "outputs": [{change_addr: out_amount}]})
        bumped_tx = wallet.gettransaction(txid=bumped["txid"], verbose=True)
        assert_equal(len(bumped_tx["decoded"]["vout"]), 2)
        assert_equal(len(bumped_tx["decoded"]["vin"]), 3)
        assert any(txout['value'] == out_amount - bumped["fee"] and txout['scriptPubKey']['address'] == change_addr for txout in bumped_tx['decoded']['vout'])
        assert_equal(bumped_tx["decoded"]["vout"][0]["value"] + bumped_tx["decoded"]["vout"][1]["value"] + bumped["fee"], 15)

        node.unloadwallet("back_to_yourself")

    def test_provided_change_pos(self, rbf_node):
        self.log.info("Test the original_change_index option")

        change_addr = rbf_node.getnewaddress()
        dest_addr = rbf_node.getnewaddress()
        assert_equal(rbf_node.getaddressinfo(change_addr)["ischange"], False)
        assert_equal(rbf_node.getaddressinfo(dest_addr)["ischange"], False)

        send_res = rbf_node.send(outputs=[{dest_addr: 1}], options={"change_address": change_addr})
        assert send_res["complete"]
        txid = send_res["txid"]

        tx = rbf_node.gettransaction(txid=txid, verbose=True)
        assert_equal(len(tx["decoded"]["vout"]), 2)

        change_pos = find_vout_for_address(rbf_node, txid, change_addr)
        change_value = tx["decoded"]["vout"][change_pos]["value"]

        bumped = rbf_node.bumpfee(txid, {"original_change_index": change_pos})
        new_txid = bumped["txid"]

        new_tx = rbf_node.gettransaction(txid=new_txid, verbose=True)
        assert_equal(len(new_tx["decoded"]["vout"]), 2)
        new_change_pos = find_vout_for_address(rbf_node, new_txid, change_addr)
        new_change_value = new_tx["decoded"]["vout"][new_change_pos]["value"]

        assert_greater_than(change_value, new_change_value)


    def test_single_output(self):
        self.log.info("Test that single output txs can be bumped")
        node = self.nodes[1]

        node.createwallet("single_out_rbf")
        wallet = node.get_wallet_rpc("single_out_rbf")

        addr = wallet.getnewaddress()
        amount = Decimal("0.001")
        # Make 2 UTXOs
        self.nodes[0].sendtoaddress(addr, amount)
        self.nodes[0].sendtoaddress(addr, amount)
        self.generate(self.nodes[0], 1)
        utxos = wallet.listunspent()

        tx = wallet.sendall(recipients=[wallet.getnewaddress()], fee_rate=2, options={"inputs": [utxos[0]]})

        # Set the only output with a crazy high feerate as change, should fail as the output would be dust
        assert_raises_rpc_error(-4, "The transaction amount is too small to pay the fee", wallet.bumpfee, txid=tx["txid"], options={"fee_rate": 1100, "original_change_index": 0})

        # Specify single output as change successfully
        bumped = wallet.bumpfee(txid=tx["txid"], options={"fee_rate": 10, "original_change_index": 0})
        bumped_tx = wallet.gettransaction(txid=bumped["txid"], verbose=True)
        assert_equal(len(bumped_tx["decoded"]["vout"]), 1)
        assert_equal(len(bumped_tx["decoded"]["vin"]), 1)
        assert_equal(bumped_tx["decoded"]["vout"][0]["value"] + bumped["fee"], amount)
        assert_fee_amount(bumped["fee"], bumped_tx["decoded"]["vsize"], Decimal(10) / Decimal(1e8) * 1000)

        # Bumping without specifying change adds a new input and output
        bumped = wallet.bumpfee(txid=bumped["txid"], options={"fee_rate": 20})
        bumped_tx = wallet.gettransaction(txid=bumped["txid"], verbose=True)
        assert_equal(len(bumped_tx["decoded"]["vout"]), 2)
        assert_equal(len(bumped_tx["decoded"]["vin"]), 2)
        assert_fee_amount(bumped["fee"], bumped_tx["decoded"]["vsize"], Decimal(20) / Decimal(1e8) * 1000)

        wallet.unloadwallet()

def test_simple_bumpfee_succeeds(self, mode, rbf_node, peer_node, dest_address):
    self.log.info('Test simple bumpfee: {}'.format(mode))
    rbfid = spend_one_input(rbf_node, dest_address)
    rbftx = rbf_node.gettransaction(rbfid)
    self.sync_mempools((rbf_node, peer_node))
    assert rbfid in rbf_node.getrawmempool() and rbfid in peer_node.getrawmempool()
    if mode == "fee_rate":
        bumped_psbt = rbf_node.psbtbumpfee(rbfid, fee_rate=str(NORMAL))
        bumped_tx = rbf_node.bumpfee(rbfid, fee_rate=NORMAL)
    elif mode == "new_outputs":
        new_address = peer_node.getnewaddress()
        bumped_psbt = rbf_node.psbtbumpfee(rbfid, outputs={new_address: 0.0003})
        bumped_tx = rbf_node.bumpfee(rbfid, outputs={new_address: 0.0003})
    else:
        bumped_psbt = rbf_node.psbtbumpfee(rbfid)
        bumped_tx = rbf_node.bumpfee(rbfid)
    assert_equal(bumped_tx["errors"], [])
    assert bumped_tx["fee"] > -rbftx["fee"]
    assert_equal(bumped_tx["origfee"], -rbftx["fee"])
    assert "psbt" not in bumped_tx
    assert_equal(bumped_psbt["errors"], [])
    assert bumped_psbt["fee"] > -rbftx["fee"]
    assert_equal(bumped_psbt["origfee"], -rbftx["fee"])
    assert "psbt" in bumped_psbt
    # check that bumped_tx propagates, original tx was evicted and has a wallet conflict
    self.sync_mempools((rbf_node, peer_node))
    assert bumped_tx["txid"] in rbf_node.getrawmempool()
    assert bumped_tx["txid"] in peer_node.getrawmempool()
    assert rbfid not in rbf_node.getrawmempool()
    assert rbfid not in peer_node.getrawmempool()
    oldwtx = rbf_node.gettransaction(rbfid)
    assert len(oldwtx["walletconflicts"]) > 0
    # check wallet transaction replaces and replaced_by values
    bumpedwtx = rbf_node.gettransaction(bumped_tx["txid"])
    assert_equal(oldwtx["replaced_by_txid"], bumped_tx["txid"])
    assert_equal(bumpedwtx["replaces_txid"], rbfid)
    # if this is a new_outputs test, check that outputs were indeed replaced
    if mode == "new_outputs":
        assert len(bumpedwtx["details"]) == 1
        assert bumpedwtx["details"][0]["address"] == new_address
    self.clear_mempool()


def test_segwit_bumpfee_succeeds(self, rbf_node, dest_address):
    self.log.info('Test that segwit-sourcing bumpfee works')
    # Create a transaction with segwit output, then create an RBF transaction
    # which spends it, and make sure bumpfee can be called on it.

    segwit_out = rbf_node.getnewaddress(address_type='bech32')
    segwitid = rbf_node.send({segwit_out: "0.0009"}, options={"change_position": 1})["txid"]

    rbfraw = rbf_node.createrawtransaction([{
        'txid': segwitid,
        'vout': 0,
        "sequence": MAX_BIP125_RBF_SEQUENCE
    }], {dest_address: Decimal("0.0005"),
         rbf_node.getrawchangeaddress(): Decimal("0.0003")})
    rbfsigned = rbf_node.signrawtransactionwithwallet(rbfraw)
    rbfid = rbf_node.sendrawtransaction(rbfsigned["hex"])
    assert rbfid in rbf_node.getrawmempool()

    bumped_tx = rbf_node.bumpfee(rbfid)
    assert bumped_tx["txid"] in rbf_node.getrawmempool()
    assert rbfid not in rbf_node.getrawmempool()
    self.clear_mempool()


def test_nonrbf_bumpfee_fails(self, peer_node, dest_address):
    self.log.info('Test that we cannot replace a non RBF transaction')
    not_rbfid = peer_node.sendtoaddress(dest_address, Decimal("0.00090000"))
    assert_raises_rpc_error(-4, "Transaction is not BIP 125 replaceable", peer_node.bumpfee, not_rbfid)
    self.clear_mempool()


def test_notmine_bumpfee(self, rbf_node, peer_node, dest_address):
    self.log.info('Test that it cannot bump fee if non-owned inputs are included')
    # here, the rbftx has a peer_node coin and then adds a rbf_node input
    # Note that this test depends upon the RPC code checking input ownership prior to change outputs
    # (since it can't use fundrawtransaction, it lacks a proper change output)
    fee = Decimal("0.001")
    utxos = [node.listunspent(minimumAmount=fee)[-1] for node in (rbf_node, peer_node)]
    inputs = [{
        "txid": utxo["txid"],
        "vout": utxo["vout"],
        "address": utxo["address"],
        "sequence": MAX_BIP125_RBF_SEQUENCE
    } for utxo in utxos]
    output_val = sum(utxo["amount"] for utxo in utxos) - fee
    rawtx = rbf_node.createrawtransaction(inputs, {dest_address: output_val})
    signedtx = rbf_node.signrawtransactionwithwallet(rawtx)
    signedtx = peer_node.signrawtransactionwithwallet(signedtx["hex"])
    rbfid = rbf_node.sendrawtransaction(signedtx["hex"])
    entry = rbf_node.getmempoolentry(rbfid)
    old_fee = entry["fees"]["base"]
    old_feerate = int(old_fee / entry["vsize"] * Decimal(1e8))
    assert_raises_rpc_error(-4, "Transaction contains inputs that don't belong to this wallet",
                            rbf_node.bumpfee, rbfid)

    def finish_psbtbumpfee(psbt):
        psbt = rbf_node.walletprocesspsbt(psbt)
        psbt = peer_node.walletprocesspsbt(psbt["psbt"])
        res = rbf_node.testmempoolaccept([psbt["hex"]])
        assert res[0]["allowed"]
        assert_greater_than(res[0]["fees"]["base"], old_fee)

    self.log.info("Test that psbtbumpfee works for non-owned inputs")
    psbt = rbf_node.psbtbumpfee(txid=rbfid)
    finish_psbtbumpfee(psbt["psbt"])

    psbt = rbf_node.psbtbumpfee(txid=rbfid, fee_rate=old_feerate + 10)
    finish_psbtbumpfee(psbt["psbt"])

    self.clear_mempool()


def test_bumpfee_with_descendant_fails(self, rbf_node, rbf_node_address, dest_address):
    self.log.info('Test that fee cannot be bumped when it has descendant')
    # parent is send-to-self, so we don't have to check which output is change when creating the child tx
    parent_id = spend_one_input(rbf_node, rbf_node_address)
    tx = rbf_node.createrawtransaction([{"txid": parent_id, "vout": 0}], {dest_address: 0.00020000})
    tx = rbf_node.signrawtransactionwithwallet(tx)
    rbf_node.sendrawtransaction(tx["hex"])
    assert_raises_rpc_error(-8, "Transaction has descendants in the wallet", rbf_node.bumpfee, parent_id)

    # create tx with descendant in the mempool by using MiniWallet
    miniwallet = MiniWallet(rbf_node)
    parent_id = spend_one_input(rbf_node, miniwallet.get_address())
    tx = rbf_node.gettransaction(txid=parent_id, verbose=True)['decoded']
    miniwallet.scan_tx(tx)
    miniwallet.send_self_transfer(from_node=rbf_node)
    assert_raises_rpc_error(-8, "Transaction has descendants in the mempool", rbf_node.bumpfee, parent_id)
    self.clear_mempool()


def test_bumpfee_with_abandoned_descendant_succeeds(self, rbf_node, rbf_node_address, dest_address):
    self.log.info('Test that fee can be bumped when it has abandoned descendant')
    # parent is send-to-self, so we don't have to check which output is change when creating the child tx
    parent_id = spend_one_input(rbf_node, rbf_node_address)
    # Submit child transaction with low fee
    child_id = rbf_node.send(outputs={dest_address: 0.00020000},
                             options={"inputs": [{"txid": parent_id, "vout": 0}], "fee_rate": 2})["txid"]
    assert child_id in rbf_node.getrawmempool()

    # Restart the node with higher min relay fee so the descendant tx is no longer in mempool so that we can abandon it
    self.restart_node(1, ['-minrelaytxfee=0.00005'] + self.extra_args[1])
    rbf_node.walletpassphrase(WALLET_PASSPHRASE, WALLET_PASSPHRASE_TIMEOUT)
    self.connect_nodes(1, 0)
    assert parent_id in rbf_node.getrawmempool()
    assert child_id not in rbf_node.getrawmempool()
    # Should still raise an error even if not in mempool
    assert_raises_rpc_error(-8, "Transaction has descendants in the wallet", rbf_node.bumpfee, parent_id)
    # Now abandon the child transaction and bump the original
    rbf_node.abandontransaction(child_id)
    bumped_result = rbf_node.bumpfee(parent_id, {"fee_rate": HIGH})
    assert bumped_result['txid'] in rbf_node.getrawmempool()
    assert parent_id not in rbf_node.getrawmempool()
    # Cleanup
    self.restart_node(1, self.extra_args[1])
    rbf_node.walletpassphrase(WALLET_PASSPHRASE, WALLET_PASSPHRASE_TIMEOUT)
    self.connect_nodes(1, 0)
    self.clear_mempool()


def test_small_output_with_feerate_succeeds(self, rbf_node, dest_address):
    self.log.info('Testing small output with feerate bump succeeds')

    # Make sure additional inputs exist
    self.generatetoaddress(rbf_node, COINBASE_MATURITY + 1, rbf_node.getnewaddress())
    rbfid = spend_one_input(rbf_node, dest_address)
    input_list = rbf_node.getrawtransaction(rbfid, 1)["vin"]
    assert_equal(len(input_list), 1)
    original_txin = input_list[0]
    self.log.info('Keep bumping until transaction fee out-spends non-destination value')
    tx_fee = 0
    while True:
        input_list = rbf_node.getrawtransaction(rbfid, 1)["vin"]
        new_item = list(input_list)[0]
        assert_equal(len(input_list), 1)
        assert_equal(original_txin["txid"], new_item["txid"])
        assert_equal(original_txin["vout"], new_item["vout"])
        rbfid_new_details = rbf_node.bumpfee(rbfid)
        rbfid_new = rbfid_new_details["txid"]
        raw_pool = rbf_node.getrawmempool()
        assert rbfid not in raw_pool
        assert rbfid_new in raw_pool
        rbfid = rbfid_new
        tx_fee = rbfid_new_details["fee"]

        # Total value from input not going to destination
        if tx_fee > Decimal('0.00050000'):
            break

    # input(s) have been added
    final_input_list = rbf_node.getrawtransaction(rbfid, 1)["vin"]
    assert_greater_than(len(final_input_list), 1)
    # Original input is in final set
    assert [txin for txin in final_input_list
            if txin["txid"] == original_txin["txid"]
            and txin["vout"] == original_txin["vout"]]

    self.generatetoaddress(rbf_node, 1, rbf_node.getnewaddress())
    assert_equal(rbf_node.gettransaction(rbfid)["confirmations"], 1)
    self.clear_mempool()


def test_dust_to_fee(self, rbf_node, dest_address):
    self.log.info('Test that bumped output that is dust is dropped to fee')
    rbfid = spend_one_input(rbf_node, dest_address)
    fulltx = rbf_node.getrawtransaction(rbfid, 1)
    # The DER formatting used by Bitcoin to serialize ECDSA signatures means that signatures can have a
    # variable size of 70-72 bytes (or possibly even less), with most being 71 or 72 bytes. The signature
    # in the witness is divided by 4 for the vsize, so this variance can take the weight across a 4-byte
    # boundary. Thus expected transaction size (p2wpkh, 1 input, 2 outputs) is 140-141 vbytes, usually 141.
    if not 140 <= fulltx["vsize"] <= 141:
        raise AssertionError("Invalid tx vsize of {} (140-141 expected), full tx: {}".format(fulltx["vsize"], fulltx))
    # Bump with fee_rate of 350.25 sat/vB vbytes to create dust.
    # Expected fee is 141 vbytes * fee_rate 0.00350250 BTC / 1000 vbytes = 0.00049385 BTC.
    # or occasionally 140 vbytes * fee_rate 0.00350250 BTC / 1000 vbytes = 0.00049035 BTC.
    # Dust should be dropped to the fee, so actual bump fee is 0.00050000 BTC.
    bumped_tx = rbf_node.bumpfee(rbfid, fee_rate=350.25)
    full_bumped_tx = rbf_node.getrawtransaction(bumped_tx["txid"], 1)
    assert_equal(bumped_tx["fee"], Decimal("0.00050000"))
    assert_equal(len(fulltx["vout"]), 2)
    assert_equal(len(full_bumped_tx["vout"]), 1)  # change output is eliminated
    assert_equal(full_bumped_tx["vout"][0]['value'], Decimal("0.00050000"))
    self.clear_mempool()


def test_settxfee(self, rbf_node, dest_address):
    self.log.info('Test settxfee')
    assert_raises_rpc_error(-8, "txfee cannot be less than min relay tx fee", rbf_node.settxfee, Decimal('0.000005'))
    assert_raises_rpc_error(-8, "txfee cannot be less than wallet min fee", rbf_node.settxfee, Decimal('0.000015'))
    # check that bumpfee reacts correctly to the use of settxfee (paytxfee)
    rbfid = spend_one_input(rbf_node, dest_address)
    requested_feerate = Decimal("0.00025000")
    rbf_node.settxfee(requested_feerate)
    bumped_tx = rbf_node.bumpfee(rbfid)
    actual_feerate = bumped_tx["fee"] * 1000 / rbf_node.getrawtransaction(bumped_tx["txid"], True)["vsize"]
    # Assert that the difference between the requested feerate and the actual
    # feerate of the bumped transaction is small.
    assert_greater_than(Decimal("0.00001000"), abs(requested_feerate - actual_feerate))
    rbf_node.settxfee(Decimal("0.00000000"))  # unset paytxfee

    # check that settxfee respects -maxtxfee
    self.restart_node(1, ['-maxtxfee=0.000025'] + self.extra_args[1])
    assert_raises_rpc_error(-8, "txfee cannot be more than wallet max tx fee", rbf_node.settxfee, Decimal('0.00003'))
    self.restart_node(1, self.extra_args[1])
    rbf_node.walletpassphrase(WALLET_PASSPHRASE, WALLET_PASSPHRASE_TIMEOUT)
    self.connect_nodes(1, 0)
    self.clear_mempool()


def test_maxtxfee_fails(self, rbf_node, dest_address):
    self.log.info('Test that bumpfee fails when it hits -maxtxfee')
    # size of bumped transaction (p2wpkh, 1 input, 2 outputs): 141 vbytes
    # expected bump fee of 141 vbytes * 0.00200000 BTC / 1000 vbytes = 0.00002820 BTC
    # which exceeds maxtxfee and is expected to raise
    self.restart_node(1, ['-maxtxfee=0.000025'] + self.extra_args[1])
    rbf_node.walletpassphrase(WALLET_PASSPHRASE, WALLET_PASSPHRASE_TIMEOUT)
    rbfid = spend_one_input(rbf_node, dest_address)
    assert_raises_rpc_error(-4, "Unable to create transaction. Fee exceeds maximum configured by user (e.g. -maxtxfee, maxfeerate)", rbf_node.bumpfee, rbfid)
    self.restart_node(1, self.extra_args[1])
    rbf_node.walletpassphrase(WALLET_PASSPHRASE, WALLET_PASSPHRASE_TIMEOUT)
    self.connect_nodes(1, 0)
    self.clear_mempool()


def test_watchonly_psbt(self, peer_node, rbf_node, dest_address):
    self.log.info('Test that PSBT is returned for bumpfee in watchonly wallets')
    priv_rec_desc = "wpkh([00000001/84'/1'/0']tprv8ZgxMBicQKsPd7Uf69XL1XwhmjHopUGep8GuEiJDZmbQz6o58LninorQAfcKZWARbtRtfnLcJ5MQ2AtHcQJCCRUcMRvmDUjyEmNUWwx8UbK/0/*)#rweraev0"
    pub_rec_desc = rbf_node.getdescriptorinfo(priv_rec_desc)["descriptor"]
    priv_change_desc = "wpkh([00000001/84'/1'/0']tprv8ZgxMBicQKsPd7Uf69XL1XwhmjHopUGep8GuEiJDZmbQz6o58LninorQAfcKZWARbtRtfnLcJ5MQ2AtHcQJCCRUcMRvmDUjyEmNUWwx8UbK/1/*)#j6uzqvuh"
    pub_change_desc = rbf_node.getdescriptorinfo(priv_change_desc)["descriptor"]
    # Create a wallet with private keys that can sign PSBTs
    rbf_node.createwallet(wallet_name="signer", disable_private_keys=False, blank=True)
    signer = rbf_node.get_wallet_rpc("signer")
    assert signer.getwalletinfo()['private_keys_enabled']
    reqs = [{
        "desc": priv_rec_desc,
        "timestamp": 0,
        "range": [0,1],
        "internal": False,
        "keypool": False # Keys can only be imported to the keypool when private keys are disabled
    },
    {
        "desc": priv_change_desc,
        "timestamp": 0,
        "range": [0, 0],
        "internal": True,
        "keypool": False
    }]
    if self.options.descriptors:
        result = signer.importdescriptors(reqs)
    else:
        result = signer.importmulti(reqs)
    assert_equal(result, [{'success': True}, {'success': True}])

    # Create another wallet with just the public keys, which creates PSBTs
    rbf_node.createwallet(wallet_name="watcher", disable_private_keys=True, blank=True)
    watcher = rbf_node.get_wallet_rpc("watcher")
    assert not watcher.getwalletinfo()['private_keys_enabled']

    reqs = [{
        "desc": pub_rec_desc,
        "timestamp": 0,
        "range": [0, 10],
        "internal": False,
        "keypool": True,
        "watchonly": True,
        "active": True,
    }, {
        "desc": pub_change_desc,
        "timestamp": 0,
        "range": [0, 10],
        "internal": True,
        "keypool": True,
        "watchonly": True,
        "active": True,
    }]
    if self.options.descriptors:
        result = watcher.importdescriptors(reqs)
    else:
        result = watcher.importmulti(reqs)
    assert_equal(result, [{'success': True}, {'success': True}])

    funding_address1 = watcher.getnewaddress(address_type='bech32')
    funding_address2 = watcher.getnewaddress(address_type='bech32')
    peer_node.sendmany("", {funding_address1: 0.001, funding_address2: 0.001})
    self.generate(peer_node, 1)

    # Create single-input PSBT for transaction to be bumped
    # Ensure the payment amount + change can be fully funded using one of the 0.001BTC inputs.
    psbt = watcher.walletcreatefundedpsbt([watcher.listunspent()[0]], {dest_address: 0.0005}, 0,
            {"fee_rate": 1, "add_inputs": False}, True)['psbt']
    psbt_signed = signer.walletprocesspsbt(psbt=psbt, sign=True, sighashtype="ALL", bip32derivs=True)
    original_txid = watcher.sendrawtransaction(psbt_signed["hex"])
    assert_equal(len(watcher.decodepsbt(psbt)["tx"]["vin"]), 1)

    # bumpfee can't be used on watchonly wallets
    assert_raises_rpc_error(-4, "bumpfee is not available with wallets that have private keys disabled. Use psbtbumpfee instead.", watcher.bumpfee, original_txid)

    # Bump fee, obnoxiously high to add additional watchonly input
    bumped_psbt = watcher.psbtbumpfee(original_txid, fee_rate=HIGH)
    assert_greater_than(len(watcher.decodepsbt(bumped_psbt['psbt'])["tx"]["vin"]), 1)
    assert "txid" not in bumped_psbt
    assert_equal(bumped_psbt["origfee"], -watcher.gettransaction(original_txid)["fee"])
    assert not watcher.finalizepsbt(bumped_psbt["psbt"])["complete"]

    # Sign bumped transaction
    bumped_psbt_signed = signer.walletprocesspsbt(psbt=bumped_psbt["psbt"], sign=True, sighashtype="ALL", bip32derivs=True)
    assert bumped_psbt_signed["complete"]

    # Broadcast bumped transaction
    bumped_txid = watcher.sendrawtransaction(bumped_psbt_signed["hex"])
    assert bumped_txid in rbf_node.getrawmempool()
    assert original_txid not in rbf_node.getrawmempool()

    rbf_node.unloadwallet("watcher")
    rbf_node.unloadwallet("signer")
    self.clear_mempool()


def test_rebumping(self, rbf_node, dest_address):
    self.log.info('Test that re-bumping the original tx fails, but bumping successor works')
    rbfid = spend_one_input(rbf_node, dest_address)
    bumped = rbf_node.bumpfee(rbfid, fee_rate=ECONOMICAL)
    assert_raises_rpc_error(-4, f"Cannot bump transaction {rbfid} which was already bumped by transaction {bumped['txid']}",
                            rbf_node.bumpfee, rbfid, fee_rate=NORMAL)
    rbf_node.bumpfee(bumped["txid"], fee_rate=NORMAL)
    self.clear_mempool()


def test_rebumping_not_replaceable(self, rbf_node, dest_address):
    self.log.info('Test that re-bumping non-replaceable fails')
    rbfid = spend_one_input(rbf_node, dest_address)
    bumped = rbf_node.bumpfee(rbfid, fee_rate=ECONOMICAL, replaceable=False)
    assert_raises_rpc_error(-4, "Transaction is not BIP 125 replaceable", rbf_node.bumpfee, bumped["txid"],
                            {"fee_rate": NORMAL})
    self.clear_mempool()


def test_bumpfee_already_spent(self, rbf_node, dest_address):
    self.log.info('Test that bumping tx with already spent coin fails')
    txid = spend_one_input(rbf_node, dest_address)
    self.generate(rbf_node, 1)  # spend coin simply by mining block with tx
    spent_input = rbf_node.gettransaction(txid=txid, verbose=True)['decoded']['vin'][0]
    assert_raises_rpc_error(-1, f"{spent_input['txid']}:{spent_input['vout']} is already spent",
                            rbf_node.bumpfee, txid, fee_rate=NORMAL)


def test_unconfirmed_not_spendable(self, rbf_node, rbf_node_address):
    self.log.info('Test that unconfirmed outputs from bumped txns are not spendable')
    rbfid = spend_one_input(rbf_node, rbf_node_address)
    rbftx = rbf_node.gettransaction(rbfid)["hex"]
    assert rbfid in rbf_node.getrawmempool()
    bumpid = rbf_node.bumpfee(rbfid)["txid"]
    assert bumpid in rbf_node.getrawmempool()
    assert rbfid not in rbf_node.getrawmempool()

    # check that outputs from the bump transaction are not spendable
    # due to the replaces_txid check in CWallet::AvailableCoins
    assert_equal([t for t in rbf_node.listunspent(minconf=0, include_unsafe=False) if t["txid"] == bumpid], [])

    # submit a block with the rbf tx to clear the bump tx out of the mempool,
    # then invalidate the block so the rbf tx will be put back in the mempool.
    # This makes it possible to check whether the rbf tx outputs are
    # spendable before the rbf tx is confirmed.
    block = self.generateblock(rbf_node, output="raw(51)", transactions=[rbftx])
    # Can not abandon conflicted tx
    assert_raises_rpc_error(-5, 'Transaction not eligible for abandonment', lambda: rbf_node.abandontransaction(txid=bumpid))
    rbf_node.invalidateblock(block["hash"])
    # Call abandon to make sure the wallet doesn't attempt to resubmit
    # the bump tx and hope the wallet does not rebroadcast before we call.
    rbf_node.abandontransaction(bumpid)

    tx_bump_abandoned = rbf_node.gettransaction(bumpid)
    for tx in tx_bump_abandoned['details']:
        assert_equal(tx['abandoned'], True)

    assert bumpid not in rbf_node.getrawmempool()
    assert rbfid in rbf_node.getrawmempool()

    # check that outputs from the rbf tx are not spendable before the
    # transaction is confirmed, due to the replaced_by_txid check in
    # CWallet::AvailableCoins
    assert_equal([t for t in rbf_node.listunspent(minconf=0, include_unsafe=False) if t["txid"] == rbfid], [])

    # check that the main output from the rbf tx is spendable after confirmed
    self.generate(rbf_node, 1, sync_fun=self.no_op)
    assert_equal(
        sum(1 for t in rbf_node.listunspent(minconf=0, include_unsafe=False)
            if t["txid"] == rbfid and t["address"] == rbf_node_address and t["spendable"]), 1)
    self.clear_mempool()


def test_bumpfee_metadata(self, rbf_node, dest_address):
    self.log.info('Test that bumped txn metadata persists to new txn record')
    assert rbf_node.getbalance() < 49
    self.generatetoaddress(rbf_node, 101, rbf_node.getnewaddress())
    rbfid = rbf_node.sendtoaddress(dest_address, 49, "comment value", "to value")
    bumped_tx = rbf_node.bumpfee(rbfid)
    bumped_wtx = rbf_node.gettransaction(bumped_tx["txid"])
    assert_equal(bumped_wtx["comment"], "comment value")
    assert_equal(bumped_wtx["to"], "to value")
    self.clear_mempool()


def test_locked_wallet_fails(self, rbf_node, dest_address):
    self.log.info('Test that locked wallet cannot bump txn')
    rbfid = spend_one_input(rbf_node, dest_address)
    rbf_node.walletlock()
    assert_raises_rpc_error(-13, "Please enter the wallet passphrase with walletpassphrase first.",
                            rbf_node.bumpfee, rbfid)
    rbf_node.walletpassphrase(WALLET_PASSPHRASE, WALLET_PASSPHRASE_TIMEOUT)
    self.clear_mempool()


def test_change_script_match(self, rbf_node, dest_address):
    self.log.info('Test that the same change addresses is used for the replacement transaction when possible')

    # Check that there is only one change output
    rbfid = spend_one_input(rbf_node, dest_address)
    change_addresses = get_change_address(rbfid, rbf_node)
    assert_equal(len(change_addresses), 1)

    # Now find that address in each subsequent tx, and no other change
    bumped_total_tx = rbf_node.bumpfee(rbfid, fee_rate=ECONOMICAL)
    assert_equal(change_addresses, get_change_address(bumped_total_tx['txid'], rbf_node))
    bumped_rate_tx = rbf_node.bumpfee(bumped_total_tx["txid"])
    assert_equal(change_addresses, get_change_address(bumped_rate_tx['txid'], rbf_node))
    self.clear_mempool()


def spend_one_input(node, dest_address, change_size=Decimal("0.00049000"), data=None):
    tx_input = dict(
        sequence=MAX_BIP125_RBF_SEQUENCE, **next(u for u in node.listunspent() if u["amount"] == Decimal("0.00100000")))
    destinations = {dest_address: Decimal("0.00050000")}
    if change_size > 0:
        destinations[node.getrawchangeaddress()] = change_size
    if data:
        destinations['data'] = data
    rawtx = node.createrawtransaction([tx_input], destinations)
    signedtx = node.signrawtransactionwithwallet(rawtx)
    txid = node.sendrawtransaction(signedtx["hex"])
    return txid


def test_no_more_inputs_fails(self, rbf_node, dest_address):
    self.log.info('Test that bumpfee fails when there are no available confirmed outputs')
    # feerate rbf requires confirmed outputs when change output doesn't exist or is insufficient
    self.generatetoaddress(rbf_node, 1, dest_address)
    # spend all funds, no change output
    rbfid = rbf_node.sendall(recipients=[rbf_node.getnewaddress()])['txid']
    assert_raises_rpc_error(-4, "Unable to create transaction. Insufficient funds", rbf_node.bumpfee, rbfid)
    self.clear_mempool()


def test_feerate_checks_replaced_outputs(self, rbf_node, peer_node):
    # Make sure there is enough balance
    peer_node.sendtoaddress(rbf_node.getnewaddress(), 60)
    self.generate(peer_node, 1)

    self.log.info("Test that feerate checks use replaced outputs")
    outputs = []
    for i in range(50):
        outputs.append({rbf_node.getnewaddress(address_type="bech32"): 1})
    tx_res = rbf_node.send(outputs=outputs, fee_rate=5)
    tx_details = rbf_node.gettransaction(txid=tx_res["txid"], verbose=True)

    # Calculate the minimum feerate required for the bump to work.
    # Since the bumped tx will replace all of the outputs with a single output, we can estimate that its size will 31 * (len(outputs) - 1) bytes smaller
    tx_size = tx_details["decoded"]["vsize"]
    est_bumped_size = tx_size - (len(tx_details["decoded"]["vout"]) - 1) * 31
    inc_fee_rate = max(rbf_node.getmempoolinfo()["incrementalrelayfee"], Decimal(0.00005000)) # Wallet has a fixed incremental relay fee of 5 sat/vb
    # RPC gives us fee as negative
    min_fee = (-tx_details["fee"] + get_fee(est_bumped_size, inc_fee_rate)) * Decimal(1e8)
    min_fee_rate = (min_fee / est_bumped_size).quantize(Decimal("1.000"))

    # Attempt to bumpfee and replace all outputs with a single one using a feerate slightly less than the minimum
    new_outputs = [{rbf_node.getnewaddress(address_type="bech32"): 49}]
    assert_raises_rpc_error(-8, "Insufficient total fee", rbf_node.bumpfee, tx_res["txid"], {"fee_rate": min_fee_rate - 1, "outputs": new_outputs})

    # Bumpfee and replace all outputs with a single one using the minimum feerate
    rbf_node.bumpfee(tx_res["txid"], {"fee_rate": min_fee_rate, "outputs": new_outputs})
    self.clear_mempool()


if __name__ == "__main__":
    BumpFeeTest().main()<|MERGE_RESOLUTION|>--- conflicted
+++ resolved
@@ -116,7 +116,6 @@
         # Context independent tests
         test_feerate_checks_replaced_outputs(self, rbf_node, peer_node)
 
-<<<<<<< HEAD
     def test_invalid_parameters(self, rbf_node, peer_node, dest_address):
         self.log.info('Test invalid parameters')
         rbfid = spend_one_input(rbf_node, dest_address)
@@ -187,8 +186,6 @@
 
         self.clear_mempool()
 
-=======
->>>>>>> de5b69d8
     def test_bump_back_to_yourself(self):
         self.log.info("Test that bumpfee can send coins back to yourself")
         node = self.nodes[1]
