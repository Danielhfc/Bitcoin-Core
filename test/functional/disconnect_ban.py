#!/usr/bin/env python3
# Copyright (c) 2014-2016 The Bitcoin Core developers
# Distributed under the MIT software license, see the accompanying
# file COPYING or http://www.opensource.org/licenses/mit-license.php.
"""Test node disconnect and ban behavior"""
import time

<<<<<<< HEAD
from test_framework.mininode import wait_until
from test_framework.test_framework import IoPTestFramework
from test_framework.util import (assert_equal,
                                 assert_raises_jsonrpc,
                                 connect_nodes_bi)

class DisconnectBanTest(IoPTestFramework):

    def __init__(self):
        super().__init__()
=======
from test_framework.test_framework import BitcoinTestFramework
from test_framework.util import (
    assert_equal,
    assert_raises_jsonrpc,
    connect_nodes_bi,
    wait_until,
)

class DisconnectBanTest(BitcoinTestFramework):
    def set_test_params(self):
>>>>>>> 51bad919
        self.num_nodes = 2

    def run_test(self):
        self.log.info("Test setban and listbanned RPCs")

        self.log.info("setban: successfully ban single IP address")
        assert_equal(len(self.nodes[1].getpeerinfo()), 2)  # node1 should have 2 connections to node0 at this point
        self.nodes[1].setban("127.0.0.1", "add")
        wait_until(lambda: len(self.nodes[1].getpeerinfo()) == 0, timeout=10)
        assert_equal(len(self.nodes[1].getpeerinfo()), 0)  # all nodes must be disconnected at this point
        assert_equal(len(self.nodes[1].listbanned()), 1)

        self.log.info("clearbanned: successfully clear ban list")
        self.nodes[1].clearbanned()
        assert_equal(len(self.nodes[1].listbanned()), 0)
        self.nodes[1].setban("127.0.0.0/24", "add")

        self.log.info("setban: fail to ban an already banned subnet")
        assert_equal(len(self.nodes[1].listbanned()), 1)
        assert_raises_jsonrpc(-23, "IP/Subnet already banned", self.nodes[1].setban, "127.0.0.1", "add")

        self.log.info("setban: fail to ban an invalid subnet")
        assert_raises_jsonrpc(-30, "Error: Invalid IP/Subnet", self.nodes[1].setban, "127.0.0.1/42", "add")
        assert_equal(len(self.nodes[1].listbanned()), 1)  # still only one banned ip because 127.0.0.1 is within the range of 127.0.0.0/24

        self.log.info("setban remove: fail to unban a non-banned subnet")
        assert_raises_jsonrpc(-30, "Error: Unban failed", self.nodes[1].setban, "127.0.0.1", "remove")
        assert_equal(len(self.nodes[1].listbanned()), 1)

        self.log.info("setban remove: successfully unban subnet")
        self.nodes[1].setban("127.0.0.0/24", "remove")
        assert_equal(len(self.nodes[1].listbanned()), 0)
        self.nodes[1].clearbanned()
        assert_equal(len(self.nodes[1].listbanned()), 0)

        self.log.info("setban: test persistence across node restart")
        self.nodes[1].setban("127.0.0.0/32", "add")
        self.nodes[1].setban("127.0.0.0/24", "add")
        # Set the mocktime so we can control when bans expire
        old_time = int(time.time())
        self.nodes[1].setmocktime(old_time)
        self.nodes[1].setban("192.168.0.1", "add", 1)  # ban for 1 seconds
        self.nodes[1].setban("2001:4d48:ac57:400:cacf:e9ff:fe1d:9c63/19", "add", 1000)  # ban for 1000 seconds
        listBeforeShutdown = self.nodes[1].listbanned()
        assert_equal("192.168.0.1/32", listBeforeShutdown[2]['address'])
        # Move time forward by 3 seconds so the third ban has expired
        self.nodes[1].setmocktime(old_time + 3)
        assert_equal(len(self.nodes[1].listbanned()), 3)

        self.stop_node(1)
        self.start_node(1)

        listAfterShutdown = self.nodes[1].listbanned()
        assert_equal("127.0.0.0/24", listAfterShutdown[0]['address'])
        assert_equal("127.0.0.0/32", listAfterShutdown[1]['address'])
        assert_equal("/19" in listAfterShutdown[2]['address'], True)

        # Clear ban lists
        self.nodes[1].clearbanned()
        connect_nodes_bi(self.nodes, 0, 1)

        self.log.info("Test disconnectnode RPCs")

        self.log.info("disconnectnode: fail to disconnect when calling with address and nodeid")
        address1 = self.nodes[0].getpeerinfo()[0]['addr']
        node1 = self.nodes[0].getpeerinfo()[0]['addr']
        assert_raises_jsonrpc(-32602, "Only one of address and nodeid should be provided.", self.nodes[0].disconnectnode, address=address1, nodeid=node1)

        self.log.info("disconnectnode: fail to disconnect when calling with junk address")
        assert_raises_jsonrpc(-29, "Node not found in connected nodes", self.nodes[0].disconnectnode, address="221B Baker Street")

        self.log.info("disconnectnode: successfully disconnect node by address")
        address1 = self.nodes[0].getpeerinfo()[0]['addr']
        self.nodes[0].disconnectnode(address=address1)
        wait_until(lambda: len(self.nodes[0].getpeerinfo()) == 1, timeout=10)
        assert not [node for node in self.nodes[0].getpeerinfo() if node['addr'] == address1]

        self.log.info("disconnectnode: successfully reconnect node")
        connect_nodes_bi(self.nodes, 0, 1)  # reconnect the node
        assert_equal(len(self.nodes[0].getpeerinfo()), 2)
        assert [node for node in self.nodes[0].getpeerinfo() if node['addr'] == address1]

        self.log.info("disconnectnode: successfully disconnect node by node id")
        id1 = self.nodes[0].getpeerinfo()[0]['id']
        self.nodes[0].disconnectnode(nodeid=id1)
        wait_until(lambda: len(self.nodes[0].getpeerinfo()) == 1, timeout=10)
        assert not [node for node in self.nodes[0].getpeerinfo() if node['id'] == id1]

if __name__ == '__main__':
    DisconnectBanTest().main()<|MERGE_RESOLUTION|>--- conflicted
+++ resolved
@@ -5,19 +5,7 @@
 """Test node disconnect and ban behavior"""
 import time
 
-<<<<<<< HEAD
-from test_framework.mininode import wait_until
 from test_framework.test_framework import IoPTestFramework
-from test_framework.util import (assert_equal,
-                                 assert_raises_jsonrpc,
-                                 connect_nodes_bi)
-
-class DisconnectBanTest(IoPTestFramework):
-
-    def __init__(self):
-        super().__init__()
-=======
-from test_framework.test_framework import BitcoinTestFramework
 from test_framework.util import (
     assert_equal,
     assert_raises_jsonrpc,
@@ -25,9 +13,8 @@
     wait_until,
 )
 
-class DisconnectBanTest(BitcoinTestFramework):
+class DisconnectBanTest(IoPTestFramework):
     def set_test_params(self):
->>>>>>> 51bad919
         self.num_nodes = 2
 
     def run_test(self):
