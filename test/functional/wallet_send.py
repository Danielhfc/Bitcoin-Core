#!/usr/bin/env python3
# Copyright (c) 2020-2021 The Bitcoin Core developers
# Distributed under the MIT software license, see the accompanying
# file COPYING or http://www.opensource.org/licenses/mit-license.php.
"""Test the send RPC command."""

from decimal import Decimal, getcontext
from itertools import product

from test_framework.authproxy import JSONRPCException
from test_framework.descriptors import descsum_create
from test_framework.key import ECKey
from test_framework.test_framework import BitcoinTestFramework
from test_framework.util import (
    assert_equal,
    assert_fee_amount,
    assert_greater_than,
    assert_raises_rpc_error,
    count_bytes,
)
from test_framework.wallet_util import bytes_to_wif

class WalletSendTest(BitcoinTestFramework):
    def set_test_params(self):
        self.num_nodes = 2
        # whitelist all peers to speed up tx relay / mempool sync
        self.extra_args = [
            ["-whitelist=127.0.0.1","-walletrbf=1"],
            ["-whitelist=127.0.0.1","-walletrbf=1"],
        ]
        getcontext().prec = 8 # Satoshi precision for Decimal

    def skip_test_if_missing_module(self):
        self.skip_if_no_wallet()

    def test_send(self, from_wallet, to_wallet=None, amount=None, data=None,
                  arg_conf_target=None, arg_estimate_mode=None, arg_fee_rate=None,
                  conf_target=None, estimate_mode=None, fee_rate=None, add_to_wallet=None, psbt=None,
                  inputs=None, add_inputs=None, include_unsafe=None, change_address=None, change_position=None, change_type=None,
                  include_watching=None, locktime=None, lock_unspents=None, replaceable=None, subtract_fee_from_outputs=None,
                  expect_error=None, solving_data=None):
        assert (amount is None) != (data is None)

        from_balance_before = from_wallet.getbalances()["mine"]["trusted"]
        if include_unsafe:
            from_balance_before += from_wallet.getbalances()["mine"]["untrusted_pending"]

        if to_wallet is None:
            assert amount is None
        else:
            to_untrusted_pending_before = to_wallet.getbalances()["mine"]["untrusted_pending"]

        if amount:
            dest = to_wallet.getnewaddress()
            outputs = {dest: amount}
        else:
            outputs = {"data": data}

        # Construct options dictionary
        options = {}
        if add_to_wallet is not None:
            options["add_to_wallet"] = add_to_wallet
        else:
            if psbt:
                add_to_wallet = False
            else:
                add_to_wallet = from_wallet.getwalletinfo()["private_keys_enabled"] # Default value
        if psbt is not None:
            options["psbt"] = psbt
        if conf_target is not None:
            options["conf_target"] = conf_target
        if estimate_mode is not None:
            options["estimate_mode"] = estimate_mode
        if fee_rate is not None:
            options["fee_rate"] = fee_rate
        if inputs is not None:
            options["inputs"] = inputs
        if add_inputs is not None:
            options["add_inputs"] = add_inputs
        if include_unsafe is not None:
            options["include_unsafe"] = include_unsafe
        if change_address is not None:
            options["change_address"] = change_address
        if change_position is not None:
            options["change_position"] = change_position
        if change_type is not None:
            options["change_type"] = change_type
        if include_watching is not None:
            options["include_watching"] = include_watching
        if locktime is not None:
            options["locktime"] = locktime
        if lock_unspents is not None:
            options["lock_unspents"] = lock_unspents
        if replaceable is None:
            replaceable = True # default
        else:
            options["replaceable"] = replaceable
        if subtract_fee_from_outputs is not None:
            options["subtract_fee_from_outputs"] = subtract_fee_from_outputs
        if solving_data is not None:
            options["solving_data"] = solving_data

        if len(options.keys()) == 0:
            options = None

        if expect_error is None:
            res = from_wallet.send(outputs=outputs, conf_target=arg_conf_target, estimate_mode=arg_estimate_mode, fee_rate=arg_fee_rate, options=options)
        else:
            try:
                assert_raises_rpc_error(expect_error[0], expect_error[1], from_wallet.send,
                    outputs=outputs, conf_target=arg_conf_target, estimate_mode=arg_estimate_mode, fee_rate=arg_fee_rate, options=options)
            except AssertionError:
                # Provide debug info if the test fails
                self.log.error("Unexpected successful result:")
                self.log.error(arg_conf_target)
                self.log.error(arg_estimate_mode)
                self.log.error(arg_fee_rate)
                self.log.error(options)
                res = from_wallet.send(outputs=outputs, conf_target=arg_conf_target, estimate_mode=arg_estimate_mode, fee_rate=arg_fee_rate, options=options)
                self.log.error(res)
                if "txid" in res and add_to_wallet:
                    self.log.error("Transaction details:")
                    try:
                        tx = from_wallet.gettransaction(res["txid"])
                        self.log.error(tx)
                        self.log.error("testmempoolaccept (transaction may already be in mempool):")
                        self.log.error(from_wallet.testmempoolaccept([tx["hex"]]))
                    except JSONRPCException as exc:
                        self.log.error(exc)

                raise

            return

        if locktime:
            return res

        if from_wallet.getwalletinfo()["private_keys_enabled"] and not include_watching:
            assert_equal(res["complete"], True)
            assert "txid" in res
        else:
            assert_equal(res["complete"], False)
            assert not "txid" in res
            assert "psbt" in res

        from_balance = from_wallet.getbalances()["mine"]["trusted"]
        if include_unsafe:
            from_balance += from_wallet.getbalances()["mine"]["untrusted_pending"]

        if add_to_wallet and not include_watching:
            # Ensure transaction exists in the wallet:
            tx = from_wallet.gettransaction(res["txid"])
            assert tx
            assert_equal(tx["bip125-replaceable"], "yes" if replaceable else "no")
            # Ensure transaction exists in the mempool:
            tx = from_wallet.getrawtransaction(res["txid"], True)
            assert tx
            if amount:
                if subtract_fee_from_outputs:
                    assert_equal(from_balance_before - from_balance, amount)
                else:
                    assert_greater_than(from_balance_before - from_balance, amount)
            else:
                assert next((out for out in tx["vout"] if out["scriptPubKey"]["asm"] == "OP_RETURN 35"), None)
        else:
            assert_equal(from_balance_before, from_balance)

        if to_wallet:
            self.sync_mempools()
            if add_to_wallet:
                if not subtract_fee_from_outputs:
                    assert_equal(to_wallet.getbalances()["mine"]["untrusted_pending"], to_untrusted_pending_before + Decimal(amount if amount else 0))
            else:
                assert_equal(to_wallet.getbalances()["mine"]["untrusted_pending"], to_untrusted_pending_before)

        return res

    def run_test(self):
        self.log.info("Setup wallets...")
        # w0 is a wallet with coinbase rewards
        w0 = self.nodes[0].get_wallet_rpc(self.default_wallet_name)
        # w1 is a regular wallet
        self.nodes[1].createwallet(wallet_name="w1")
        w1 = self.nodes[1].get_wallet_rpc("w1")
        # w2 contains the private keys for w3
        self.nodes[1].createwallet(wallet_name="w2", blank=True)
        w2 = self.nodes[1].get_wallet_rpc("w2")
        xpriv = "tprv8ZgxMBicQKsPfHCsTwkiM1KT56RXbGGTqvc2hgqzycpwbHqqpcajQeMRZoBD35kW4RtyCemu6j34Ku5DEspmgjKdt2qe4SvRch5Kk8B8A2v"
        xpub = "tpubD6NzVbkrYhZ4YkEfMbRJkQyZe7wTkbTNRECozCtJPtdLRn6cT1QKb8yHjwAPcAr26eHBFYs5iLiFFnCbwPRsncCKUKCfubHDMGKzMVcN1Jg"
        if self.options.descriptors:
            w2.importdescriptors([{
                "desc": descsum_create("wpkh(" + xpriv + "/0/0/*)"),
                "timestamp": "now",
                "range": [0, 100],
                "active": True
            },{
                "desc": descsum_create("wpkh(" + xpriv + "/0/1/*)"),
                "timestamp": "now",
                "range": [0, 100],
                "active": True,
                "internal": True
            }])
        else:
            w2.sethdseed(True)

        # w3 is a watch-only wallet, based on w2
        self.nodes[1].createwallet(wallet_name="w3", disable_private_keys=True)
        w3 = self.nodes[1].get_wallet_rpc("w3")
        if self.options.descriptors:
            # Match the privkeys in w2 for descriptors
            res = w3.importdescriptors([{
                "desc": descsum_create("wpkh(" + xpub + "/0/0/*)"),
                "timestamp": "now",
                "range": [0, 100],
                "keypool": True,
                "active": True,
                "watchonly": True
            },{
                "desc": descsum_create("wpkh(" + xpub + "/0/1/*)"),
                "timestamp": "now",
                "range": [0, 100],
                "keypool": True,
                "active": True,
                "internal": True,
                "watchonly": True
            }])
            assert_equal(res, [{"success": True}, {"success": True}])

        for _ in range(3):
            a2_receive = w2.getnewaddress()
            if not self.options.descriptors:
                # Because legacy wallets use exclusively hardened derivation, we can't do a ranged import like we do for descriptors
                a2_change = w2.getrawchangeaddress() # doesn't actually use change derivation
                res = w3.importmulti([{
                    "desc": w2.getaddressinfo(a2_receive)["desc"],
                    "timestamp": "now",
                    "keypool": True,
                    "watchonly": True
                },{
                    "desc": w2.getaddressinfo(a2_change)["desc"],
                    "timestamp": "now",
                    "keypool": True,
                    "internal": True,
                    "watchonly": True
                }])
                assert_equal(res, [{"success": True}, {"success": True}])

        w0.sendtoaddress(a2_receive, 10) # fund w3
        self.generate(self.nodes[0], 1)

        if not self.options.descriptors:
            # w4 has private keys enabled, but only contains watch-only keys (from w2)
            # This is legacy wallet behavior only as descriptor wallets don't allow watchonly and non-watchonly things in the same wallet.
            self.nodes[1].createwallet(wallet_name="w4", disable_private_keys=False)
            w4 = self.nodes[1].get_wallet_rpc("w4")
            for _ in range(3):
                a2_receive = w2.getnewaddress()
                res = w4.importmulti([{
                    "desc": w2.getaddressinfo(a2_receive)["desc"],
                    "timestamp": "now",
                    "keypool": False,
                    "watchonly": True
                }])
                assert_equal(res, [{"success": True}])

            w0.sendtoaddress(a2_receive, 10) # fund w4
            self.generate(self.nodes[0], 1)

        self.log.info("Send to address...")
        self.test_send(from_wallet=w0, to_wallet=w1, amount=1)
        self.test_send(from_wallet=w0, to_wallet=w1, amount=1, add_to_wallet=True)

        self.log.info("Don't broadcast...")
        res = self.test_send(from_wallet=w0, to_wallet=w1, amount=1, add_to_wallet=False)
        assert(res["hex"])

        self.log.info("Return PSBT...")
        res = self.test_send(from_wallet=w0, to_wallet=w1, amount=1, psbt=True)
        assert(res["psbt"])

        self.log.info("Create transaction that spends to address, but don't broadcast...")
        self.test_send(from_wallet=w0, to_wallet=w1, amount=1, add_to_wallet=False)
        # conf_target & estimate_mode can be set as argument or option
        res1 = self.test_send(from_wallet=w0, to_wallet=w1, amount=1, arg_conf_target=1, arg_estimate_mode="economical", add_to_wallet=False)
        res2 = self.test_send(from_wallet=w0, to_wallet=w1, amount=1, conf_target=1, estimate_mode="economical", add_to_wallet=False)
        assert_equal(self.nodes[1].decodepsbt(res1["psbt"])["fee"],
                     self.nodes[1].decodepsbt(res2["psbt"])["fee"])
        # but not at the same time
        for mode in ["unset", "economical", "conservative"]:
            self.test_send(from_wallet=w0, to_wallet=w1, amount=1, arg_conf_target=1, arg_estimate_mode="economical",
                conf_target=1, estimate_mode=mode, add_to_wallet=False,
                expect_error=(-8, "Pass conf_target and estimate_mode either as arguments or in the options object, but not both"))

        self.log.info("Create PSBT from watch-only wallet w3, sign with w2...")
        res = self.test_send(from_wallet=w3, to_wallet=w1, amount=1)
        res = w2.walletprocesspsbt(res["psbt"])
        assert res["complete"]

        if not self.options.descriptors:
            # Descriptor wallets do not allow mixed watch-only and non-watch-only things in the same wallet.
            # This is specifically testing that w4 ignores its own private keys and creates a psbt with send
            # which is not something that needs to be tested in descriptor wallets.
            self.log.info("Create PSBT from wallet w4 with watch-only keys, sign with w2...")
            self.test_send(from_wallet=w4, to_wallet=w1, amount=1, expect_error=(-4, "Insufficient funds"))
            res = self.test_send(from_wallet=w4, to_wallet=w1, amount=1, include_watching=True, add_to_wallet=False)
            res = w2.walletprocesspsbt(res["psbt"])
            assert res["complete"]

        self.log.info("Create OP_RETURN...")
        self.test_send(from_wallet=w0, to_wallet=w1, amount=1)
        self.test_send(from_wallet=w0, data="Hello World", expect_error=(-8, "Data must be hexadecimal string (not 'Hello World')"))
        self.test_send(from_wallet=w0, data="23")
        res = self.test_send(from_wallet=w3, data="23")
        res = w2.walletprocesspsbt(res["psbt"])
        assert res["complete"]

        self.log.info("Test setting explicit fee rate")
        res1 = self.test_send(from_wallet=w0, to_wallet=w1, amount=1, arg_fee_rate="1", add_to_wallet=False)
        res2 = self.test_send(from_wallet=w0, to_wallet=w1, amount=1, fee_rate="1", add_to_wallet=False)
        assert_equal(self.nodes[1].decodepsbt(res1["psbt"])["fee"], self.nodes[1].decodepsbt(res2["psbt"])["fee"])

        res = self.test_send(from_wallet=w0, to_wallet=w1, amount=1, fee_rate=7, add_to_wallet=False)
        fee = self.nodes[1].decodepsbt(res["psbt"])["fee"]
        assert_fee_amount(fee, count_bytes(res["hex"]), Decimal("0.00007"))

        # "unset" and None are treated the same for estimate_mode
        res = self.test_send(from_wallet=w0, to_wallet=w1, amount=1, fee_rate=2, estimate_mode="unset", add_to_wallet=False)
        fee = self.nodes[1].decodepsbt(res["psbt"])["fee"]
        assert_fee_amount(fee, count_bytes(res["hex"]), Decimal("0.00002"))

        res = self.test_send(from_wallet=w0, to_wallet=w1, amount=1, arg_fee_rate=4.531, add_to_wallet=False)
        fee = self.nodes[1].decodepsbt(res["psbt"])["fee"]
        assert_fee_amount(fee, count_bytes(res["hex"]), Decimal("0.00004531"))

        res = self.test_send(from_wallet=w0, to_wallet=w1, amount=1, arg_fee_rate=3, add_to_wallet=False)
        fee = self.nodes[1].decodepsbt(res["psbt"])["fee"]
        assert_fee_amount(fee, count_bytes(res["hex"]), Decimal("0.00003"))

        # Test that passing fee_rate as both an argument and an option raises.
        self.test_send(from_wallet=w0, to_wallet=w1, amount=1, arg_fee_rate=1, fee_rate=1, add_to_wallet=False,
                       expect_error=(-8, "Pass the fee_rate either as an argument, or in the options object, but not both"))

        assert_raises_rpc_error(-8, "Use fee_rate (sat/vB) instead of feeRate", w0.send, {w1.getnewaddress(): 1}, 6, "conservative", 1, {"feeRate": 0.01})

        assert_raises_rpc_error(-3, "Unexpected key totalFee", w0.send, {w1.getnewaddress(): 1}, 6, "conservative", 1, {"totalFee": 0.01})

        for target, mode in product([-1, 0, 1009], ["economical", "conservative"]):
            self.test_send(from_wallet=w0, to_wallet=w1, amount=1, conf_target=target, estimate_mode=mode,
                expect_error=(-8, "Invalid conf_target, must be between 1 and 1008"))  # max value of 1008 per src/policy/fees.h
        msg = 'Invalid estimate_mode parameter, must be one of: "unset", "economical", "conservative"'
        for target, mode in product([-1, 0], ["btc/kb", "sat/b"]):
            self.test_send(from_wallet=w0, to_wallet=w1, amount=1, conf_target=target, estimate_mode=mode, expect_error=(-8, msg))
        for mode in ["", "foo", Decimal("3.141592")]:
            self.test_send(from_wallet=w0, to_wallet=w1, amount=1, conf_target=0.1, estimate_mode=mode, expect_error=(-8, msg))
            self.test_send(from_wallet=w0, to_wallet=w1, amount=1, arg_conf_target=0.1, arg_estimate_mode=mode, expect_error=(-8, msg))
            assert_raises_rpc_error(-8, msg, w0.send, {w1.getnewaddress(): 1}, 0.1, mode)

        for mode in ["economical", "conservative"]:
            for k, v in {"string": "true", "bool": True, "object": {"foo": "bar"}}.items():
                self.test_send(from_wallet=w0, to_wallet=w1, amount=1, conf_target=v, estimate_mode=mode,
                    expect_error=(-3, f"Expected type number for conf_target, got {k}"))

<<<<<<< HEAD
        # Test setting explicit fee rate just below the minimum and at zero.
        self.log.info("Explicit fee rate raises RPC error 'fee rate too low' if fee_rate of 0.99999999 is passed")
        self.test_send(from_wallet=w0, to_wallet=w1, amount=1, fee_rate=0.99999999,
            expect_error=(-4, "Fee rate (0.999 sat/vB) is lower than the minimum fee rate setting (1.000 sat/vB)"))
        self.test_send(from_wallet=w0, to_wallet=w1, amount=1, arg_fee_rate=0.99999999,
            expect_error=(-4, "Fee rate (0.999 sat/vB) is lower than the minimum fee rate setting (1.000 sat/vB)"))
        self.test_send(from_wallet=w0, to_wallet=w1, amount=1, fee_rate=0,
            expect_error=(-4, "Fee rate (0.000 sat/vB) is lower than the minimum fee rate setting (1.000 sat/vB)"))
        self.test_send(from_wallet=w0, to_wallet=w1, amount=1, arg_fee_rate=0,
            expect_error=(-4, "Fee rate (0.000 sat/vB) is lower than the minimum fee rate setting (1.000 sat/vB)"))
=======
        # Test setting explicit fee rate just below the minimum of 1 sat/vB.
        self.log.info("Explicit fee rate raises RPC error 'fee rate too low' if fee_rate of 0.99999999 is passed")
        msg = "Fee rate (0.999 sat/vB) is lower than the minimum fee rate setting (1.000 sat/vB)"
        self.test_send(from_wallet=w0, to_wallet=w1, amount=1, fee_rate=0.999, expect_error=(-4, msg))
        self.test_send(from_wallet=w0, to_wallet=w1, amount=1, arg_fee_rate=0.999, expect_error=(-4, msg))

        self.log.info("Explicit fee rate raises if invalid fee_rate is passed")
        # Test fee_rate with zero values.
        msg = "Fee rate (0.000 sat/vB) is lower than the minimum fee rate setting (1.000 sat/vB)"
        for zero_value in [0, 0.000, 0.00000000, "0", "0.000", "0.00000000"]:
            self.test_send(from_wallet=w0, to_wallet=w1, amount=1, fee_rate=zero_value, expect_error=(-4, msg))
            self.test_send(from_wallet=w0, to_wallet=w1, amount=1, arg_fee_rate=zero_value, expect_error=(-4, msg))
        msg = "Invalid amount"
        # Test fee_rate values that don't pass fixed-point parsing checks.
        for invalid_value in ["", 0.000000001, 1e-09, 1.111111111, 1111111111111111, "31.999999999999999999999"]:
            self.test_send(from_wallet=w0, to_wallet=w1, amount=1, fee_rate=invalid_value, expect_error=(-3, msg))
            self.test_send(from_wallet=w0, to_wallet=w1, amount=1, arg_fee_rate=invalid_value, expect_error=(-3, msg))
        # Test fee_rate values that cannot be represented in sat/vB.
        for invalid_value in [0.0001, 0.00000001, 0.00099999, 31.99999999, "0.0001", "0.00000001", "0.00099999", "31.99999999"]:
            self.test_send(from_wallet=w0, to_wallet=w1, amount=1, fee_rate=invalid_value, expect_error=(-3, msg))
            self.test_send(from_wallet=w0, to_wallet=w1, amount=1, arg_fee_rate=invalid_value, expect_error=(-3, msg))
        # Test fee_rate out of range (negative number).
        msg = "Amount out of range"
        self.test_send(from_wallet=w0, to_wallet=w1, amount=1, fee_rate=-1, expect_error=(-3, msg))
        self.test_send(from_wallet=w0, to_wallet=w1, amount=1, arg_fee_rate=-1, expect_error=(-3, msg))
        # Test type error.
        msg = "Amount is not a number or string"
        for invalid_value in [True, {"foo": "bar"}]:
            self.test_send(from_wallet=w0, to_wallet=w1, amount=1, fee_rate=invalid_value, expect_error=(-3, msg))
            self.test_send(from_wallet=w0, to_wallet=w1, amount=1, arg_fee_rate=invalid_value, expect_error=(-3, msg))
>>>>>>> f6a356d2

        # TODO: Return hex if fee rate is below -maxmempool
        # res = self.test_send(from_wallet=w0, to_wallet=w1, amount=1, conf_target=0.1, estimate_mode="sat/b", add_to_wallet=False)
        # assert res["hex"]
        # hex = res["hex"]
        # res = self.nodes[0].testmempoolaccept([hex])
        # assert not res[0]["allowed"]
        # assert_equal(res[0]["reject-reason"], "...") # low fee
        # assert_fee_amount(fee, Decimal(len(res["hex"]) / 2), Decimal("0.000001"))

        self.log.info("If inputs are specified, do not automatically add more...")
        res = self.test_send(from_wallet=w0, to_wallet=w1, amount=51, inputs=[], add_to_wallet=False)
        assert res["complete"]
        utxo1 = w0.listunspent()[0]
        assert_equal(utxo1["amount"], 50)
        self.test_send(from_wallet=w0, to_wallet=w1, amount=51, inputs=[utxo1],
                       expect_error=(-4, "Insufficient funds"))
        self.test_send(from_wallet=w0, to_wallet=w1, amount=51, inputs=[utxo1], add_inputs=False,
                       expect_error=(-4, "Insufficient funds"))
        res = self.test_send(from_wallet=w0, to_wallet=w1, amount=51, inputs=[utxo1], add_inputs=True, add_to_wallet=False)
        assert res["complete"]

        self.log.info("Manual change address and position...")
        self.test_send(from_wallet=w0, to_wallet=w1, amount=1, change_address="not an address",
                       expect_error=(-5, "Change address must be a valid bitcoin address"))
        change_address = w0.getnewaddress()
        self.test_send(from_wallet=w0, to_wallet=w1, amount=1, add_to_wallet=False, change_address=change_address)
        assert res["complete"]
        res = self.test_send(from_wallet=w0, to_wallet=w1, amount=1, add_to_wallet=False, change_address=change_address, change_position=0)
        assert res["complete"]
        assert_equal(self.nodes[0].decodepsbt(res["psbt"])["tx"]["vout"][0]["scriptPubKey"]["address"], change_address)
        res = self.test_send(from_wallet=w0, to_wallet=w1, amount=1, add_to_wallet=False, change_type="legacy", change_position=0)
        assert res["complete"]
        change_address = self.nodes[0].decodepsbt(res["psbt"])["tx"]["vout"][0]["scriptPubKey"]["address"]
        assert change_address[0] == "m" or change_address[0] == "n"

        self.log.info("Set lock time...")
        height = self.nodes[0].getblockchaininfo()["blocks"]
        res = self.test_send(from_wallet=w0, to_wallet=w1, amount=1, locktime=height + 1)
        assert res["complete"]
        assert res["txid"]
        txid = res["txid"]
        # Although the wallet finishes the transaction, it can't be added to the mempool yet:
        hex = self.nodes[0].gettransaction(res["txid"])["hex"]
        res = self.nodes[0].testmempoolaccept([hex])
        assert not res[0]["allowed"]
        assert_equal(res[0]["reject-reason"], "non-final")
        # It shouldn't be confirmed in the next block
        self.generate(self.nodes[0], 1)
        assert_equal(self.nodes[0].gettransaction(txid)["confirmations"], 0)
        # The mempool should allow it now:
        res = self.nodes[0].testmempoolaccept([hex])
        assert res[0]["allowed"]
        # Don't wait for wallet to add it to the mempool:
        res = self.nodes[0].sendrawtransaction(hex)
        self.generate(self.nodes[0], 1)
        assert_equal(self.nodes[0].gettransaction(txid)["confirmations"], 1)

        self.log.info("Lock unspents...")
        utxo1 = w0.listunspent()[0]
        assert_greater_than(utxo1["amount"], 1)
        res = self.test_send(from_wallet=w0, to_wallet=w1, amount=1, inputs=[utxo1], add_to_wallet=False, lock_unspents=True)
        assert res["complete"]
        locked_coins = w0.listlockunspent()
        assert_equal(len(locked_coins), 1)
        # Locked coins are automatically unlocked when manually selected
        res = self.test_send(from_wallet=w0, to_wallet=w1, amount=1, inputs=[utxo1], add_to_wallet=False)
        assert res["complete"]

        self.log.info("Replaceable...")
        res = self.test_send(from_wallet=w0, to_wallet=w1, amount=1, add_to_wallet=True, replaceable=True)
        assert res["complete"]
        assert_equal(self.nodes[0].gettransaction(res["txid"])["bip125-replaceable"], "yes")
        res = self.test_send(from_wallet=w0, to_wallet=w1, amount=1, add_to_wallet=True, replaceable=False)
        assert res["complete"]
        assert_equal(self.nodes[0].gettransaction(res["txid"])["bip125-replaceable"], "no")

        self.log.info("Subtract fee from output")
        self.test_send(from_wallet=w0, to_wallet=w1, amount=1, subtract_fee_from_outputs=[0])

        self.log.info("Include unsafe inputs")
        self.nodes[1].createwallet(wallet_name="w5")
        w5 = self.nodes[1].get_wallet_rpc("w5")
        self.test_send(from_wallet=w0, to_wallet=w5, amount=2)
        self.test_send(from_wallet=w5, to_wallet=w0, amount=1, expect_error=(-4, "Insufficient funds"))
        res = self.test_send(from_wallet=w5, to_wallet=w0, amount=1, include_unsafe=True)
        assert res["complete"]

        self.log.info("External outputs")
        eckey = ECKey()
        eckey.generate()
        privkey = bytes_to_wif(eckey.get_bytes())

        self.nodes[1].createwallet("extsend")
        ext_wallet = self.nodes[1].get_wallet_rpc("extsend")
        self.nodes[1].createwallet("extfund")
        ext_fund = self.nodes[1].get_wallet_rpc("extfund")

        # Make a weird but signable script. sh(pkh()) descriptor accomplishes this
        desc = descsum_create("sh(pkh({}))".format(privkey))
        if self.options.descriptors:
            res = ext_fund.importdescriptors([{"desc": desc, "timestamp": "now"}])
        else:
            res = ext_fund.importmulti([{"desc": desc, "timestamp": "now"}])
        assert res[0]["success"]
        addr = self.nodes[0].deriveaddresses(desc)[0]
        addr_info = ext_fund.getaddressinfo(addr)

        self.nodes[0].sendtoaddress(addr, 10)
        self.nodes[0].sendtoaddress(ext_wallet.getnewaddress(), 10)
        self.generate(self.nodes[0], 6)
        ext_utxo = ext_fund.listunspent(addresses=[addr])[0]

        # An external input without solving data should result in an error
        self.test_send(from_wallet=ext_wallet, to_wallet=self.nodes[0], amount=15, inputs=[ext_utxo], add_inputs=True, psbt=True, include_watching=True, expect_error=(-4, "Insufficient funds"))

        # But funding should work when the solving data is provided
        res = self.test_send(from_wallet=ext_wallet, to_wallet=self.nodes[0], amount=15, inputs=[ext_utxo], add_inputs=True, psbt=True, include_watching=True, solving_data={"pubkeys": [addr_info['pubkey']], "scripts": [addr_info["embedded"]["scriptPubKey"]]})
        signed = ext_wallet.walletprocesspsbt(res["psbt"])
        signed = ext_fund.walletprocesspsbt(res["psbt"])
        assert signed["complete"]
        self.nodes[0].finalizepsbt(signed["psbt"])

        res = self.test_send(from_wallet=ext_wallet, to_wallet=self.nodes[0], amount=15, inputs=[ext_utxo], add_inputs=True, psbt=True, include_watching=True, solving_data={"descriptors": [desc]})
        signed = ext_wallet.walletprocesspsbt(res["psbt"])
        signed = ext_fund.walletprocesspsbt(res["psbt"])
        assert signed["complete"]
        self.nodes[0].finalizepsbt(signed["psbt"])

        dec = self.nodes[0].decodepsbt(signed["psbt"])
        for i, txin in enumerate(dec["tx"]["vin"]):
            if txin["txid"] == ext_utxo["txid"] and txin["vout"] == ext_utxo["vout"]:
                input_idx = i
                break
        psbt_in = dec["inputs"][input_idx]
        # Calculate the input weight
        # (prevout + sequence + length of scriptSig + 2 bytes buffer) * 4 + len of scriptwitness
        len_scriptsig = len(psbt_in["final_scriptSig"]["hex"]) // 2 if "final_scriptSig" in psbt_in else 0
        len_scriptwitness = len(psbt_in["final_scriptwitness"]["hex"]) // 2 if "final_scriptwitness" in psbt_in else 0
        input_weight = ((41 + len_scriptsig + 2) * 4) + len_scriptwitness

        # Input weight error conditions
        assert_raises_rpc_error(
            -8,
            "Input weights should be specified in inputs rather than in options.",
            ext_wallet.send,
            outputs={self.nodes[0].getnewaddress(): 15},
            options={"inputs": [ext_utxo], "input_weights": [{"txid": ext_utxo["txid"], "vout": ext_utxo["vout"], "weight": 1000}]}
        )

        # Funding should also work when input weights are provided
        res = self.test_send(
            from_wallet=ext_wallet,
            to_wallet=self.nodes[0],
            amount=15,
            inputs=[{"txid": ext_utxo["txid"], "vout": ext_utxo["vout"], "weight": input_weight}],
            add_inputs=True,
            psbt=True,
            include_watching=True,
            fee_rate=10
        )
        signed = ext_wallet.walletprocesspsbt(res["psbt"])
        signed = ext_fund.walletprocesspsbt(res["psbt"])
        assert signed["complete"]
        tx = self.nodes[0].finalizepsbt(signed["psbt"])
        testres = self.nodes[0].testmempoolaccept([tx["hex"]])[0]
        assert_equal(testres["allowed"], True)
        assert_fee_amount(testres["fees"]["base"], testres["vsize"], Decimal(0.0001))

if __name__ == '__main__':
    WalletSendTest().main()<|MERGE_RESOLUTION|>--- conflicted
+++ resolved
@@ -360,18 +360,6 @@
                 self.test_send(from_wallet=w0, to_wallet=w1, amount=1, conf_target=v, estimate_mode=mode,
                     expect_error=(-3, f"Expected type number for conf_target, got {k}"))
 
-<<<<<<< HEAD
-        # Test setting explicit fee rate just below the minimum and at zero.
-        self.log.info("Explicit fee rate raises RPC error 'fee rate too low' if fee_rate of 0.99999999 is passed")
-        self.test_send(from_wallet=w0, to_wallet=w1, amount=1, fee_rate=0.99999999,
-            expect_error=(-4, "Fee rate (0.999 sat/vB) is lower than the minimum fee rate setting (1.000 sat/vB)"))
-        self.test_send(from_wallet=w0, to_wallet=w1, amount=1, arg_fee_rate=0.99999999,
-            expect_error=(-4, "Fee rate (0.999 sat/vB) is lower than the minimum fee rate setting (1.000 sat/vB)"))
-        self.test_send(from_wallet=w0, to_wallet=w1, amount=1, fee_rate=0,
-            expect_error=(-4, "Fee rate (0.000 sat/vB) is lower than the minimum fee rate setting (1.000 sat/vB)"))
-        self.test_send(from_wallet=w0, to_wallet=w1, amount=1, arg_fee_rate=0,
-            expect_error=(-4, "Fee rate (0.000 sat/vB) is lower than the minimum fee rate setting (1.000 sat/vB)"))
-=======
         # Test setting explicit fee rate just below the minimum of 1 sat/vB.
         self.log.info("Explicit fee rate raises RPC error 'fee rate too low' if fee_rate of 0.99999999 is passed")
         msg = "Fee rate (0.999 sat/vB) is lower than the minimum fee rate setting (1.000 sat/vB)"
@@ -402,7 +390,6 @@
         for invalid_value in [True, {"foo": "bar"}]:
             self.test_send(from_wallet=w0, to_wallet=w1, amount=1, fee_rate=invalid_value, expect_error=(-3, msg))
             self.test_send(from_wallet=w0, to_wallet=w1, amount=1, arg_fee_rate=invalid_value, expect_error=(-3, msg))
->>>>>>> f6a356d2
 
         # TODO: Return hex if fee rate is below -maxmempool
         # res = self.test_send(from_wallet=w0, to_wallet=w1, amount=1, conf_target=0.1, estimate_mode="sat/b", add_to_wallet=False)
