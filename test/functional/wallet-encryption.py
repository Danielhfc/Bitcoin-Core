#!/usr/bin/env python3
# Copyright (c) 2016 The Bitcoin Core developers
# Distributed under the MIT software license, see the accompanying
# file COPYING or http://www.opensource.org/licenses/mit-license.php.
"""Test Wallet encryption"""

import time

<<<<<<< HEAD
from test_framework.test_framework import IoPTestFramework, IOPD_PROC_WAIT_TIMEOUT
=======
from test_framework.test_framework import BitcoinTestFramework
>>>>>>> 51bad919
from test_framework.util import (
    assert_equal,
    assert_raises_jsonrpc,
)

<<<<<<< HEAD
class WalletEncryptionTest(IoPTestFramework):

    def __init__(self):
        super().__init__()
=======
class WalletEncryptionTest(BitcoinTestFramework):
    def set_test_params(self):
>>>>>>> 51bad919
        self.setup_clean_chain = True
        self.num_nodes = 1

    def run_test(self):
        passphrase = "WalletPassphrase"
        passphrase2 = "SecondWalletPassphrase"

        # Make sure the wallet isn't encrypted first
        address = self.nodes[0].getnewaddress()
        privkey = self.nodes[0].dumpprivkey(address)
        assert_equal(privkey[:1], "c")
        assert_equal(len(privkey), 52)

        # Encrypt the wallet
<<<<<<< HEAD
        self.nodes[0].encryptwallet(passphrase)
        self.iopd_processes[0].wait(timeout=IOPD_PROC_WAIT_TIMEOUT)
        self.nodes[0] = self.start_node(0, self.options.tmpdir)
=======
        self.nodes[0].node_encrypt_wallet(passphrase)
        self.start_node(0)
>>>>>>> 51bad919

        # Test that the wallet is encrypted
        assert_raises_jsonrpc(-13, "Please enter the wallet passphrase with walletpassphrase first", self.nodes[0].dumpprivkey, address)

        # Check that walletpassphrase works
        self.nodes[0].walletpassphrase(passphrase, 2)
        assert_equal(privkey, self.nodes[0].dumpprivkey(address))

        # Check that the timeout is right
        time.sleep(2)
        assert_raises_jsonrpc(-13, "Please enter the wallet passphrase with walletpassphrase first", self.nodes[0].dumpprivkey, address)

        # Test wrong passphrase
        assert_raises_jsonrpc(-14, "wallet passphrase entered was incorrect", self.nodes[0].walletpassphrase, passphrase + "wrong", 10)

        # Test walletlock
        self.nodes[0].walletpassphrase(passphrase, 84600)
        assert_equal(privkey, self.nodes[0].dumpprivkey(address))
        self.nodes[0].walletlock()
        assert_raises_jsonrpc(-13, "Please enter the wallet passphrase with walletpassphrase first", self.nodes[0].dumpprivkey, address)

        # Test passphrase changes
        self.nodes[0].walletpassphrasechange(passphrase, passphrase2)
        assert_raises_jsonrpc(-14, "wallet passphrase entered was incorrect", self.nodes[0].walletpassphrase, passphrase, 10)
        self.nodes[0].walletpassphrase(passphrase2, 10)
        assert_equal(privkey, self.nodes[0].dumpprivkey(address))

if __name__ == '__main__':
    WalletEncryptionTest().main()<|MERGE_RESOLUTION|>--- conflicted
+++ resolved
@@ -6,25 +6,14 @@
 
 import time
 
-<<<<<<< HEAD
-from test_framework.test_framework import IoPTestFramework, IOPD_PROC_WAIT_TIMEOUT
-=======
-from test_framework.test_framework import BitcoinTestFramework
->>>>>>> 51bad919
+from test_framework.test_framework import IoPTestFramework
 from test_framework.util import (
     assert_equal,
     assert_raises_jsonrpc,
 )
 
-<<<<<<< HEAD
 class WalletEncryptionTest(IoPTestFramework):
-
-    def __init__(self):
-        super().__init__()
-=======
-class WalletEncryptionTest(BitcoinTestFramework):
     def set_test_params(self):
->>>>>>> 51bad919
         self.setup_clean_chain = True
         self.num_nodes = 1
 
@@ -39,14 +28,8 @@
         assert_equal(len(privkey), 52)
 
         # Encrypt the wallet
-<<<<<<< HEAD
-        self.nodes[0].encryptwallet(passphrase)
-        self.iopd_processes[0].wait(timeout=IOPD_PROC_WAIT_TIMEOUT)
-        self.nodes[0] = self.start_node(0, self.options.tmpdir)
-=======
         self.nodes[0].node_encrypt_wallet(passphrase)
         self.start_node(0)
->>>>>>> 51bad919
 
         # Test that the wallet is encrypted
         assert_raises_jsonrpc(-13, "Please enter the wallet passphrase with walletpassphrase first", self.nodes[0].dumpprivkey, address)
