--- conflicted
+++ resolved
@@ -769,28 +769,16 @@
         result2 = node.fundrawtransaction(rawtx, {"feeRate": 2 * self.min_relay_tx_fee})
         result3 = node.fundrawtransaction(rawtx, {"fee_rate": 10 * btc_kvb_to_sat_vb * self.min_relay_tx_fee})
         result4 = node.fundrawtransaction(rawtx, {"feeRate": str(10 * self.min_relay_tx_fee)})
-<<<<<<< HEAD
-        # Test that funding non-standard "zero-fee" transactions is valid.
-        result5 = self.nodes[3].fundrawtransaction(rawtx, {"fee_rate": 0})
-        result6 = self.nodes[3].fundrawtransaction(rawtx, {"feeRate": 0})
-=======
->>>>>>> f6a356d2
 
         result_fee_rate = result['fee'] * 1000 / count_bytes(result['hex'])
         assert_fee_amount(result1['fee'], count_bytes(result1['hex']), 2 * result_fee_rate)
         assert_fee_amount(result2['fee'], count_bytes(result2['hex']), 2 * result_fee_rate)
         assert_fee_amount(result3['fee'], count_bytes(result3['hex']), 10 * result_fee_rate)
-<<<<<<< HEAD
-        assert_fee_amount(result4['fee'], count_bytes(result3['hex']), 10 * result_fee_rate)
-        assert_fee_amount(result5['fee'], count_bytes(result5['hex']), 0)
-        assert_fee_amount(result6['fee'], count_bytes(result6['hex']), 0)
-=======
         assert_fee_amount(result4['fee'], count_bytes(result4['hex']), 10 * result_fee_rate)
 
         # Test that funding non-standard "zero-fee" transactions is valid.
         for param, zero_value in product(["fee_rate", "feeRate"], [0, 0.000, 0.00000000, "0", "0.000", "0.00000000"]):
             assert_equal(self.nodes[3].fundrawtransaction(rawtx, {param: zero_value})["fee"], 0)
->>>>>>> f6a356d2
 
         # With no arguments passed, expect fee of 141 satoshis.
         assert_approx(node.fundrawtransaction(rawtx)["fee"], vexp=0.00000141, vspan=0.00000001)
@@ -824,10 +812,6 @@
                 node.fundrawtransaction, rawtx, {param: -1, "add_inputs": True})
             assert_raises_rpc_error(-3, "Amount is not a number or string",
                 node.fundrawtransaction, rawtx, {param: {"foo": "bar"}, "add_inputs": True})
-<<<<<<< HEAD
-            assert_raises_rpc_error(-3, "Invalid amount",
-                node.fundrawtransaction, rawtx, {param: "", "add_inputs": True})
-=======
             # Test fee rate values that don't pass fixed-point parsing checks.
             for invalid_value in ["", 0.000000001, 1e-09, 1.111111111, 1111111111111111, "31.999999999999999999999"]:
                 assert_raises_rpc_error(-3, "Invalid amount", node.fundrawtransaction, rawtx, {param: invalid_value, "add_inputs": True})
@@ -835,7 +819,6 @@
         for invalid_value in [0.0001, 0.00000001, 0.00099999, 31.99999999, "0.0001", "0.00000001", "0.00099999", "31.99999999"]:
             assert_raises_rpc_error(-3, "Invalid amount",
                 node.fundrawtransaction, rawtx, {"fee_rate": invalid_value, "add_inputs": True})
->>>>>>> f6a356d2
 
         self.log.info("Test min fee rate checks are bypassed with fundrawtxn, e.g. a fee_rate under 1 sat/vB is allowed")
         node.fundrawtransaction(rawtx, {"fee_rate": 0.999, "add_inputs": True})
