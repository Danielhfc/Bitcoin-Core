#!/usr/bin/env bash
#
# Copyright (c) 2018-2021 The Bitcoin Core developers
# Distributed under the MIT software license, see the accompanying
# file COPYING or http://www.opensource.org/licenses/mit-license.php.

export LC_ALL=C.UTF-8

<<<<<<< HEAD
BITCOIN_CONFIG_ALL="--enable-suppress-external-warnings --disable-dependency-tracking --prefix=$DEPENDS_DIR/$HOST --bindir=$BASE_OUTDIR/bin --libdir=$BASE_OUTDIR/lib"
if [ -z "$NO_WERROR" ]; then
  BITCOIN_CONFIG_ALL="${BITCOIN_CONFIG_ALL} --enable-werror"
fi
DOCKER_EXEC "ccache --zero-stats --max-size=$CCACHE_SIZE"
=======
if [ -n "$ANDROID_TOOLS_URL" ]; then
  CI_EXEC make distclean || true
  CI_EXEC ./autogen.sh
  CI_EXEC ./configure "$BITCOIN_CONFIG" --prefix="${DEPENDS_DIR}/aarch64-linux-android" || ( (CI_EXEC cat config.log) && false)
  CI_EXEC "make $MAKEJOBS && cd src/qt && ANDROID_HOME=${ANDROID_HOME} ANDROID_NDK_HOME=${ANDROID_NDK_HOME} make apk"
  exit 0
fi

BITCOIN_CONFIG_ALL="--enable-external-signer --enable-suppress-external-warnings --disable-dependency-tracking --prefix=$DEPENDS_DIR/$HOST --bindir=$BASE_OUTDIR/bin --libdir=$BASE_OUTDIR/lib"
if [ -z "$NO_WERROR" ]; then
  BITCOIN_CONFIG_ALL="${BITCOIN_CONFIG_ALL} --enable-werror"
fi
CI_EXEC "ccache --zero-stats --max-size=$CCACHE_SIZE"
>>>>>>> f6a356d2

if [ -n "$CONFIG_SHELL" ]; then
  CI_EXEC "$CONFIG_SHELL" -c "./autogen.sh"
else
  CI_EXEC ./autogen.sh
fi

CI_EXEC mkdir -p "${BASE_BUILD_DIR}"
export P_CI_DIR="${BASE_BUILD_DIR}"

CI_EXEC "${BASE_ROOT_DIR}/configure" --cache-file=config.cache "$BITCOIN_CONFIG_ALL" "$BITCOIN_CONFIG" || ( (CI_EXEC cat config.log) && false)

CI_EXEC make distdir VERSION="$HOST"

export P_CI_DIR="${BASE_BUILD_DIR}/bitcoin-$HOST"

CI_EXEC ./configure --cache-file=../config.cache "$BITCOIN_CONFIG_ALL" "$BITCOIN_CONFIG" || ( (CI_EXEC cat config.log) && false)

set -o errtrace
trap 'CI_EXEC "cat ${BASE_SCRATCH_DIR}/sanitizer-output/* 2> /dev/null"' ERR

if [[ ${USE_MEMORY_SANITIZER} == "true" ]]; then
  # MemorySanitizer (MSAN) does not support tracking memory initialization done by
  # using the Linux getrandom syscall. Avoid using getrandom by undefining
  # HAVE_SYS_GETRANDOM. See https://github.com/google/sanitizers/issues/852 for
  # details.
  CI_EXEC 'grep -v HAVE_SYS_GETRANDOM src/config/bitcoin-config.h > src/config/bitcoin-config.h.tmp && mv src/config/bitcoin-config.h.tmp src/config/bitcoin-config.h'
fi

CI_EXEC make "$MAKEJOBS" "$GOAL" || ( echo "Build failure. Verbose build follows." && CI_EXEC make "$GOAL" V=1 ; false )

CI_EXEC "ccache --version | head -n 1 && ccache --show-stats"
CI_EXEC du -sh "${DEPENDS_DIR}"/*/
CI_EXEC du -sh "${PREVIOUS_RELEASES_DIR}"<|MERGE_RESOLUTION|>--- conflicted
+++ resolved
@@ -6,13 +6,6 @@
 
 export LC_ALL=C.UTF-8
 
-<<<<<<< HEAD
-BITCOIN_CONFIG_ALL="--enable-suppress-external-warnings --disable-dependency-tracking --prefix=$DEPENDS_DIR/$HOST --bindir=$BASE_OUTDIR/bin --libdir=$BASE_OUTDIR/lib"
-if [ -z "$NO_WERROR" ]; then
-  BITCOIN_CONFIG_ALL="${BITCOIN_CONFIG_ALL} --enable-werror"
-fi
-DOCKER_EXEC "ccache --zero-stats --max-size=$CCACHE_SIZE"
-=======
 if [ -n "$ANDROID_TOOLS_URL" ]; then
   CI_EXEC make distclean || true
   CI_EXEC ./autogen.sh
@@ -26,7 +19,6 @@
   BITCOIN_CONFIG_ALL="${BITCOIN_CONFIG_ALL} --enable-werror"
 fi
 CI_EXEC "ccache --zero-stats --max-size=$CCACHE_SIZE"
->>>>>>> f6a356d2
 
 if [ -n "$CONFIG_SHELL" ]; then
   CI_EXEC "$CONFIG_SHELL" -c "./autogen.sh"
